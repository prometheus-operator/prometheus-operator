--- conflicted
+++ resolved
@@ -1,13 +1,11 @@
-<<<<<<< HEAD
 ## Unreleased
 
 * [ENHANCEMENT] Add support for the `PrometheusText1.0.0` scrape protocol. #7085
 * [BUGFIX] Add `goGC` field to `PrometheusAgent` CRD. #6667
-=======
+
 ## 0.78.2 / 2024-11-21
 
 * [BUGFIX] Revert the removal of the `proxyURL` field in `AlertmanagerConfig` CRD. The field takes precedence over `proxyUrl`. #7114
->>>>>>> 9efea40e
 
 ## 0.78.1 / 2024-10-30
 
