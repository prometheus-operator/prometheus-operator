module github.com/prometheus-operator/prometheus-operator

go 1.24

toolchain go1.24.1

require (
	github.com/KimMachineGun/automemlimit v0.7.1
	github.com/alecthomas/kingpin/v2 v2.4.0
	github.com/alecthomas/units v0.0.0-20240927000941-0f3dac36c52b
	github.com/asaskevich/govalidator v0.0.0-20230301143203-a9d515a09cc2
	github.com/blang/semver/v4 v4.0.0
	github.com/cespare/xxhash/v2 v2.3.0
	github.com/distribution/reference v0.6.0
	github.com/evanphx/json-patch/v5 v5.9.11
	github.com/go-kit/log v0.2.1
	github.com/go-test/deep v1.1.1
	github.com/gogo/protobuf v1.3.2
	github.com/google/go-cmp v0.7.0
	github.com/kylelemons/godebug v1.1.0
	github.com/mitchellh/hashstructure v1.1.0
	github.com/oklog/run v1.1.0
	github.com/prometheus-community/prom-label-proxy v0.11.0
	github.com/prometheus-operator/prometheus-operator/pkg/apis/monitoring v0.81.0
	github.com/prometheus-operator/prometheus-operator/pkg/client v0.81.0
	github.com/prometheus/alertmanager v0.28.1
	github.com/prometheus/client_golang v1.22.0
	github.com/prometheus/common v0.62.0
	github.com/prometheus/exporter-toolkit v0.14.0
	github.com/prometheus/prometheus v0.303.0
	github.com/stretchr/testify v1.10.0
	github.com/thanos-io/thanos v0.38.0
	go.uber.org/automaxprocs v1.6.0
	golang.org/x/net v0.39.0
	golang.org/x/sync v0.13.0
	google.golang.org/protobuf v1.36.6
	gopkg.in/yaml.v2 v2.4.0
	k8s.io/api v0.32.3
	k8s.io/apiextensions-apiserver v0.32.3
	k8s.io/apimachinery v0.32.3
	k8s.io/apiserver v0.32.3
	k8s.io/client-go v0.32.3
	k8s.io/component-base v0.32.3
	k8s.io/klog/v2 v2.130.1
	k8s.io/utils v0.0.0-20250321185631-1f6e0b77f77e
	sigs.k8s.io/controller-runtime v0.20.4
	sigs.k8s.io/yaml v1.4.0
)

require (
	github.com/coreos/go-systemd/v22 v22.5.0 // indirect
	github.com/facette/natsort v0.0.0-20181210072756-2cd4dd1e2dcb // indirect
	github.com/fxamacker/cbor/v2 v2.8.0 // indirect
	github.com/go-openapi/swag v0.23.1 // indirect
	github.com/google/gnostic-models v0.6.9 // indirect
	github.com/gorilla/websocket v1.5.3 // indirect
	github.com/mdlayher/socket v0.4.1 // indirect
	github.com/mdlayher/vsock v1.2.1 // indirect
	github.com/mitchellh/go-ps v1.0.0 // indirect
	github.com/mxk/go-flowrate v0.0.0-20140419014527-cca7078d478f // indirect
	github.com/pbnjay/memory v0.0.0-20210728143218-7b4eea64cf58 // indirect
	github.com/pkg/errors v0.9.1 // indirect
	github.com/prometheus/sigv4 v0.1.2 // indirect
	github.com/x448/float16 v0.8.4 // indirect
	go.opentelemetry.io/auto/sdk v1.1.0 // indirect
<<<<<<< HEAD
	go.opentelemetry.io/otel/sdk v1.34.0 // indirect
	golang.org/x/exp v0.0.0-20250106191152-7588d65b2ba8 // indirect
	google.golang.org/api v0.223.0 // indirect
=======
	golang.org/x/exp v0.0.0-20250408133849-7e4ce0ab07d0 // indirect
	golang.org/x/tools v0.32.0 // indirect
	google.golang.org/genproto/googleapis/rpc v0.0.0-20250414145226-207652e42e2e // indirect
	google.golang.org/grpc v1.71.1 // indirect
>>>>>>> ff6c923c
	gopkg.in/evanphx/json-patch.v4 v4.12.0 // indirect
	sigs.k8s.io/randfill v1.0.0 // indirect
)

require (
	github.com/aws/aws-sdk-go v1.55.6 // indirect
	github.com/beorn7/perks v1.0.1 // indirect
	github.com/davecgh/go-spew v1.1.2-0.20180830191138-d8f796af33cc // indirect
	github.com/dennwc/varint v1.0.0 // indirect
	github.com/edsrzf/mmap-go v1.2.0 // indirect
	github.com/efficientgo/core v1.0.0-rc.3 // indirect
	github.com/emicklei/go-restful/v3 v3.12.2 // indirect
	github.com/fsnotify/fsnotify v1.9.0 // indirect
	github.com/go-logfmt/logfmt v0.6.0 // indirect
	github.com/go-logr/logr v1.4.2 // indirect
	github.com/go-logr/stdr v1.2.2 // indirect
	github.com/go-openapi/analysis v0.23.0 // indirect
	github.com/go-openapi/errors v0.22.1 // indirect
	github.com/go-openapi/jsonpointer v0.21.1 // indirect
	github.com/go-openapi/jsonreference v0.21.0 // indirect
	github.com/go-openapi/loads v0.22.0 // indirect
	github.com/go-openapi/runtime v0.28.0 // indirect
	github.com/go-openapi/spec v0.21.0 // indirect
	github.com/go-openapi/strfmt v0.23.0 // indirect
	github.com/go-openapi/validate v0.24.0 // indirect
	github.com/golang/protobuf v1.5.4 // indirect
	github.com/google/gofuzz v1.2.0 // indirect
	github.com/google/uuid v1.6.0
	github.com/grafana/regexp v0.0.0-20240518133315-a468a5bfb3bc // indirect
	github.com/inconshreveable/mousetrap v1.1.0 // indirect
	github.com/jmespath/go-jmespath v0.4.0 // indirect
	github.com/josharian/intern v1.0.0 // indirect
	github.com/jpillora/backoff v1.0.0 // indirect
	github.com/json-iterator/go v1.1.12 // indirect
	github.com/klauspost/cpuid/v2 v2.2.8 // indirect
	github.com/mailru/easyjson v0.9.0 // indirect
	github.com/metalmatze/signal v0.0.0-20210307161603-1c9aa721a97a // indirect
	github.com/minio/sha256-simd v1.0.1 // indirect
	github.com/mitchellh/mapstructure v1.5.0 // indirect
	github.com/moby/spdystream v0.5.0 // indirect
	github.com/modern-go/concurrent v0.0.0-20180306012644-bacd9c7ef1dd // indirect
	github.com/modern-go/reflect2 v1.0.2 // indirect
	github.com/munnerz/goautoneg v0.0.0-20191010083416-a7dc8b61c822 // indirect
	github.com/mwitkow/go-conntrack v0.0.0-20190716064945-2f068394615f // indirect
	github.com/oklog/ulid v1.3.1 // indirect
	github.com/opencontainers/go-digest v1.0.0 // indirect
	github.com/opentracing/opentracing-go v1.2.0 // indirect
	github.com/pmezard/go-difflib v1.0.1-0.20181226105442-5d4384ee4fb2 // indirect
<<<<<<< HEAD
	github.com/prometheus/client_model v0.6.1 // indirect
	github.com/prometheus/procfs v0.15.1 // indirect
=======
	github.com/prometheus/client_model v0.6.2 // indirect
	github.com/prometheus/procfs v0.16.0 // indirect
>>>>>>> ff6c923c
	github.com/spf13/cobra v1.9.1 // indirect
	github.com/spf13/pflag v1.0.6 // indirect
	github.com/xhit/go-str2duration/v2 v2.1.0 // indirect
	go.mongodb.org/mongo-driver v1.17.3 // indirect
	go.opentelemetry.io/otel v1.35.0 // indirect
	go.opentelemetry.io/otel/metric v1.35.0 // indirect
	go.opentelemetry.io/otel/trace v1.35.0 // indirect
	go.uber.org/atomic v1.11.0 // indirect
<<<<<<< HEAD
	golang.org/x/crypto v0.36.0 // indirect
	golang.org/x/oauth2 v0.26.0 // indirect
	golang.org/x/sys v0.31.0 // indirect
	golang.org/x/term v0.30.0 // indirect
	golang.org/x/text v0.23.0 // indirect
	golang.org/x/time v0.10.0 // indirect
=======
	golang.org/x/crypto v0.37.0 // indirect
	golang.org/x/oauth2 v0.29.0 // indirect
	golang.org/x/sys v0.32.0 // indirect
	golang.org/x/term v0.31.0 // indirect
	golang.org/x/text v0.24.0 // indirect
	golang.org/x/time v0.11.0 // indirect
>>>>>>> ff6c923c
	gopkg.in/inf.v0 v0.9.1 // indirect
	gopkg.in/yaml.v3 v3.0.1 // indirect
	gotest.tools/v3 v3.5.2
	k8s.io/kube-openapi v0.0.0-20250318190949-c8a335a9a2ff // indirect
	sigs.k8s.io/json v0.0.0-20241014173422-cfa47c3a1cc8 // indirect
	sigs.k8s.io/structured-merge-diff/v4 v4.7.0 // indirect
)

replace (
	github.com/prometheus-operator/prometheus-operator/pkg/apis/monitoring => ./pkg/apis/monitoring
	github.com/prometheus-operator/prometheus-operator/pkg/client => ./pkg/client
)<|MERGE_RESOLUTION|>--- conflicted
+++ resolved
@@ -63,16 +63,9 @@
 	github.com/prometheus/sigv4 v0.1.2 // indirect
 	github.com/x448/float16 v0.8.4 // indirect
 	go.opentelemetry.io/auto/sdk v1.1.0 // indirect
-<<<<<<< HEAD
-	go.opentelemetry.io/otel/sdk v1.34.0 // indirect
-	golang.org/x/exp v0.0.0-20250106191152-7588d65b2ba8 // indirect
-	google.golang.org/api v0.223.0 // indirect
-=======
 	golang.org/x/exp v0.0.0-20250408133849-7e4ce0ab07d0 // indirect
-	golang.org/x/tools v0.32.0 // indirect
 	google.golang.org/genproto/googleapis/rpc v0.0.0-20250414145226-207652e42e2e // indirect
 	google.golang.org/grpc v1.71.1 // indirect
->>>>>>> ff6c923c
 	gopkg.in/evanphx/json-patch.v4 v4.12.0 // indirect
 	sigs.k8s.io/randfill v1.0.0 // indirect
 )
@@ -121,13 +114,8 @@
 	github.com/opencontainers/go-digest v1.0.0 // indirect
 	github.com/opentracing/opentracing-go v1.2.0 // indirect
 	github.com/pmezard/go-difflib v1.0.1-0.20181226105442-5d4384ee4fb2 // indirect
-<<<<<<< HEAD
-	github.com/prometheus/client_model v0.6.1 // indirect
-	github.com/prometheus/procfs v0.15.1 // indirect
-=======
 	github.com/prometheus/client_model v0.6.2 // indirect
 	github.com/prometheus/procfs v0.16.0 // indirect
->>>>>>> ff6c923c
 	github.com/spf13/cobra v1.9.1 // indirect
 	github.com/spf13/pflag v1.0.6 // indirect
 	github.com/xhit/go-str2duration/v2 v2.1.0 // indirect
@@ -136,21 +124,12 @@
 	go.opentelemetry.io/otel/metric v1.35.0 // indirect
 	go.opentelemetry.io/otel/trace v1.35.0 // indirect
 	go.uber.org/atomic v1.11.0 // indirect
-<<<<<<< HEAD
-	golang.org/x/crypto v0.36.0 // indirect
-	golang.org/x/oauth2 v0.26.0 // indirect
-	golang.org/x/sys v0.31.0 // indirect
-	golang.org/x/term v0.30.0 // indirect
-	golang.org/x/text v0.23.0 // indirect
-	golang.org/x/time v0.10.0 // indirect
-=======
 	golang.org/x/crypto v0.37.0 // indirect
 	golang.org/x/oauth2 v0.29.0 // indirect
 	golang.org/x/sys v0.32.0 // indirect
 	golang.org/x/term v0.31.0 // indirect
 	golang.org/x/text v0.24.0 // indirect
 	golang.org/x/time v0.11.0 // indirect
->>>>>>> ff6c923c
 	gopkg.in/inf.v0 v0.9.1 // indirect
 	gopkg.in/yaml.v3 v3.0.1 // indirect
 	gotest.tools/v3 v3.5.2
