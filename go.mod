module github.com/prometheus-operator/prometheus-operator

<<<<<<< HEAD
go 1.24
=======
go 1.23.0

toolchain go1.24.1
>>>>>>> 8c3fa70c

require (
	github.com/KimMachineGun/automemlimit v0.7.1
	github.com/alecthomas/kingpin/v2 v2.4.0
	github.com/alecthomas/units v0.0.0-20240927000941-0f3dac36c52b
	github.com/asaskevich/govalidator v0.0.0-20230301143203-a9d515a09cc2
	github.com/blang/semver/v4 v4.0.0
	github.com/cespare/xxhash/v2 v2.3.0
	github.com/distribution/reference v0.6.0
	github.com/evanphx/json-patch/v5 v5.9.11
	github.com/go-kit/log v0.2.1
	github.com/go-test/deep v1.1.1
	github.com/gogo/protobuf v1.3.2
	github.com/google/go-cmp v0.7.0
	github.com/kylelemons/godebug v1.1.0
	github.com/mitchellh/hashstructure v1.1.0
	github.com/oklog/run v1.1.0
	github.com/prometheus-community/prom-label-proxy v0.11.0
	github.com/prometheus-operator/prometheus-operator/pkg/apis/monitoring v0.81.0
	github.com/prometheus-operator/prometheus-operator/pkg/client v0.81.0
	github.com/prometheus/alertmanager v0.28.1
	github.com/prometheus/client_golang v1.20.5
	github.com/prometheus/common v0.61.0
	github.com/prometheus/exporter-toolkit v0.13.2
	github.com/prometheus/prometheus v0.301.0
	github.com/stretchr/testify v1.10.0
	github.com/thanos-io/thanos v0.37.2
	go.uber.org/automaxprocs v1.6.0
	golang.org/x/net v0.38.0
	golang.org/x/sync v0.12.0
	google.golang.org/protobuf v1.36.6
	gopkg.in/yaml.v2 v2.4.0
	k8s.io/api v0.32.3
	k8s.io/apiextensions-apiserver v0.32.3
	k8s.io/apimachinery v0.32.3
	k8s.io/apiserver v0.32.3
	k8s.io/client-go v0.32.3
	k8s.io/component-base v0.32.3
	k8s.io/klog/v2 v2.130.1
	k8s.io/utils v0.0.0-20241210054802-24370beab758
	sigs.k8s.io/controller-runtime v0.20.4
	sigs.k8s.io/yaml v1.4.0
)

require (
	github.com/coreos/go-systemd/v22 v22.5.0 // indirect
	github.com/facette/natsort v0.0.0-20181210072756-2cd4dd1e2dcb // indirect
	github.com/fxamacker/cbor/v2 v2.7.0 // indirect
	github.com/go-openapi/swag v0.23.0 // indirect
	github.com/google/gnostic-models v0.6.9 // indirect
	github.com/gorilla/websocket v1.5.3 // indirect
	github.com/klauspost/compress v1.17.11 // indirect
	github.com/mdlayher/socket v0.4.1 // indirect
	github.com/mdlayher/vsock v1.2.1 // indirect
	github.com/mitchellh/go-ps v1.0.0 // indirect
	github.com/mxk/go-flowrate v0.0.0-20140419014527-cca7078d478f // indirect
	github.com/pbnjay/memory v0.0.0-20210728143218-7b4eea64cf58 // indirect
	github.com/pkg/errors v0.9.1 // indirect
	github.com/prometheus/sigv4 v0.1.0 // indirect
	github.com/x448/float16 v0.8.4 // indirect
	go.opentelemetry.io/auto/sdk v1.1.0 // indirect
	go.opentelemetry.io/contrib/instrumentation/net/http/otelhttp v0.59.0 // indirect
	go.opentelemetry.io/otel/sdk v1.34.0 // indirect
	golang.org/x/exp v0.0.0-20250106191152-7588d65b2ba8 // indirect
	golang.org/x/tools v0.29.0 // indirect
	google.golang.org/genproto/googleapis/rpc v0.0.0-20250122153221-138b5a5a4fd4 // indirect
	google.golang.org/grpc v1.70.0 // indirect
	gopkg.in/evanphx/json-patch.v4 v4.12.0 // indirect
)

require (
	github.com/aws/aws-sdk-go v1.55.5 // indirect
	github.com/beorn7/perks v1.0.1 // indirect
	github.com/davecgh/go-spew v1.1.2-0.20180830191138-d8f796af33cc // indirect
	github.com/dennwc/varint v1.0.0 // indirect
	github.com/edsrzf/mmap-go v1.2.0 // indirect
	github.com/efficientgo/core v1.0.0-rc.3 // indirect
	github.com/emicklei/go-restful/v3 v3.12.1 // indirect
	github.com/fsnotify/fsnotify v1.8.0 // indirect
	github.com/go-logfmt/logfmt v0.6.0 // indirect
	github.com/go-logr/logr v1.4.2 // indirect
	github.com/go-logr/stdr v1.2.2 // indirect
	github.com/go-openapi/analysis v0.23.0 // indirect
	github.com/go-openapi/errors v0.22.0 // indirect
	github.com/go-openapi/jsonpointer v0.21.0 // indirect
	github.com/go-openapi/jsonreference v0.21.0 // indirect
	github.com/go-openapi/loads v0.22.0 // indirect
	github.com/go-openapi/runtime v0.28.0 // indirect
	github.com/go-openapi/spec v0.21.0 // indirect
	github.com/go-openapi/strfmt v0.23.0 // indirect
	github.com/go-openapi/validate v0.24.0 // indirect
	github.com/golang/protobuf v1.5.4 // indirect
	github.com/google/gofuzz v1.2.0 // indirect
	github.com/google/uuid v1.6.0
	github.com/grafana/regexp v0.0.0-20240518133315-a468a5bfb3bc // indirect
	github.com/inconshreveable/mousetrap v1.1.0 // indirect
	github.com/jmespath/go-jmespath v0.4.0 // indirect
	github.com/josharian/intern v1.0.0 // indirect
	github.com/jpillora/backoff v1.0.0 // indirect
	github.com/json-iterator/go v1.1.12 // indirect
	github.com/klauspost/cpuid/v2 v2.2.8 // indirect
	github.com/mailru/easyjson v0.9.0 // indirect
	github.com/metalmatze/signal v0.0.0-20210307161603-1c9aa721a97a // indirect
	github.com/minio/sha256-simd v1.0.1 // indirect
	github.com/mitchellh/mapstructure v1.5.0 // indirect
	github.com/moby/spdystream v0.5.0 // indirect
	github.com/modern-go/concurrent v0.0.0-20180306012644-bacd9c7ef1dd // indirect
	github.com/modern-go/reflect2 v1.0.2 // indirect
	github.com/munnerz/goautoneg v0.0.0-20191010083416-a7dc8b61c822 // indirect
	github.com/mwitkow/go-conntrack v0.0.0-20190716064945-2f068394615f // indirect
	github.com/oklog/ulid v1.3.1 // indirect
	github.com/opencontainers/go-digest v1.0.0 // indirect
	github.com/opentracing/opentracing-go v1.2.0 // indirect
	github.com/pmezard/go-difflib v1.0.1-0.20181226105442-5d4384ee4fb2 // indirect
	github.com/prometheus/client_model v0.6.1 // indirect
	github.com/prometheus/procfs v0.15.1 // indirect
	github.com/spf13/cobra v1.8.1 // indirect
	github.com/spf13/pflag v1.0.5 // indirect
	github.com/xhit/go-str2duration/v2 v2.1.0 // indirect
	go.mongodb.org/mongo-driver v1.17.2 // indirect
	go.opentelemetry.io/otel v1.34.0 // indirect
	go.opentelemetry.io/otel/metric v1.34.0 // indirect
	go.opentelemetry.io/otel/trace v1.34.0 // indirect
	go.uber.org/atomic v1.11.0 // indirect
	golang.org/x/crypto v0.36.0 // indirect
	golang.org/x/oauth2 v0.25.0 // indirect
	golang.org/x/sys v0.31.0 // indirect
	golang.org/x/term v0.30.0 // indirect
	golang.org/x/text v0.23.0 // indirect
	golang.org/x/time v0.9.0 // indirect
	gopkg.in/inf.v0 v0.9.1 // indirect
	gopkg.in/yaml.v3 v3.0.1 // indirect
	gotest.tools/v3 v3.5.2
	k8s.io/kube-openapi v0.0.0-20241212222426-2c72e554b1e7 // indirect
	sigs.k8s.io/json v0.0.0-20241014173422-cfa47c3a1cc8 // indirect
	sigs.k8s.io/structured-merge-diff/v4 v4.6.0 // indirect
)

replace (
	github.com/prometheus-operator/prometheus-operator/pkg/apis/monitoring => ./pkg/apis/monitoring
	github.com/prometheus-operator/prometheus-operator/pkg/client => ./pkg/client
)<|MERGE_RESOLUTION|>--- conflicted
+++ resolved
@@ -1,12 +1,8 @@
 module github.com/prometheus-operator/prometheus-operator
 
-<<<<<<< HEAD
 go 1.24
-=======
-go 1.23.0
 
 toolchain go1.24.1
->>>>>>> 8c3fa70c
 
 require (
 	github.com/KimMachineGun/automemlimit v0.7.1
