run:
  deadline: 10m

linters:
  enable:
  - revive
  - gci
  - depguard
  - godot
  - testifylint
  - unconvert
  - recvcheck
  - iface
<<<<<<< HEAD
  - exptostd
  - nilnesserr
=======
  - sloglint
>>>>>>> 3904e3ac

issues:
  exclude-rules:
  # Disable errcheck linter for test files.
  - path: _test.go
    linters:
    - errcheck
  # We *frequently* use the term 'new' in the context of properties
  # (new and old properties),
  # and we rarely use the 'new' built-in function.
  # It's fine to ignore these cases.
  - linters:
    - revive
    text: 'redefines-builtin-id: redefinition of the built-in function new'

linters-settings:
  errcheck:
    exclude-functions:
      # Any error in HTTP handlers is handled by the server itself.
      - (net/http.ResponseWriter).Write
  gci:
    sections:
      - standard
      - default
      - prefix(github.com/prometheus-operator/prometheus-operator)
  depguard:
    rules:
      forbid-pkg-errors:
        deny:
        - pkg: "github.com/pkg/errors"
          dsc: Should be replaced with standard lib errors or fmt.Errorf<|MERGE_RESOLUTION|>--- conflicted
+++ resolved
@@ -11,12 +11,9 @@
   - unconvert
   - recvcheck
   - iface
-<<<<<<< HEAD
   - exptostd
   - nilnesserr
-=======
   - sloglint
->>>>>>> 3904e3ac
 
 issues:
   exclude-rules:
