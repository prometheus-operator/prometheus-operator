# Adopters

This document tracks people and use cases for the Prometheus Operator in production. By creating a list of production use cases we hope to build a community of advisors that we can reach out to with experience using various the Prometheus Operator applications, operation environments, and cluster sizes. The Prometheus Operator development team may reach out periodically to check-in on how the Prometheus Operator is working in the field and update this list.

## All OpenShift Users

https://www.openshift.com/

Environments: AWS, Azure, Google Cloud, Bare Metal

Uses [kube-prometheus](https://github.com/prometheus-operator/kube-prometheus): Yes (with additional tight OpenShift integrations)

This is a meta user; please feel free to document specific OpenShift users!

All OpenShift clusters use the Prometheus Operator to manage the cluster monitoring stack as well as user workload monitoring. This means the Prometheus Operator's users include all OpenShift customers.

## Polar Signals

https://polarsignals.com/

Environment: Google Cloud

Uses [kube-prometheus](https://github.com/prometheus-operator/kube-prometheus): Yes

Details:
- HA Pair of Prometheus
- 4000 samples/s
- 100k active series

## Skyscanner

https://skyscanner.net/

Environment: AWS

Uses [kube-prometheus](https://github.com/prometheus-operator/kube-prometheus): Yes

Details (optional):
- HA Pairs of Prometheus
- 25000 samples/s
- 1.2M active series

<<<<<<< HEAD
## Veepee

https://www.veepee.com

Environments: Bare Metal

Uses [kube-prometheus](https://github.com/prometheus-operator/kube-prometheus): Yes

Details (optional):
- HA Pair of Prometheus
- 108161 samples/s
- 2.3M active series
=======
## Giant Swarm

https://www.giantswarm.io/

Environments: AWS, Azure, Bare Metal

Uses [kube-prometheus](https://github.com/prometheus-operator/kube-prometheus): Yes (with additional tight Giant Swarm integrations)

Details:
- One prometheus operator per management cluster and one prometheus instance per workload cluster
- Customers can also install kube-prometheus for their workload using our App Platform
- 760000 samples/s
- 35M active series
>>>>>>> 3dbade16

## <Insert Company/Organization Name>

https://our-link.com/

Environments: AWS, Azure, Google Cloud, Bare Metal, etc

Uses [kube-prometheus](https://github.com/prometheus-operator/kube-prometheus): Yes | No

Details (optional):
- HA Pair of Prometheus
- 1000 samples/s (query: `rate(prometheus_tsdb_head_samples_appended_total[5m])`)
- 10k active series (query: `prometheus_tsdb_head_series`)<|MERGE_RESOLUTION|>--- conflicted
+++ resolved
@@ -40,7 +40,6 @@
 - 25000 samples/s
 - 1.2M active series
 
-<<<<<<< HEAD
 ## Veepee
 
 https://www.veepee.com
@@ -53,7 +52,6 @@
 - HA Pair of Prometheus
 - 108161 samples/s
 - 2.3M active series
-=======
 ## Giant Swarm
 
 https://www.giantswarm.io/
@@ -67,7 +65,6 @@
 - Customers can also install kube-prometheus for their workload using our App Platform
 - 760000 samples/s
 - 35M active series
->>>>>>> 3dbade16
 
 ## <Insert Company/Organization Name>
 
