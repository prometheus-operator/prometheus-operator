// Copyright 2016 The prometheus-operator Authors
//
// Licensed under the Apache License, Version 2.0 (the "License");
// you may not use this file except in compliance with the License.
// You may obtain a copy of the License at
//
//     http://www.apache.org/licenses/LICENSE-2.0
//
// Unless required by applicable law or agreed to in writing, software
// distributed under the License is distributed on an "AS IS" BASIS,
// WITHOUT WARRANTIES OR CONDITIONS OF ANY KIND, either express or implied.
// See the License for the specific language governing permissions and
// limitations under the License.

package v1

import (
	"k8s.io/api/core/v1"
	metav1 "k8s.io/apimachinery/pkg/apis/meta/v1"
	"k8s.io/apimachinery/pkg/runtime"
	"k8s.io/apimachinery/pkg/util/intstr"
)

// Prometheus defines a Prometheus deployment.
// +k8s:openapi-gen=true
type Prometheus struct {
	metav1.TypeMeta `json:",inline"`
	// Standard object’s metadata. More info:
	// https://github.com/kubernetes/community/blob/master/contributors/devel/api-conventions.md#metadata
	// +k8s:openapi-gen=false
	metav1.ObjectMeta `json:"metadata,omitempty"`
	// Specification of the desired behavior of the Prometheus cluster. More info:
	// https://github.com/kubernetes/community/blob/master/contributors/devel/api-conventions.md#spec-and-status
	Spec PrometheusSpec `json:"spec"`
	// Most recent observed status of the Prometheus cluster. Read-only. Not
	// included when requesting from the apiserver, only from the Prometheus
	// Operator API itself. More info:
	// https://github.com/kubernetes/community/blob/master/contributors/devel/api-conventions.md#spec-and-status
	Status *PrometheusStatus `json:"status,omitempty"`
}

// PrometheusList is a list of Prometheuses.
// +k8s:openapi-gen=true
type PrometheusList struct {
	metav1.TypeMeta `json:",inline"`
	// Standard list metadata
	// More info: https://github.com/kubernetes/community/blob/master/contributors/devel/api-conventions.md#metadata
	metav1.ListMeta `json:"metadata,omitempty"`
	// List of Prometheuses
	Items []*Prometheus `json:"items"`
}

// PrometheusSpec is a specification of the desired behavior of the Prometheus cluster. More info:
// https://github.com/kubernetes/community/blob/master/contributors/devel/api-conventions.md#spec-and-status
// +k8s:openapi-gen=true
type PrometheusSpec struct {
	// Standard object’s metadata. More info:
	// https://github.com/kubernetes/community/blob/master/contributors/devel/api-conventions.md#metadata
	// Metadata Labels and Annotations gets propagated to the prometheus pods.
	PodMetadata *metav1.ObjectMeta `json:"podMetadata,omitempty"`
	// ServiceMonitors to be selected for target discovery.
	ServiceMonitorSelector *metav1.LabelSelector `json:"serviceMonitorSelector,omitempty"`
	// Namespaces to be selected for ServiceMonitor discovery. If nil, only
	// check own namespace.
	ServiceMonitorNamespaceSelector *metav1.LabelSelector `json:"serviceMonitorNamespaceSelector,omitempty"`
	// Version of Prometheus to be deployed.
	Version string `json:"version,omitempty"`
	// Tag of Prometheus container image to be deployed. Defaults to the value of `version`.
	// Version is ignored if Tag is set.
	Tag string `json:"tag,omitempty"`
	// SHA of Prometheus container image to be deployed. Defaults to the value of `version`.
	// Similar to a tag, but the SHA explicitly deploys an immutable container image.
	// Version and Tag are ignored if SHA is set.
	SHA string `json:"sha,omitempty"`
	// When a Prometheus deployment is paused, no actions except for deletion
	// will be performed on the underlying objects.
	Paused bool `json:"paused,omitempty"`
	// Base image to use for a Prometheus deployment.
	BaseImage string `json:"baseImage,omitempty"`
	// An optional list of references to secrets in the same namespace
	// to use for pulling prometheus and alertmanager images from registries
	// see http://kubernetes.io/docs/user-guide/images#specifying-imagepullsecrets-on-a-pod
	ImagePullSecrets []v1.LocalObjectReference `json:"imagePullSecrets,omitempty"`
	// Number of instances to deploy for a Prometheus deployment.
	Replicas *int32 `json:"replicas,omitempty"`
	// Time duration Prometheus shall retain data for. Default is '24h',
	// and must match the regular expression `[0-9]+(ms|s|m|h|d|w|y)` (milliseconds seconds minutes hours days weeks years).
	Retention string `json:"retention,omitempty"`
	// Log level for Prometheus to be configured with.
	LogLevel string `json:"logLevel,omitempty"`
	// Interval between consecutive scrapes.
	ScrapeInterval string `json:"scrapeInterval,omitempty"`
	// Interval between consecutive evaluations.
	EvaluationInterval string `json:"evaluationInterval,omitempty"`
	// The labels to add to any time series or alerts when communicating with
	// external systems (federation, remote storage, Alertmanager).
	ExternalLabels map[string]string `json:"externalLabels,omitempty"`
	// The external URL the Prometheus instances will be available under. This is
	// necessary to generate correct URLs. This is necessary if Prometheus is not
	// served from root of a DNS name.
	ExternalURL string `json:"externalUrl,omitempty"`
	// The route prefix Prometheus registers HTTP handlers for. This is useful,
	// if using ExternalURL and a proxy is rewriting HTTP routes of a request,
	// and the actual ExternalURL is still true, but the server serves requests
	// under a different route prefix. For example for use with `kubectl proxy`.
	RoutePrefix string `json:"routePrefix,omitempty"`
	// Storage spec to specify how storage shall be used.
	Storage *StorageSpec `json:"storage,omitempty"`
	// A selector to select which PrometheusRules to mount for loading alerting
	// rules from. Until (excluding) Prometheus Operator v0.24.0 Prometheus
	// Operator will migrate any legacy rule ConfigMaps to PrometheusRule custom
	// resources selected by RuleSelector. Make sure it does not match any config
	// maps that you do not want to be migrated.
	RuleSelector *metav1.LabelSelector `json:"ruleSelector,omitempty"`
	// Namespaces to be selected for PrometheusRules discovery. If unspecified, only
	// the same namespace as the Prometheus object is in is used.
	RuleNamespaceSelector *metav1.LabelSelector `json:"ruleNamespaceSelector,omitempty"`
	// Define details regarding alerting.
	Alerting *AlertingSpec `json:"alerting,omitempty"`
	// Define resources requests and limits for single Pods.
	Resources v1.ResourceRequirements `json:"resources,omitempty"`
	// Define which Nodes the Pods are scheduled on.
	NodeSelector map[string]string `json:"nodeSelector,omitempty"`
	// ServiceAccountName is the name of the ServiceAccount to use to run the
	// Prometheus Pods.
	ServiceAccountName string `json:"serviceAccountName,omitempty"`
	// Secrets is a list of Secrets in the same namespace as the Prometheus
	// object, which shall be mounted into the Prometheus Pods.
	// The Secrets are mounted into /etc/prometheus/secrets/<secret-name>.
	Secrets []string `json:"secrets,omitempty"`
	// ConfigMaps is a list of ConfigMaps in the same namespace as the Prometheus
	// object, which shall be mounted into the Prometheus Pods.
	// The ConfigMaps are mounted into /etc/prometheus/configmaps/<configmap-name>.
	ConfigMaps []string `json:"configMaps,omitempty"`
	// If specified, the pod's scheduling constraints.
	Affinity *v1.Affinity `json:"affinity,omitempty"`
	// If specified, the pod's tolerations.
	Tolerations []v1.Toleration `json:"tolerations,omitempty"`
	// If specified, the remote_write spec. This is an experimental feature, it may change in any upcoming release in a breaking way.
	RemoteWrite []RemoteWriteSpec `json:"remoteWrite,omitempty"`
	// If specified, the remote_read spec. This is an experimental feature, it may change in any upcoming release in a breaking way.
	RemoteRead []RemoteReadSpec `json:"remoteRead,omitempty"`
	// SecurityContext holds pod-level security attributes and common container settings.
	// This defaults to non root user with uid 1000 and gid 2000 for Prometheus >v2.0 and
	// default PodSecurityContext for other versions.
	SecurityContext *v1.PodSecurityContext `json:"securityContext,omitempty"`
	// ListenLocal makes the Prometheus server listen on loopback, so that it
	// does not bind against the Pod IP.
	ListenLocal bool `json:"listenLocal,omitempty"`
	// Containers allows injecting additional containers. This is meant to
	// allow adding an authentication proxy to a Prometheus pod.
	Containers []v1.Container `json:"containers,omitempty"`
	// AdditionalScrapeConfigs allows specifying a key of a Secret containing
	// additional Prometheus scrape configurations. Scrape configurations
	// specified are appended to the configurations generated by the Prometheus
	// Operator. Job configurations specified must have the form as specified
	// in the official Prometheus documentation:
	// https://prometheus.io/docs/prometheus/latest/configuration/configuration/#<scrape_config>.
	// As scrape configs are appended, the user is responsible to make sure it
	// is valid. Note that using this feature may expose the possibility to
	// break upgrades of Prometheus. It is advised to review Prometheus release
	// notes to ensure that no incompatible scrape configs are going to break
	// Prometheus after the upgrade.
	AdditionalScrapeConfigs *v1.SecretKeySelector `json:"additionalScrapeConfigs,omitempty"`
	// AdditionalAlertRelabelConfigs allows specifying a key of a Secret containing
	// additional Prometheus alert relabel configurations. Alert relabel configurations
	// specified are appended to the configurations generated by the Prometheus
	// Operator. Alert relabel configurations specified must have the form as specified
	// in the official Prometheus documentation:
	// https://prometheus.io/docs/prometheus/latest/configuration/configuration/#alert_relabel_configs.
	// As alert relabel configs are appended, the user is responsible to make sure it
	// is valid. Note that using this feature may expose the possibility to
	// break upgrades of Prometheus. It is advised to review Prometheus release
	// notes to ensure that no incompatible alert relabel configs are going to break
	// Prometheus after the upgrade.
	AdditionalAlertRelabelConfigs *v1.SecretKeySelector `json:"additionalAlertRelabelConfigs,omitempty"`
	// AdditionalAlertManagerConfigs allows specifying a key of a Secret containing
	// additional Prometheus AlertManager configurations. AlertManager configurations
	// specified are appended to the configurations generated by the Prometheus
	// Operator. Job configurations specified must have the form as specified
	// in the official Prometheus documentation:
	// https://prometheus.io/docs/prometheus/latest/configuration/configuration/#<alertmanager_config>.
	// As AlertManager configs are appended, the user is responsible to make sure it
	// is valid. Note that using this feature may expose the possibility to
	// break upgrades of Prometheus. It is advised to review Prometheus release
	// notes to ensure that no incompatible AlertManager configs are going to break
	// Prometheus after the upgrade.
	AdditionalAlertManagerConfigs *v1.SecretKeySelector `json:"additionalAlertManagerConfigs,omitempty"`
	// APIServerConfig allows specifying a host and auth methods to access apiserver.
	// If left empty, Prometheus is assumed to run inside of the cluster
	// and will discover API servers automatically and use the pod's CA certificate
	// and bearer token file at /var/run/secrets/kubernetes.io/serviceaccount/.
	APIServerConfig *APIServerConfig `json:"apiserverConfig,omitempty"`
	// Thanos configuration allows configuring various aspects of a Prometheus
	// server in a Thanos environment.
	//
	// This section is experimental, it may change significantly without
	// deprecation notice in any release.
	//
	// This is experimental and may change significantly without backward
	// compatibility in any release.
	Thanos *ThanosSpec `json:"thanos,omitempty"`
	// Priority class assigned to the Pods
	PriorityClassName string `json:"priorityClassName,omitempty"`
}

// PrometheusStatus is the most recent observed status of the Prometheus cluster. Read-only. Not
// included when requesting from the apiserver, only from the Prometheus
// Operator API itself. More info:
// https://github.com/kubernetes/community/blob/master/contributors/devel/api-conventions.md#spec-and-status
// +k8s:openapi-gen=true
type PrometheusStatus struct {
	// Represents whether any actions on the underlaying managed objects are
	// being performed. Only delete actions will be performed.
	Paused bool `json:"paused"`
	// Total number of non-terminated pods targeted by this Prometheus deployment
	// (their labels match the selector).
	Replicas int32 `json:"replicas"`
	// Total number of non-terminated pods targeted by this Prometheus deployment
	// that have the desired version spec.
	UpdatedReplicas int32 `json:"updatedReplicas"`
	// Total number of available pods (ready for at least minReadySeconds)
	// targeted by this Prometheus deployment.
	AvailableReplicas int32 `json:"availableReplicas"`
	// Total number of unavailable pods targeted by this Prometheus deployment.
	UnavailableReplicas int32 `json:"unavailableReplicas"`
}

// AlertingSpec defines parameters for alerting configuration of Prometheus servers.
// +k8s:openapi-gen=true
type AlertingSpec struct {
	// AlertmanagerEndpoints Prometheus should fire alerts against.
	Alertmanagers []AlertmanagerEndpoints `json:"alertmanagers"`
}

// StorageSpec defines the configured storage for a group Prometheus servers.
// If neither `emptyDir` nor `volumeClaimTemplate` is specified, then by default an [EmptyDir](https://kubernetes.io/docs/concepts/storage/volumes/#emptydir) will be used.
// +k8s:openapi-gen=true
type StorageSpec struct {
	// Name of the StorageClass to use when requesting storage provisioning. More
	// info: https://kubernetes.io/docs/user-guide/persistent-volumes/#storageclasses
	// (DEPRECATED - instead use `volumeClaimTemplate.spec.storageClassName`)
	Class string `json:"class,omitempty"`
	// EmptyDirVolumeSource to be used by the Prometheus StatefulSets. If specified, used in place of any volumeClaimTemplate. More
	// info: https://kubernetes.io/docs/concepts/storage/volumes/#emptydir
	EmptyDir *v1.EmptyDirVolumeSource `json:"emptyDir,omitempty"`
	// A label query over volumes to consider for binding.
	// (DEPRECATED - instead use `volumeClaimTemplate.spec.selector`)
	Selector *metav1.LabelSelector `json:"selector,omitempty"`
	// Resources represents the minimum resources the volume should have. More
	// info: http://kubernetes.io/docs/user-guide/persistent-volumes#resources
	// (DEPRECATED - instead use `volumeClaimTemplate.spec.resources`)
	Resources v1.ResourceRequirements `json:"resources,omitempty"`
	// A PVC spec to be used by the Prometheus StatefulSets.
	VolumeClaimTemplate v1.PersistentVolumeClaim `json:"volumeClaimTemplate,omitempty"`
}

// ThanosSpec defines parameters for a Prometheus server within a Thanos deployment.
// +k8s:openapi-gen=true
type ThanosSpec struct {
	// Peers is a DNS name for Thanos to discover peers through.
	Peers *string `json:"peers,omitempty"`
	// Version describes the version of Thanos to use.
	Version *string `json:"version,omitempty"`
	// Tag of Thanos sidecar container image to be deployed. Defaults to the value of `version`.
	// Version is ignored if Tag is set.
	Tag *string `json:"tag,omitempty"`
	// SHA of Thanos container image to be deployed. Defaults to the value of `version`.
	// Similar to a tag, but the SHA explicitly deploys an immutable container image.
	// Version and Tag are ignored if SHA is set.
	SHA *string `json:"sha,omitempty"`
	// Thanos base image if other than default.
	BaseImage *string `json:"baseImage,omitempty"`
	// Resources defines the resource requirements for the Thanos sidecar.
	// If not provided, no requests/limits will be set
	Resources v1.ResourceRequirements `json:"resources,omitempty"`
	// GCS configures use of GCS in Thanos.
	GCS *ThanosGCSSpec `json:"gcs,omitempty"`
	// S3 configures use of S3 in Thanos.
	S3 *ThanosS3Spec `json:"s3,omitempty"`
}

// ThanosGCSSpec defines parameters for use of Google Cloud Storage (GCS) with
// Thanos.
// +k8s:openapi-gen=true
type ThanosGCSSpec struct {
	// Google Cloud Storage bucket name for stored blocks. If empty it won't
	// store any block inside Google Cloud Storage.
	Bucket *string `json:"bucket,omitempty"`
	// Secret to access our Bucket.
	SecretKey *v1.SecretKeySelector `json:"credentials,omitempty"`
}

// ThanosS3Spec defines parameters for of AWS Simple Storage Service (S3) with
// Thanos. (S3 compatible services apply as well)
// +k8s:openapi-gen=true
type ThanosS3Spec struct {
	// S3-Compatible API bucket name for stored blocks.
	Bucket *string `json:"bucket,omitempty"`
	// S3-Compatible API endpoint for stored blocks.
	Endpoint *string `json:"endpoint,omitempty"`
	// AccessKey for an S3-Compatible API.
	AccessKey *v1.SecretKeySelector `json:"accessKey,omitempty"`
	// SecretKey for an S3-Compatible API.
	SecretKey *v1.SecretKeySelector `json:"secretKey,omitempty"`
	// Whether to use an insecure connection with an S3-Compatible API.
	Insecure *bool `json:"insecure,omitempty"`
	// Whether to use S3 Signature Version 2; otherwise Signature Version 4 will be used.
	SignatureVersion2 *bool `json:"signatureVersion2,omitempty"`
	// Whether to use Server Side Encryption
	EncryptSSE *bool `json:"encryptsse,omitempty"`
}

// RemoteWriteSpec defines the remote_write configuration for prometheus.
// +k8s:openapi-gen=true
type RemoteWriteSpec struct {
	//The URL of the endpoint to send samples to.
	URL string `json:"url"`
	//Timeout for requests to the remote write endpoint.
	RemoteTimeout string `json:"remoteTimeout,omitempty"`
	//The list of remote write relabel configurations.
	WriteRelabelConfigs []RelabelConfig `json:"writeRelabelConfigs,omitempty"`
	//BasicAuth for the URL.
	BasicAuth *BasicAuth `json:"basicAuth,omitempty"`
	// File to read bearer token for remote write.
	BearerToken string `json:"bearerToken,omitempty"`
	// File to read bearer token for remote write.
	BearerTokenFile string `json:"bearerTokenFile,omitempty"`
	// TLS Config to use for remote write.
	TLSConfig *TLSConfig `json:"tlsConfig,omitempty"`
	//Optional ProxyURL
	ProxyURL string `json:"proxyUrl,omitempty"`
	// QueueConfig allows tuning of the remote write queue parameters.
	QueueConfig *QueueConfig `json:"queueConfig,omitempty"`
}

// QueueConfig allows the tuning of remote_write queue_config parameters. This object
// is referenced in the RemoteWriteSpec object.
// +k8s:openapi-gen=true
type QueueConfig struct {
	// Capacity is the number of samples to buffer per shard before we start dropping them.
	Capacity int `json:"capacity,omitempty"`
	// MaxShards is the maximum number of shards, i.e. amount of concurrency.
	MaxShards int `json:"maxShards,omitempty"`
	// MaxSamplesPerSend is the maximum number of samples per send.
	MaxSamplesPerSend int `json:"maxSamplesPerSend,omitempty"`
	// BatchSendDeadline is the maximum time a sample will wait in buffer.
	BatchSendDeadline string `json:"batchSendDeadline,omitempty"`
	// MaxRetries is the maximum number of times to retry a batch on recoverable errors.
	MaxRetries int `json:"maxRetries,omitempty"`
	// MinBackoff is the initial retry delay. Gets doubled for every retry.
	MinBackoff string `json:"minBackoff,omitempty"`
	// MaxBackoff is the maximum retry delay.
	MaxBackoff string `json:"maxBackoff,omitempty"`
}

// RemoteReadSpec defines the remote_read configuration for prometheus.
// +k8s:openapi-gen=true
type RemoteReadSpec struct {
	//The URL of the endpoint to send samples to.
	URL string `json:"url"`
	//An optional list of equality matchers which have to be present
	// in a selector to query the remote read endpoint.
	RequiredMatchers map[string]string `json:"requiredMatchers,omitempty"`
	//Timeout for requests to the remote read endpoint.
	RemoteTimeout string `json:"remoteTimeout,omitempty"`
	//Whether reads should be made for queries for time ranges that
	// the local storage should have complete data for.
	ReadRecent bool `json:"readRecent,omitempty"`
	//BasicAuth for the URL.
	BasicAuth *BasicAuth `json:"basicAuth,omitempty"`
	// bearer token for remote read.
	BearerToken string `json:"bearerToken,omitempty"`
	// File to read bearer token for remote read.
	BearerTokenFile string `json:"bearerTokenFile,omitempty"`
	// TLS Config to use for remote read.
	TLSConfig *TLSConfig `json:"tlsConfig,omitempty"`
	//Optional ProxyURL
	ProxyURL string `json:"proxyUrl,omitempty"`
}

// RelabelConfig allows dynamic rewriting of the label set, being applied to samples before ingestion.
// It defines `<metric_relabel_configs>`-section of Prometheus configuration.
// More info: https://prometheus.io/docs/prometheus/latest/configuration/configuration/#metric_relabel_configs
// +k8s:openapi-gen=true
type RelabelConfig struct {
	//The source labels select values from existing labels. Their content is concatenated
	//using the configured separator and matched against the configured regular expression
	//for the replace, keep, and drop actions.
	SourceLabels []string `json:"sourceLabels,omitempty"`
	//Separator placed between concatenated source label values. default is ';'.
	Separator string `json:"separator,omitempty"`
	//Label to which the resulting value is written in a replace action.
	//It is mandatory for replace actions. Regex capture groups are available.
	TargetLabel string `json:"targetLabel,omitempty"`
	//Regular expression against which the extracted value is matched. defailt is '(.*)'
	Regex string `json:"regex,omitempty"`
	// Modulus to take of the hash of the source label values.
	Modulus uint64 `json:"modulus,omitempty"`
	//Replacement value against which a regex replace is performed if the
	//regular expression matches. Regex capture groups are available. Default is '$1'
	Replacement string `json:"replacement,omitempty"`
	// Action to perform based on regex matching. Default is 'replace'
	Action string `json:"action,omitempty"`
}

// APIServerConfig defines a host and auth methods to access apiserver.
// More info: https://prometheus.io/docs/prometheus/latest/configuration/configuration/#kubernetes_sd_config
// +k8s:openapi-gen=true
type APIServerConfig struct {
	// Host of apiserver.
	// A valid string consisting of a hostname or IP followed by an optional port number
	Host string `json:"host"`
	// BasicAuth allow an endpoint to authenticate over basic authentication
	BasicAuth *BasicAuth `json:"basicAuth,omitempty"`
	// Bearer token for accessing apiserver.
	BearerToken string `json:"bearerToken,omitempty"`
	// File to read bearer token for accessing apiserver.
	BearerTokenFile string `json:"bearerTokenFile,omitempty"`
	// TLS Config to use for accessing apiserver.
	TLSConfig *TLSConfig `json:"tlsConfig,omitempty"`
}

// AlertmanagerEndpoints defines a selection of a single Endpoints object
// containing alertmanager IPs to fire alerts against.
// +k8s:openapi-gen=true
type AlertmanagerEndpoints struct {
	// Namespace of Endpoints object.
	Namespace string `json:"namespace"`
	// Name of Endpoints object in Namespace.
	Name string `json:"name"`
	// Port the Alertmanager API is exposed on.
	Port intstr.IntOrString `json:"port"`
	// Scheme to use when firing alerts.
	Scheme string `json:"scheme,omitempty"`
	// Prefix for the HTTP path alerts are pushed to.
	PathPrefix string `json:"pathPrefix,omitempty"`
	// TLS Config to use for alertmanager connection.
	TLSConfig *TLSConfig `json:"tlsConfig,omitempty"`
	// BearerTokenFile to read from filesystem to use when authenticating to
	// Alertmanager.
	BearerTokenFile string `json:"bearerTokenFile,omitempty"`
}

// ServiceMonitor defines monitoring for a set of services.
// +k8s:openapi-gen=true
type ServiceMonitor struct {
	metav1.TypeMeta `json:",inline"`
	// Standard object’s metadata. More info:
	// https://github.com/kubernetes/community/blob/master/contributors/devel/api-conventions.md#metadata
	// +k8s:openapi-gen=false
	metav1.ObjectMeta `json:"metadata,omitempty"`
	// Specification of desired Service selection for target discrovery by
	// Prometheus.
	Spec ServiceMonitorSpec `json:"spec"`
}

// ServiceMonitorSpec contains specification parameters for a ServiceMonitor.
// +k8s:openapi-gen=true
type ServiceMonitorSpec struct {
	// The label to use to retrieve the job name from.
	JobLabel string `json:"jobLabel,omitempty"`
	// TargetLabels transfers labels on the Kubernetes Service onto the target.
	TargetLabels []string `json:"targetLabels,omitempty"`
	// PodTargetLabels transfers labels on the Kubernetes Pod onto the target.
	PodTargetLabels []string `json:"podTargetLabels,omitempty"`
	// A list of endpoints allowed as part of this ServiceMonitor.
	Endpoints []Endpoint `json:"endpoints"`
	// Selector to select Endpoints objects.
	Selector metav1.LabelSelector `json:"selector"`
	// Selector to select which namespaces the Endpoints objects are discovered from.
	NamespaceSelector NamespaceSelector `json:"namespaceSelector,omitempty"`
	// SampleLimit defines per-scrape limit on number of scraped samples that will be accepted.
	SampleLimit uint64 `json:"sampleLimit,omitempty"`
}

// Endpoint defines a scrapeable endpoint serving Prometheus metrics.
// +k8s:openapi-gen=true
type Endpoint struct {
	// Name of the service port this endpoint refers to. Mutually exclusive with targetPort.
	Port string `json:"port,omitempty"`
	// Name or number of the target port of the endpoint. Mutually exclusive with port.
	TargetPort *intstr.IntOrString `json:"targetPort,omitempty"`
	// HTTP path to scrape for metrics.
	Path string `json:"path,omitempty"`
	// HTTP scheme to use for scraping.
	Scheme string `json:"scheme,omitempty"`
	// Optional HTTP URL parameters
	Params map[string][]string `json:"params,omitempty"`
	// Interval at which metrics should be scraped
	Interval string `json:"interval,omitempty"`
	// Timeout after which the scrape is ended
	ScrapeTimeout string `json:"scrapeTimeout,omitempty"`
	// TLS configuration to use when scraping the endpoint
	TLSConfig *TLSConfig `json:"tlsConfig,omitempty"`
	// File to read bearer token for scraping targets.
	BearerTokenFile string `json:"bearerTokenFile,omitempty"`
	// HonorLabels chooses the metric's labels on collisions with target labels.
	HonorLabels bool `json:"honorLabels,omitempty"`
	// BasicAuth allow an endpoint to authenticate over basic authentication
	// More info: https://prometheus.io/docs/operating/configuration/#endpoints
	BasicAuth *BasicAuth `json:"basicAuth,omitempty"`
	// MetricRelabelConfigs to apply to samples before ingestion.
	MetricRelabelConfigs []*RelabelConfig `json:"metricRelabelings,omitempty"`
	// RelabelConfigs to apply to samples before ingestion.
	// More info: https://prometheus.io/docs/prometheus/latest/configuration/configuration/#<relabel_config>
	RelabelConfigs []*RelabelConfig `json:"relabelings,omitempty"`
	// ProxyURL eg http://proxyserver:2195 Directs scrapes to proxy through this endpoint.
	ProxyURL *string `json:"proxyUrl,omitempty"`
}

// BasicAuth allow an endpoint to authenticate over basic authentication
// More info: https://prometheus.io/docs/operating/configuration/#endpoints
// +k8s:openapi-gen=true
type BasicAuth struct {
	// The secret that contains the username for authenticate
	Username v1.SecretKeySelector `json:"username,omitempty"`
	// The secret that contains the password for authenticate
	Password v1.SecretKeySelector `json:"password,omitempty"`
}

// TLSConfig specifies TLS configuration parameters.
// +k8s:openapi-gen=true
type TLSConfig struct {
	// The CA cert to use for the targets.
	CAFile string `json:"caFile,omitempty"`
	// The client cert file for the targets.
	CertFile string `json:"certFile,omitempty"`
	// The client key file for the targets.
	KeyFile string `json:"keyFile,omitempty"`
	// Used to verify the hostname for the targets.
	ServerName string `json:"serverName,omitempty"`
	// Disable target certificate validation.
	InsecureSkipVerify bool `json:"insecureSkipVerify,omitempty"`
}

// ServiceMonitorList is a list of ServiceMonitors.
// +k8s:openapi-gen=true
type ServiceMonitorList struct {
	metav1.TypeMeta `json:",inline"`
	// Standard list metadata
	// More info: https://github.com/kubernetes/community/blob/master/contributors/devel/api-conventions.md#metadata
	metav1.ListMeta `json:"metadata,omitempty"`
	// List of ServiceMonitors
	Items []*ServiceMonitor `json:"items"`
}

// PrometheusRuleList is a list of PrometheusRules.
// +k8s:openapi-gen=true
type PrometheusRuleList struct {
	metav1.TypeMeta `json:",inline"`
	// Standard list metadata
	// More info: http://releases.k8s.io/HEAD/docs/devel/api-conventions.md#metadata
	metav1.ListMeta `json:"metadata,omitempty"`
	// List of Rules
	Items []*PrometheusRule `json:"items"`
}

// PrometheusRule defines alerting rules for a Prometheus instance
// +k8s:openapi-gen=true
type PrometheusRule struct {
	metav1.TypeMeta `json:",inline"`
	// Standard object’s metadata. More info:
	// http://releases.k8s.io/HEAD/docs/devel/api-conventions.md#metadata
	metav1.ObjectMeta `json:"metadata,omitempty"`
	// Specification of desired alerting rule definitions for Prometheus.
	Spec PrometheusRuleSpec `json:"spec"`
}

// PrometheusRuleSpec contains specification parameters for a Rule.
// +k8s:openapi-gen=true
type PrometheusRuleSpec struct {
	// Content of Prometheus rule file
	Groups []RuleGroup `json:"groups,omitempty"`
}

// RuleGroup and Rule are copied instead of vendored because the
// upstream Prometheus struct definitions don't have json struct tags.

// RuleGroup is a list of sequentially evaluated recording and alerting rules.
// +k8s:openapi-gen=true
type RuleGroup struct {
	Name     string `json:"name"`
	Interval string `json:"interval,omitempty"`
	Rules    []Rule `json:"rules"`
}

// Rule describes an alerting or recording rule.
// +k8s:openapi-gen=true
type Rule struct {
	Record      string             `json:"record,omitempty"`
	Alert       string             `json:"alert,omitempty"`
	Expr        intstr.IntOrString `json:"expr"`
	For         string             `json:"for,omitempty"`
	Labels      map[string]string  `json:"labels,omitempty"`
	Annotations map[string]string  `json:"annotations,omitempty"`
}

// Alertmanager describes an Alertmanager cluster.
// +k8s:openapi-gen=true
type Alertmanager struct {
	metav1.TypeMeta `json:",inline"`
	// Standard object’s metadata. More info:
	// https://github.com/kubernetes/community/blob/master/contributors/devel/api-conventions.md#metadata
	// +k8s:openapi-gen=false
	metav1.ObjectMeta `json:"metadata,omitempty"`
	// Specification of the desired behavior of the Alertmanager cluster. More info:
	// https://github.com/kubernetes/community/blob/master/contributors/devel/api-conventions.md#spec-and-status
	Spec AlertmanagerSpec `json:"spec"`
	// Most recent observed status of the Alertmanager cluster. Read-only. Not
	// included when requesting from the apiserver, only from the Prometheus
	// Operator API itself. More info:
	// https://github.com/kubernetes/community/blob/master/contributors/devel/api-conventions.md#spec-and-status
	Status *AlertmanagerStatus `json:"status,omitempty"`
}

// AlertmanagerSpec is a specification of the desired behavior of the Alertmanager cluster. More info:
// https://github.com/kubernetes/community/blob/master/contributors/devel/api-conventions.md#spec-and-status
// +k8s:openapi-gen=true
type AlertmanagerSpec struct {
	// Standard object’s metadata. More info:
	// https://github.com/kubernetes/community/blob/master/contributors/devel/api-conventions.md#metadata
	// Metadata Labels and Annotations gets propagated to the prometheus pods.
	PodMetadata *metav1.ObjectMeta `json:"podMetadata,omitempty"`
	// Version the cluster should be on.
	Version string `json:"version,omitempty"`
	// Tag of Alertmanager container image to be deployed. Defaults to the value of `version`.
	// Version is ignored if Tag is set.
	Tag string `json:"tag,omitempty"`
	// SHA of Alertmanager container image to be deployed. Defaults to the value of `version`.
	// Similar to a tag, but the SHA explicitly deploys an immutable container image.
	// Version and Tag are ignored if SHA is set.
	SHA string `json:"sha,omitempty"`
	// Base image that is used to deploy pods, without tag.
	BaseImage string `json:"baseImage,omitempty"`
	// An optional list of references to secrets in the same namespace
	// to use for pulling prometheus and alertmanager images from registries
	// see http://kubernetes.io/docs/user-guide/images#specifying-imagepullsecrets-on-a-pod
	ImagePullSecrets []v1.LocalObjectReference `json:"imagePullSecrets,omitempty"`
	// Secrets is a list of Secrets in the same namespace as the Alertmanager
	// object, which shall be mounted into the Alertmanager Pods.
	// The Secrets are mounted into /etc/alertmanager/secrets/<secret-name>.
	Secrets []string `json:"secrets,omitempty"`
<<<<<<< HEAD
	// ConfigSecret is the Kubernetes secret to use for the alertmanager configuration
	ConfigSecret string `json:"configSecret,omitempty"`
=======
	// ConfigMaps is a list of ConfigMaps in the same namespace as the Alertmanager
	// object, which shall be mounted into the Alertmanager Pods.
	// The ConfigMaps are mounted into /etc/alertmanager/configmaps/<configmap-name>.
	ConfigMaps []string `json:"configMaps,omitempty"`
>>>>>>> 4e0ae644
	// Log level for Alertmanager to be configured with.
	LogLevel string `json:"logLevel,omitempty"`
	// Size is the expected size of the alertmanager cluster. The controller will
	// eventually make the size of the running cluster equal to the expected
	// size.
	Replicas *int32 `json:"replicas,omitempty"`
	// Time duration Alertmanager shall retain data for. Default is '120h',
	// and must match the regular expression `[0-9]+(ms|s|m|h|d|w|y)` (milliseconds seconds minutes hours days weeks years).
	Retention string `json:"retention,omitempty"`
	// Storage is the definition of how storage will be used by the Alertmanager
	// instances.
	Storage *StorageSpec `json:"storage,omitempty"`
	// The external URL the Alertmanager instances will be available under. This is
	// necessary to generate correct URLs. This is necessary if Alertmanager is not
	// served from root of a DNS name.
	ExternalURL string `json:"externalUrl,omitempty"`
	// The route prefix Alertmanager registers HTTP handlers for. This is useful,
	// if using ExternalURL and a proxy is rewriting HTTP routes of a request,
	// and the actual ExternalURL is still true, but the server serves requests
	// under a different route prefix. For example for use with `kubectl proxy`.
	RoutePrefix string `json:"routePrefix,omitempty"`
	// If set to true all actions on the underlaying managed objects are not
	// goint to be performed, except for delete actions.
	Paused bool `json:"paused,omitempty"`
	// Define which Nodes the Pods are scheduled on.
	NodeSelector map[string]string `json:"nodeSelector,omitempty"`
	// Define resources requests and limits for single Pods.
	Resources v1.ResourceRequirements `json:"resources,omitempty"`
	// If specified, the pod's scheduling constraints.
	Affinity *v1.Affinity `json:"affinity,omitempty"`
	// If specified, the pod's tolerations.
	Tolerations []v1.Toleration `json:"tolerations,omitempty"`
	// SecurityContext holds pod-level security attributes and common container settings.
	// This defaults to non root user with uid 1000 and gid 2000.
	SecurityContext *v1.PodSecurityContext `json:"securityContext,omitempty"`
	// ServiceAccountName is the name of the ServiceAccount to use to run the
	// Prometheus Pods.
	ServiceAccountName string `json:"serviceAccountName,omitempty"`
	// ListenLocal makes the Alertmanager server listen on loopback, so that it
	// does not bind against the Pod IP. Note this is only for the Alertmanager
	// UI, not the gossip communication.
	ListenLocal bool `json:"listenLocal,omitempty"`
	// Containers allows injecting additional containers. This is meant to
	// allow adding an authentication proxy to an Alertmanager pod.
	Containers []v1.Container `json:"containers,omitempty"`
	// Priority class assigned to the Pods
	PriorityClassName string `json:"priorityClassName,omitempty"`
	// AdditionalPeers allows injecting a set of additional Alertmanagers to peer with to form a highly available cluster.
	AdditionalPeers []string `json:"additionalPeers,omitempty"`
}

// AlertmanagerList is a list of Alertmanagers.
// +k8s:openapi-gen=true
type AlertmanagerList struct {
	metav1.TypeMeta `json:",inline"`
	// Standard list metadata
	// More info: https://github.com/kubernetes/community/blob/master/contributors/devel/api-conventions.md#metadata
	metav1.ListMeta `json:"metadata,omitempty"`
	// List of Alertmanagers
	Items []Alertmanager `json:"items"`
}

// AlertmanagerStatus is the most recent observed status of the Alertmanager cluster. Read-only. Not
// included when requesting from the apiserver, only from the Prometheus
// Operator API itself. More info:
// https://github.com/kubernetes/community/blob/master/contributors/devel/api-conventions.md#spec-and-status
// +k8s:openapi-gen=true
type AlertmanagerStatus struct {
	// Represents whether any actions on the underlaying managed objects are
	// being performed. Only delete actions will be performed.
	Paused bool `json:"paused"`
	// Total number of non-terminated pods targeted by this Alertmanager
	// cluster (their labels match the selector).
	Replicas int32 `json:"replicas"`
	// Total number of non-terminated pods targeted by this Alertmanager
	// cluster that have the desired version spec.
	UpdatedReplicas int32 `json:"updatedReplicas"`
	// Total number of available pods (ready for at least minReadySeconds)
	// targeted by this Alertmanager cluster.
	AvailableReplicas int32 `json:"availableReplicas"`
	// Total number of unavailable pods targeted by this Alertmanager cluster.
	UnavailableReplicas int32 `json:"unavailableReplicas"`
}

// NamespaceSelector is a selector for selecting either all namespaces or a
// list of namespaces.
// +k8s:openapi-gen=true
type NamespaceSelector struct {
	// Boolean describing whether all namespaces are selected in contrast to a
	// list restricting them.
	Any bool `json:"any,omitempty"`
	// List of namespace names.
	MatchNames []string `json:"matchNames,omitempty"`

	// TODO(fabxc): this should embed metav1.LabelSelector eventually.
	// Currently the selector is only used for namespaces which require more complex
	// implementation to support label selections.
}

// DeepCopyObject implements the runtime.Object interface.
func (l *Alertmanager) DeepCopyObject() runtime.Object {
	return l.DeepCopy()
}

// DeepCopyObject implements the runtime.Object interface.
func (l *AlertmanagerList) DeepCopyObject() runtime.Object {
	return l.DeepCopy()
}

// DeepCopyObject implements the runtime.Object interface.
func (l *Prometheus) DeepCopyObject() runtime.Object {
	return l.DeepCopy()
}

// DeepCopyObject implements the runtime.Object interface.
func (l *PrometheusList) DeepCopyObject() runtime.Object {
	return l.DeepCopy()
}

// DeepCopyObject implements the runtime.Object interface.
func (l *ServiceMonitor) DeepCopyObject() runtime.Object {
	return l.DeepCopy()
}

// DeepCopyObject implements the runtime.Object interface.
func (l *ServiceMonitorList) DeepCopyObject() runtime.Object {
	return l.DeepCopy()
}

// DeepCopyObject implements the runtime.Object interface.
func (f *PrometheusRule) DeepCopyObject() runtime.Object {
	return f.DeepCopy()
}

// DeepCopyObject implements the runtime.Object interface.
func (l *PrometheusRuleList) DeepCopyObject() runtime.Object {
	return l.DeepCopy()
}<|MERGE_RESOLUTION|>--- conflicted
+++ resolved
@@ -641,15 +641,12 @@
 	// object, which shall be mounted into the Alertmanager Pods.
 	// The Secrets are mounted into /etc/alertmanager/secrets/<secret-name>.
 	Secrets []string `json:"secrets,omitempty"`
-<<<<<<< HEAD
 	// ConfigSecret is the Kubernetes secret to use for the alertmanager configuration
 	ConfigSecret string `json:"configSecret,omitempty"`
-=======
 	// ConfigMaps is a list of ConfigMaps in the same namespace as the Alertmanager
 	// object, which shall be mounted into the Alertmanager Pods.
 	// The ConfigMaps are mounted into /etc/alertmanager/configmaps/<configmap-name>.
 	ConfigMaps []string `json:"configMaps,omitempty"`
->>>>>>> 4e0ae644
 	// Log level for Alertmanager to be configured with.
 	LogLevel string `json:"logLevel,omitempty"`
 	// Size is the expected size of the alertmanager cluster. The controller will
