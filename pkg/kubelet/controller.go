// Copyright 2023 The prometheus-operator Authors
//
// Licensed under the Apache License, Version 2.0 (the "License");
// you may not use this file except in compliance with the License.
// You may obtain a copy of the License at
//
//     http://www.apache.org/licenses/LICENSE-2.0
//
// Unless required by applicable law or agreed to in writing, software
// distributed under the License is distributed on an "AS IS" BASIS,
// WITHOUT WARRANTIES OR CONDITIONS OF ANY KIND, either express or implied.
// See the License for the specific language governing permissions and
// limitations under the License.

package kubelet

import (
	"context"
	"fmt"
<<<<<<< HEAD
	"net"
	"slices"
=======
	"log/slog"
>>>>>>> bc636063
	"strings"
	"time"

	"github.com/prometheus/client_golang/prometheus"
	v1 "k8s.io/api/core/v1"
	discoveryv1 "k8s.io/api/discovery/v1"
	metav1 "k8s.io/apimachinery/pkg/apis/meta/v1"
	"k8s.io/apimachinery/pkg/labels"
	"k8s.io/apimachinery/pkg/types"
	"k8s.io/client-go/kubernetes"
	"k8s.io/utils/ptr"

	"github.com/prometheus-operator/prometheus-operator/pkg/k8sutil"
	"github.com/prometheus-operator/prometheus-operator/pkg/operator"
)

const (
	resyncPeriod = 3 * time.Minute

	maxEndpointsPerSlice = 512

	endpointsLabel     = "endpoints"
	endpointSliceLabel = "endpointslice"

	httpsPort        = int32(10250)
	httpsPortName    = "https-metrics"
	httpPort         = int32(10255)
	httpPortName     = "http-metric"
	cAdvisorPort     = int32(4194)
	cAdvisorPortName = "cadvisor"
)

type Controller struct {
	logger *slog.Logger

	kclient kubernetes.Interface

	nodeAddressLookupErrors prometheus.Counter
	nodeEndpointSyncs       *prometheus.CounterVec
	nodeEndpointSyncErrors  *prometheus.CounterVec

	kubeletObjectName      string
	kubeletObjectNamespace string
	kubeletSelector        string

	annotations operator.Map
	labels      operator.Map

	nodeAddressPriority  string
	maxEndpointsPerSlice int

	manageEndpointSlice bool
	manageEndpoints     bool
}

type ControllerOption func(*Controller)

func WithEndpointSlice() ControllerOption {
	return func(c *Controller) {
		c.manageEndpointSlice = true
	}
}

func WithMaxEndpointsPerSlice(v int) ControllerOption {
	return func(c *Controller) {
		c.maxEndpointsPerSlice = v
	}
}

func WithEndpoints() ControllerOption {
	return func(c *Controller) {
		c.manageEndpoints = true
	}
}

func WithNodeAddressPriority(s string) ControllerOption {
	return func(c *Controller) {
		c.nodeAddressPriority = s
	}
}

func New(
<<<<<<< HEAD
	logger log.Logger,
	kclient kubernetes.Interface,
=======
	logger *slog.Logger,
	kclient *kubernetes.Clientset,
>>>>>>> bc636063
	r prometheus.Registerer,
	kubeletServiceName string,
	kubeletServiceNamespace string,
	kubeletSelector operator.LabelSelector,
	commonAnnotations operator.Map,
	commonLabels operator.Map,
	opts ...ControllerOption,
) (*Controller, error) {
	c := &Controller{
		kclient: kclient,

		nodeAddressLookupErrors: prometheus.NewCounter(prometheus.CounterOpts{
			Name: "prometheus_operator_node_address_lookup_errors_total",
			Help: "Number of times a node IP address could not be determined",
		}),
		nodeEndpointSyncs: prometheus.NewCounterVec(
			prometheus.CounterOpts{
				Name: "prometheus_operator_node_syncs_total",
				Help: "Total number of synchronisations for the given resource",
			},
			[]string{"resource"},
		),
		nodeEndpointSyncErrors: prometheus.NewCounterVec(
			prometheus.CounterOpts{
				Name: "prometheus_operator_node_syncs_failed_total",
				Help: "Total number of failed synchronisations for the given resource",
			},
			[]string{"resource"},
		),

		kubeletObjectName:      kubeletServiceName,
		kubeletObjectNamespace: kubeletServiceNamespace,
		kubeletSelector:        kubeletSelector.String(),
		maxEndpointsPerSlice:   maxEndpointsPerSlice,

		annotations: commonAnnotations,
		labels:      commonLabels,
	}

	for _, opt := range opts {
		opt(c)
	}

	if !c.manageEndpoints && !c.manageEndpointSlice {
		return nil, fmt.Errorf("at least one of endpoints or endpointslice needs to be enabled")
	}

	for _, v := range []string{
		endpointsLabel,
		endpointSliceLabel,
	} {
		c.nodeEndpointSyncs.WithLabelValues(v)
		c.nodeEndpointSyncErrors.WithLabelValues(v)
	}

	if r == nil {
		r = prometheus.NewRegistry()
	}
	r.MustRegister(
		c.nodeAddressLookupErrors,
		c.nodeEndpointSyncs,
		c.nodeEndpointSyncErrors,
		prometheus.NewGaugeFunc(
			prometheus.GaugeOpts{
				Name: "prometheus_operator_kubelet_managed_resource",
				Help: "",
				ConstLabels: prometheus.Labels{
					"resource": endpointsLabel,
				},
			},
			func() float64 {
				if c.manageEndpoints {
					return 1.0
				}
				return 0.0
			},
		),
		prometheus.NewGaugeFunc(
			prometheus.GaugeOpts{
				Name: "prometheus_operator_kubelet_managed_resource",
				Help: "",
				ConstLabels: prometheus.Labels{
					"resource": endpointSliceLabel,
				},
			},
			func() float64 {
				if c.manageEndpointSlice {
					return 1.0
				}
				return 0.0
			},
		),
	)

	if logger == nil {
		logger = log.NewNopLogger()
	}
<<<<<<< HEAD
	c.logger = log.With(logger, "kubelet_object", fmt.Sprintf("%s/%s", c.kubeletObjectNamespace, c.kubeletObjectName))
=======
	c.kubeletObjectNamespace = parts[0]
	c.kubeletObjectName = parts[1]

	c.logger = logger.With("kubelet_object", kubeletObject)
>>>>>>> bc636063

	return c, nil
}

func (c *Controller) Run(ctx context.Context) error {
	level.Info(c.logger).Log("msg", "Starting controller")

	ticker := time.NewTicker(resyncPeriod)
	defer ticker.Stop()
	for {
		c.sync(ctx)

		select {
		case <-ctx.Done():
			return nil
		case <-ticker.C:
		}
	}
}

// nodeAddress returns the provided node's address, based on the priority:
// 1. NodeInternalIP
// 2. NodeExternalIP
//
// Copied from github.com/prometheus/prometheus/discovery/kubernetes/node.go.
func (c *Controller) nodeAddress(node v1.Node) (string, map[v1.NodeAddressType][]string, error) {
	m := map[v1.NodeAddressType][]string{}
	for _, a := range node.Status.Addresses {
		m[a.Type] = append(m[a.Type], a.Address)
	}

	switch c.nodeAddressPriority {
	case "internal":
		if addresses, ok := m[v1.NodeInternalIP]; ok {
			return addresses[0], m, nil
		}
		if addresses, ok := m[v1.NodeExternalIP]; ok {
			return addresses[0], m, nil
		}
	case "external":
		if addresses, ok := m[v1.NodeExternalIP]; ok {
			return addresses[0], m, nil
		}
		if addresses, ok := m[v1.NodeInternalIP]; ok {
			return addresses[0], m, nil
		}
	}

	return "", m, fmt.Errorf("host address unknown")
}

// nodeReadyConditionKnown checks the node for a known Ready condition. If the
// condition is Unknown then that node's kubelet has not recently sent any node
// status, so we should not add this node to the kubelet endpoint and scrape
// it.
func nodeReadyConditionKnown(node v1.Node) bool {
	for _, c := range node.Status.Conditions {
		if c.Type == v1.NodeReady && c.Status != v1.ConditionUnknown {
			return true
		}
	}
	return false
}

type nodeAddress struct {
	apiVersion string
	ipAddress  string
	name       string
	uid        types.UID
	ipv4       bool
	ready      bool
}

func (na *nodeAddress) discoveryV1Endpoint() discoveryv1.Endpoint {
	return discoveryv1.Endpoint{
		Addresses: []string{na.ipAddress},
		Conditions: discoveryv1.EndpointConditions{
			Ready: ptr.To(true),
		},
		TargetRef: &v1.ObjectReference{
			Kind:       "Node",
			Name:       na.name,
			UID:        na.uid,
			APIVersion: na.apiVersion,
		},
	}
}

func (na *nodeAddress) v1EndpointAddress() v1.EndpointAddress {
	return v1.EndpointAddress{
		IP: na.ipAddress,
		TargetRef: &v1.ObjectReference{
			Kind:       "Node",
			Name:       na.name,
			UID:        na.uid,
			APIVersion: na.apiVersion,
		},
	}
}

func (c *Controller) getNodeAddresses(nodes []v1.Node) ([]nodeAddress, []error) {
	var (
		addresses         = make([]nodeAddress, 0, len(nodes))
		readyKnownNodes   = map[string]string{}
		readyUnknownNodes = map[string]string{}

		errs []error
	)

	for _, n := range nodes {
		address, _, err := c.nodeAddress(n)
		if err != nil {
			errs = append(errs, fmt.Errorf("failed to determine hostname for node %q (priority: %s): %w", n.Name, c.nodeAddressPriority, err))
			continue
		}

<<<<<<< HEAD
		ip := net.ParseIP(address)
		if ip == nil {
			errs = append(errs, fmt.Errorf("failed to parse IP address %q for node %q (priority: %s): %w", address, n.Name, c.nodeAddressPriority, err))
			continue
		}

		na := nodeAddress{
			ipAddress:  address,
			name:       n.Name,
			uid:        n.UID,
			apiVersion: n.APIVersion,
			ipv4:       ip.To4() != nil,
			ready:      nodeReadyConditionKnown(n),
		}
		addresses = append(addresses, na)

		if !na.ready {
			level.Info(c.logger).Log("msg", "Node Ready condition is Unknown", "node", n.GetName())
=======
		if !nodeReadyConditionKnown(n) {
			if c.logger != nil {
				c.logger.Info("Node Ready condition is Unknown", "node", n.GetName())
			}
>>>>>>> bc636063
			readyUnknownNodes[address] = n.Name
			continue
		}

		readyKnownNodes[address] = n.Name
	}

	// We want to remove any nodes that have an unknown ready state *and* a
	// duplicate IP address. If this is the case, we want to keep just the node
	// with the duplicate IP address that has a known ready state. This also
	// ensures that order of addresses are preserved.
	addressesFinal := make([]nodeAddress, 0)
	for _, address := range addresses {
		knownNodeName, foundKnown := readyKnownNodes[address.ipAddress]
		_, foundUnknown := readyUnknownNodes[address.ipAddress]
		if foundKnown && foundUnknown && address.name != knownNodeName {
			continue
		}

		addressesFinal = append(addressesFinal, address)
	}

	return addressesFinal, errs
}

<<<<<<< HEAD
func (c *Controller) sync(ctx context.Context) {
	level.Debug(c.logger).Log("msg", "Synchronizing nodes")
=======
func (c *Controller) syncNodeEndpointsWithLogError(ctx context.Context) {
	c.logger.Debug("Synchronizing nodes")
>>>>>>> bc636063

	//TODO(simonpasquier): add failed/attempted counters.
	nodeList, err := c.kclient.CoreV1().Nodes().List(ctx, metav1.ListOptions{LabelSelector: c.kubeletSelector})
	if err != nil {
		level.Error(c.logger).Log("msg", "Failed to list nodes", "err", err)
		return
	}

	// Sort the nodes slice by their name.
	nodes := nodeList.Items
	slices.SortStableFunc(nodes, func(a, b v1.Node) int {
		return strings.Compare(a.Name, b.Name)
	})
	level.Debug(c.logger).Log("msg", "Nodes retrieved from the Kubernetes API", "num_nodes", len(nodes))

	addresses, errs := c.getNodeAddresses(nodes)
	if len(errs) > 0 {
		for _, err := range errs {
			level.Warn(c.logger).Log("err", err)
		}
		c.nodeAddressLookupErrors.Add(float64(len(errs)))
	}
	level.Debug(c.logger).Log("msg", "Nodes converted to endpoint addresses", "num_addresses", len(addresses))

	svc, err := c.syncService(ctx)
	if err != nil {
<<<<<<< HEAD
		level.Error(c.logger).Log("msg", "Failed to synchronize kubelet service", "err", err)
	}

	if c.manageEndpoints {
		c.nodeEndpointSyncs.WithLabelValues(endpointsLabel).Inc()
		if err = c.syncEndpoints(ctx, addresses); err != nil {
			c.nodeEndpointSyncErrors.WithLabelValues(endpointsLabel).Inc()
			level.Error(c.logger).Log("msg", "Failed to synchronize kubelet endpoints", "err", err)
		}
	}

	if c.manageEndpointSlice {
		c.nodeEndpointSyncs.WithLabelValues(endpointSliceLabel).Inc()
		if err = c.syncEndpointSlice(ctx, svc, addresses); err != nil {
			c.nodeEndpointSyncErrors.WithLabelValues(endpointSliceLabel).Inc()
			level.Error(c.logger).Log("msg", "Failed to synchronize kubelet endpointslice", "err", err)
		}
=======
		c.nodeEndpointSyncErrors.Inc()
		c.logger.Error("Failed to synchronize nodes", "err", err)
>>>>>>> bc636063
	}
}

func (c *Controller) syncEndpoints(ctx context.Context, addresses []nodeAddress) error {
	level.Debug(c.logger).Log("msg", "Sync endpoints")

	eps := &v1.Endpoints{
		ObjectMeta: metav1.ObjectMeta{
			Name:        c.kubeletObjectName,
			Annotations: c.annotations,
			Labels: c.labels.Merge(map[string]string{
				"k8s-app":                      "kubelet",
				"app.kubernetes.io/name":       "kubelet",
				"app.kubernetes.io/managed-by": "prometheus-operator",
			}),
		},
		Subsets: []v1.EndpointSubset{
			{
				Addresses: make([]v1.EndpointAddress, len(addresses)),
				Ports: []v1.EndpointPort{
					{
						Name: httpsPortName,
						Port: httpsPort,
					},
					{
						Name: httpPortName,
						Port: httpPort,
					},
					{
						Name: cAdvisorPortName,
						Port: cAdvisorPort,
					},
				},
			},
		},
	}

	if c.manageEndpointSlice {
		// Tell the endpointslice mirroring controller that it shouldn't manage
		// the endpoints object since this controller is in charge.
		eps.ObjectMeta.Labels[discoveryv1.LabelSkipMirror] = "true"
	}

<<<<<<< HEAD
	for i, na := range addresses {
		eps.Subsets[0].Addresses[i] = na.v1EndpointAddress()
	}

	level.Debug(c.logger).Log("msg", "Updating Kubernetes endpoint")
	err := k8sutil.CreateOrUpdateEndpoints(ctx, c.kclient.CoreV1().Endpoints(c.kubeletObjectNamespace), eps)
	if err != nil {
		return err
	}
=======
	c.logger.Debug("Nodes retrieved from the Kubernetes API", "num_nodes", len(nodes.Items))

	addresses, errs := c.getNodeAddresses(nodes)
	if len(errs) > 0 {
		for _, err := range errs {
			c.logger.Warn("", "err", err)
		}
		c.nodeAddressLookupErrors.Add(float64(len(errs)))
	}
	c.logger.Debug("Nodes converted to endpoint addresses", "num_addresses", len(addresses))
>>>>>>> bc636063

	return nil
}

func (c *Controller) syncService(ctx context.Context) (*v1.Service, error) {
	level.Debug(c.logger).Log("msg", "Sync service")

	svc := &v1.Service{
		ObjectMeta: metav1.ObjectMeta{
			Name:        c.kubeletObjectName,
			Annotations: c.annotations,
			Labels: c.labels.Merge(map[string]string{
				"k8s-app":                      "kubelet",
				"app.kubernetes.io/name":       "kubelet",
				"app.kubernetes.io/managed-by": "prometheus-operator",
			}),
		},
		Spec: v1.ServiceSpec{
			Type:      v1.ServiceTypeClusterIP,
			ClusterIP: v1.ClusterIPNone,
			Ports: []v1.ServicePort{
				{
					Name: httpsPortName,
					Port: httpsPort,
				},
				{
					Name: httpPortName,
					Port: httpPort,
				},
				{
					Name: cAdvisorPortName,
					Port: cAdvisorPort,
				},
			},
		},
	}

<<<<<<< HEAD
	level.Debug(c.logger).Log("msg", "Updating Kubernetes service", "service", c.kubeletObjectName)
	return k8sutil.CreateOrUpdateService(ctx, c.kclient.CoreV1().Services(c.kubeletObjectNamespace), svc)
}

func (c *Controller) syncEndpointSlice(ctx context.Context, svc *v1.Service, addresses []nodeAddress) error {
	level.Debug(c.logger).Log("msg", "Sync endpointslice")

	// Get the list of endpointslice objects associated to the service.
	client := c.kclient.DiscoveryV1().EndpointSlices(c.kubeletObjectNamespace)
	l, err := client.List(ctx, metav1.ListOptions{
		LabelSelector: labels.Set{discoveryv1.LabelServiceName: c.kubeletObjectName}.String(),
	})
=======
	c.logger.Debug("Updating Kubernetes service")
	err = k8sutil.CreateOrUpdateService(ctx, c.kclient.CoreV1().Services(c.kubeletObjectNamespace), svc)
>>>>>>> bc636063
	if err != nil {
		return fmt.Errorf("failed to list endpointslice: %w", err)
	}

<<<<<<< HEAD
	epsl := []discoveryv1.EndpointSlice{}
	if len(l.Items) > 0 {
		epsl = l.Items
	}

	nodeAddressIdx := make(map[string]nodeAddress, len(addresses))
	for _, a := range addresses {
		nodeAddressIdx[a.ipAddress] = a
	}

	// Iterate over the existing endpoints to update their state or remove them
	// if the IP address isn't associated to a node anymore.
	for i, eps := range epsl {
		endpoints := make([]discoveryv1.Endpoint, 0, len(eps.Endpoints))
		for _, ep := range eps.Endpoints {
			if len(ep.Addresses) != 1 {
				level.Warn(c.logger).Log("msg", "Got more than 1 address for the endpoint", "name", eps.Name, "num", len(ep.Addresses))
				continue
			}

			a, found := nodeAddressIdx[ep.Addresses[0]]
			if !found {
				// The node doesn't exist anymore.
				continue
			}

			endpoints = append(endpoints, a.discoveryV1Endpoint())
			delete(nodeAddressIdx, a.ipAddress)
		}

		epsl[i].Endpoints = endpoints
	}

	// Append new nodes into the existing endpointslices.
	for _, a := range addresses {
		if _, found := nodeAddressIdx[a.ipAddress]; !found {
			// Already processed.
			continue
		}

		for i := range epsl {
			if a.ipv4 != (epsl[i].AddressType == discoveryv1.AddressTypeIPv4) {
				// Not the same address type.
				continue
			}

			if len(epsl[i].Endpoints) >= c.maxEndpointsPerSlice {
				// The endpoints slice is full.
				continue
			}

			epsl[i].Endpoints = append(epsl[i].Endpoints, a.discoveryV1Endpoint())
			delete(nodeAddressIdx, a.ipAddress)

			break
		}
	}

	// Create new endpointslice object(s) for the new nodes which couldn't be
	// appended to the existing endpointslices.
	var (
		ipv4Eps *discoveryv1.EndpointSlice
		ipv6Eps *discoveryv1.EndpointSlice
	)
	for _, a := range addresses {
		if _, found := nodeAddressIdx[a.ipAddress]; !found {
			// Already processed.
			continue
		}

		if ipv4Eps != nil && c.fullCapacity(ipv4Eps.Endpoints) {
			epsl = append(epsl, *ipv4Eps)
			ipv4Eps = nil
		}

		if ipv6Eps != nil && c.fullCapacity(ipv6Eps.Endpoints) {
			epsl = append(epsl, *ipv6Eps)
			ipv6Eps = nil
		}

		eps := ipv4Eps
		if !a.ipv4 {
			eps = ipv6Eps
		}

		if eps == nil {
			eps = &discoveryv1.EndpointSlice{
				ObjectMeta: metav1.ObjectMeta{
					GenerateName: c.kubeletObjectName + "-",
					Annotations:  c.annotations,
					Labels: c.labels.Merge(map[string]string{
						discoveryv1.LabelServiceName:   c.kubeletObjectName,
						discoveryv1.LabelManagedBy:     "prometheus-operator",
						"k8s-app":                      "kubelet",
						"app.kubernetes.io/name":       "kubelet",
						"app.kubernetes.io/managed-by": "prometheus-operator",
					}),
					OwnerReferences: []metav1.OwnerReference{{
						APIVersion:         "v1",
						BlockOwnerDeletion: ptr.To(true),
						Controller:         ptr.To(true),
						Kind:               "Service",
						Name:               c.kubeletObjectName,
						UID:                svc.UID,
					},
					},
				},
				Ports: []discoveryv1.EndpointPort{
					{
						Name: ptr.To(httpsPortName),
						Port: ptr.To(httpsPort),
					},
					{
						Name: ptr.To(httpPortName),
						Port: ptr.To(httpPort),
					},
					{
						Name: ptr.To(cAdvisorPortName),
						Port: ptr.To(cAdvisorPort),
					},
				},
			}

			if a.ipv4 {
				eps.AddressType = discoveryv1.AddressTypeIPv4
				ipv4Eps = eps
			} else {
				eps.AddressType = discoveryv1.AddressTypeIPv6
				ipv6Eps = eps
			}
		}

		eps.Endpoints = append(eps.Endpoints, a.discoveryV1Endpoint())
		delete(nodeAddressIdx, a.ipAddress)
	}

	if ipv4Eps != nil {
		epsl = append(epsl, *ipv4Eps)
	}

	if ipv6Eps != nil {
		epsl = append(epsl, *ipv6Eps)
	}

	for _, eps := range epsl {
		if len(eps.Endpoints) == 0 {
			fmt.Println("delete")
			level.Debug(c.logger).Log("msg", "Deleting endpointslice object", "name", eps.Name)
			err := client.Delete(ctx, eps.Name, metav1.DeleteOptions{})
			if err != nil {
				return fmt.Errorf("failed to delete endpoinslice: %w", err)
			}

			continue
		}

		level.Debug(c.logger).Log("msg", "Updating endpointslice object", "name", eps.Name)
		err := k8sutil.CreateOrUpdateEndpointSlice(ctx, client, &eps)
		if err != nil {
			return fmt.Errorf("failed to update endpoinslice: %w", err)
		}
=======
	c.logger.Debug("Updating Kubernetes endpoint")
	err = k8sutil.CreateOrUpdateEndpoints(ctx, c.kclient.CoreV1().Endpoints(c.kubeletObjectNamespace), eps)
	if err != nil {
		return fmt.Errorf("synchronizing kubelet endpoints object failed: %w", err)
>>>>>>> bc636063
	}

	return nil
}

func (c *Controller) fullCapacity(eps []discoveryv1.Endpoint) bool {
	return len(eps) >= c.maxEndpointsPerSlice
}<|MERGE_RESOLUTION|>--- conflicted
+++ resolved
@@ -17,12 +17,9 @@
 import (
 	"context"
 	"fmt"
-<<<<<<< HEAD
+	"log/slog"
 	"net"
 	"slices"
-=======
-	"log/slog"
->>>>>>> bc636063
 	"strings"
 	"time"
 
@@ -105,13 +102,8 @@
 }
 
 func New(
-<<<<<<< HEAD
-	logger log.Logger,
+	logger *slog.Logger,
 	kclient kubernetes.Interface,
-=======
-	logger *slog.Logger,
-	kclient *kubernetes.Clientset,
->>>>>>> bc636063
 	r prometheus.Registerer,
 	kubeletServiceName string,
 	kubeletServiceNamespace string,
@@ -206,23 +198,13 @@
 		),
 	)
 
-	if logger == nil {
-		logger = log.NewNopLogger()
-	}
-<<<<<<< HEAD
-	c.logger = log.With(logger, "kubelet_object", fmt.Sprintf("%s/%s", c.kubeletObjectNamespace, c.kubeletObjectName))
-=======
-	c.kubeletObjectNamespace = parts[0]
-	c.kubeletObjectName = parts[1]
-
-	c.logger = logger.With("kubelet_object", kubeletObject)
->>>>>>> bc636063
+	c.logger = logger.With("kubelet_object", fmt.Sprintf("%s/%s", c.kubeletObjectNamespace, c.kubeletObjectName))
 
 	return c, nil
 }
 
 func (c *Controller) Run(ctx context.Context) error {
-	level.Info(c.logger).Log("msg", "Starting controller")
+	c.logger.Info("Starting controller")
 
 	ticker := time.NewTicker(resyncPeriod)
 	defer ticker.Stop()
@@ -333,7 +315,6 @@
 			continue
 		}
 
-<<<<<<< HEAD
 		ip := net.ParseIP(address)
 		if ip == nil {
 			errs = append(errs, fmt.Errorf("failed to parse IP address %q for node %q (priority: %s): %w", address, n.Name, c.nodeAddressPriority, err))
@@ -351,13 +332,7 @@
 		addresses = append(addresses, na)
 
 		if !na.ready {
-			level.Info(c.logger).Log("msg", "Node Ready condition is Unknown", "node", n.GetName())
-=======
-		if !nodeReadyConditionKnown(n) {
-			if c.logger != nil {
-				c.logger.Info("Node Ready condition is Unknown", "node", n.GetName())
-			}
->>>>>>> bc636063
+			c.logger.Info("Node Ready condition is Unknown", "node", n.GetName())
 			readyUnknownNodes[address] = n.Name
 			continue
 		}
@@ -383,18 +358,13 @@
 	return addressesFinal, errs
 }
 
-<<<<<<< HEAD
 func (c *Controller) sync(ctx context.Context) {
-	level.Debug(c.logger).Log("msg", "Synchronizing nodes")
-=======
-func (c *Controller) syncNodeEndpointsWithLogError(ctx context.Context) {
 	c.logger.Debug("Synchronizing nodes")
->>>>>>> bc636063
 
 	//TODO(simonpasquier): add failed/attempted counters.
 	nodeList, err := c.kclient.CoreV1().Nodes().List(ctx, metav1.ListOptions{LabelSelector: c.kubeletSelector})
 	if err != nil {
-		level.Error(c.logger).Log("msg", "Failed to list nodes", "err", err)
+		c.logger.Error("Failed to list nodes", "err", err)
 		return
 	}
 
@@ -403,28 +373,27 @@
 	slices.SortStableFunc(nodes, func(a, b v1.Node) int {
 		return strings.Compare(a.Name, b.Name)
 	})
-	level.Debug(c.logger).Log("msg", "Nodes retrieved from the Kubernetes API", "num_nodes", len(nodes))
+	c.logger.Debug("Nodes retrieved from the Kubernetes API", "num_nodes", len(nodes))
 
 	addresses, errs := c.getNodeAddresses(nodes)
 	if len(errs) > 0 {
 		for _, err := range errs {
-			level.Warn(c.logger).Log("err", err)
+			c.logger.Warn(err.Error())
 		}
 		c.nodeAddressLookupErrors.Add(float64(len(errs)))
 	}
-	level.Debug(c.logger).Log("msg", "Nodes converted to endpoint addresses", "num_addresses", len(addresses))
+	c.logger.Debug("Nodes converted to endpoint addresses", "num_addresses", len(addresses))
 
 	svc, err := c.syncService(ctx)
 	if err != nil {
-<<<<<<< HEAD
-		level.Error(c.logger).Log("msg", "Failed to synchronize kubelet service", "err", err)
+		c.logger.Error("Failed to synchronize kubelet service", "err", err)
 	}
 
 	if c.manageEndpoints {
 		c.nodeEndpointSyncs.WithLabelValues(endpointsLabel).Inc()
 		if err = c.syncEndpoints(ctx, addresses); err != nil {
 			c.nodeEndpointSyncErrors.WithLabelValues(endpointsLabel).Inc()
-			level.Error(c.logger).Log("msg", "Failed to synchronize kubelet endpoints", "err", err)
+			c.logger.Error("Failed to synchronize kubelet endpoints", "err", err)
 		}
 	}
 
@@ -432,17 +401,13 @@
 		c.nodeEndpointSyncs.WithLabelValues(endpointSliceLabel).Inc()
 		if err = c.syncEndpointSlice(ctx, svc, addresses); err != nil {
 			c.nodeEndpointSyncErrors.WithLabelValues(endpointSliceLabel).Inc()
-			level.Error(c.logger).Log("msg", "Failed to synchronize kubelet endpointslice", "err", err)
-		}
-=======
-		c.nodeEndpointSyncErrors.Inc()
-		c.logger.Error("Failed to synchronize nodes", "err", err)
->>>>>>> bc636063
+			c.logger.Error("Failed to synchronize kubelet endpointslice", "err", err)
+		}
 	}
 }
 
 func (c *Controller) syncEndpoints(ctx context.Context, addresses []nodeAddress) error {
-	level.Debug(c.logger).Log("msg", "Sync endpoints")
+	c.logger.Debug("Sync endpoints")
 
 	eps := &v1.Endpoints{
 		ObjectMeta: metav1.ObjectMeta{
@@ -481,34 +446,21 @@
 		eps.ObjectMeta.Labels[discoveryv1.LabelSkipMirror] = "true"
 	}
 
-<<<<<<< HEAD
 	for i, na := range addresses {
 		eps.Subsets[0].Addresses[i] = na.v1EndpointAddress()
 	}
 
-	level.Debug(c.logger).Log("msg", "Updating Kubernetes endpoint")
+	c.logger.Debug("Updating Kubernetes endpoint")
 	err := k8sutil.CreateOrUpdateEndpoints(ctx, c.kclient.CoreV1().Endpoints(c.kubeletObjectNamespace), eps)
 	if err != nil {
 		return err
 	}
-=======
-	c.logger.Debug("Nodes retrieved from the Kubernetes API", "num_nodes", len(nodes.Items))
-
-	addresses, errs := c.getNodeAddresses(nodes)
-	if len(errs) > 0 {
-		for _, err := range errs {
-			c.logger.Warn("", "err", err)
-		}
-		c.nodeAddressLookupErrors.Add(float64(len(errs)))
-	}
-	c.logger.Debug("Nodes converted to endpoint addresses", "num_addresses", len(addresses))
->>>>>>> bc636063
 
 	return nil
 }
 
 func (c *Controller) syncService(ctx context.Context) (*v1.Service, error) {
-	level.Debug(c.logger).Log("msg", "Sync service")
+	c.logger.Debug("Sync service")
 
 	svc := &v1.Service{
 		ObjectMeta: metav1.ObjectMeta{
@@ -540,28 +492,22 @@
 		},
 	}
 
-<<<<<<< HEAD
-	level.Debug(c.logger).Log("msg", "Updating Kubernetes service", "service", c.kubeletObjectName)
+	c.logger.Debug("Updating Kubernetes service", "service", c.kubeletObjectName)
 	return k8sutil.CreateOrUpdateService(ctx, c.kclient.CoreV1().Services(c.kubeletObjectNamespace), svc)
 }
 
 func (c *Controller) syncEndpointSlice(ctx context.Context, svc *v1.Service, addresses []nodeAddress) error {
-	level.Debug(c.logger).Log("msg", "Sync endpointslice")
+	c.logger.Debug("Sync endpointslice")
 
 	// Get the list of endpointslice objects associated to the service.
 	client := c.kclient.DiscoveryV1().EndpointSlices(c.kubeletObjectNamespace)
 	l, err := client.List(ctx, metav1.ListOptions{
 		LabelSelector: labels.Set{discoveryv1.LabelServiceName: c.kubeletObjectName}.String(),
 	})
-=======
-	c.logger.Debug("Updating Kubernetes service")
-	err = k8sutil.CreateOrUpdateService(ctx, c.kclient.CoreV1().Services(c.kubeletObjectNamespace), svc)
->>>>>>> bc636063
 	if err != nil {
 		return fmt.Errorf("failed to list endpointslice: %w", err)
 	}
 
-<<<<<<< HEAD
 	epsl := []discoveryv1.EndpointSlice{}
 	if len(l.Items) > 0 {
 		epsl = l.Items
@@ -578,7 +524,7 @@
 		endpoints := make([]discoveryv1.Endpoint, 0, len(eps.Endpoints))
 		for _, ep := range eps.Endpoints {
 			if len(ep.Addresses) != 1 {
-				level.Warn(c.logger).Log("msg", "Got more than 1 address for the endpoint", "name", eps.Name, "num", len(ep.Addresses))
+				c.logger.Warn("Got more than 1 address for the endpoint", "name", eps.Name, "num", len(ep.Addresses))
 				continue
 			}
 
@@ -709,7 +655,7 @@
 	for _, eps := range epsl {
 		if len(eps.Endpoints) == 0 {
 			fmt.Println("delete")
-			level.Debug(c.logger).Log("msg", "Deleting endpointslice object", "name", eps.Name)
+			c.logger.Debug("Deleting endpointslice object", "name", eps.Name)
 			err := client.Delete(ctx, eps.Name, metav1.DeleteOptions{})
 			if err != nil {
 				return fmt.Errorf("failed to delete endpoinslice: %w", err)
@@ -718,17 +664,11 @@
 			continue
 		}
 
-		level.Debug(c.logger).Log("msg", "Updating endpointslice object", "name", eps.Name)
+		c.logger.Debug("Updating endpointslice object", "name", eps.Name)
 		err := k8sutil.CreateOrUpdateEndpointSlice(ctx, client, &eps)
 		if err != nil {
 			return fmt.Errorf("failed to update endpoinslice: %w", err)
 		}
-=======
-	c.logger.Debug("Updating Kubernetes endpoint")
-	err = k8sutil.CreateOrUpdateEndpoints(ctx, c.kclient.CoreV1().Endpoints(c.kubeletObjectNamespace), eps)
-	if err != nil {
-		return fmt.Errorf("synchronizing kubelet endpoints object failed: %w", err)
->>>>>>> bc636063
 	}
 
 	return nil
