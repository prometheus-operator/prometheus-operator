// Copyright 2023 The prometheus-operator Authors
//
// Licensed under the Apache License, Version 2.0 (the "License");
// you may not use this file except in compliance with the License.
// You may obtain a copy of the License at
//
//     http://www.apache.org/licenses/LICENSE-2.0
//
// Unless required by applicable law or agreed to in writing, software
// distributed under the License is distributed on an "AS IS" BASIS,
// WITHOUT WARRANTIES OR CONDITIONS OF ANY KIND, either express or implied.
// See the License for the specific language governing permissions and
// limitations under the License.

package prometheus

import (
	"context"
	"log/slog"
	"os"
	"testing"

	"github.com/prometheus/client_golang/prometheus"
	"github.com/prometheus/prometheus/model/relabel"
	"github.com/stretchr/testify/require"
	v1 "k8s.io/api/core/v1"
	metav1 "k8s.io/apimachinery/pkg/apis/meta/v1"
	"k8s.io/apimachinery/pkg/labels"
	"k8s.io/client-go/kubernetes/fake"
	"k8s.io/client-go/tools/cache"
	"k8s.io/client-go/tools/record"
	"k8s.io/utils/ptr"

	monitoringv1 "github.com/prometheus-operator/prometheus-operator/pkg/apis/monitoring/v1"
	monitoringv1alpha1 "github.com/prometheus-operator/prometheus-operator/pkg/apis/monitoring/v1alpha1"
	"github.com/prometheus-operator/prometheus-operator/pkg/assets"
	"github.com/prometheus-operator/prometheus-operator/pkg/operator"
)

func newLogger() *slog.Logger {
	return slog.New(slog.NewTextHandler(os.Stdout, &slog.HandlerOptions{Level: slog.LevelWarn}))
}

func TestValidateRelabelConfig(t *testing.T) {
	defaultRegexp, err := relabel.DefaultRelabelConfig.Regex.MarshalYAML()
	if err != nil {
		t.Errorf("Could not marshal relabel.DefaultRelabelConfig.Regex: %v", err)
	}
	defaultRegex, ok := defaultRegexp.(string)
	if !ok {
		t.Errorf("Could not assert marshaled defaultRegexp as string: %v", defaultRegexp)
	}

	defaultSourceLabels := []monitoringv1.LabelName{}
	for _, label := range relabel.DefaultRelabelConfig.SourceLabels {
		defaultSourceLabels = append(defaultSourceLabels, monitoringv1.LabelName(label))
	}

	defaultPrometheusSpec := monitoringv1.Prometheus{
		Spec: monitoringv1.PrometheusSpec{
			CommonPrometheusFields: monitoringv1.CommonPrometheusFields{
				Version: "v2.36.0",
			},
		},
	}

	for _, tc := range []struct {
		scenario      string
		relabelConfig monitoringv1.RelabelConfig
		prometheus    monitoringv1.Prometheus
		expectedErr   bool
	}{
		// Test invalid regex expression
		{
			scenario: "Invalid regex",
			relabelConfig: monitoringv1.RelabelConfig{
				Regex: "invalid regex)",
			},
			prometheus:  defaultPrometheusSpec,
			expectedErr: true,
		},
		// Test invalid target label
		{
			scenario: "invalid target label",
			relabelConfig: monitoringv1.RelabelConfig{
				Action:      "replace",
				TargetLabel: "l\\${3}",
			},
			prometheus:  defaultPrometheusSpec,
			expectedErr: true,
		},
		// Test empty target label for action replace
		{
			scenario: "empty target label for replace action",
			relabelConfig: monitoringv1.RelabelConfig{
				Action:      "replace",
				TargetLabel: "",
			},
			prometheus:  defaultPrometheusSpec,
			expectedErr: true,
		},
		// Test empty target label for action hashmod
		{
			scenario: "empty target label for hashmod action",
			relabelConfig: monitoringv1.RelabelConfig{
				Action:      "hashmod",
				TargetLabel: "",
			},
			prometheus:  defaultPrometheusSpec,
			expectedErr: true,
		},
		// Test empty target label for action uppercase
		{
			scenario: "empty target label for uppercase action",
			relabelConfig: monitoringv1.RelabelConfig{
				Action:      "uppercase",
				TargetLabel: "",
			},
			prometheus:  defaultPrometheusSpec,
			expectedErr: true,
		},
		// Test empty target label for action lowercase
		{
			scenario: "empty target label for lowercase action",
			relabelConfig: monitoringv1.RelabelConfig{
				Action:      "lowercase",
				TargetLabel: "",
			},
			prometheus:  defaultPrometheusSpec,
			expectedErr: true,
		},
		// Test replacement set for action uppercase
		{
			scenario: "replacement set for uppercase action",
			relabelConfig: monitoringv1.RelabelConfig{
				Action:      "uppercase",
				Replacement: ptr.To("some-replace-value"),
			},
			prometheus:  defaultPrometheusSpec,
			expectedErr: true,
		},
		// Test invalid hashmod relabel config
		{
			scenario: "invalid hashmod config",
			relabelConfig: monitoringv1.RelabelConfig{
				SourceLabels: []monitoringv1.LabelName{"instance"},
				Action:       "hashmod",
				Modulus:      0,
				TargetLabel:  "__tmp_hashmod",
			},
			prometheus:  defaultPrometheusSpec,
			expectedErr: true,
		},
		// Test invalid labelmap relabel config
		{
			scenario: "invalid labelmap config",
			relabelConfig: monitoringv1.RelabelConfig{
				Action:      "labelmap",
				Regex:       "__meta_kubernetes_service_label_(.+)",
				Replacement: ptr.To("some-name-value"),
			},
			prometheus:  defaultPrometheusSpec,
			expectedErr: true,
		},
		// Test valid labelmap relabel config when replacement not specified
		{
			scenario: "valid labelmap config",
			relabelConfig: monitoringv1.RelabelConfig{
				Action: "labelmap",
				Regex:  "__meta_kubernetes_service_label_(.+)",
			},
			prometheus: defaultPrometheusSpec,
		},
		// Test valid labelmap relabel config with replacement specified
		{
			scenario: "valid labelmap config",
			relabelConfig: monitoringv1.RelabelConfig{
				Action:      "labelmap",
				Regex:       "__meta_kubernetes_service_label_(.+)",
				Replacement: ptr.To("${2}"),
			},
			prometheus: defaultPrometheusSpec,
		},
		// Test invalid labelkeep relabel config
		{
			scenario: "invalid labelkeep config",
			relabelConfig: monitoringv1.RelabelConfig{
				SourceLabels: []monitoringv1.LabelName{"instance"},
				Action:       "labelkeep",
				TargetLabel:  "__tmp_labelkeep",
			},
			prometheus:  defaultPrometheusSpec,
			expectedErr: true,
		},
		// Test valid labelkeep relabel config
		{
			scenario: "valid labelkeep config",
			relabelConfig: monitoringv1.RelabelConfig{
				Action: "labelkeep",
			},
			prometheus: defaultPrometheusSpec,
		},
		// Test valid labeldrop relabel config
		{
			scenario: "valid labeldrop config",
			relabelConfig: monitoringv1.RelabelConfig{
				Action: "labeldrop",
				Regex:  "replica",
			},
			prometheus: defaultPrometheusSpec,
		},
		// Test valid relabel config with empty replacement
		{
			scenario: "valid replace config with empty replacement",
			relabelConfig: monitoringv1.RelabelConfig{
				Action:      "replace",
				TargetLabel: "dummyTarget",
				Regex:       "replica",
				Replacement: ptr.To(""),
			},
			prometheus: defaultPrometheusSpec,
		},
		{
			scenario: "valid labeldrop config with default values",
			relabelConfig: monitoringv1.RelabelConfig{
				SourceLabels: defaultSourceLabels,
				Separator:    ptr.To(relabel.DefaultRelabelConfig.Separator),
				TargetLabel:  relabel.DefaultRelabelConfig.TargetLabel,
				Regex:        defaultRegex,
				Modulus:      relabel.DefaultRelabelConfig.Modulus,
				Replacement:  &relabel.DefaultRelabelConfig.Replacement,
				Action:       "labeldrop",
			},
			prometheus: defaultPrometheusSpec,
		},
		// Test valid hashmod relabel config
		{
			scenario: "valid hashmod config",
			relabelConfig: monitoringv1.RelabelConfig{
				SourceLabels: []monitoringv1.LabelName{"instance"},
				Action:       "hashmod",
				Modulus:      10,
				TargetLabel:  "__tmp_hashmod",
			},
			prometheus: defaultPrometheusSpec,
		},
		// Test valid replace relabel config
		{
			scenario: "valid replace config",
			relabelConfig: monitoringv1.RelabelConfig{
				SourceLabels: []monitoringv1.LabelName{"__address__"},
				Action:       "replace",
				Regex:        "([^:]+)(?::\\d+)?",
				Replacement:  ptr.To("$1:80"),
				TargetLabel:  "__address__",
			},
			prometheus: defaultPrometheusSpec,
		},
		// Test valid uppercase relabel config
		{
			scenario: "valid uppercase config",
			relabelConfig: monitoringv1.RelabelConfig{
				SourceLabels: []monitoringv1.LabelName{"foo"},
				Action:       "uppercase",
				TargetLabel:  "foo_uppercase",
			},
			prometheus: defaultPrometheusSpec,
		},
		// Test valid lowercase relabel config
		{
			scenario: "valid lowercase config",
			relabelConfig: monitoringv1.RelabelConfig{
				SourceLabels: []monitoringv1.LabelName{"bar"},
				Action:       "lowercase",
				TargetLabel:  "bar_lowercase",
			},
			prometheus: defaultPrometheusSpec,
		},
		// Test uppercase relabel config but lower prometheus version
		{
			scenario: "uppercase config with lower prometheus version",
			relabelConfig: monitoringv1.RelabelConfig{
				SourceLabels: []monitoringv1.LabelName{"foo"},
				Action:       "uppercase",
				TargetLabel:  "foo_uppercase",
			},
			prometheus: monitoringv1.Prometheus{
				Spec: monitoringv1.PrometheusSpec{
					CommonPrometheusFields: monitoringv1.CommonPrometheusFields{
						Version: "v2.35.0",
					},
				},
			},
			expectedErr: true,
		},
		// Test lowercase relabel config but lower prometheus version
		{
			scenario: "lowercase config with lower prometheus version",
			relabelConfig: monitoringv1.RelabelConfig{
				SourceLabels: []monitoringv1.LabelName{"bar"},
				Action:       "lowercase",
				TargetLabel:  "bar_lowercase",
			},
			prometheus: monitoringv1.Prometheus{
				Spec: monitoringv1.PrometheusSpec{
					CommonPrometheusFields: monitoringv1.CommonPrometheusFields{
						Version: "v2.35.0",
					},
				},
			},
			expectedErr: true,
		},
		// Test keepequal relabel config but lower prometheus version
		{
			scenario: "keepequal config with lower prometheus version",
			relabelConfig: monitoringv1.RelabelConfig{
				SourceLabels: []monitoringv1.LabelName{"foo"},
				Action:       "keepequal",
				TargetLabel:  "foo_keepequal",
			},
			prometheus: monitoringv1.Prometheus{
				Spec: monitoringv1.PrometheusSpec{
					CommonPrometheusFields: monitoringv1.CommonPrometheusFields{
						Version: "v2.37.0",
					},
				},
			},
			expectedErr: true,
		},
		// Test dropequal relabel config but lower prometheus version
		{
			scenario: "dropequal config with lower prometheus version",
			relabelConfig: monitoringv1.RelabelConfig{
				SourceLabels: []monitoringv1.LabelName{"bar"},
				Action:       "keepequal",
				TargetLabel:  "bar_keepequal",
			},
			prometheus: monitoringv1.Prometheus{
				Spec: monitoringv1.PrometheusSpec{
					CommonPrometheusFields: monitoringv1.CommonPrometheusFields{
						Version: "v2.37.0",
					},
				},
			},
			expectedErr: true,
		},
		// Test valid keepequal config
		{
			scenario: "valid keepequal config",
			relabelConfig: monitoringv1.RelabelConfig{
				SourceLabels: []monitoringv1.LabelName{"__tmp_port"},
				TargetLabel:  "__port1",
				Action:       "keepequal",
			},
			prometheus: monitoringv1.Prometheus{
				Spec: monitoringv1.PrometheusSpec{
					CommonPrometheusFields: monitoringv1.CommonPrometheusFields{
						Version: "v2.41.0",
					},
				},
			},
		},
		// Test valid dropequal config
		{
			scenario: "valid dropequal config",
			relabelConfig: monitoringv1.RelabelConfig{
				SourceLabels: []monitoringv1.LabelName{"__tmp_port"},
				TargetLabel:  "__port2",
				Action:       "dropequal",
			},
			prometheus: monitoringv1.Prometheus{
				Spec: monitoringv1.PrometheusSpec{
					CommonPrometheusFields: monitoringv1.CommonPrometheusFields{
						Version: "v2.41.0",
					},
				},
			},
		},
		// Test valid keepequal with non default values for other fields
		{
			scenario: "valid keepequal config with non default values for other fields",
			relabelConfig: monitoringv1.RelabelConfig{
				SourceLabels: []monitoringv1.LabelName{"__tmp_port"},
				TargetLabel:  "__port1",
				Separator:    ptr.To("^"),
				Regex:        "validregex",
				Replacement:  ptr.To("replacevalue"),
				Action:       "keepequal",
			},
			prometheus: monitoringv1.Prometheus{
				Spec: monitoringv1.PrometheusSpec{
					CommonPrometheusFields: monitoringv1.CommonPrometheusFields{
						Version: "v2.41.0",
					},
				},
			},
			expectedErr: true,
		},
		// Test valid keepequal with default values for other fields
		{
			scenario: "valid keepequal config with default values for other fields",
			relabelConfig: monitoringv1.RelabelConfig{
				SourceLabels: []monitoringv1.LabelName{"__tmp_port"},
				TargetLabel:  "__port1",
				Separator:    ptr.To(relabel.DefaultRelabelConfig.Separator),
				Regex:        relabel.DefaultRelabelConfig.Regex.String(),
				Modulus:      relabel.DefaultRelabelConfig.Modulus,
				Replacement:  &relabel.DefaultRelabelConfig.Replacement,
				Action:       "keepequal",
			},
			prometheus: monitoringv1.Prometheus{
				Spec: monitoringv1.PrometheusSpec{
					CommonPrometheusFields: monitoringv1.CommonPrometheusFields{
						Version: "v2.41.0",
					},
				},
			},
		},
	} {
		t.Run(tc.scenario, func(t *testing.T) {
			lcv, err := NewLabelConfigValidator(&tc.prometheus)
			require.NoError(t, err)

			err = lcv.validate(tc.relabelConfig)
			if tc.expectedErr {
				require.Error(t, err)
				return
			}
			require.NoError(t, err)
		})
	}
}

func TestSelectProbes(t *testing.T) {
	for _, tc := range []struct {
		scenario    string
		updateSpec  func(*monitoringv1.ProbeSpec)
		selected    bool
		scrapeClass *string
	}{
		{
			scenario: "url starting with http",
			updateSpec: func(ps *monitoringv1.ProbeSpec) {
				ps.ProberSpec.URL = "http://blackbox-exporter.example.com"
			},
			selected: false,
		},
		{
			scenario: "url starting with https",
			updateSpec: func(ps *monitoringv1.ProbeSpec) {
				ps.ProberSpec.URL = "https://blackbox-exporter.example.com"
			},
			selected: false,
		},
		{
			scenario: "url starting with ftp",
			updateSpec: func(ps *monitoringv1.ProbeSpec) {
				ps.ProberSpec.URL = "ftp://fileserver.com"
			},
			selected: false,
		},
		{
			scenario: "ip address as prober url",
			updateSpec: func(ps *monitoringv1.ProbeSpec) {
				ps.ProberSpec.URL = "192.168.178.3"
			},
			selected: true,
		},
		{
			scenario: "ip address:port as prober url",
			updateSpec: func(ps *monitoringv1.ProbeSpec) {
				ps.ProberSpec.URL = "192.168.178.3:9090"
			},
			selected: true,
		},
		{
			scenario: "dnsname as prober url",
			updateSpec: func(ps *monitoringv1.ProbeSpec) {
				ps.ProberSpec.URL = "blackbox-exporter.example.com"
			},
			selected: true,
		},
		{
			scenario: "dnsname:port as prober url",
			updateSpec: func(ps *monitoringv1.ProbeSpec) {
				ps.ProberSpec.URL = "blackbox-exporter.example.com:8080"
			},
			selected: true,
		},
		{
			scenario: "hostname as prober url",
			updateSpec: func(ps *monitoringv1.ProbeSpec) {
				ps.ProberSpec.URL = "localhost"
			},
			selected: true,
		},
		{
			scenario: "hostname starting with a digit as prober url",
			updateSpec: func(ps *monitoringv1.ProbeSpec) {
				ps.ProberSpec.URL = "12-exporter.example.com"
			},
			selected: true,
		},
		{
			scenario: "invalid proxyurl",
			updateSpec: func(ps *monitoringv1.ProbeSpec) {
				ps.ProberSpec.ProxyURL = "http://xxx-${dev}.svc.cluster.local:80"
			},
			selected: false,
		},
		{
			scenario: "valid proxyurl",
			updateSpec: func(ps *monitoringv1.ProbeSpec) {
				ps.ProberSpec.ProxyURL = "123-proxy.example.com"
			},
			selected: true,
		},
		{
			scenario: "valid metric relabeling config",
			updateSpec: func(ps *monitoringv1.ProbeSpec) {
				ps.MetricRelabelConfigs = []monitoringv1.RelabelConfig{
					{
						Action:       "Replace",
						TargetLabel:  "valid",
						SourceLabels: []monitoringv1.LabelName{"foo", "bar"},
					},
				}
			},
			selected: true,
		},
		{
			scenario: "invalid metric relabeling config",
			updateSpec: func(ps *monitoringv1.ProbeSpec) {
				ps.MetricRelabelConfigs = []monitoringv1.RelabelConfig{
					{
						Action:       "Replace",
						TargetLabel:  " invalid label name",
						SourceLabels: []monitoringv1.LabelName{"foo", "bar"},
					},
				}
			},
		},
		{
			scenario: "valid static relabeling config",
			updateSpec: func(ps *monitoringv1.ProbeSpec) {
				ps.Targets.StaticConfig.RelabelConfigs = []monitoringv1.RelabelConfig{
					{
						Action:       "Replace",
						TargetLabel:  "valid",
						SourceLabels: []monitoringv1.LabelName{"foo", "bar"},
					},
				}
			},
			selected: true,
		},
		{
			scenario: "invalid static relabeling config",
			updateSpec: func(ps *monitoringv1.ProbeSpec) {
				ps.Targets.StaticConfig.RelabelConfigs = []monitoringv1.RelabelConfig{
					{
						Action:       "Replace",
						TargetLabel:  " invalid label name",
						SourceLabels: []monitoringv1.LabelName{"foo", "bar"},
					},
				}
			},
			selected: false,
		},
		{
			scenario: "valid ingress relabeling config",
			updateSpec: func(ps *monitoringv1.ProbeSpec) {
				ps.Targets.StaticConfig = nil
				ps.Targets.Ingress = &monitoringv1.ProbeTargetIngress{
					RelabelConfigs: []monitoringv1.RelabelConfig{
						{
							Action:       "Replace",
							TargetLabel:  "valid",
							SourceLabels: []monitoringv1.LabelName{"foo", "bar"},
						},
					},
				}
			},
			selected: true,
		},
		{
			scenario: "invalid ingress relabeling config",
			updateSpec: func(ps *monitoringv1.ProbeSpec) {
				ps.Targets.Ingress = &monitoringv1.ProbeTargetIngress{
					RelabelConfigs: []monitoringv1.RelabelConfig{
						{
							Action:       "Replace",
							TargetLabel:  " invalid label name",
							SourceLabels: []monitoringv1.LabelName{"foo", "bar"},
						},
					},
				}
			},
			selected: false,
		},
		{
			scenario:    "inexistent scrape class",
			scrapeClass: ptr.To("inexistent"),
			updateSpec: func(ps *monitoringv1.ProbeSpec) {
				ps.Targets.StaticConfig = nil
				ps.Targets.Ingress = &monitoringv1.ProbeTargetIngress{
					RelabelConfigs: []monitoringv1.RelabelConfig{
						{
							Action:       "Replace",
							TargetLabel:  "valid",
							SourceLabels: []monitoringv1.LabelName{"foo", "bar"},
						},
					},
				}
			},
			selected: false,
		},
		{
			scenario:    "existent scrape class",
			scrapeClass: ptr.To("existent"),
			updateSpec: func(ps *monitoringv1.ProbeSpec) {
				ps.Targets.StaticConfig = nil
				ps.Targets.Ingress = &monitoringv1.ProbeTargetIngress{
					RelabelConfigs: []monitoringv1.RelabelConfig{
						{
							Action:       "Replace",
							TargetLabel:  "valid",
							SourceLabels: []monitoringv1.LabelName{"foo", "bar"},
						},
					},
				}
			},
			selected: true,
		},
	} {
		t.Run(tc.scenario, func(t *testing.T) {
			cs := fake.NewSimpleClientset()

			rs, err := NewResourceSelector(
				newLogger(),
				&monitoringv1.Prometheus{
					Spec: monitoringv1.PrometheusSpec{
						CommonPrometheusFields: monitoringv1.CommonPrometheusFields{
							ScrapeClasses: []monitoringv1.ScrapeClass{
								{
									Name: "existent",
								},
							},
						},
					},
				},
				assets.NewStoreBuilder(cs.CoreV1(), cs.CoreV1()),
				nil,
				operator.NewMetrics(prometheus.NewPedanticRegistry()),
				record.NewFakeRecorder(1),
			)
			require.NoError(t, err)

			probe := &monitoringv1.Probe{
				ObjectMeta: metav1.ObjectMeta{
					Name:      "test",
					Namespace: "test",
				},
				Spec: monitoringv1.ProbeSpec{
					ProberSpec: monitoringv1.ProberSpec{
						URL: "example.com:80",
					},
					Targets: monitoringv1.ProbeTargets{
						StaticConfig: &monitoringv1.ProbeTargetStaticConfig{},
					},
				},
			}

			if tc.scrapeClass != nil {
				probe.Spec.ScrapeClassName = tc.scrapeClass
			}

			tc.updateSpec(&probe.Spec)

			probes, err := rs.SelectProbes(context.Background(), func(_ string, _ labels.Selector, appendFn cache.AppendFunc) error {
				appendFn(probe)
				return nil
			})

			require.NoError(t, err)
			if tc.selected {
				require.Len(t, probes, 1)
			} else {
				require.Empty(t, probes)
			}
		})
	}
}

func TestValidateScrapeIntervalAndTimeout(t *testing.T) {
	for _, tc := range []struct {
		scenario    string
		prometheus  monitoringv1.Prometheus
		smSpec      monitoringv1.ServiceMonitorSpec
		expectedErr bool
	}{
		{
			scenario: "scrape interval and timeout specified at service monitor spec but invalid #1",
			smSpec: monitoringv1.ServiceMonitorSpec{
				Endpoints: []monitoringv1.Endpoint{
					{
						Interval:      "30s",
						ScrapeTimeout: "45s",
					},
				},
			},
			expectedErr: true,
		},
		{
			scenario: "scrape interval and timeout specified at service monitor spec but invalid #2",
			smSpec: monitoringv1.ServiceMonitorSpec{
				Endpoints: []monitoringv1.Endpoint{
					{
						Interval:      "30 s",
						ScrapeTimeout: "10s",
					},
				},
			},
			expectedErr: true,
		},
		{
			scenario: "scrape interval and timeout specified at service monitor spec are valid",
			smSpec: monitoringv1.ServiceMonitorSpec{
				Endpoints: []monitoringv1.Endpoint{
					{
						Interval:      "15s",
						ScrapeTimeout: "10s",
					},
				},
			},
		},
		{
			scenario: "only scrape timeout specified at service monitor spec but invalid compared to global scrapeInterval",
			prometheus: monitoringv1.Prometheus{
				Spec: monitoringv1.PrometheusSpec{
					CommonPrometheusFields: monitoringv1.CommonPrometheusFields{
						ScrapeInterval: "15s",
					},
				},
			},
			smSpec: monitoringv1.ServiceMonitorSpec{
				Endpoints: []monitoringv1.Endpoint{
					{
						ScrapeTimeout: "20s",
					},
				},
			},
			expectedErr: true,
		},
		{
			scenario: "only scrape timeout specified at service monitor spec but invalid compared to default global scrapeInterval",
			smSpec: monitoringv1.ServiceMonitorSpec{
				Endpoints: []monitoringv1.Endpoint{
					{
						ScrapeTimeout: "60s",
					},
				},
			},
			expectedErr: true,
		},
	} {
		t.Run(tc.scenario, func(t *testing.T) {
			for _, endpoint := range tc.smSpec.Endpoints {
				err := validateScrapeIntervalAndTimeout(&tc.prometheus, endpoint.Interval, endpoint.ScrapeTimeout)
				t.Logf("err %v", err)
				if tc.expectedErr {
					require.Error(t, err)
					return
				}
				require.NoError(t, err)
			}
		})
	}
}

func TestSelectServiceMonitors(t *testing.T) {
	ca, err := os.ReadFile("../../test/e2e/remote_write_certs/ca.crt")
	require.NoError(t, err)

	cert, err := os.ReadFile("../../test/e2e/remote_write_certs/client.crt")
	require.NoError(t, err)

	key, err := os.ReadFile("../../test/e2e/remote_write_certs/client.key")
	require.NoError(t, err)

	for _, tc := range []struct {
		scenario    string
		updateSpec  func(*monitoringv1.ServiceMonitorSpec)
		selected    bool
		scrapeClass *string
	}{
		{
			scenario: "valid metric relabeling config",
			updateSpec: func(sm *monitoringv1.ServiceMonitorSpec) {
				sm.Endpoints = append(sm.Endpoints, monitoringv1.Endpoint{
					MetricRelabelConfigs: []monitoringv1.RelabelConfig{
						{
							Action:       "Replace",
							TargetLabel:  "valid",
							SourceLabels: []monitoringv1.LabelName{"foo", "bar"},
						},
					},
				})
			},
			selected: true,
		},
		{
			scenario: "invalid metric relabeling config",
			updateSpec: func(sm *monitoringv1.ServiceMonitorSpec) {
				sm.Endpoints = append(sm.Endpoints, monitoringv1.Endpoint{
					MetricRelabelConfigs: []monitoringv1.RelabelConfig{
						{
							Action:       "Replace",
							TargetLabel:  " invalid label name",
							SourceLabels: []monitoringv1.LabelName{"foo", "bar"},
						},
					},
				})
			},
			selected: false,
		},
		{
			scenario: "valid relabeling config",
			updateSpec: func(sm *monitoringv1.ServiceMonitorSpec) {
				sm.Endpoints = append(sm.Endpoints, monitoringv1.Endpoint{
					RelabelConfigs: []monitoringv1.RelabelConfig{
						{
							Action:       "Replace",
							TargetLabel:  "valid",
							SourceLabels: []monitoringv1.LabelName{"foo", "bar"},
						},
					},
				})
			},
			selected: true,
		},
		{
			scenario: "invalid relabeling config",
			updateSpec: func(sm *monitoringv1.ServiceMonitorSpec) {
				sm.Endpoints = append(sm.Endpoints, monitoringv1.Endpoint{
					RelabelConfigs: []monitoringv1.RelabelConfig{
						{
							Action:       "Replace",
							TargetLabel:  " invalid label name",
							SourceLabels: []monitoringv1.LabelName{"foo", "bar"},
						},
					},
				})
			},
			selected: false,
		},
		{
			scenario: "valid TLS config with CA, cert and key",
			updateSpec: func(sm *monitoringv1.ServiceMonitorSpec) {
				sm.Endpoints = append(sm.Endpoints, monitoringv1.Endpoint{
					TLSConfig: &monitoringv1.TLSConfig{
						SafeTLSConfig: monitoringv1.SafeTLSConfig{
							CA: monitoringv1.SecretOrConfigMap{
								Secret: &v1.SecretKeySelector{
									Key: "ca",
									LocalObjectReference: v1.LocalObjectReference{
										Name: "secret",
									},
								},
							},
							Cert: monitoringv1.SecretOrConfigMap{
								Secret: &v1.SecretKeySelector{
									Key: "cert",
									LocalObjectReference: v1.LocalObjectReference{
										Name: "secret",
									},
								},
							},
							KeySecret: &v1.SecretKeySelector{
								Key: "key",
								LocalObjectReference: v1.LocalObjectReference{
									Name: "secret",
								},
							},
						},
					},
				})
			},
			selected: true,
		},
		{
			scenario: "invalid TLS config with both CA and CAFile",
			updateSpec: func(sm *monitoringv1.ServiceMonitorSpec) {
				sm.Endpoints = append(sm.Endpoints, monitoringv1.Endpoint{
					TLSConfig: &monitoringv1.TLSConfig{
						CAFile: "/etc/secrets/tls/ca.crt",
						SafeTLSConfig: monitoringv1.SafeTLSConfig{
							CA: monitoringv1.SecretOrConfigMap{
								Secret: &v1.SecretKeySelector{
									Key: "ca",
									LocalObjectReference: v1.LocalObjectReference{
										Name: "secret",
									},
								},
							},
						},
					},
				})
			},
			selected: false,
		},
		{
			scenario: "invalid TLS config with both CA Secret and Configmap",
			updateSpec: func(sm *monitoringv1.ServiceMonitorSpec) {
				sm.Endpoints = append(sm.Endpoints, monitoringv1.Endpoint{
					TLSConfig: &monitoringv1.TLSConfig{
						SafeTLSConfig: monitoringv1.SafeTLSConfig{
							CA: monitoringv1.SecretOrConfigMap{
								Secret: &v1.SecretKeySelector{
									Key: "ca",
									LocalObjectReference: v1.LocalObjectReference{
										Name: "secret",
									},
								},
								ConfigMap: &v1.ConfigMapKeySelector{
									Key: "ca",
									LocalObjectReference: v1.LocalObjectReference{
										Name: "configmap",
									},
								},
							},
						},
					},
				})
			},
			selected: false,
		},
		{
			scenario: "invalid TLS config with invalid CA data",
			updateSpec: func(sm *monitoringv1.ServiceMonitorSpec) {
				sm.Endpoints = append(sm.Endpoints, monitoringv1.Endpoint{
					TLSConfig: &monitoringv1.TLSConfig{
						SafeTLSConfig: monitoringv1.SafeTLSConfig{
							CA: monitoringv1.SecretOrConfigMap{
								Secret: &v1.SecretKeySelector{
									Key: "invalid_ca",
									LocalObjectReference: v1.LocalObjectReference{
										Name: "secret",
									},
								},
							},
						},
					},
				})
			},
			selected: false,
		},
		{
			scenario: "invalid TLS config with cert and missing key",
			updateSpec: func(sm *monitoringv1.ServiceMonitorSpec) {
				sm.Endpoints = append(sm.Endpoints, monitoringv1.Endpoint{
					TLSConfig: &monitoringv1.TLSConfig{
						SafeTLSConfig: monitoringv1.SafeTLSConfig{
							Cert: monitoringv1.SecretOrConfigMap{
								Secret: &v1.SecretKeySelector{
									Key: "cert",
									LocalObjectReference: v1.LocalObjectReference{
										Name: "secret",
									},
								},
							},
						},
					},
				})
			},
			selected: false,
		},
		{
			scenario: "invalid TLS config with key and missing cert",
			updateSpec: func(sm *monitoringv1.ServiceMonitorSpec) {
				sm.Endpoints = append(sm.Endpoints, monitoringv1.Endpoint{
					TLSConfig: &monitoringv1.TLSConfig{
						SafeTLSConfig: monitoringv1.SafeTLSConfig{
							KeySecret: &v1.SecretKeySelector{
								Key: "key",
								LocalObjectReference: v1.LocalObjectReference{
									Name: "secret",
								},
							},
						},
					},
				})
			},
			selected: false,
		},
		{
			scenario: "invalid TLS config with key and invalid cert",
			updateSpec: func(sm *monitoringv1.ServiceMonitorSpec) {
				sm.Endpoints = append(sm.Endpoints, monitoringv1.Endpoint{
					TLSConfig: &monitoringv1.TLSConfig{
						SafeTLSConfig: monitoringv1.SafeTLSConfig{
							Cert: monitoringv1.SecretOrConfigMap{
								Secret: &v1.SecretKeySelector{
									Key: "invalid_ca",
									LocalObjectReference: v1.LocalObjectReference{
										Name: "secret",
									},
								},
							},
							KeySecret: &v1.SecretKeySelector{
								Key: "key",
								LocalObjectReference: v1.LocalObjectReference{
									Name: "secret",
								},
							},
						},
					},
				})
			},
			selected: false,
		},
		{
			scenario: "invalid proxyurl",
			updateSpec: func(sm *monitoringv1.ServiceMonitorSpec) {
				sm.Endpoints = append(sm.Endpoints, monitoringv1.Endpoint{
					ProxyURL: ptr.To("http://xxx-${dev}.svc.cluster.local:80"),
				})
			},
			selected: false,
		},
		{
			scenario: "valid proxyurl",
			updateSpec: func(sm *monitoringv1.ServiceMonitorSpec) {
				sm.Endpoints = append(sm.Endpoints, monitoringv1.Endpoint{
					ProxyURL: ptr.To("http://proxy.svc.cluster.local:80"),
				})
			},
			selected: true,
		},
		{
			scenario:    "inexistent Scrape Class",
			scrapeClass: ptr.To("inexistent"),
			updateSpec: func(_ *monitoringv1.ServiceMonitorSpec) {
			},
			selected: false,
		},
		{
			scenario:    "existent Scrape Class",
			scrapeClass: ptr.To("existent"),
			updateSpec: func(_ *monitoringv1.ServiceMonitorSpec) {
			},
			selected: true,
		},
		{
			scenario: "Mixed Endpoints",
			updateSpec: func(sm *monitoringv1.ServiceMonitorSpec) {
				sm.Endpoints = append(sm.Endpoints, monitoringv1.Endpoint{
					MetricRelabelConfigs: []monitoringv1.RelabelConfig{
						{
							Action:       "Replace",
							TargetLabel:  " invalid label name",
							SourceLabels: []monitoringv1.LabelName{"foo", "bar"},
						},
					},
				})
				sm.Endpoints = append(sm.Endpoints, monitoringv1.Endpoint{
					MetricRelabelConfigs: []monitoringv1.RelabelConfig{
						{
							Action:       "Replace",
							TargetLabel:  "valid",
							SourceLabels: []monitoringv1.LabelName{"foo", "bar"},
						},
					},
				})
			},
			selected: false,
		},
	} {
		t.Run(tc.scenario, func(t *testing.T) {
			cs := fake.NewSimpleClientset(
				&v1.Secret{
					ObjectMeta: metav1.ObjectMeta{
						Name:      "secret",
						Namespace: "test",
					},
					Data: map[string][]byte{
						"ca":         ca,
						"invalid_ca": []byte("garbage"),
						"cert":       cert,
						"key":        key,
					},
				},
				&v1.ConfigMap{
					ObjectMeta: metav1.ObjectMeta{
						Name:      "configmap",
						Namespace: "test",
					},
					Data: map[string]string{
						"ca":   string(ca),
						"cert": string(cert),
					},
				},
			)

			rs, err := NewResourceSelector(
				newLogger(),
				&monitoringv1.Prometheus{
					Spec: monitoringv1.PrometheusSpec{
						CommonPrometheusFields: monitoringv1.CommonPrometheusFields{
							ScrapeClasses: []monitoringv1.ScrapeClass{
								{
									Name: "existent",
								},
							},
						},
					},
				},
				assets.NewStoreBuilder(cs.CoreV1(), cs.CoreV1()),
				nil,
				operator.NewMetrics(prometheus.NewPedanticRegistry()),
				record.NewFakeRecorder(1),
			)
			require.NoError(t, err)

			sm := &monitoringv1.ServiceMonitor{
				ObjectMeta: metav1.ObjectMeta{
					Name:      "test",
					Namespace: "test",
				},
				Spec: monitoringv1.ServiceMonitorSpec{},
			}

			if tc.scrapeClass != nil {
				sm.Spec.ScrapeClassName = tc.scrapeClass
			}

			tc.updateSpec(&sm.Spec)

			sms, err := rs.SelectServiceMonitors(context.Background(), func(_ string, _ labels.Selector, appendFn cache.AppendFunc) error {
				appendFn(sm)
				return nil
			})

			require.NoError(t, err)
			if tc.selected {
				require.Len(t, sms, 1)
			} else {
				require.Empty(t, sms)
			}
		})
	}
}

func TestSelectPodMonitors(t *testing.T) {
	for _, tc := range []struct {
		scenario    string
		updateSpec  func(*monitoringv1.PodMonitorSpec)
		selected    bool
		scrapeClass *string
	}{
		{
			scenario: "valid metric relabeling config",
			updateSpec: func(pm *monitoringv1.PodMonitorSpec) {
				pm.PodMetricsEndpoints = append(pm.PodMetricsEndpoints, monitoringv1.PodMetricsEndpoint{
					MetricRelabelConfigs: []monitoringv1.RelabelConfig{
						{
							Action:       "Replace",
							TargetLabel:  "valid",
							SourceLabels: []monitoringv1.LabelName{"foo", "bar"},
						},
					},
				})
			},
			selected: true,
		},
		{
			scenario: "invalid metric relabeling config",
			updateSpec: func(pm *monitoringv1.PodMonitorSpec) {
				pm.PodMetricsEndpoints = append(pm.PodMetricsEndpoints, monitoringv1.PodMetricsEndpoint{
					MetricRelabelConfigs: []monitoringv1.RelabelConfig{
						{
							Action:       "Replace",
							TargetLabel:  " invalid label name",
							SourceLabels: []monitoringv1.LabelName{"foo", "bar"},
						},
					},
				})
			},
			selected: false,
		},
		{
			scenario: "valid relabeling config",
			updateSpec: func(pm *monitoringv1.PodMonitorSpec) {
				pm.PodMetricsEndpoints = append(pm.PodMetricsEndpoints, monitoringv1.PodMetricsEndpoint{
					RelabelConfigs: []monitoringv1.RelabelConfig{
						{
							Action:       "Replace",
							TargetLabel:  "valid",
							SourceLabels: []monitoringv1.LabelName{"foo", "bar"},
						},
					},
				})
			},
			selected: true,
		},
		{
			scenario: "invalid relabeling config",
			updateSpec: func(pm *monitoringv1.PodMonitorSpec) {
				pm.PodMetricsEndpoints = append(pm.PodMetricsEndpoints, monitoringv1.PodMetricsEndpoint{
					RelabelConfigs: []monitoringv1.RelabelConfig{
						{
							Action:       "Replace",
							TargetLabel:  " invalid label name",
							SourceLabels: []monitoringv1.LabelName{"foo", "bar"},
						},
					},
				})
			},
			selected: false,
		},
		{
			scenario: "invalid proxyurl",
			updateSpec: func(pm *monitoringv1.PodMonitorSpec) {
				pm.PodMetricsEndpoints = append(pm.PodMetricsEndpoints, monitoringv1.PodMetricsEndpoint{
					ProxyURL: ptr.To("http://xxx-${dev}.svc.cluster.local:80"),
				})
			},
			selected: false,
		},
		{
			scenario: "valid proxyurl",
			updateSpec: func(pm *monitoringv1.PodMonitorSpec) {
				pm.PodMetricsEndpoints = append(pm.PodMetricsEndpoints, monitoringv1.PodMetricsEndpoint{
					ProxyURL: ptr.To("http://proxy.svc.cluster.local:80"),
				})
			},
			selected: true,
		},
		{
			scenario:    "Inexistent Scrape Class",
			scrapeClass: ptr.To("inexistent"),
			updateSpec: func(_ *monitoringv1.PodMonitorSpec) {
			},
			selected: false,
		},
		{
			scenario:    "existent Scrape Class",
			scrapeClass: ptr.To("existent"),
			updateSpec: func(_ *monitoringv1.PodMonitorSpec) {
			},
			selected: true,
		},
		{
			scenario: "Mixed Endpoints",
			updateSpec: func(pm *monitoringv1.PodMonitorSpec) {
				pm.PodMetricsEndpoints = append(pm.PodMetricsEndpoints, monitoringv1.PodMetricsEndpoint{
					MetricRelabelConfigs: []monitoringv1.RelabelConfig{
						{
							Action:       "Replace",
							TargetLabel:  " invalid label name",
							SourceLabels: []monitoringv1.LabelName{"foo", "bar"},
						},
					},
				})
				pm.PodMetricsEndpoints = append(pm.PodMetricsEndpoints, monitoringv1.PodMetricsEndpoint{
					MetricRelabelConfigs: []monitoringv1.RelabelConfig{
						{
							Action:       "Replace",
							TargetLabel:  "valid",
							SourceLabels: []monitoringv1.LabelName{"foo", "bar"},
						},
					},
				})
			},
			selected: false,
		},
	} {
		t.Run(tc.scenario, func(t *testing.T) {
			cs := fake.NewSimpleClientset()
			rs, err := NewResourceSelector(
				newLogger(),
				&monitoringv1.Prometheus{
					Spec: monitoringv1.PrometheusSpec{
						CommonPrometheusFields: monitoringv1.CommonPrometheusFields{
							ScrapeClasses: []monitoringv1.ScrapeClass{
								{
									Name: "existent",
								},
							},
						},
					},
				},
				assets.NewStoreBuilder(cs.CoreV1(), cs.CoreV1()),
				nil,
				operator.NewMetrics(prometheus.NewPedanticRegistry()),
				record.NewFakeRecorder(1),
			)
			require.NoError(t, err)

			pm := &monitoringv1.PodMonitor{
				ObjectMeta: metav1.ObjectMeta{
					Name:      "test",
					Namespace: "test",
				},
			}

			if tc.scrapeClass != nil {
				pm.Spec.ScrapeClassName = tc.scrapeClass
			}

			tc.updateSpec(&pm.Spec)

			sms, err := rs.SelectPodMonitors(context.Background(), func(_ string, _ labels.Selector, appendFn cache.AppendFunc) error {
				appendFn(pm)
				return nil
			})

			require.NoError(t, err)

			if tc.selected {
				require.Len(t, sms, 1)
				return
			}

			require.Empty(t, sms)
		})
	}
}

func TestSelectScrapeConfigs(t *testing.T) {
	ca, err := os.ReadFile("../../test/e2e/remote_write_certs/ca.crt")
	require.NoError(t, err)

	cert, err := os.ReadFile("../../test/e2e/remote_write_certs/client.crt")
	require.NoError(t, err)

	key, err := os.ReadFile("../../test/e2e/remote_write_certs/client.key")
	require.NoError(t, err)
	for _, tc := range []struct {
		scenario    string
		updateSpec  func(*monitoringv1alpha1.ScrapeConfigSpec)
		selected    bool
		promVersion string
		scrapeClass *string
	}{
		{
			scenario: "valid relabeling config",
			updateSpec: func(sc *monitoringv1alpha1.ScrapeConfigSpec) {
				sc.RelabelConfigs = []monitoringv1.RelabelConfig{
					{
						Action:       "Replace",
						TargetLabel:  "valid",
						SourceLabels: []monitoringv1.LabelName{"foo", "bar"},
					},
				}
			},
			selected: true,
		},
		{
			scenario: "invalid relabeling config",
			updateSpec: func(sc *monitoringv1alpha1.ScrapeConfigSpec) {
				sc.RelabelConfigs = []monitoringv1.RelabelConfig{
					{
						Action:       "Replace",
						TargetLabel:  " invalid label name",
						SourceLabels: []monitoringv1.LabelName{"foo", "bar"},
					},
				}
			},
			selected: false,
		},
		{
			scenario: "valid metric relabeling config",
			updateSpec: func(sc *monitoringv1alpha1.ScrapeConfigSpec) {
				sc.MetricRelabelConfigs = []monitoringv1.RelabelConfig{
					{
						Action:       "Replace",
						TargetLabel:  "valid",
						SourceLabels: []monitoringv1.LabelName{"foo", "bar"},
					},
				}
			},
			selected: true,
		},
		{
			scenario: "invalid metric relabeling config",
			updateSpec: func(sc *monitoringv1alpha1.ScrapeConfigSpec) {
				sc.MetricRelabelConfigs = []monitoringv1.RelabelConfig{
					{
						Action:       "Replace",
						TargetLabel:  " invalid label name",
						SourceLabels: []monitoringv1.LabelName{"foo", "bar"},
					},
				}
			},
			selected: false,
		},
		{
			scenario: "valid proxy config",
			updateSpec: func(sc *monitoringv1alpha1.ScrapeConfigSpec) {
				sc.ProxyConfig = monitoringv1.ProxyConfig{
					ProxyURL:             ptr.To("http://no-proxy.com"),
					NoProxy:              ptr.To("0.0.0.0"),
					ProxyFromEnvironment: ptr.To(false),
					ProxyConnectHeader: map[string][]v1.SecretKeySelector{
						"header": {
							{
								LocalObjectReference: v1.LocalObjectReference{
									Name: "secret",
								},
								Key: "key1",
							},
						},
					},
				}
			},
			selected: true,
		},
		{
			scenario: "valid custom http config",
			updateSpec: func(sc *monitoringv1alpha1.ScrapeConfigSpec) {
				sc.CustomHTTPConfig = monitoringv1.CustomHTTPConfig{
					HTTPHeaders: map[string]monitoringv1.HTTPHeader{
						"header": {
							SafeHTTPHeader: monitoringv1.SafeHTTPHeader{
								Secrets: []v1.SecretKeySelector{
									{
										LocalObjectReference: v1.LocalObjectReference{
											Name: "secret",
										},
										Key: "key1",
									},
								},
							},
						},
					},
				}
			},
			selected: true,
		},
		{
			scenario: "invalid proxy config with proxyConnectHeaders but no proxyUrl defined or proxyFromEnvironment set to true",
			updateSpec: func(sc *monitoringv1alpha1.ScrapeConfigSpec) {
				sc.ProxyConfig = monitoringv1.ProxyConfig{
					ProxyConnectHeader: map[string][]v1.SecretKeySelector{
						"header": {
							{
								LocalObjectReference: v1.LocalObjectReference{
									Name: "secret",
								},
								Key: "key1",
							},
						},
					},
				}
			},
			selected: false,
		},
		{
			scenario: "invalid proxy config with proxy from environment set to true but proxyUrl defined",
			updateSpec: func(sc *monitoringv1alpha1.ScrapeConfigSpec) {
				sc.ProxyConfig = monitoringv1.ProxyConfig{
					ProxyURL:             ptr.To("http://no-proxy.com"),
					ProxyFromEnvironment: ptr.To(true),
					ProxyConnectHeader: map[string][]v1.SecretKeySelector{
						"header": {
							{
								LocalObjectReference: v1.LocalObjectReference{
									Name: "secret",
								},
								Key: "key1",
							},
						},
					},
				}
			},
			selected: false,
		},
		{
			scenario: "invalid proxy config with proxyFromEnvironment set to true but noProxy defined",
			updateSpec: func(sc *monitoringv1alpha1.ScrapeConfigSpec) {
				sc.ProxyConfig = monitoringv1.ProxyConfig{
					NoProxy:              ptr.To("0.0.0.0"),
					ProxyFromEnvironment: ptr.To(true),
					ProxyConnectHeader: map[string][]v1.SecretKeySelector{
						"header": {
							{
								LocalObjectReference: v1.LocalObjectReference{
									Name: "secret",
								},
								Key: "key1",
							},
						},
					},
				}
			},
			selected: false,
		},
		{
			scenario: "invalid proxy config with invalid secret key",
			updateSpec: func(sc *monitoringv1alpha1.ScrapeConfigSpec) {
				sc.ProxyConfig = monitoringv1.ProxyConfig{
					ProxyURL:             ptr.To("http://no-proxy.com"),
					NoProxy:              ptr.To("0.0.0.0"),
					ProxyFromEnvironment: ptr.To(false),
					ProxyConnectHeader: map[string][]v1.SecretKeySelector{
						"header": {
							{
								LocalObjectReference: v1.LocalObjectReference{
									Name: "secret",
								},
								Key: "key1",
							},
							{
								LocalObjectReference: v1.LocalObjectReference{
									Name: "secret",
								},
								Key: "invalid-key",
							},
						},
					},
				}
			},
			selected: false,
		},
		{
			scenario: "invalid proxy config with noProxy defined and but no proxyUrl defined",
			updateSpec: func(sc *monitoringv1alpha1.ScrapeConfigSpec) {
				sc.ProxyConfig = monitoringv1.ProxyConfig{
					NoProxy: ptr.To("0.0.0.0"),
				}
			},
			selected: false,
		},
		{
			scenario: "valid proxy config with muti header values",
			updateSpec: func(sc *monitoringv1alpha1.ScrapeConfigSpec) {
				sc.ProxyConfig = monitoringv1.ProxyConfig{
					ProxyURL:             ptr.To("http://no-proxy.com"),
					NoProxy:              ptr.To("0.0.0.0"),
					ProxyFromEnvironment: ptr.To(false),
					ProxyConnectHeader: map[string][]v1.SecretKeySelector{
						"header": {
							{
								LocalObjectReference: v1.LocalObjectReference{
									Name: "secret",
								},
								Key: "key1",
							},
							{
								LocalObjectReference: v1.LocalObjectReference{
									Name: "secret",
								},
								Key: "key1",
							},
							{
								LocalObjectReference: v1.LocalObjectReference{
									Name: "secret",
								},
								Key: "key1",
							},
						},
					},
				}
			},
			selected: true,
		},
		{
			scenario: "invalid proxy config with one invalid secret key",
			updateSpec: func(sc *monitoringv1alpha1.ScrapeConfigSpec) {
				sc.ProxyConfig = monitoringv1.ProxyConfig{
					ProxyURL:             ptr.To("http://no-proxy.com"),
					NoProxy:              ptr.To("0.0.0.0"),
					ProxyFromEnvironment: ptr.To(false),
					ProxyConnectHeader: map[string][]v1.SecretKeySelector{
						"header": {
							{
								LocalObjectReference: v1.LocalObjectReference{
									Name: "secret",
								},
								Key: "invalid-key",
							},
						},
					},
				}
			},
			selected: false,
		},
		{
			scenario: "staticConfig with valid Labels",
			updateSpec: func(sc *monitoringv1alpha1.ScrapeConfigSpec) {
				sc.StaticConfigs = []monitoringv1alpha1.StaticConfig{
					{
						Labels: map[string]string{"owner": "prometheus"},
					},
				}
			},
			selected: true,
		},
		{
			scenario: "staticConfig with invalid Labels",
			updateSpec: func(sc *monitoringv1alpha1.ScrapeConfigSpec) {
				sc.StaticConfigs = []monitoringv1alpha1.StaticConfig{
					{
						Labels: map[string]string{"1owner": "prometheus"},
					},
				}
			},
			selected: false,
		},
		{
			scenario: "HTTP SD config with valid proxy settings",
			updateSpec: func(sc *monitoringv1alpha1.ScrapeConfigSpec) {
				sc.HTTPSDConfigs = []monitoringv1alpha1.HTTPSDConfig{
					{
						URL: "http://example.com",
						ProxyConfig: monitoringv1.ProxyConfig{
							ProxyURL:             ptr.To("http://no-proxy.com"),
							NoProxy:              ptr.To("0.0.0.0"),
							ProxyFromEnvironment: ptr.To(false),
							ProxyConnectHeader: map[string][]v1.SecretKeySelector{
								"header": {
									{
										LocalObjectReference: v1.LocalObjectReference{
											Name: "secret",
										},
										Key: "key1",
									},
								},
							},
						},
					},
				}
			},
			selected:    false,
			promVersion: "2.29.0",
		},
		{
			scenario: "HTTP SD config with invalid proxy settings",
			updateSpec: func(sc *monitoringv1alpha1.ScrapeConfigSpec) {
				sc.HTTPSDConfigs = []monitoringv1alpha1.HTTPSDConfig{
					{
						URL: "http://example.com",
						ProxyConfig: monitoringv1.ProxyConfig{
							ProxyURL:             ptr.To("http://no-proxy.com"),
							ProxyFromEnvironment: ptr.To(true),
							ProxyConnectHeader: map[string][]v1.SecretKeySelector{
								"header": {
									{
										LocalObjectReference: v1.LocalObjectReference{
											Name: "secret",
										},
										Key: "key1",
									},
								},
							},
						},
					},
				}
			},
			selected:    false,
			promVersion: "2.29.0",
		},
		{
			scenario: "HTTP SD config with valid secret ref",
			updateSpec: func(sc *monitoringv1alpha1.ScrapeConfigSpec) {
				sc.HTTPSDConfigs = []monitoringv1alpha1.HTTPSDConfig{
					{
						URL: "http://example.com",
						Authorization: &monitoringv1.SafeAuthorization{
							Credentials: &v1.SecretKeySelector{
								LocalObjectReference: v1.LocalObjectReference{
									Name: "secret",
								},
								Key: "key1",
							},
						},
					},
				}
			},
			selected:    false,
			promVersion: "2.29.0",
		},
		{
			scenario: "HTTP SD config with invalid secret ref",
			updateSpec: func(sc *monitoringv1alpha1.ScrapeConfigSpec) {
				sc.HTTPSDConfigs = []monitoringv1alpha1.HTTPSDConfig{
					{
						URL: "http://example.com",
						Authorization: &monitoringv1.SafeAuthorization{
							Credentials: &v1.SecretKeySelector{
								LocalObjectReference: v1.LocalObjectReference{
									Name: "wrong",
								},
								Key: "key1",
							},
						},
					},
				}
			},
			selected:    false,
			promVersion: "2.29.0",
		},
		{
			scenario: "HTTP SD proxy config with invalid secret key",
			updateSpec: func(sc *monitoringv1alpha1.ScrapeConfigSpec) {
				sc.HTTPSDConfigs = []monitoringv1alpha1.HTTPSDConfig{
					{
						ProxyConfig: monitoringv1.ProxyConfig{
							ProxyURL:             ptr.To("http://no-proxy.com"),
							NoProxy:              ptr.To("0.0.0.0"),
							ProxyFromEnvironment: ptr.To(false),
							ProxyConnectHeader: map[string][]v1.SecretKeySelector{
								"header": {
									{
										LocalObjectReference: v1.LocalObjectReference{
											Name: "secret",
										},
										Key: "invalid-key",
									},
								},
							},
						},
					},
				}
			},
			selected:    false,
			promVersion: "2.29.0",
		},
		{
			scenario: "HTTP SD config in unsupported Prometheus version",
			updateSpec: func(sc *monitoringv1alpha1.ScrapeConfigSpec) {
				sc.HTTPSDConfigs = []monitoringv1alpha1.HTTPSDConfig{
					{
						URL: "http://example.com",
						Authorization: &monitoringv1.SafeAuthorization{
							Credentials: &v1.SecretKeySelector{
								LocalObjectReference: v1.LocalObjectReference{
									Name: "secret",
								},
								Key: "key1",
							},
						},
					},
				}
			},
			promVersion: "2.27.0",
			selected:    false,
		},
		{
			scenario: "HTTP SD custom http config with invalid secret key",
			updateSpec: func(sc *monitoringv1alpha1.ScrapeConfigSpec) {
				sc.HTTPSDConfigs = []monitoringv1alpha1.HTTPSDConfig{
					{
						CustomHTTPConfig: monitoringv1.CustomHTTPConfig{
							HTTPHeaders: map[string]monitoringv1.HTTPHeader{
								"header": {
									SafeHTTPHeader: monitoringv1.SafeHTTPHeader{
										Secrets: []v1.SecretKeySelector{
											{
												LocalObjectReference: v1.LocalObjectReference{
													Name: "secret",
												},
												Key: "invalid-key",
											},
										},
									},
								},
							},
						},
					},
				}
			},
			selected:    false,
			promVersion: "2.55.0",
		},
		{
			scenario: "Kubernetes SD config with valid secret ref",
			updateSpec: func(sc *monitoringv1alpha1.ScrapeConfigSpec) {
				sc.KubernetesSDConfigs = []monitoringv1alpha1.KubernetesSDConfig{
					{
						Role: monitoringv1alpha1.KubernetesRoleNode,
						Authorization: &monitoringv1.SafeAuthorization{
							Credentials: &v1.SecretKeySelector{
								LocalObjectReference: v1.LocalObjectReference{
									Name: "secret",
								},
								Key: "key1",
							},
						},
					},
				}
			},
			selected: true,
		},
		{
			scenario: "Kubernetes SD config with invalid secret ref",
			updateSpec: func(sc *monitoringv1alpha1.ScrapeConfigSpec) {
				sc.KubernetesSDConfigs = []monitoringv1alpha1.KubernetesSDConfig{
					{
						Role: monitoringv1alpha1.KubernetesRoleNode,
						Authorization: &monitoringv1.SafeAuthorization{
							Credentials: &v1.SecretKeySelector{
								LocalObjectReference: v1.LocalObjectReference{
									Name: "wrong",
								},
								Key: "key1",
							},
						},
					},
				}
			},
			selected: false,
		},
		{
			scenario: "Kubernetes SD config with valid TLS Config",
			updateSpec: func(sc *monitoringv1alpha1.ScrapeConfigSpec) {
				sc.KubernetesSDConfigs = []monitoringv1alpha1.KubernetesSDConfig{
					{
						Role: monitoringv1alpha1.KubernetesRoleNode,
						TLSConfig: &monitoringv1.SafeTLSConfig{
							CA: monitoringv1.SecretOrConfigMap{
								Secret: &v1.SecretKeySelector{
									Key: "ca",
									LocalObjectReference: v1.LocalObjectReference{
										Name: "secret",
									},
								},
							},
							Cert: monitoringv1.SecretOrConfigMap{
								Secret: &v1.SecretKeySelector{
									Key: "cert",
									LocalObjectReference: v1.LocalObjectReference{
										Name: "secret",
									},
								},
							},
							KeySecret: &v1.SecretKeySelector{
								Key: "key",
								LocalObjectReference: v1.LocalObjectReference{
									Name: "secret",
								},
							},
						},
					},
				}
			},
			selected: true,
		},
		{
			scenario: "Kubernetes SD config with invalid TLS Config",
			updateSpec: func(sc *monitoringv1alpha1.ScrapeConfigSpec) {
				sc.KubernetesSDConfigs = []monitoringv1alpha1.KubernetesSDConfig{
					{
						Role: monitoringv1alpha1.KubernetesRoleNode,
						TLSConfig: &monitoringv1.SafeTLSConfig{
							CA: monitoringv1.SecretOrConfigMap{
								Secret: &v1.SecretKeySelector{
									Key: "invalid_ca",
									LocalObjectReference: v1.LocalObjectReference{
										Name: "secret",
									},
								},
							},
						},
					},
				}
			},
			selected: false,
		},
		{
			scenario: "Kubernetes SD config with valid proxy settings",
			updateSpec: func(sc *monitoringv1alpha1.ScrapeConfigSpec) {
				sc.KubernetesSDConfigs = []monitoringv1alpha1.KubernetesSDConfig{
					{
						Role: monitoringv1alpha1.KubernetesRoleNode,
						ProxyConfig: monitoringv1.ProxyConfig{
							ProxyURL:             ptr.To("http://no-proxy.com"),
							NoProxy:              ptr.To("0.0.0.0"),
							ProxyFromEnvironment: ptr.To(false),
							ProxyConnectHeader: map[string][]v1.SecretKeySelector{
								"header": {
									{
										LocalObjectReference: v1.LocalObjectReference{
											Name: "secret",
										},
										Key: "key1",
									},
								},
							},
						},
					},
				}
			},
			selected: true,
		},
		{
			scenario: "Kubernetes SD config with valid custm http config settings",
			updateSpec: func(sc *monitoringv1alpha1.ScrapeConfigSpec) {
				sc.KubernetesSDConfigs = []monitoringv1alpha1.KubernetesSDConfig{
					{
						CustomHTTPConfig: monitoringv1.CustomHTTPConfig{
							HTTPHeaders: map[string]monitoringv1.HTTPHeader{
								"header": {
									SafeHTTPHeader: monitoringv1.SafeHTTPHeader{
										Secrets: []v1.SecretKeySelector{
											{
												LocalObjectReference: v1.LocalObjectReference{
													Name: "secret",
												},
												Key: "key1",
											},
										},
									},
								},
							},
						},
					},
				}
			},
			selected: true,
		},
		{
			scenario: "Kubernetes SD config with invalid proxy settings",
			updateSpec: func(sc *monitoringv1alpha1.ScrapeConfigSpec) {
				sc.KubernetesSDConfigs = []monitoringv1alpha1.KubernetesSDConfig{
					{
						Role: monitoringv1alpha1.KubernetesRoleNode,
						ProxyConfig: monitoringv1.ProxyConfig{
							ProxyURL:             ptr.To("http://no-proxy.com"),
							ProxyFromEnvironment: ptr.To(true),
							ProxyConnectHeader: map[string][]v1.SecretKeySelector{
								"header": {
									{
										LocalObjectReference: v1.LocalObjectReference{
											Name: "secret",
										},
										Key: "key1",
									},
								},
							},
						},
					},
				}
			},
			selected: false,
		},
		{
			scenario: "Kubernetes SD config with invalid label selector",
			updateSpec: func(sc *monitoringv1alpha1.ScrapeConfigSpec) {
				sc.KubernetesSDConfigs = []monitoringv1alpha1.KubernetesSDConfig{
					{
						Selectors: []monitoringv1alpha1.K8SSelectorConfig{
							{
								Label: ptr.To("app=example,env!=production,release in (v1, v2)"),
							},
						},
					},
				}
			},
			selected: false,
		},
		{
			scenario: "Kubernetes SD config with invalid field selector",
			updateSpec: func(sc *monitoringv1alpha1.ScrapeConfigSpec) {
				sc.KubernetesSDConfigs = []monitoringv1alpha1.KubernetesSDConfig{
					{
						Selectors: []monitoringv1alpha1.K8SSelectorConfig{
							{
								Field: ptr.To("status.phase=Running,metadata.name!=worker"),
							},
						},
					},
				}
			},
			selected: false,
		},
		{
			scenario: "Kubernetes SD config with valid Selector Role",
			updateSpec: func(sc *monitoringv1alpha1.ScrapeConfigSpec) {
				sc.KubernetesSDConfigs = []monitoringv1alpha1.KubernetesSDConfig{
					{
						Role: monitoringv1alpha1.KubernetesRoleNode,
						Selectors: []monitoringv1alpha1.K8SSelectorConfig{
							{
								Role: monitoringv1alpha1.KubernetesRoleNode,
							},
						},
					},
				}
			},
			selected: true,
		},
		{
			scenario: "Kubernetes SD config with invalid Selector Role",
			updateSpec: func(sc *monitoringv1alpha1.ScrapeConfigSpec) {
				sc.KubernetesSDConfigs = []monitoringv1alpha1.KubernetesSDConfig{
					{
						Role: monitoringv1alpha1.KubernetesRoleNode,
						Selectors: []monitoringv1alpha1.K8SSelectorConfig{
							{
								Role: monitoringv1alpha1.KubernetesRolePod,
							},
						},
					},
				}

			},
			selected: false,
		},
		{
			scenario: "Kubernetes SD config with Role Pod",
			updateSpec: func(sc *monitoringv1alpha1.ScrapeConfigSpec) {
				sc.KubernetesSDConfigs = []monitoringv1alpha1.KubernetesSDConfig{
					{
						Role: monitoringv1alpha1.KubernetesRolePod,
					},
				}
			},
			promVersion: "2.51.0",
			selected:    true,
		},
		{
			scenario: "Kubernetes SD config with Role Pod but wrong version",
			updateSpec: func(sc *monitoringv1alpha1.ScrapeConfigSpec) {
				sc.KubernetesSDConfigs = []monitoringv1alpha1.KubernetesSDConfig{
					{
						Role: monitoringv1alpha1.KubernetesRolePod,
					},
				}
			},
			promVersion: "2.31.0",
			selected:    false,
		},
		{
			scenario: "Kubernetes SD config with Role Endpoint",
			updateSpec: func(sc *monitoringv1alpha1.ScrapeConfigSpec) {
				sc.KubernetesSDConfigs = []monitoringv1alpha1.KubernetesSDConfig{
					{
						Role: monitoringv1alpha1.KubernetesRoleEndpoint,
					},
				}
			},
			promVersion: "2.51.0",
			selected:    true,
		},
		{
			scenario: "Kubernetes SD config with Role Endpoint but wrong version",
			updateSpec: func(sc *monitoringv1alpha1.ScrapeConfigSpec) {
				sc.KubernetesSDConfigs = []monitoringv1alpha1.KubernetesSDConfig{
					{
						Role: monitoringv1alpha1.KubernetesRoleEndpoint,
					},
				}
			},
			promVersion: "2.31.0",
			selected:    false,
		},
		{
			scenario: "Kubernetes SD config with Role EndpointSlice",
			updateSpec: func(sc *monitoringv1alpha1.ScrapeConfigSpec) {
				sc.KubernetesSDConfigs = []monitoringv1alpha1.KubernetesSDConfig{
					{
						Role: monitoringv1alpha1.KubernetesRoleEndpointSlice,
					},
				}
			},
			promVersion: "2.51.0",
			selected:    true,
		},
		{
			scenario: "Kubernetes SD config with Role EndpointSlice but wrong version",
			updateSpec: func(sc *monitoringv1alpha1.ScrapeConfigSpec) {
				sc.KubernetesSDConfigs = []monitoringv1alpha1.KubernetesSDConfig{
					{
						Role: monitoringv1alpha1.KubernetesRoleEndpointSlice,
					},
				}
			},
			promVersion: "2.31.0",
			selected:    false,
		},
		{
			scenario: "Kubernetes SD config with valid label and field selectors",
			updateSpec: func(sc *monitoringv1alpha1.ScrapeConfigSpec) {
				sc.KubernetesSDConfigs = []monitoringv1alpha1.KubernetesSDConfig{
					{
						Role: monitoringv1alpha1.KubernetesRoleNode,
						Selectors: []monitoringv1alpha1.K8SSelectorConfig{
							{
								Role:  monitoringv1alpha1.KubernetesRoleNode,
								Label: ptr.To("app=example,env!=production,release in (v1, v2)"),
								Field: ptr.To("status.phase=Running,metadata.name!=worker"),
							},
						},
					},
				}
			},
			selected: true,
		},
		{
			scenario: "Kubernetes SD config with only apiServer specified",
			updateSpec: func(sc *monitoringv1alpha1.ScrapeConfigSpec) {
				sc.KubernetesSDConfigs = []monitoringv1alpha1.KubernetesSDConfig{
					{
						APIServer: ptr.To("https://kube-api-server-address:6443"),
					},
				}
			},
			selected: true,
		},
		{
			scenario: "Kubernetes SD config with only namespaces.ownNamespace specified",
			updateSpec: func(sc *monitoringv1alpha1.ScrapeConfigSpec) {
				sc.KubernetesSDConfigs = []monitoringv1alpha1.KubernetesSDConfig{
					{
						Namespaces: &monitoringv1alpha1.NamespaceDiscovery{
							IncludeOwnNamespace: ptr.To(true),
						},
					},
				}
			},
			selected: true,
		},
		{
			scenario: "Kubernetes SD config with both apiServer and namespaces.ownNamespace specified",
			updateSpec: func(sc *monitoringv1alpha1.ScrapeConfigSpec) {
				sc.KubernetesSDConfigs = []monitoringv1alpha1.KubernetesSDConfig{
					{
						APIServer: ptr.To("https://kube-api-server-address:6443"),
						Namespaces: &monitoringv1alpha1.NamespaceDiscovery{
							IncludeOwnNamespace: ptr.To(true),
						},
					},
				}
			},
			selected: false,
		},
		{
			scenario: "Consul SD config with valid secret ref",
			updateSpec: func(sc *monitoringv1alpha1.ScrapeConfigSpec) {
				sc.ConsulSDConfigs = []monitoringv1alpha1.ConsulSDConfig{
					{
						Server: "example.com",
						TokenRef: &v1.SecretKeySelector{
							LocalObjectReference: v1.LocalObjectReference{
								Name: "secret",
							},
							Key: "key1",
						},
					},
				}
			},
			selected: true,
		},
		{
			scenario: "Consul SD config with invalid secret ref",
			updateSpec: func(sc *monitoringv1alpha1.ScrapeConfigSpec) {
				sc.ConsulSDConfigs = []monitoringv1alpha1.ConsulSDConfig{
					{
						Server: "example.com",
						TokenRef: &v1.SecretKeySelector{
							LocalObjectReference: v1.LocalObjectReference{
								Name: "wrong",
							},
							Key: "key1",
						},
					},
				}
			},
			selected: false,
		},
		{
			scenario: "Consul SD config with no secret ref provided",
			updateSpec: func(sc *monitoringv1alpha1.ScrapeConfigSpec) {
				sc.ConsulSDConfigs = []monitoringv1alpha1.ConsulSDConfig{
					{
						Server: "example.com",
					},
				}
			},
			selected: true,
		},
		{
			scenario: "Consul SD proxy config with invalid secret key",
			updateSpec: func(sc *monitoringv1alpha1.ScrapeConfigSpec) {
				sc.ConsulSDConfigs = []monitoringv1alpha1.ConsulSDConfig{
					{
						Server: "example.com",
						TokenRef: &v1.SecretKeySelector{
							LocalObjectReference: v1.LocalObjectReference{
								Name: "secret",
							},
							Key: "key1",
						},
					},
					{
						ProxyConfig: monitoringv1.ProxyConfig{
							ProxyURL:             ptr.To("http://no-proxy.com"),
							NoProxy:              ptr.To("0.0.0.0"),
							ProxyFromEnvironment: ptr.To(false),
							ProxyConnectHeader: map[string][]v1.SecretKeySelector{
								"header": {
									{
										LocalObjectReference: v1.LocalObjectReference{
											Name: "foo",
										},
										Key: "invalid-key",
									},
								},
							},
						},
					},
				}
			},
			selected: false,
		},
		{
<<<<<<< HEAD
			scenario: "Consul SD custom http config with invalid secret key",
			updateSpec: func(sc *monitoringv1alpha1.ScrapeConfigSpec) {
				sc.ConsulSDConfigs = []monitoringv1alpha1.ConsulSDConfig{
					{
						CustomHTTPConfig: monitoringv1.CustomHTTPConfig{
							HTTPHeaders: map[string]monitoringv1.HTTPHeader{
								"header": {
									SafeHTTPHeader: monitoringv1.SafeHTTPHeader{
										Secrets: []v1.SecretKeySelector{
											{
												LocalObjectReference: v1.LocalObjectReference{
													Name: "foo",
												},
												Key: "invalid-key",
											},
										},
=======
			scenario: "Consul SD config with valid TLS Config",
			updateSpec: func(sc *monitoringv1alpha1.ScrapeConfigSpec) {
				sc.ConsulSDConfigs = []monitoringv1alpha1.ConsulSDConfig{
					{
						Server: "server",
						TLSConfig: &monitoringv1.SafeTLSConfig{
							CA: monitoringv1.SecretOrConfigMap{
								Secret: &v1.SecretKeySelector{
									Key: "ca",
									LocalObjectReference: v1.LocalObjectReference{
										Name: "secret",
									},
								},
							},
							Cert: monitoringv1.SecretOrConfigMap{
								Secret: &v1.SecretKeySelector{
									Key: "cert",
									LocalObjectReference: v1.LocalObjectReference{
										Name: "secret",
									},
								},
							},
							KeySecret: &v1.SecretKeySelector{
								Key: "key",
								LocalObjectReference: v1.LocalObjectReference{
									Name: "secret",
								},
							},
						},
					},
				}
			},
			selected: true,
		},
		{
			scenario: "Consul SD config with invalid TLS Config",
			updateSpec: func(sc *monitoringv1alpha1.ScrapeConfigSpec) {
				sc.ConsulSDConfigs = []monitoringv1alpha1.ConsulSDConfig{
					{
						Server: "server",
						TLSConfig: &monitoringv1.SafeTLSConfig{
							CA: monitoringv1.SecretOrConfigMap{
								Secret: &v1.SecretKeySelector{
									Key: "invalid_ca",
									LocalObjectReference: v1.LocalObjectReference{
										Name: "secret",
									},
								},
							},
						},
					},
				}
			},
			selected: false,
		},
		{
			scenario: "Consul SD config with valid TLS Config",
			updateSpec: func(sc *monitoringv1alpha1.ScrapeConfigSpec) {
				sc.ConsulSDConfigs = []monitoringv1alpha1.ConsulSDConfig{
					{
						Server: "server",
						TLSConfig: &monitoringv1.SafeTLSConfig{
							CA: monitoringv1.SecretOrConfigMap{
								Secret: &v1.SecretKeySelector{
									Key: "ca",
									LocalObjectReference: v1.LocalObjectReference{
										Name: "secret",
									},
								},
							},
							Cert: monitoringv1.SecretOrConfigMap{
								Secret: &v1.SecretKeySelector{
									Key: "cert",
									LocalObjectReference: v1.LocalObjectReference{
										Name: "secret",
									},
								},
							},
							KeySecret: &v1.SecretKeySelector{
								Key: "key",
								LocalObjectReference: v1.LocalObjectReference{
									Name: "secret",
								},
							},
						},
					},
				}
			},
			selected: true,
		},
		{
			scenario: "Consul SD config with invalid TLS Config",
			updateSpec: func(sc *monitoringv1alpha1.ScrapeConfigSpec) {
				sc.ConsulSDConfigs = []monitoringv1alpha1.ConsulSDConfig{
					{
						Server: "server",
						TLSConfig: &monitoringv1.SafeTLSConfig{
							CA: monitoringv1.SecretOrConfigMap{
								Secret: &v1.SecretKeySelector{
									Key: "invalid_ca",
									LocalObjectReference: v1.LocalObjectReference{
										Name: "secret",
>>>>>>> 35790cdb
									},
								},
							},
						},
					},
				}
			},
			selected: false,
		},
		{
			scenario: "DNS SD config with no port specified for type other than SRV record",
			updateSpec: func(sc *monitoringv1alpha1.ScrapeConfigSpec) {
				sc.DNSSDConfigs = []monitoringv1alpha1.DNSSDConfig{
					{
						Names: []string{"node.demo.do.prometheus.io"},
						Type:  ptr.To(monitoringv1alpha1.DNSRecordTypeA),
					},
				}
			},
			promVersion: "2.51.0",
			selected:    false,
		},
		{
			scenario: "DNS SD config with MX record type and correct version",
			updateSpec: func(sc *monitoringv1alpha1.ScrapeConfigSpec) {
				sc.DNSSDConfigs = []monitoringv1alpha1.DNSSDConfig{
					{
						Names: []string{"node.demo.do.prometheus.io"},
						Type:  ptr.To(monitoringv1alpha1.DNSRecordTypeMX),
						Port:  ptr.To(int32(9900)),
					},
				}
			},
			promVersion: "2.51.0",
			selected:    true,
		},
		{
			scenario: "DNS SD config with A record type and correct version",
			updateSpec: func(sc *monitoringv1alpha1.ScrapeConfigSpec) {
				sc.DNSSDConfigs = []monitoringv1alpha1.DNSSDConfig{
					{
						Names: []string{"node.demo.do.prometheus.io"},
						Type:  ptr.To(monitoringv1alpha1.DNSRecordTypeA),
						Port:  ptr.To(int32(9900)),
					},
				}
			},
			promVersion: "2.51.0",
			selected:    true,
		},
		{
			scenario: "DNS SD config with port specified for type other than SRV record",
			updateSpec: func(sc *monitoringv1alpha1.ScrapeConfigSpec) {
				sc.DNSSDConfigs = []monitoringv1alpha1.DNSSDConfig{
					{
						Names: []string{"node.demo.do.prometheus.io"},
						Type:  ptr.To(monitoringv1alpha1.DNSRecordTypeA),
						Port:  ptr.To(int32(9900)),
					},
				}
			},
			selected: true,
		},
		{
			scenario: "DNS SD config with NS record type and correct version",
			updateSpec: func(sc *monitoringv1alpha1.ScrapeConfigSpec) {
				sc.DNSSDConfigs = []monitoringv1alpha1.DNSSDConfig{
					{
						Names: []string{"node.demo.do.prometheus.io"},
						Type:  ptr.To(monitoringv1alpha1.DNSRecordTypeNS),
						Port:  ptr.To(int32(9900)),
					},
				}
			},
			promVersion: "2.51.0",
			selected:    true,
		},
		{
			scenario: "DNS SD config with MX record type and correct version",
			updateSpec: func(sc *monitoringv1alpha1.ScrapeConfigSpec) {
				sc.DNSSDConfigs = []monitoringv1alpha1.DNSSDConfig{
					{
						Names: []string{"node.demo.do.prometheus.io"},
						Type:  ptr.To(monitoringv1alpha1.DNSRecordTypeMX),
						Port:  ptr.To(int32(9900)),
					},
				}
			},
			promVersion: "2.51.0",
			selected:    true,
		},
		{
			scenario: "DNS SD config with A record type and correct version",
			updateSpec: func(sc *monitoringv1alpha1.ScrapeConfigSpec) {
				sc.DNSSDConfigs = []monitoringv1alpha1.DNSSDConfig{
					{
						Names: []string{"node.demo.do.prometheus.io"},
						Type:  ptr.To(monitoringv1alpha1.DNSRecordTypeA),
						Port:  ptr.To(int32(9900)),
					},
				}
			},
			promVersion: "2.51.0",
			selected:    true,
		},
		{
			scenario: "EC2 SD config with valid secret ref",
			updateSpec: func(sc *monitoringv1alpha1.ScrapeConfigSpec) {
				sc.EC2SDConfigs = []monitoringv1alpha1.EC2SDConfig{
					{
						Region: ptr.To("us-east-1"),
						AccessKey: &v1.SecretKeySelector{
							LocalObjectReference: v1.LocalObjectReference{
								Name: "secret",
							},
							Key: "key1",
						},
						SecretKey: &v1.SecretKeySelector{
							LocalObjectReference: v1.LocalObjectReference{
								Name: "secret",
							},
							Key: "key2",
						},
					},
				}
			},
			selected: true,
		},
		{
			scenario: "EC2 SD config with no secret ref provided",
			updateSpec: func(sc *monitoringv1alpha1.ScrapeConfigSpec) {
				sc.EC2SDConfigs = []monitoringv1alpha1.EC2SDConfig{
					{
						Region: ptr.To("us-east-1"),
					},
				}
			},
			selected: true,
		},
		{
			scenario: "EC2 SD config with invalid secret ref for secretKey",
			updateSpec: func(sc *monitoringv1alpha1.ScrapeConfigSpec) {
				sc.EC2SDConfigs = []monitoringv1alpha1.EC2SDConfig{
					{
						Region: ptr.To("us-east-1"),
						AccessKey: &v1.SecretKeySelector{
							LocalObjectReference: v1.LocalObjectReference{
								Name: "secret",
							},
							Key: "key1",
						},
						SecretKey: &v1.SecretKeySelector{
							LocalObjectReference: v1.LocalObjectReference{
								Name: "wrong",
							},
							Key: "key2",
						},
					},
				}
			},
			selected: false,
		},
		{
			scenario: "EC2 SD config with valid TLS Config",
			updateSpec: func(sc *monitoringv1alpha1.ScrapeConfigSpec) {
				sc.EC2SDConfigs = []monitoringv1alpha1.EC2SDConfig{
					{
						Region: ptr.To("us-east-1"),
						TLSConfig: &monitoringv1.SafeTLSConfig{
							CA: monitoringv1.SecretOrConfigMap{
								Secret: &v1.SecretKeySelector{
									Key: "ca",
									LocalObjectReference: v1.LocalObjectReference{
										Name: "secret",
									},
								},
							},
							Cert: monitoringv1.SecretOrConfigMap{
								Secret: &v1.SecretKeySelector{
									Key: "cert",
									LocalObjectReference: v1.LocalObjectReference{
										Name: "secret",
									},
								},
							},
							KeySecret: &v1.SecretKeySelector{
								Key: "key",
								LocalObjectReference: v1.LocalObjectReference{
									Name: "secret",
								},
							},
						},
					},
				}
			},
			selected: true,
		},
		{
			scenario: "EC2 SD config with valid HTTPS Config",
			updateSpec: func(sc *monitoringv1alpha1.ScrapeConfigSpec) {
				sc.EC2SDConfigs = []monitoringv1alpha1.EC2SDConfig{
					{
						Region: ptr.To("us-east-1"),
						TLSConfig: &monitoringv1.SafeTLSConfig{
							CA: monitoringv1.SecretOrConfigMap{
								Secret: &v1.SecretKeySelector{
									Key: "ca",
									LocalObjectReference: v1.LocalObjectReference{
										Name: "secret",
									},
								},
							},
							Cert: monitoringv1.SecretOrConfigMap{
								Secret: &v1.SecretKeySelector{
									Key: "cert",
									LocalObjectReference: v1.LocalObjectReference{
										Name: "secret",
									},
								},
							},
							KeySecret: &v1.SecretKeySelector{
								Key: "key",
								LocalObjectReference: v1.LocalObjectReference{
									Name: "secret",
								},
							},
						},
						RefreshInterval: ptr.To(monitoringv1.Duration("30s")),
						EnableHTTP2:     ptr.To(true),
					},
				}
			},
			promVersion: "2.52.0",
			selected:    true,
		},
		{
			scenario: "EC2 SD config with invalid TLS config with invalid CA data",
			updateSpec: func(sc *monitoringv1alpha1.ScrapeConfigSpec) {
				sc.EC2SDConfigs = []monitoringv1alpha1.EC2SDConfig{
					{
						Region: ptr.To("us-east-1"),
						TLSConfig: &monitoringv1.SafeTLSConfig{
							CA: monitoringv1.SecretOrConfigMap{
								Secret: &v1.SecretKeySelector{
									Key: "invalid_ca",
									LocalObjectReference: v1.LocalObjectReference{
										Name: "secret",
									},
								},
							},
						},
					},
				}
			},
			selected: false,
		},
		{
			scenario: "EC2 SD config with valid proxy settings",
			updateSpec: func(sc *monitoringv1alpha1.ScrapeConfigSpec) {
				sc.EC2SDConfigs = []monitoringv1alpha1.EC2SDConfig{
					{
						Region: ptr.To("us-east-1"),
						ProxyConfig: monitoringv1.ProxyConfig{
							ProxyURL:             ptr.To("http://no-proxy.com"),
							NoProxy:              ptr.To("0.0.0.0"),
							ProxyFromEnvironment: ptr.To(false),
							ProxyConnectHeader: map[string][]v1.SecretKeySelector{
								"header": {
									{
										LocalObjectReference: v1.LocalObjectReference{
											Name: "secret",
										},
										Key: "key1",
									},
								},
							},
						},
					},
				}
			},
			promVersion: "2.52.0",
			selected:    true,
		},
		{
			scenario: "EC2 SD config with valid custom http config settings",
			updateSpec: func(sc *monitoringv1alpha1.ScrapeConfigSpec) {
				sc.EC2SDConfigs = []monitoringv1alpha1.EC2SDConfig{
					{
						CustomHTTPConfig: monitoringv1.CustomHTTPConfig{
							HTTPHeaders: map[string]monitoringv1.HTTPHeader{
								"header": {
									SafeHTTPHeader: monitoringv1.SafeHTTPHeader{
										Secrets: []v1.SecretKeySelector{
											{
												LocalObjectReference: v1.LocalObjectReference{
													Name: "secret",
												},
												Key: "key1",
											},
										},
									},
								},
							},
						},
					},
				}
			},
			promVersion: "2.55.0",
			selected:    true,
		},
		{
			scenario: "Azure SD config with valid options for OAuth authentication method",
			updateSpec: func(sc *monitoringv1alpha1.ScrapeConfigSpec) {
				sc.AzureSDConfigs = []monitoringv1alpha1.AzureSDConfig{
					{
						TenantID: ptr.To("BBBB222B-B2B2-2B22-B222-2BB2222BB2B2"),
						ClientID: ptr.To("333333CC-3C33-3333-CCC3-33C3CCCCC33C"),
						ClientSecret: &v1.SecretKeySelector{
							LocalObjectReference: v1.LocalObjectReference{
								Name: "secret",
							},
							Key: "key1",
						},
					},
				}
			},
			selected: true,
		},
		{
			scenario: "Azure SD config with no client secret ref provided for OAuth authentication method",
			updateSpec: func(sc *monitoringv1alpha1.ScrapeConfigSpec) {
				sc.AzureSDConfigs = []monitoringv1alpha1.AzureSDConfig{
					{
						AuthenticationMethod: ptr.To("OAuth"),
						TenantID:             ptr.To("BBBB222B-B2B2-2B22-B222-2BB2222BB2B2"),
						ClientID:             ptr.To("333333CC-3C33-3333-CCC3-33C3CCCCC33C"),
					},
				}
			},
			selected: false,
		},
		{
			scenario: "Azure SD config with no tenant id provided for OAuth authentication method",
			updateSpec: func(sc *monitoringv1alpha1.ScrapeConfigSpec) {
				sc.AzureSDConfigs = []monitoringv1alpha1.AzureSDConfig{
					{
						AuthenticationMethod: ptr.To("OAuth"),
						ClientID:             ptr.To("333333CC-3C33-3333-CCC3-33C3CCCCC33C"),
						ClientSecret: &v1.SecretKeySelector{
							LocalObjectReference: v1.LocalObjectReference{
								Name: "secret",
							},
							Key: "key1",
						},
					},
				}
			},
			selected: false,
		},
		{
			scenario: "Azure SD config with no client id provided for OAuth authentication method",
			updateSpec: func(sc *monitoringv1alpha1.ScrapeConfigSpec) {
				sc.AzureSDConfigs = []monitoringv1alpha1.AzureSDConfig{
					{
						AuthenticationMethod: ptr.To("OAuth"),
						TenantID:             ptr.To("BBBB222B-B2B2-2B22-B222-2BB2222BB2B2"),
						ClientSecret: &v1.SecretKeySelector{
							LocalObjectReference: v1.LocalObjectReference{
								Name: "secret",
							},
							Key: "key1",
						},
					},
				}
			},
			selected: false,
		},
		{
			scenario: "Azure SD config without options provided for ManagedIdentity authentication method",
			updateSpec: func(sc *monitoringv1alpha1.ScrapeConfigSpec) {
				sc.AzureSDConfigs = []monitoringv1alpha1.AzureSDConfig{
					{
						AuthenticationMethod: ptr.To("ManagedIdentity"),
					},
				}
			},
			selected: true,
		},
		{
			scenario: "Azure SD config without options provided for SDK authentication method",
			updateSpec: func(sc *monitoringv1alpha1.ScrapeConfigSpec) {
				sc.AzureSDConfigs = []monitoringv1alpha1.AzureSDConfig{
					{
						AuthenticationMethod: ptr.To("SDK"),
					},
				}
			},
			promVersion: "2.52.0",
			selected:    true,
		},
		{
			scenario: "Azure SD config with SDK authentication method but unsupported prometheus version",
			updateSpec: func(sc *monitoringv1alpha1.ScrapeConfigSpec) {
				sc.AzureSDConfigs = []monitoringv1alpha1.AzureSDConfig{
					{
						AuthenticationMethod: ptr.To("SDK"),
					},
				}
			},
			promVersion: "2.51.0",
			selected:    false,
		},
		{
			scenario: "OpenStack SD config with valid secret ref",
			updateSpec: func(sc *monitoringv1alpha1.ScrapeConfigSpec) {
				sc.OpenStackSDConfigs = []monitoringv1alpha1.OpenStackSDConfig{
					{
						Role:   "Instance",
						Region: "RegionOne",
						Password: &v1.SecretKeySelector{
							LocalObjectReference: v1.LocalObjectReference{
								Name: "secret",
							},
							Key: "key1",
						},
						ApplicationCredentialSecret: &v1.SecretKeySelector{
							LocalObjectReference: v1.LocalObjectReference{
								Name: "secret",
							},
							Key: "key2",
						},
					},
				}
			},
			selected: true,
		},
		{
			scenario: "OpenStack SD config with invalid secret ref for password",
			updateSpec: func(sc *monitoringv1alpha1.ScrapeConfigSpec) {
				sc.OpenStackSDConfigs = []monitoringv1alpha1.OpenStackSDConfig{
					{
						Password: &v1.SecretKeySelector{
							LocalObjectReference: v1.LocalObjectReference{
								Name: "invalid",
							},
							Key: "key1",
						},
					},
				}
			},
			selected: false,
		},
		{
			scenario: "OpenStack SD config with invalid secret ref for application credentials",
			updateSpec: func(sc *monitoringv1alpha1.ScrapeConfigSpec) {
				sc.OpenStackSDConfigs = []monitoringv1alpha1.OpenStackSDConfig{
					{
						ApplicationCredentialSecret: &v1.SecretKeySelector{
							LocalObjectReference: v1.LocalObjectReference{
								Name: "secret",
							},
							Key: "key3",
						},
					},
				}
			},
			selected: false,
		},
		{
			scenario: "OpenStack SD config with no secret ref provided",
			updateSpec: func(sc *monitoringv1alpha1.ScrapeConfigSpec) {
				sc.OpenStackSDConfigs = []monitoringv1alpha1.OpenStackSDConfig{
					{
						Role:   "hypervisor",
						Region: "RegionTwo",
					},
				}
			},
			selected: true,
		},
		{
			scenario: "DigitalOcean SD config with valid TLS Config",
			updateSpec: func(sc *monitoringv1alpha1.ScrapeConfigSpec) {
				sc.DigitalOceanSDConfigs = []monitoringv1alpha1.DigitalOceanSDConfig{
					{
						TLSConfig: &monitoringv1.SafeTLSConfig{
							CA: monitoringv1.SecretOrConfigMap{
								Secret: &v1.SecretKeySelector{
									Key: "ca",
									LocalObjectReference: v1.LocalObjectReference{
										Name: "secret",
									},
								},
							},
							Cert: monitoringv1.SecretOrConfigMap{
								Secret: &v1.SecretKeySelector{
									Key: "cert",
									LocalObjectReference: v1.LocalObjectReference{
										Name: "secret",
									},
								},
							},
							KeySecret: &v1.SecretKeySelector{
								Key: "key",
								LocalObjectReference: v1.LocalObjectReference{
									Name: "secret",
								},
							},
						},
					},
				}
			},
			promVersion: "2.40.0",
			selected:    true,
		},
		{
			scenario: "DigitalOcean SD config with invalid TLS config with invalid CA data",
			updateSpec: func(sc *monitoringv1alpha1.ScrapeConfigSpec) {
				sc.DigitalOceanSDConfigs = []monitoringv1alpha1.DigitalOceanSDConfig{
					{
						TLSConfig: &monitoringv1.SafeTLSConfig{
							CA: monitoringv1.SecretOrConfigMap{
								Secret: &v1.SecretKeySelector{
									Key: "invalid_ca",
									LocalObjectReference: v1.LocalObjectReference{
										Name: "secret",
									},
								},
							},
						},
					},
				}
			},
			promVersion: "2.40.0",
			selected:    false,
		},
		{
			scenario: "Digital Ocean SD config in unsupported Prometheus version",
			updateSpec: func(sc *monitoringv1alpha1.ScrapeConfigSpec) {
				sc.DigitalOceanSDConfigs = []monitoringv1alpha1.DigitalOceanSDConfig{
					{
						Authorization: &monitoringv1.SafeAuthorization{
							Credentials: &v1.SecretKeySelector{
								LocalObjectReference: v1.LocalObjectReference{
									Name: "secret",
								},
								Key: "key1",
							},
						},
					},
				}
			},
			promVersion: "2.11.0",
			selected:    false,
		},
		{
			scenario: "Kuma SD config with valid TLS Config",
			updateSpec: func(sc *monitoringv1alpha1.ScrapeConfigSpec) {
				sc.KumaSDConfigs = []monitoringv1alpha1.KumaSDConfig{
					{
						Server: "http://example.com",
						TLSConfig: &monitoringv1.SafeTLSConfig{
							CA: monitoringv1.SecretOrConfigMap{
								Secret: &v1.SecretKeySelector{
									Key: "ca",
									LocalObjectReference: v1.LocalObjectReference{
										Name: "secret",
									},
								},
							},
							Cert: monitoringv1.SecretOrConfigMap{
								Secret: &v1.SecretKeySelector{
									Key: "cert",
									LocalObjectReference: v1.LocalObjectReference{
										Name: "secret",
									},
								},
							},
							KeySecret: &v1.SecretKeySelector{
								Key: "key",
								LocalObjectReference: v1.LocalObjectReference{
									Name: "secret",
								},
							},
						},
					},
				}
			},
			selected: true,
		},
		{
			scenario: "Kuma SD config with invalid TLS config with invalid CA data",
			updateSpec: func(sc *monitoringv1alpha1.ScrapeConfigSpec) {
				sc.KumaSDConfigs = []monitoringv1alpha1.KumaSDConfig{
					{
						Server: "http://example.com",
						TLSConfig: &monitoringv1.SafeTLSConfig{
							CA: monitoringv1.SecretOrConfigMap{
								Secret: &v1.SecretKeySelector{
									Key: "invalid_ca",
									LocalObjectReference: v1.LocalObjectReference{
										Name: "secret",
									},
								},
							},
						},
					},
				}
			},
			selected: false,
		},
		{
			scenario: "Kuma SD config with invalid server",
			updateSpec: func(sc *monitoringv1alpha1.ScrapeConfigSpec) {
				sc.KumaSDConfigs = []monitoringv1alpha1.KumaSDConfig{
					{
						Server: "aaaaaa",
					},
				}
			},
			selected: false,
		},
		{
			scenario: "Kuma SD config with valid proxy settings",
			updateSpec: func(sc *monitoringv1alpha1.ScrapeConfigSpec) {
				sc.KumaSDConfigs = []monitoringv1alpha1.KumaSDConfig{
					{
						Server: "http://example.com",
						ProxyConfig: monitoringv1.ProxyConfig{
							ProxyURL:             ptr.To("http://no-proxy.com"),
							NoProxy:              ptr.To("0.0.0.0"),
							ProxyFromEnvironment: ptr.To(false),
							ProxyConnectHeader: map[string][]v1.SecretKeySelector{
								"header": {
									{
										LocalObjectReference: v1.LocalObjectReference{
											Name: "secret",
										},
										Key: "key1",
									},
								},
							},
						},
					},
				}
			},
			selected: true,
		},
		{
			scenario: "Kuma SD config with valid custom http config settings",
			updateSpec: func(sc *monitoringv1alpha1.ScrapeConfigSpec) {
				sc.KumaSDConfigs = []monitoringv1alpha1.KumaSDConfig{
					{
						Server: "http://example.com",
						CustomHTTPConfig: monitoringv1.CustomHTTPConfig{
							HTTPHeaders: map[string]monitoringv1.HTTPHeader{
								"header": {
									SafeHTTPHeader: monitoringv1.SafeHTTPHeader{
										Secrets: []v1.SecretKeySelector{
											{
												LocalObjectReference: v1.LocalObjectReference{
													Name: "secret",
												},
												Key: "key1",
											},
										},
									},
								},
							},
						},
					},
				}
			},
			selected: true,
		},
		{
			scenario: "Kuma SD config with invalid secret ref",
			updateSpec: func(sc *monitoringv1alpha1.ScrapeConfigSpec) {
				sc.KumaSDConfigs = []monitoringv1alpha1.KumaSDConfig{
					{
						Server: "http://example.com",
						Authorization: &monitoringv1.SafeAuthorization{
							Credentials: &v1.SecretKeySelector{
								LocalObjectReference: v1.LocalObjectReference{
									Name: "wrong",
								},
								Key: "key1",
							},
						},
					},
				}
			},
			selected: false,
		},
		{
			scenario: "Eureka SD config with valid TLS Config",
			updateSpec: func(sc *monitoringv1alpha1.ScrapeConfigSpec) {
				sc.EurekaSDConfigs = []monitoringv1alpha1.EurekaSDConfig{
					{
						TLSConfig: &monitoringv1.SafeTLSConfig{
							CA: monitoringv1.SecretOrConfigMap{
								Secret: &v1.SecretKeySelector{
									Key: "ca",
									LocalObjectReference: v1.LocalObjectReference{
										Name: "secret",
									},
								},
							},
							Cert: monitoringv1.SecretOrConfigMap{
								Secret: &v1.SecretKeySelector{
									Key: "cert",
									LocalObjectReference: v1.LocalObjectReference{
										Name: "secret",
									},
								},
							},
							KeySecret: &v1.SecretKeySelector{
								Key: "key",
								LocalObjectReference: v1.LocalObjectReference{
									Name: "secret",
								},
							},
						},
					},
				}
			},
			selected: true,
		},
		{
			scenario: "Eureka SD config with invalid TLS config with invalid CA data",
			updateSpec: func(sc *monitoringv1alpha1.ScrapeConfigSpec) {
				sc.EurekaSDConfigs = []monitoringv1alpha1.EurekaSDConfig{
					{
						TLSConfig: &monitoringv1.SafeTLSConfig{
							CA: monitoringv1.SecretOrConfigMap{
								Secret: &v1.SecretKeySelector{
									Key: "invalid_ca",
									LocalObjectReference: v1.LocalObjectReference{
										Name: "secret",
									},
								},
							},
						},
					},
				}
			},
			selected: false,
		},
		{
			scenario: "Eureka SD config with valid proxy settings",
			updateSpec: func(sc *monitoringv1alpha1.ScrapeConfigSpec) {
				sc.EurekaSDConfigs = []monitoringv1alpha1.EurekaSDConfig{
					{
						ProxyConfig: monitoringv1.ProxyConfig{
							ProxyURL:             ptr.To("http://no-proxy.com"),
							NoProxy:              ptr.To("0.0.0.0"),
							ProxyFromEnvironment: ptr.To(false),
							ProxyConnectHeader: map[string][]v1.SecretKeySelector{
								"header": {
									{
										LocalObjectReference: v1.LocalObjectReference{
											Name: "secret",
										},
										Key: "key1",
									},
								},
							},
						},
					},
				}
			},
			selected: true,
		},
		{
			scenario: "Eureka SD config with valid custom http config settings",
			updateSpec: func(sc *monitoringv1alpha1.ScrapeConfigSpec) {
				sc.EurekaSDConfigs = []monitoringv1alpha1.EurekaSDConfig{
					{
						CustomHTTPConfig: monitoringv1.CustomHTTPConfig{
							HTTPHeaders: map[string]monitoringv1.HTTPHeader{
								"header": {
									SafeHTTPHeader: monitoringv1.SafeHTTPHeader{
										Secrets: []v1.SecretKeySelector{
											{
												LocalObjectReference: v1.LocalObjectReference{
													Name: "secret",
												},
												Key: "key1",
											},
										},
									},
								},
							},
						},
					},
				}
			},
			selected: true,
		},
		{
			scenario: "Eureka SD config with invalid secret ref",
			updateSpec: func(sc *monitoringv1alpha1.ScrapeConfigSpec) {
				sc.EurekaSDConfigs = []monitoringv1alpha1.EurekaSDConfig{
					{
						Authorization: &monitoringv1.SafeAuthorization{
							Credentials: &v1.SecretKeySelector{
								LocalObjectReference: v1.LocalObjectReference{
									Name: "wrong",
								},
								Key: "key1",
							},
						},
					},
				}
			},
			selected: false,
		},

		{
			scenario: "Docker SD config with valid TLS Config",
			updateSpec: func(sc *monitoringv1alpha1.ScrapeConfigSpec) {
				sc.DockerSDConfigs = []monitoringv1alpha1.DockerSDConfig{
					{
						Host: "hostAddress",
						TLSConfig: &monitoringv1.SafeTLSConfig{
							CA: monitoringv1.SecretOrConfigMap{
								Secret: &v1.SecretKeySelector{
									Key: "ca",
									LocalObjectReference: v1.LocalObjectReference{
										Name: "secret",
									},
								},
							},
							Cert: monitoringv1.SecretOrConfigMap{
								Secret: &v1.SecretKeySelector{
									Key: "cert",
									LocalObjectReference: v1.LocalObjectReference{
										Name: "secret",
									},
								},
							},
							KeySecret: &v1.SecretKeySelector{
								Key: "key",
								LocalObjectReference: v1.LocalObjectReference{
									Name: "secret",
								},
							},
						},
					},
				}
			},
			selected: true,
		},
		{
			scenario: "Docker SD config with invalid TLS config with invalid CA data",
			updateSpec: func(sc *monitoringv1alpha1.ScrapeConfigSpec) {
				sc.DockerSDConfigs = []monitoringv1alpha1.DockerSDConfig{
					{
						Host: "hostAddress",
						TLSConfig: &monitoringv1.SafeTLSConfig{
							CA: monitoringv1.SecretOrConfigMap{
								Secret: &v1.SecretKeySelector{
									Key: "invalid_ca",
									LocalObjectReference: v1.LocalObjectReference{
										Name: "secret",
									},
								},
							},
						},
					},
				}
			},
			selected: false,
		},
		{
			scenario: "Docker SD config with valid secret ref",
			updateSpec: func(sc *monitoringv1alpha1.ScrapeConfigSpec) {
				sc.DockerSDConfigs = []monitoringv1alpha1.DockerSDConfig{
					{
						Host: "hostAddress",
						Authorization: &monitoringv1.SafeAuthorization{
							Credentials: &v1.SecretKeySelector{
								LocalObjectReference: v1.LocalObjectReference{
									Name: "secret",
								},
								Key: "key1",
							},
						},
					},
				}
			},
			selected: true,
		},
		{
			scenario: "Docker SD config with invalid secret ref",
			updateSpec: func(sc *monitoringv1alpha1.ScrapeConfigSpec) {
				sc.DockerSDConfigs = []monitoringv1alpha1.DockerSDConfig{
					{
						Host: "hostAddress",
						Authorization: &monitoringv1.SafeAuthorization{
							Credentials: &v1.SecretKeySelector{
								LocalObjectReference: v1.LocalObjectReference{
									Name: "wrong",
								},
								Key: "key1",
							},
						},
					},
				}
			},
			selected: false,
		},
		{
			scenario: "Linode SD config with valid TLS Config",
			updateSpec: func(sc *monitoringv1alpha1.ScrapeConfigSpec) {
				sc.LinodeSDConfigs = []monitoringv1alpha1.LinodeSDConfig{
					{
						TLSConfig: &monitoringv1.SafeTLSConfig{
							CA: monitoringv1.SecretOrConfigMap{
								Secret: &v1.SecretKeySelector{
									Key: "ca",
									LocalObjectReference: v1.LocalObjectReference{
										Name: "secret",
									},
								},
							},
							Cert: monitoringv1.SecretOrConfigMap{
								Secret: &v1.SecretKeySelector{
									Key: "cert",
									LocalObjectReference: v1.LocalObjectReference{
										Name: "secret",
									},
								},
							},
							KeySecret: &v1.SecretKeySelector{
								Key: "key",
								LocalObjectReference: v1.LocalObjectReference{
									Name: "secret",
								},
							},
						},
					},
				}
			},
			selected: true,
		},
		{
			scenario: "Linode SD config with invalid TLS config with invalid CA data",
			updateSpec: func(sc *monitoringv1alpha1.ScrapeConfigSpec) {
				sc.LinodeSDConfigs = []monitoringv1alpha1.LinodeSDConfig{
					{
						TLSConfig: &monitoringv1.SafeTLSConfig{
							CA: monitoringv1.SecretOrConfigMap{
								Secret: &v1.SecretKeySelector{
									Key: "invalid_ca",
									LocalObjectReference: v1.LocalObjectReference{
										Name: "secret",
									},
								},
							},
						},
					},
				}
			},
			selected: false,
		},
		{
			scenario: "Linode SD config with valid secret ref",
			updateSpec: func(sc *monitoringv1alpha1.ScrapeConfigSpec) {
				sc.LinodeSDConfigs = []monitoringv1alpha1.LinodeSDConfig{
					{
						Authorization: &monitoringv1.SafeAuthorization{
							Credentials: &v1.SecretKeySelector{
								LocalObjectReference: v1.LocalObjectReference{
									Name: "secret",
								},
								Key: "key1",
							},
						},
					},
				}
			},
			selected: true,
		},
		{
			scenario: "Linode SD config with invalid secret ref",
			updateSpec: func(sc *monitoringv1alpha1.ScrapeConfigSpec) {
				sc.LinodeSDConfigs = []monitoringv1alpha1.LinodeSDConfig{
					{
						Authorization: &monitoringv1.SafeAuthorization{
							Credentials: &v1.SecretKeySelector{
								LocalObjectReference: v1.LocalObjectReference{
									Name: "wrong",
								},
								Key: "key1",
							},
						},
					},
				}
			},
			selected: false,
		},
		{
			scenario: "Hetzner SD config with valid secret ref",
			updateSpec: func(sc *monitoringv1alpha1.ScrapeConfigSpec) {
				sc.HetznerSDConfigs = []monitoringv1alpha1.HetznerSDConfig{
					{
						Role: "hcloud",
						Authorization: &monitoringv1.SafeAuthorization{
							Credentials: &v1.SecretKeySelector{
								LocalObjectReference: v1.LocalObjectReference{
									Name: "secret",
								},
								Key: "key1",
							},
						},
					},
				}
			},
			selected: true,
		},
		{
			scenario: "Hetzner SD config with invalid secret ref",
			updateSpec: func(sc *monitoringv1alpha1.ScrapeConfigSpec) {
				sc.HetznerSDConfigs = []monitoringv1alpha1.HetznerSDConfig{
					{
						Role: "hcloud",
						Authorization: &monitoringv1.SafeAuthorization{
							Credentials: &v1.SecretKeySelector{
								LocalObjectReference: v1.LocalObjectReference{
									Name: "wrong",
								},
								Key: "key1",
							},
						},
					},
				}
			},
			selected: false,
		},
		{
			scenario: "Hetzener SD config with valid TLS Config",
			updateSpec: func(sc *monitoringv1alpha1.ScrapeConfigSpec) {
				sc.HetznerSDConfigs = []monitoringv1alpha1.HetznerSDConfig{
					{
						Role: "hcloud",
						TLSConfig: &monitoringv1.SafeTLSConfig{
							CA: monitoringv1.SecretOrConfigMap{
								Secret: &v1.SecretKeySelector{
									Key: "ca",
									LocalObjectReference: v1.LocalObjectReference{
										Name: "secret",
									},
								},
							},
							Cert: monitoringv1.SecretOrConfigMap{
								Secret: &v1.SecretKeySelector{
									Key: "cert",
									LocalObjectReference: v1.LocalObjectReference{
										Name: "secret",
									},
								},
							},
							KeySecret: &v1.SecretKeySelector{
								Key: "key",
								LocalObjectReference: v1.LocalObjectReference{
									Name: "secret",
								},
							},
						},
					},
				}
			},
			selected: true,
		},
		{
			scenario: "Hetzner SD config with invalid TLS Config",
			updateSpec: func(sc *monitoringv1alpha1.ScrapeConfigSpec) {
				sc.HetznerSDConfigs = []monitoringv1alpha1.HetznerSDConfig{
					{
						Role: "hcloud",
						TLSConfig: &monitoringv1.SafeTLSConfig{
							CA: monitoringv1.SecretOrConfigMap{
								Secret: &v1.SecretKeySelector{
									Key: "invalid_ca",
									LocalObjectReference: v1.LocalObjectReference{
										Name: "secret",
									},
								},
							},
						},
					},
				}
			},
			selected: false,
		},
		{
			scenario: "Hetzner SD config with valid proxy settings",
			updateSpec: func(sc *monitoringv1alpha1.ScrapeConfigSpec) {
				sc.HetznerSDConfigs = []monitoringv1alpha1.HetznerSDConfig{
					{
						Role: "hcloud",
						ProxyConfig: monitoringv1.ProxyConfig{
							ProxyURL:             ptr.To("http://no-proxy.com"),
							NoProxy:              ptr.To("0.0.0.0"),
							ProxyFromEnvironment: ptr.To(false),
							ProxyConnectHeader: map[string][]v1.SecretKeySelector{
								"header": {
									{
										LocalObjectReference: v1.LocalObjectReference{
											Name: "secret",
										},
										Key: "key1",
									},
								},
							},
						},
					},
				}
			},
			selected: true,
		},
		{
			scenario: "Hetzner SD config with valid custom http config settings",
			updateSpec: func(sc *monitoringv1alpha1.ScrapeConfigSpec) {
				sc.HetznerSDConfigs = []monitoringv1alpha1.HetznerSDConfig{
					{
						Role: "hcloud",
						CustomHTTPConfig: monitoringv1.CustomHTTPConfig{
							HTTPHeaders: map[string]monitoringv1.HTTPHeader{
								"header": {
									SafeHTTPHeader: monitoringv1.SafeHTTPHeader{
										Secrets: []v1.SecretKeySelector{
											{
												LocalObjectReference: v1.LocalObjectReference{
													Name: "secret",
												},
												Key: "key1",
											},
										},
									},
								},
							},
						},
					},
				}
			},
			selected: true,
		},
		{
			scenario: "Hetzner SD config with invalid proxy settings",
			updateSpec: func(sc *monitoringv1alpha1.ScrapeConfigSpec) {
				sc.HetznerSDConfigs = []monitoringv1alpha1.HetznerSDConfig{
					{
						Role: "hcloud",
						ProxyConfig: monitoringv1.ProxyConfig{
							ProxyURL:             ptr.To("http://no-proxy.com"),
							ProxyFromEnvironment: ptr.To(true),
							ProxyConnectHeader: map[string][]v1.SecretKeySelector{
								"header": {
									{
										LocalObjectReference: v1.LocalObjectReference{
											Name: "secret",
										},
										Key: "key1",
									},
								},
							},
						},
					},
				}
			},
			selected: false,
		},
		{
			scenario: "Nomad SD config with valid TLS Config",
			updateSpec: func(sc *monitoringv1alpha1.ScrapeConfigSpec) {
				sc.NomadSDConfigs = []monitoringv1alpha1.NomadSDConfig{
					{
						TLSConfig: &monitoringv1.SafeTLSConfig{
							CA: monitoringv1.SecretOrConfigMap{
								Secret: &v1.SecretKeySelector{
									Key: "ca",
									LocalObjectReference: v1.LocalObjectReference{
										Name: "secret",
									},
								},
							},
							Cert: monitoringv1.SecretOrConfigMap{
								Secret: &v1.SecretKeySelector{
									Key: "cert",
									LocalObjectReference: v1.LocalObjectReference{
										Name: "secret",
									},
								},
							},
							KeySecret: &v1.SecretKeySelector{
								Key: "key",
								LocalObjectReference: v1.LocalObjectReference{
									Name: "secret",
								},
							},
						},
					},
				}
			},
			selected: true,
		},
		{
			scenario: "Nomad SD config with invalid TLS config with invalid CA data",
			updateSpec: func(sc *monitoringv1alpha1.ScrapeConfigSpec) {
				sc.NomadSDConfigs = []monitoringv1alpha1.NomadSDConfig{
					{
						TLSConfig: &monitoringv1.SafeTLSConfig{
							CA: monitoringv1.SecretOrConfigMap{
								Secret: &v1.SecretKeySelector{
									Key: "invalid_ca",
									LocalObjectReference: v1.LocalObjectReference{
										Name: "secret",
									},
								},
							},
						},
					},
				}
			},
			selected: false,
		},
		{
			scenario: "Nomad SD config with valid proxy settings",
			updateSpec: func(sc *monitoringv1alpha1.ScrapeConfigSpec) {
				sc.NomadSDConfigs = []monitoringv1alpha1.NomadSDConfig{
					{
						ProxyConfig: monitoringv1.ProxyConfig{
							ProxyURL:             ptr.To("http://no-proxy.com"),
							NoProxy:              ptr.To("0.0.0.0"),
							ProxyFromEnvironment: ptr.To(false),
							ProxyConnectHeader: map[string][]v1.SecretKeySelector{
								"header": {
									{
										LocalObjectReference: v1.LocalObjectReference{
											Name: "secret",
										},
										Key: "key1",
									},
								},
							},
						},
					},
				}
			},
			selected: true,
		},
		{
			scenario: "Nomad SD config with valid custom http config settings",
			updateSpec: func(sc *monitoringv1alpha1.ScrapeConfigSpec) {
				sc.NomadSDConfigs = []monitoringv1alpha1.NomadSDConfig{
					{
						CustomHTTPConfig: monitoringv1.CustomHTTPConfig{
							HTTPHeaders: map[string]monitoringv1.HTTPHeader{
								"header": {
									SafeHTTPHeader: monitoringv1.SafeHTTPHeader{
										Secrets: []v1.SecretKeySelector{
											{
												LocalObjectReference: v1.LocalObjectReference{
													Name: "secret",
												},
												Key: "key1",
											},
										},
									},
								},
							},
						},
					},
				}
			},
			selected: true,
		},
		{
			scenario: "Nomad SD config with invalid secret ref",
			updateSpec: func(sc *monitoringv1alpha1.ScrapeConfigSpec) {
				sc.NomadSDConfigs = []monitoringv1alpha1.NomadSDConfig{
					{
						Authorization: &monitoringv1.SafeAuthorization{
							Credentials: &v1.SecretKeySelector{
								LocalObjectReference: v1.LocalObjectReference{
									Name: "wrong",
								},
								Key: "key1",
							},
						},
					},
				}
			},
			selected: false,
		},
		{
			scenario: "Dockerswarm SD config with valid TLS Config",
			updateSpec: func(sc *monitoringv1alpha1.ScrapeConfigSpec) {
				sc.DockerSwarmSDConfigs = []monitoringv1alpha1.DockerSwarmSDConfig{
					{
						TLSConfig: &monitoringv1.SafeTLSConfig{
							CA: monitoringv1.SecretOrConfigMap{
								Secret: &v1.SecretKeySelector{
									Key: "ca",
									LocalObjectReference: v1.LocalObjectReference{
										Name: "secret",
									},
								},
							},
							Cert: monitoringv1.SecretOrConfigMap{
								Secret: &v1.SecretKeySelector{
									Key: "cert",
									LocalObjectReference: v1.LocalObjectReference{
										Name: "secret",
									},
								},
							},
							KeySecret: &v1.SecretKeySelector{
								Key: "key",
								LocalObjectReference: v1.LocalObjectReference{
									Name: "secret",
								},
							},
						},
					},
				}
			},
			selected: true,
		},
		{
			scenario: "Dockerswarm SD config with invalid TLS config with invalid CA data",
			updateSpec: func(sc *monitoringv1alpha1.ScrapeConfigSpec) {
				sc.DockerSwarmSDConfigs = []monitoringv1alpha1.DockerSwarmSDConfig{
					{
						TLSConfig: &monitoringv1.SafeTLSConfig{
							CA: monitoringv1.SecretOrConfigMap{
								Secret: &v1.SecretKeySelector{
									Key: "invalid_ca",
									LocalObjectReference: v1.LocalObjectReference{
										Name: "secret",
									},
								},
							},
						},
					},
				}
			},
			selected: false,
		},
		{
			scenario: "Dockerswarm SD config with valid proxy settings",
			updateSpec: func(sc *monitoringv1alpha1.ScrapeConfigSpec) {
				sc.DockerSwarmSDConfigs = []monitoringv1alpha1.DockerSwarmSDConfig{
					{
						ProxyConfig: monitoringv1.ProxyConfig{
							ProxyURL:             ptr.To("http://no-proxy.com"),
							NoProxy:              ptr.To("0.0.0.0"),
							ProxyFromEnvironment: ptr.To(false),
							ProxyConnectHeader: map[string][]v1.SecretKeySelector{
								"header": {
									{
										LocalObjectReference: v1.LocalObjectReference{
											Name: "secret",
										},
										Key: "key1",
									},
								},
							},
						},
					},
				}
			},
			selected: true,
		},
		{
			scenario: "Dockerswarm SD config with valid custom http config settings",
			updateSpec: func(sc *monitoringv1alpha1.ScrapeConfigSpec) {
				sc.DockerSwarmSDConfigs = []monitoringv1alpha1.DockerSwarmSDConfig{
					{
						CustomHTTPConfig: monitoringv1.CustomHTTPConfig{
							HTTPHeaders: map[string]monitoringv1.HTTPHeader{
								"header": {
									SafeHTTPHeader: monitoringv1.SafeHTTPHeader{
										Secrets: []v1.SecretKeySelector{
											{
												LocalObjectReference: v1.LocalObjectReference{
													Name: "secret",
												},
												Key: "key1",
											},
										},
									},
								},
							},
						},
					},
				}
			},
			selected: true,
		},
		{
			scenario: "Dockerswarm SD config with invalid secret ref",
			updateSpec: func(sc *monitoringv1alpha1.ScrapeConfigSpec) {
				sc.DockerSwarmSDConfigs = []monitoringv1alpha1.DockerSwarmSDConfig{
					{
						Authorization: &monitoringv1.SafeAuthorization{
							Credentials: &v1.SecretKeySelector{
								LocalObjectReference: v1.LocalObjectReference{
									Name: "wrong",
								},
								Key: "key1",
							},
						},
					},
				}
			},
			selected: false,
		},
		{
			scenario: "PuppetDB SD config with valid TLS Config",
			updateSpec: func(sc *monitoringv1alpha1.ScrapeConfigSpec) {
				sc.PuppetDBSDConfigs = []monitoringv1alpha1.PuppetDBSDConfig{
					{
						URL: "https://example.com",
						TLSConfig: &monitoringv1.SafeTLSConfig{
							CA: monitoringv1.SecretOrConfigMap{
								Secret: &v1.SecretKeySelector{
									Key: "ca",
									LocalObjectReference: v1.LocalObjectReference{
										Name: "secret",
									},
								},
							},
							Cert: monitoringv1.SecretOrConfigMap{
								Secret: &v1.SecretKeySelector{
									Key: "cert",
									LocalObjectReference: v1.LocalObjectReference{
										Name: "secret",
									},
								},
							},
							KeySecret: &v1.SecretKeySelector{
								Key: "key",
								LocalObjectReference: v1.LocalObjectReference{
									Name: "secret",
								},
							},
						},
					},
				}
			},
			selected: true,
		},
		{
			scenario: "PuppetDB SD config with invalid TLS config with invalid CA data",
			updateSpec: func(sc *monitoringv1alpha1.ScrapeConfigSpec) {
				sc.PuppetDBSDConfigs = []monitoringv1alpha1.PuppetDBSDConfig{
					{
						URL: "https://example.com",
						TLSConfig: &monitoringv1.SafeTLSConfig{
							CA: monitoringv1.SecretOrConfigMap{
								Secret: &v1.SecretKeySelector{
									Key: "invalid_ca",
									LocalObjectReference: v1.LocalObjectReference{
										Name: "secret",
									},
								},
							},
						},
					},
				}
			},
			selected: false,
		},
		{
			scenario: "PuppetDB SD config with valid proxy settings",
			updateSpec: func(sc *monitoringv1alpha1.ScrapeConfigSpec) {
				sc.PuppetDBSDConfigs = []monitoringv1alpha1.PuppetDBSDConfig{
					{
						URL: "https://example.com",
						ProxyConfig: monitoringv1.ProxyConfig{
							ProxyURL:             ptr.To("http://no-proxy.com"),
							NoProxy:              ptr.To("0.0.0.0"),
							ProxyFromEnvironment: ptr.To(false),
							ProxyConnectHeader: map[string][]v1.SecretKeySelector{
								"header": {
									{
										LocalObjectReference: v1.LocalObjectReference{
											Name: "secret",
										},
										Key: "key1",
									},
								},
							},
						},
					},
				}
			},
			selected: true,
		},
		{
			scenario: "PuppetDB SD config with valid custom http config settings",
			updateSpec: func(sc *monitoringv1alpha1.ScrapeConfigSpec) {
				sc.PuppetDBSDConfigs = []monitoringv1alpha1.PuppetDBSDConfig{
					{
						URL: "https://example.com",
						CustomHTTPConfig: monitoringv1.CustomHTTPConfig{
							HTTPHeaders: map[string]monitoringv1.HTTPHeader{
								"header": {
									SafeHTTPHeader: monitoringv1.SafeHTTPHeader{
										Secrets: []v1.SecretKeySelector{
											{
												LocalObjectReference: v1.LocalObjectReference{
													Name: "secret",
												},
												Key: "key1",
											},
										},
									},
								},
							},
						},
					},
				}
			},
			selected: true,
		},
		{
			scenario: "PuppetDB SD config with invalid secret ref",
			updateSpec: func(sc *monitoringv1alpha1.ScrapeConfigSpec) {
				sc.PuppetDBSDConfigs = []monitoringv1alpha1.PuppetDBSDConfig{
					{
						URL: "https://example.com",
						Authorization: &monitoringv1.SafeAuthorization{
							Credentials: &v1.SecretKeySelector{
								LocalObjectReference: v1.LocalObjectReference{
									Name: "wrong",
								},
								Key: "key1",
							},
						},
					},
				}
			},
			selected: false,
		},
		{
			scenario: "PuppetDB SD config with invalid URL",
			updateSpec: func(sc *monitoringv1alpha1.ScrapeConfigSpec) {
				sc.PuppetDBSDConfigs = []monitoringv1alpha1.PuppetDBSDConfig{
					{
						URL: "www.percent-off.com",
					},
				}
			},
			selected: false,
		},
		{
			scenario: "LightSail SD config with valid TLS Config",
			updateSpec: func(sc *monitoringv1alpha1.ScrapeConfigSpec) {
				sc.LightSailSDConfigs = []monitoringv1alpha1.LightSailSDConfig{
					{
						TLSConfig: &monitoringv1.SafeTLSConfig{
							CA: monitoringv1.SecretOrConfigMap{
								Secret: &v1.SecretKeySelector{
									Key: "ca",
									LocalObjectReference: v1.LocalObjectReference{
										Name: "secret",
									},
								},
							},
							Cert: monitoringv1.SecretOrConfigMap{
								Secret: &v1.SecretKeySelector{
									Key: "cert",
									LocalObjectReference: v1.LocalObjectReference{
										Name: "secret",
									},
								},
							},
							KeySecret: &v1.SecretKeySelector{
								Key: "key",
								LocalObjectReference: v1.LocalObjectReference{
									Name: "secret",
								},
							},
						},
					},
				}
			},
			selected: true,
		},
		{
			scenario: "LightSail SD config with invalid TLS config with invalid CA data",
			updateSpec: func(sc *monitoringv1alpha1.ScrapeConfigSpec) {
				sc.LightSailSDConfigs = []monitoringv1alpha1.LightSailSDConfig{
					{
						TLSConfig: &monitoringv1.SafeTLSConfig{
							CA: monitoringv1.SecretOrConfigMap{
								Secret: &v1.SecretKeySelector{
									Key: "invalid_ca",
									LocalObjectReference: v1.LocalObjectReference{
										Name: "secret",
									},
								},
							},
						},
					},
				}
			},
			selected: false,
		},
		{
			scenario: "LightSail SD config with valid proxy settings",
			updateSpec: func(sc *monitoringv1alpha1.ScrapeConfigSpec) {
				sc.LightSailSDConfigs = []monitoringv1alpha1.LightSailSDConfig{
					{
						ProxyConfig: monitoringv1.ProxyConfig{
							ProxyURL:             ptr.To("http://no-proxy.com"),
							NoProxy:              ptr.To("0.0.0.0"),
							ProxyFromEnvironment: ptr.To(false),
							ProxyConnectHeader: map[string][]v1.SecretKeySelector{
								"header": {
									{
										LocalObjectReference: v1.LocalObjectReference{
											Name: "secret",
										},
										Key: "key1",
									},
								},
							},
						},
					},
				}
			},
			selected: true,
		},
		{
			scenario: "LightSail SD config with valid custom http config settings",
			updateSpec: func(sc *monitoringv1alpha1.ScrapeConfigSpec) {
				sc.LightSailSDConfigs = []monitoringv1alpha1.LightSailSDConfig{
					{
						CustomHTTPConfig: monitoringv1.CustomHTTPConfig{
							HTTPHeaders: map[string]monitoringv1.HTTPHeader{
								"header": {
									SafeHTTPHeader: monitoringv1.SafeHTTPHeader{
										Secrets: []v1.SecretKeySelector{
											{
												LocalObjectReference: v1.LocalObjectReference{
													Name: "secret",
												},
												Key: "key1",
											},
										},
									},
								},
							},
						},
					},
				}
			},
			selected: true,
		},
		{
			scenario: "LightSail SD config with invalid proxy settings",
			updateSpec: func(sc *monitoringv1alpha1.ScrapeConfigSpec) {
				sc.LightSailSDConfigs = []monitoringv1alpha1.LightSailSDConfig{
					{
						ProxyConfig: monitoringv1.ProxyConfig{
							ProxyURL:             ptr.To("http://no-proxy.com"),
							ProxyFromEnvironment: ptr.To(true),
							ProxyConnectHeader: map[string][]v1.SecretKeySelector{
								"header": {
									{
										LocalObjectReference: v1.LocalObjectReference{
											Name: "secret",
										},
										Key: "key1",
									},
								},
							},
						},
					},
				}
			},
			selected: false,
		},
		{
			scenario: "LightSail SD config with invalid secret ref",
			updateSpec: func(sc *monitoringv1alpha1.ScrapeConfigSpec) {
				sc.LightSailSDConfigs = []monitoringv1alpha1.LightSailSDConfig{
					{
						Authorization: &monitoringv1.SafeAuthorization{
							Credentials: &v1.SecretKeySelector{
								LocalObjectReference: v1.LocalObjectReference{
									Name: "wrong",
								},
								Key: "key1",
							},
						},
					},
				}
			},
			selected: false,
		},

		{
			scenario: "LightSail SD config with valid secret ref",
			updateSpec: func(sc *monitoringv1alpha1.ScrapeConfigSpec) {
				sc.LightSailSDConfigs = []monitoringv1alpha1.LightSailSDConfig{
					{
						Region: ptr.To("us-east-1"),
						AccessKey: &v1.SecretKeySelector{
							LocalObjectReference: v1.LocalObjectReference{
								Name: "secret",
							},
							Key: "key1",
						},
						SecretKey: &v1.SecretKeySelector{
							LocalObjectReference: v1.LocalObjectReference{
								Name: "secret",
							},
							Key: "key2",
						},
					},
				}
			},
			selected: true,
		},
		{
			scenario: "LightSail SD config with no secret ref provided",
			updateSpec: func(sc *monitoringv1alpha1.ScrapeConfigSpec) {
				sc.LightSailSDConfigs = []monitoringv1alpha1.LightSailSDConfig{
					{
						Region: ptr.To("us-east-1"),
					},
				}
			},
			selected: true,
		},
		{
			scenario: "LightSail SD config with invalid secret ref for accessKey",
			updateSpec: func(sc *monitoringv1alpha1.ScrapeConfigSpec) {
				sc.LightSailSDConfigs = []monitoringv1alpha1.LightSailSDConfig{
					{
						Region: ptr.To("us-east-1"),
						AccessKey: &v1.SecretKeySelector{
							LocalObjectReference: v1.LocalObjectReference{
								Name: "wrong",
							},
							Key: "key1",
						},
						SecretKey: &v1.SecretKeySelector{
							LocalObjectReference: v1.LocalObjectReference{
								Name: "secret",
							},
							Key: "key2",
						},
					},
				}
			},
			selected: false,
		},
		{
			scenario: "LightSail SD config with invalid secret ref for secretKey",
			updateSpec: func(sc *monitoringv1alpha1.ScrapeConfigSpec) {
				sc.LightSailSDConfigs = []monitoringv1alpha1.LightSailSDConfig{
					{
						Region: ptr.To("us-east-1"),
						AccessKey: &v1.SecretKeySelector{
							LocalObjectReference: v1.LocalObjectReference{
								Name: "secret",
							},
							Key: "key1",
						},
						SecretKey: &v1.SecretKeySelector{
							LocalObjectReference: v1.LocalObjectReference{
								Name: "wrong",
							},
							Key: "key2",
						},
					},
				}
			},
			selected: false,
		},
		{
			scenario: "OVHCloud SD config",
			updateSpec: func(sc *monitoringv1alpha1.ScrapeConfigSpec) {
				sc.OVHCloudSDConfigs = []monitoringv1alpha1.OVHCloudSDConfig{
					{
						ApplicationKey: "ApplicationKey",
						ApplicationSecret: v1.SecretKeySelector{
							LocalObjectReference: v1.LocalObjectReference{
								Name: "secret",
							},
							Key: "key1",
						},
						ConsumerKey: v1.SecretKeySelector{
							LocalObjectReference: v1.LocalObjectReference{
								Name: "secret",
							},
							Key: "key2",
						},
						Service:  monitoringv1alpha1.VPS,
						Endpoint: ptr.To("127.0.0.1"),
					},
				}
			},
			selected: true,
		},
		{
			scenario: "Scaleway SD config",
			updateSpec: func(sc *monitoringv1alpha1.ScrapeConfigSpec) {
				sc.ScalewaySDConfigs = []monitoringv1alpha1.ScalewaySDConfig{
					{
						AccessKey: "AccessKey",
						SecretKey: v1.SecretKeySelector{
							LocalObjectReference: v1.LocalObjectReference{
								Name: "secret",
							},
							Key: "key1",
						},
						ProjectID: "1",
						Role:      monitoringv1alpha1.ScalewayRoleInstance,

						Zone:       ptr.To("beijing-1"),
						Port:       ptr.To(int32(23456)),
						ApiURL:     ptr.To("https://api.scaleway.com/"),
						NameFilter: ptr.To("name"),
						TagsFilter: []string{"aa", "bb"},
					},
				}
			},
			selected: true,
		},
		{
			scenario: "Scaleway SD config with invalid secret ref for secretKey",
			updateSpec: func(sc *monitoringv1alpha1.ScrapeConfigSpec) {
				sc.ScalewaySDConfigs = []monitoringv1alpha1.ScalewaySDConfig{
					{
						AccessKey: "AccessKey",
						SecretKey: v1.SecretKeySelector{
							LocalObjectReference: v1.LocalObjectReference{
								Name: "wrong",
							},
							Key: "key1",
						},
						ProjectID: "1",
						Role:      monitoringv1alpha1.ScalewayRoleInstance,
					},
				}
			},
			selected: false,
		},
		{
			scenario: "Scaleway SD config with invalid proxy settings",
			updateSpec: func(sc *monitoringv1alpha1.ScrapeConfigSpec) {
				sc.ScalewaySDConfigs = []monitoringv1alpha1.ScalewaySDConfig{
					{
						ProxyConfig: monitoringv1.ProxyConfig{
							ProxyURL:             ptr.To("http://no-proxy.com"),
							ProxyFromEnvironment: ptr.To(true),
							ProxyConnectHeader: map[string][]v1.SecretKeySelector{
								"header": {
									{
										LocalObjectReference: v1.LocalObjectReference{
											Name: "secret",
										},
										Key: "key1",
									},
								},
							},
						},
					},
				}
			},
			selected: false,
		},
		{
			scenario: "Scaleway SD config with invalid custom http config settings",
			updateSpec: func(sc *monitoringv1alpha1.ScrapeConfigSpec) {
				sc.ScalewaySDConfigs = []monitoringv1alpha1.ScalewaySDConfig{
					{
						AccessKey: "AccessKey",
						SecretKey: v1.SecretKeySelector{
							LocalObjectReference: v1.LocalObjectReference{
								Name: "secret",
							},
							Key: "key1",
						},
						ProjectID: "1",
						Role:      monitoringv1alpha1.ScalewayRoleInstance,
						CustomHTTPConfig: monitoringv1.CustomHTTPConfig{
							HTTPHeaders: map[string]monitoringv1.HTTPHeader{
								"header": {
									SafeHTTPHeader: monitoringv1.SafeHTTPHeader{
										Secrets: []v1.SecretKeySelector{
											{
												LocalObjectReference: v1.LocalObjectReference{
													Name: "secret",
												},
												Key: "key1",
											},
										},
									},
								},
							},
						},
					},
				}
			},
			selected: true,
		},
		{
			scenario: "Scaleway SD config with invalid TLS config with invalid CA data",
			updateSpec: func(sc *monitoringv1alpha1.ScrapeConfigSpec) {
				sc.ScalewaySDConfigs = []monitoringv1alpha1.ScalewaySDConfig{
					{
						TLSConfig: &monitoringv1.SafeTLSConfig{
							CA: monitoringv1.SecretOrConfigMap{
								Secret: &v1.SecretKeySelector{
									Key: "invalid_ca",
									LocalObjectReference: v1.LocalObjectReference{
										Name: "secret",
									},
								},
							},
						},
					},
				}
			},
			selected: false,
		},
		{
			scenario: "Ionos SD config with valid TLS config",
			updateSpec: func(sc *monitoringv1alpha1.ScrapeConfigSpec) {
				sc.IonosSDConfigs = []monitoringv1alpha1.IonosSDConfig{
					{
						TLSConfig: &monitoringv1.SafeTLSConfig{
							CA: monitoringv1.SecretOrConfigMap{
								Secret: &v1.SecretKeySelector{
									LocalObjectReference: v1.LocalObjectReference{
										Name: "secret",
									},
									Key: "ca",
								},
							},
							Cert: monitoringv1.SecretOrConfigMap{
								Secret: &v1.SecretKeySelector{
									LocalObjectReference: v1.LocalObjectReference{
										Name: "secret",
									},
									Key: "cert",
								},
							},
							KeySecret: &v1.SecretKeySelector{
								LocalObjectReference: v1.LocalObjectReference{
									Name: "secret",
								},
								Key: "key",
							},
						},
					},
				}
			},
			selected: true,
		},
		{
			scenario: "Ionos SD config with invalid TLS config with invalid CA data",
			updateSpec: func(sc *monitoringv1alpha1.ScrapeConfigSpec) {
				sc.IonosSDConfigs = []monitoringv1alpha1.IonosSDConfig{
					{
						TLSConfig: &monitoringv1.SafeTLSConfig{
							CA: monitoringv1.SecretOrConfigMap{
								Secret: &v1.SecretKeySelector{
									LocalObjectReference: v1.LocalObjectReference{
										Name: "secret",
									},
									Key: "invalid-ca",
								},
							},
						},
					},
				}
			},
			selected: false,
		},
		{
			scenario: "Ionos SD config with valid proxy settings",
			updateSpec: func(sc *monitoringv1alpha1.ScrapeConfigSpec) {
				sc.IonosSDConfigs = []monitoringv1alpha1.IonosSDConfig{
					{
						ProxyConfig: monitoringv1.ProxyConfig{
							ProxyURL:             ptr.To("http://no-proxy.com"),
							NoProxy:              ptr.To("0.0.0.0"),
							ProxyFromEnvironment: ptr.To(false),
							ProxyConnectHeader: map[string][]v1.SecretKeySelector{
								"header": {
									{
										LocalObjectReference: v1.LocalObjectReference{
											Name: "secret",
										},
										Key: "key1",
									},
								},
							},
						},
					},
				}
			},
			selected: true,
		},
		{
			scenario: "Ionos SD config with valid proxy settings",
			updateSpec: func(sc *monitoringv1alpha1.ScrapeConfigSpec) {
				sc.IonosSDConfigs = []monitoringv1alpha1.IonosSDConfig{
					{
						CustomHTTPConfig: monitoringv1.CustomHTTPConfig{
							HTTPHeaders: map[string]monitoringv1.HTTPHeader{
								"header": {
									SafeHTTPHeader: monitoringv1.SafeHTTPHeader{
										Secrets: []v1.SecretKeySelector{
											{
												LocalObjectReference: v1.LocalObjectReference{
													Name: "secret",
												},
												Key: "key1",
											},
										},
									},
								},
							},
						},
					},
				}
			},
			selected: true,
		},
		{
			scenario: "Ionos SD config with invalid proxy settings",
			updateSpec: func(sc *monitoringv1alpha1.ScrapeConfigSpec) {
				sc.IonosSDConfigs = []monitoringv1alpha1.IonosSDConfig{
					{
						ProxyConfig: monitoringv1.ProxyConfig{
							ProxyURL:             ptr.To("http://no-proxy.com"),
							ProxyFromEnvironment: ptr.To(true),
							ProxyConnectHeader: map[string][]v1.SecretKeySelector{
								"header": {
									{
										LocalObjectReference: v1.LocalObjectReference{
											Name: "secret",
										},
										Key: "key1",
									},
								},
							},
						},
					},
				}
			},
			selected: false,
		},
		{
			scenario: "Ionos SD config with invalid secret ref",
			updateSpec: func(sc *monitoringv1alpha1.ScrapeConfigSpec) {
				sc.IonosSDConfigs = []monitoringv1alpha1.IonosSDConfig{
					{
						Authorization: monitoringv1.SafeAuthorization{
							Credentials: &v1.SecretKeySelector{
								LocalObjectReference: v1.LocalObjectReference{
									Name: "wrong",
								},
								Key: "key1",
							},
						},
					},
				}
			},
			selected: false,
		},
		{
			scenario: "Inexistent Scrape Class",
			updateSpec: func(sc *monitoringv1alpha1.ScrapeConfigSpec) {
				sc.OpenStackSDConfigs = []monitoringv1alpha1.OpenStackSDConfig{
					{
						Role:   "hypervisor",
						Region: "RegionTwo",
					},
				}
			},
			selected:    false,
			scrapeClass: ptr.To("inexistent"),
		},
		{
			scenario: "inexistent Scrape Class",
			updateSpec: func(sc *monitoringv1alpha1.ScrapeConfigSpec) {
				sc.OpenStackSDConfigs = []monitoringv1alpha1.OpenStackSDConfig{
					{
						Role:   "hypervisor",
						Region: "RegionTwo",
					},
				}
			},
			selected:    true,
			scrapeClass: ptr.To("existent"),
		},
	} {
		t.Run(tc.scenario, func(t *testing.T) {
			cs := fake.NewSimpleClientset(
				&v1.Secret{
					ObjectMeta: metav1.ObjectMeta{
						Name:      "secret",
						Namespace: "test",
					},
					Data: map[string][]byte{
						"key1":       []byte("val1"),
						"key2":       []byte("val2"),
						"ca":         ca,
						"invalid_ca": []byte("garbage"),
						"cert":       cert,
						"key":        key,
					},
				},
				&v1.ConfigMap{
					ObjectMeta: metav1.ObjectMeta{
						Name:      "configmap",
						Namespace: "test",
					},
					Data: map[string]string{
						"key1": "val1",
					},
				},
			)

			rs, err := NewResourceSelector(
				newLogger(),
				&monitoringv1.Prometheus{
					ObjectMeta: metav1.ObjectMeta{
						Name:      "test",
						Namespace: "test",
					},
					Spec: monitoringv1.PrometheusSpec{
						CommonPrometheusFields: monitoringv1.CommonPrometheusFields{
							Version: tc.promVersion,
							ScrapeClasses: []monitoringv1.ScrapeClass{
								{
									Name: "existent",
								},
							},
						},
					},
				},
				assets.NewStoreBuilder(cs.CoreV1(), cs.CoreV1()),
				nil,
				operator.NewMetrics(prometheus.NewPedanticRegistry()),
				record.NewFakeRecorder(1),
			)
			require.NoError(t, err)

			sc := &monitoringv1alpha1.ScrapeConfig{
				ObjectMeta: metav1.ObjectMeta{
					Name:      "test",
					Namespace: "test",
				},
			}

			if tc.scrapeClass != nil {
				sc.Spec.ScrapeClassName = tc.scrapeClass
			}

			tc.updateSpec(&sc.Spec)

			sms, err := rs.SelectScrapeConfigs(context.Background(), func(_ string, _ labels.Selector, appendFn cache.AppendFunc) error {
				appendFn(sc)
				return nil
			})

			require.NoError(t, err)
			if tc.selected {
				require.Len(t, sms, 1)
			} else {
				require.Empty(t, sms)
			}
		})
	}
}<|MERGE_RESOLUTION|>--- conflicted
+++ resolved
@@ -2215,7 +2215,6 @@
 			selected: false,
 		},
 		{
-<<<<<<< HEAD
 			scenario: "Consul SD custom http config with invalid secret key",
 			updateSpec: func(sc *monitoringv1alpha1.ScrapeConfigSpec) {
 				sc.ConsulSDConfigs = []monitoringv1alpha1.ConsulSDConfig{
@@ -2232,7 +2231,16 @@
 												Key: "invalid-key",
 											},
 										},
-=======
+									},
+								},
+							},
+						},
+					},
+				}
+			},
+			selected: false,
+		},
+		{
 			scenario: "Consul SD config with valid TLS Config",
 			updateSpec: func(sc *monitoringv1alpha1.ScrapeConfigSpec) {
 				sc.ConsulSDConfigs = []monitoringv1alpha1.ConsulSDConfig{
@@ -2335,7 +2343,6 @@
 									Key: "invalid_ca",
 									LocalObjectReference: v1.LocalObjectReference{
 										Name: "secret",
->>>>>>> 35790cdb
 									},
 								},
 							},
