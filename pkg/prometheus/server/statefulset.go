// Copyright 2016 The prometheus-operator Authors
//
// Licensed under the Apache License, Version 2.0 (the "License");
// you may not use this file except in compliance with the License.
// You may obtain a copy of the License at
//
//     http://www.apache.org/licenses/LICENSE-2.0
//
// Unless required by applicable law or agreed to in writing, software
// distributed under the License is distributed on an "AS IS" BASIS,
// WITHOUT WARRANTIES OR CONDITIONS OF ANY KIND, either express or implied.
// See the License for the specific language governing permissions and
// limitations under the License.

package prometheus

import (
	"fmt"
	"path"

	"github.com/blang/semver/v4"
	appsv1 "k8s.io/api/apps/v1"
	v1 "k8s.io/api/core/v1"
	metav1 "k8s.io/apimachinery/pkg/apis/meta/v1"
	"k8s.io/apimachinery/pkg/util/intstr"
	"k8s.io/utils/ptr"

	monitoringv1 "github.com/prometheus-operator/prometheus-operator/pkg/apis/monitoring/v1"
	"github.com/prometheus-operator/prometheus-operator/pkg/k8sutil"
	"github.com/prometheus-operator/prometheus-operator/pkg/operator"
	prompkg "github.com/prometheus-operator/prometheus-operator/pkg/prometheus"
)

const (
	defaultRetention                     = "24h"
	defaultQueryLogVolume                = "query-log-file"
	prometheusMode                       = "server"
	governingServiceName                 = "prometheus-operated"
	thanosSupportedVersionHTTPClientFlag = "0.24.0"
)

// TODO(ArthurSens): generalize it enough to be used by both server and agent.
func makeStatefulSetService(p *monitoringv1.Prometheus, config prompkg.Config) *v1.Service {
	p = p.DeepCopy()

	if p.Spec.PortName == "" {
		p.Spec.PortName = prompkg.DefaultPortName
	}

	svc := &v1.Service{
		Spec: v1.ServiceSpec{
			ClusterIP: "None",
			Ports: []v1.ServicePort{
				{
					Name:       p.Spec.PortName,
					Port:       9090,
					TargetPort: intstr.FromString(p.Spec.PortName),
				},
			},
			Selector: map[string]string{
				"app.kubernetes.io/name": "prometheus",
			},
		},
	}

	operator.UpdateObject(
		svc,
		operator.WithName(governingServiceName),
		operator.WithAnnotations(config.Annotations),
		operator.WithLabels(map[string]string{"operated-prometheus": "true"}),
		operator.WithLabels(config.Labels),
		operator.WithOwner(p),
	)

	if p.Spec.Thanos != nil {
		svc.Spec.Ports = append(svc.Spec.Ports, v1.ServicePort{
			Name:       "grpc",
			Port:       10901,
			TargetPort: intstr.FromString("grpc"),
		})
	}

	return svc
}

func makeStatefulSet(
	name string,
	p monitoringv1.PrometheusInterface,
	baseImage, tag, sha string,
	retention monitoringv1.Duration,
	retentionSize monitoringv1.ByteSize,
	rules monitoringv1.Rules,
	query *monitoringv1.QuerySpec,
	allowOverlappingBlocks bool,
	enableAdminAPI bool,
	queryLogFile string,
	thanos *monitoringv1.ThanosSpec,
	disableCompaction bool,
	config *prompkg.Config,
	cg *prompkg.ConfigGenerator,
	ruleConfigMapNames []string,
	inputHash string,
	shard int32,
	tlsSecrets *operator.ShardedSecret,
) (*appsv1.StatefulSet, error) {
	cpf := p.GetCommonPrometheusFields()
	objMeta := p.GetObjectMeta()

	if cpf.PortName == "" {
		cpf.PortName = prompkg.DefaultPortName
	}

	cpf.Replicas = prompkg.ReplicasNumberPtr(p)

	// We need to re-set the common fields because cpf is only a copy of the original object.
	// We set some defaults if some fields are not present, and we want those fields set in the original Prometheus object before building the StatefulSetSpec.
	p.SetCommonPrometheusFields(cpf)
	spec, err := makeStatefulSetSpec(baseImage, tag, sha, retention, retentionSize, rules, query, allowOverlappingBlocks, enableAdminAPI, queryLogFile, thanos, disableCompaction, p, config, cg, shard, ruleConfigMapNames, tlsSecrets)
	if err != nil {
		return nil, fmt.Errorf("make StatefulSet spec: %w", err)
	}

	statefulset := &appsv1.StatefulSet{Spec: *spec}

	operator.UpdateObject(
		statefulset,
		operator.WithName(name),
		operator.WithInputHashAnnotation(inputHash),
		operator.WithAnnotations(objMeta.GetAnnotations()),
		operator.WithAnnotations(config.Annotations),
		operator.WithLabels(objMeta.GetLabels()),
		operator.WithLabels(map[string]string{
			prompkg.ShardLabelName:          fmt.Sprintf("%d", shard),
			prompkg.PrometheusNameLabelName: objMeta.GetName(),
			prompkg.PrometheusModeLabeLName: prometheusMode,
		}),
		operator.WithLabels(config.Labels),
		operator.WithManagingOwner(p),
		operator.WithoutKubectlAnnotations(),
	)

	if cpf.ImagePullSecrets != nil && len(cpf.ImagePullSecrets) > 0 {
		statefulset.Spec.Template.Spec.ImagePullSecrets = cpf.ImagePullSecrets
	}

	storageSpec := cpf.Storage
	switch {
	case storageSpec == nil:
		statefulset.Spec.Template.Spec.Volumes = append(statefulset.Spec.Template.Spec.Volumes, v1.Volume{
			Name: prompkg.VolumeName(p),
			VolumeSource: v1.VolumeSource{
				EmptyDir: &v1.EmptyDirVolumeSource{},
			},
		})

	case storageSpec.EmptyDir != nil:
		statefulset.Spec.Template.Spec.Volumes = append(statefulset.Spec.Template.Spec.Volumes, v1.Volume{
			Name: prompkg.VolumeName(p),
			VolumeSource: v1.VolumeSource{
				EmptyDir: storageSpec.EmptyDir,
			},
		})

	case storageSpec.Ephemeral != nil:
		statefulset.Spec.Template.Spec.Volumes = append(statefulset.Spec.Template.Spec.Volumes, v1.Volume{
			Name: prompkg.VolumeName(p),
			VolumeSource: v1.VolumeSource{
				Ephemeral: storageSpec.Ephemeral,
			},
		})

	default: // storageSpec.VolumeClaimTemplate
		pvcTemplate := operator.MakeVolumeClaimTemplate(storageSpec.VolumeClaimTemplate)
		if pvcTemplate.Name == "" {
			pvcTemplate.Name = prompkg.VolumeName(p)
		}
		if storageSpec.VolumeClaimTemplate.Spec.AccessModes == nil {
			pvcTemplate.Spec.AccessModes = []v1.PersistentVolumeAccessMode{v1.ReadWriteOnce}
		} else {
			pvcTemplate.Spec.AccessModes = storageSpec.VolumeClaimTemplate.Spec.AccessModes
		}
		pvcTemplate.Spec.Resources = storageSpec.VolumeClaimTemplate.Spec.Resources
		pvcTemplate.Spec.Selector = storageSpec.VolumeClaimTemplate.Spec.Selector
		statefulset.Spec.VolumeClaimTemplates = append(statefulset.Spec.VolumeClaimTemplates, *pvcTemplate)
	}

	statefulset.Spec.Template.Spec.Volumes = append(statefulset.Spec.Template.Spec.Volumes, cpf.Volumes...)

	if cpf.PersistentVolumeClaimRetentionPolicy != nil {
		statefulset.Spec.PersistentVolumeClaimRetentionPolicy = cpf.PersistentVolumeClaimRetentionPolicy
	}

	if cpf.HostNetwork {
		statefulset.Spec.Template.Spec.DNSPolicy = v1.DNSClusterFirstWithHostNet
	}

	return statefulset, nil
}

func makeStatefulSetSpec(
	baseImage, tag, sha string,
	retention monitoringv1.Duration,
	retentionSize monitoringv1.ByteSize,
	rules monitoringv1.Rules,
	query *monitoringv1.QuerySpec,
	allowOverlappingBlocks bool,
	enableAdminAPI bool,
	queryLogFile string,
	thanos *monitoringv1.ThanosSpec,
	disableCompaction bool,
	p monitoringv1.PrometheusInterface,
	c *prompkg.Config,
	cg *prompkg.ConfigGenerator,
	shard int32,
	ruleConfigMapNames []string,
	tlsSecrets *operator.ShardedSecret,
) (*appsv1.StatefulSetSpec, error) {
	cpf := p.GetCommonPrometheusFields()

	pImagePath, err := operator.BuildImagePath(
		ptr.Deref(cpf.Image, ""),
		operator.StringValOrDefault(baseImage, c.PrometheusDefaultBaseImage),
		operator.StringValOrDefault(cpf.Version, operator.DefaultPrometheusVersion),
		operator.StringValOrDefault(tag, ""),
		operator.StringValOrDefault(sha, ""),
	)
	if err != nil {
		return nil, err
	}

	promArgs := prompkg.BuildCommonPrometheusArgs(cpf, cg)
	promArgs = appendServerArgs(promArgs, cg, retention, retentionSize, rules, query, allowOverlappingBlocks, enableAdminAPI, cpf.WALCompression)

	volumes, promVolumeMounts, err := prompkg.BuildCommonVolumes(p, tlsSecrets, true)
	if err != nil {
		return nil, err
	}

	volumes, promVolumeMounts = appendServerVolumes(volumes, promVolumeMounts, queryLogFile, ruleConfigMapNames)

	configReloaderVolumeMounts := prompkg.CreateConfigReloaderVolumeMounts()

	var configReloaderWebConfigFile string

	// Mount web config and web TLS credentials as volumes.
	// We always mount the web config file for versions greater than 2.24.0.
	// With this we avoid redeploying prometheus when reconfiguring between
	// HTTP and HTTPS and vice-versa.
	webConfigGenerator := cg.WithMinimumVersion("2.24.0")
	if webConfigGenerator.IsCompatible() {
		confArg, configVol, configMount, err := prompkg.BuildWebconfig(cpf, p)
		if err != nil {
			return nil, err
		}

		promArgs = append(promArgs, confArg)
		volumes = append(volumes, configVol...)
		promVolumeMounts = append(promVolumeMounts, configMount...)

		// To avoid breaking users deploying an old version of the config-reloader image.
		// TODO: remove the if condition after v0.72.0.
		if cpf.Web != nil {
			configReloaderWebConfigFile = confArg.Value
			configReloaderVolumeMounts = append(configReloaderVolumeMounts, configMount...)
		}
	} else if cpf.Web != nil {
		webConfigGenerator.Warn("web.config.file")
	}

	startupProbe, readinessProbe, livenessProbe := prompkg.MakeProbes(cpf, webConfigGenerator)

	podAnnotations, podLabels := prompkg.BuildPodMetadata(cpf, cg)
	// In cases where an existing selector label is modified, or a new one is added, new sts cannot match existing pods.
	// We should try to avoid removing such immutable fields whenever possible since doing
	// so forces us to enter the 'recreate cycle' and can potentially lead to downtime.
	// The requirement to make a change here should be carefully evaluated.
	podSelectorLabels := makeSelectorLabels(p.GetObjectMeta().GetName())
	podSelectorLabels[prompkg.ShardLabelName] = fmt.Sprintf("%d", shard)

	for k, v := range podSelectorLabels {
		podLabels[k] = v
	}

	finalSelectorLabels := c.Labels.Merge(podSelectorLabels)
	finalLabels := c.Labels.Merge(podLabels)

	var additionalContainers, operatorInitContainers []v1.Container

	thanosContainer, err := createThanosContainer(&disableCompaction, p, thanos, c)
	if err != nil {
		return nil, err
	}
	if thanosContainer != nil {
		additionalContainers = append(additionalContainers, *thanosContainer)
	}

	if disableCompaction {
		thanosBlockDuration := "2h"
		if thanos != nil {
			thanosBlockDuration = operator.StringValOrDefault(string(thanos.BlockDuration), thanosBlockDuration)
		}
		promArgs = append(promArgs, monitoringv1.Argument{Name: "storage.tsdb.max-block-duration", Value: thanosBlockDuration})
		promArgs = append(promArgs, monitoringv1.Argument{Name: "storage.tsdb.min-block-duration", Value: thanosBlockDuration})
	}

	var watchedDirectories []string

	if len(ruleConfigMapNames) != 0 {
		for _, name := range ruleConfigMapNames {
			mountPath := prompkg.RulesDir + "/" + name
			configReloaderVolumeMounts = append(configReloaderVolumeMounts, v1.VolumeMount{
				Name:      name,
				MountPath: mountPath,
			})
			watchedDirectories = append(watchedDirectories, mountPath)
		}
	}

	var minReadySeconds int32
	if cpf.MinReadySeconds != nil {
		minReadySeconds = int32(*cpf.MinReadySeconds)
	}

	operatorInitContainers = append(operatorInitContainers,
		prompkg.BuildConfigReloader(
			p,
			c,
			true,
			configReloaderVolumeMounts,
			watchedDirectories,
			operator.Shard(shard),
		),
	)

	initContainers, err := k8sutil.MergePatchContainers(operatorInitContainers, cpf.InitContainers)
	if err != nil {
		return nil, fmt.Errorf("failed to merge init containers spec: %w", err)
	}

	containerArgs, err := operator.BuildArgs(promArgs, cpf.AdditionalArgs)
	if err != nil {
		return nil, err
	}

	securityContext := &v1.SecurityContext{
		AllowPrivilegeEscalation: ptr.To(false),
		RunAsNonRoot:             ptr.To(true),
		Capabilities: &v1.Capabilities{
			Drop: []v1.Capability{"ALL"},
		},
	}

	operatorContainers := append([]v1.Container{
		{
			Name:                     "prometheus",
			Image:                    pImagePath,
			ImagePullPolicy:          cpf.ImagePullPolicy,
			Ports:                    prompkg.MakeContainerPorts(cpf),
			Args:                     containerArgs,
			VolumeMounts:             promVolumeMounts,
			StartupProbe:             startupProbe,
			LivenessProbe:            livenessProbe,
			ReadinessProbe:           readinessProbe,
			Resources:                cpf.Resources,
			TerminationMessagePolicy: v1.TerminationMessageFallbackToLogsOnError,
<<<<<<< HEAD
			SecurityContext:          securityContext,
=======
			SecurityContext: &v1.SecurityContext{
				RunAsNonRoot: ptr.To(true),
				SeccompProfile: &v1.SeccompProfile{
					Type: "RuntimeDefault",
				},
				ReadOnlyRootFilesystem:   ptr.To(true),
				AllowPrivilegeEscalation: ptr.To(false),
				Capabilities: &v1.Capabilities{
					Drop: []v1.Capability{"ALL"},
				},
			},
>>>>>>> 5dea919a
		},
		prompkg.BuildConfigReloader(
			p,
			c,
			false,
			configReloaderVolumeMounts,
			watchedDirectories,
			operator.Shard(shard),
			operator.WebConfigFile(configReloaderWebConfigFile),
		),
	}, additionalContainers...)

	containers, err := k8sutil.MergePatchContainers(operatorContainers, cpf.Containers)
	if err != nil {
		return nil, fmt.Errorf("failed to merge containers spec: %w", err)
	}

	// PodManagementPolicy is set to Parallel to mitigate issues in kubernetes: https://github.com/kubernetes/kubernetes/issues/60164
	// This is also mentioned as one of limitations of StatefulSets: https://kubernetes.io/docs/concepts/workloads/controllers/statefulset/#limitations
	return &appsv1.StatefulSetSpec{
		ServiceName:         governingServiceName,
		Replicas:            cpf.Replicas,
		PodManagementPolicy: appsv1.ParallelPodManagement,
		UpdateStrategy: appsv1.StatefulSetUpdateStrategy{
			Type: appsv1.RollingUpdateStatefulSetStrategyType,
		},
		MinReadySeconds: minReadySeconds,
		Selector: &metav1.LabelSelector{
			MatchLabels: finalSelectorLabels,
		},
		Template: v1.PodTemplateSpec{
			ObjectMeta: metav1.ObjectMeta{
				Labels:      finalLabels,
				Annotations: podAnnotations,
			},
			Spec: v1.PodSpec{
				ShareProcessNamespace:        prompkg.ShareProcessNamespace(p),
				Containers:                   containers,
				InitContainers:               initContainers,
				SecurityContext:              cpf.SecurityContext,
				ServiceAccountName:           cpf.ServiceAccountName,
				AutomountServiceAccountToken: ptr.To(ptr.Deref(cpf.AutomountServiceAccountToken, true)),
				NodeSelector:                 cpf.NodeSelector,
				PriorityClassName:            cpf.PriorityClassName,
				// Prometheus may take quite long to shut down to checkpoint existing data.
				// Allow up to 10 minutes for clean termination.
				TerminationGracePeriodSeconds: ptr.To(int64(600)),
				Volumes:                       volumes,
				Tolerations:                   cpf.Tolerations,
				Affinity:                      cpf.Affinity,
				TopologySpreadConstraints:     prompkg.MakeK8sTopologySpreadConstraint(finalSelectorLabels, cpf.TopologySpreadConstraints),
				HostAliases:                   operator.MakeHostAliases(cpf.HostAliases),
				HostNetwork:                   cpf.HostNetwork,
			},
		},
	}, nil
}

// appendServerArgs appends arguments that are only valid for the Prometheus server.
func appendServerArgs(
	promArgs []monitoringv1.Argument,
	cg *prompkg.ConfigGenerator,
	retention monitoringv1.Duration,
	retentionSize monitoringv1.ByteSize,
	rules monitoringv1.Rules,
	query *monitoringv1.QuerySpec,
	allowOverlappingBlocks,
	enableAdminAPI bool,
	walCompression *bool,
) []monitoringv1.Argument {
	var (
		retentionTimeFlagName  = "storage.tsdb.retention.time"
		retentionTimeFlagValue = string(retention)
	)
	if cg.WithMaximumVersion("2.7.0").IsCompatible() {
		retentionTimeFlagName = "storage.tsdb.retention"
		if retention == "" {
			retentionTimeFlagValue = defaultRetention
		}
	} else if retention == "" && retentionSize == "" {
		retentionTimeFlagValue = defaultRetention
	}

	if retentionTimeFlagValue != "" {
		promArgs = append(promArgs, monitoringv1.Argument{Name: retentionTimeFlagName, Value: retentionTimeFlagValue})
	}
	if retentionSize != "" {
		retentionSizeFlag := monitoringv1.Argument{Name: "storage.tsdb.retention.size", Value: string(retentionSize)}
		promArgs = cg.WithMinimumVersion("2.7.0").AppendCommandlineArgument(promArgs, retentionSizeFlag)
	}

	promArgs = append(promArgs,
		monitoringv1.Argument{Name: "storage.tsdb.path", Value: prompkg.StorageDir},
	)

	if enableAdminAPI {
		promArgs = append(promArgs, monitoringv1.Argument{Name: "web.enable-admin-api"})
	}

	if rules.Alert.ForOutageTolerance != "" {
		promArgs = cg.WithMinimumVersion("2.4.0").AppendCommandlineArgument(promArgs, monitoringv1.Argument{Name: "rules.alert.for-outage-tolerance", Value: rules.Alert.ForOutageTolerance})
	}
	if rules.Alert.ForGracePeriod != "" {
		promArgs = cg.WithMinimumVersion("2.4.0").AppendCommandlineArgument(promArgs, monitoringv1.Argument{Name: "rules.alert.for-grace-period", Value: rules.Alert.ForGracePeriod})
	}
	if rules.Alert.ResendDelay != "" {
		promArgs = cg.WithMinimumVersion("2.4.0").AppendCommandlineArgument(promArgs, monitoringv1.Argument{Name: "rules.alert.resend-delay", Value: rules.Alert.ResendDelay})
	}

	if query != nil {
		if query.LookbackDelta != nil {
			promArgs = append(promArgs, monitoringv1.Argument{Name: "query.lookback-delta", Value: *query.LookbackDelta})
		}

		if query.MaxSamples != nil && *query.MaxSamples > 0 {
			promArgs = cg.WithMinimumVersion("2.5.0").AppendCommandlineArgument(promArgs, monitoringv1.Argument{Name: "query.max-samples", Value: fmt.Sprintf("%d", *query.MaxSamples)})
		}

		if query.MaxConcurrency != nil && *query.MaxConcurrency > 1 {
			promArgs = append(promArgs, monitoringv1.Argument{Name: "query.max-concurrency", Value: fmt.Sprintf("%d", *query.MaxConcurrency)})
		}

		if query.Timeout != nil {
			promArgs = append(promArgs, monitoringv1.Argument{Name: "query.timeout", Value: string(*query.Timeout)})
		}
	}

	if allowOverlappingBlocks {
		promArgs = cg.WithMinimumVersion("2.11.0").WithMaximumVersion("2.39.0").AppendCommandlineArgument(promArgs, monitoringv1.Argument{Name: "storage.tsdb.allow-overlapping-blocks"})
	}

	if walCompression != nil {
		arg := monitoringv1.Argument{Name: "no-storage.tsdb.wal-compression"}
		if *walCompression {
			arg.Name = "storage.tsdb.wal-compression"
		}
		promArgs = cg.WithMinimumVersion("2.11.0").AppendCommandlineArgument(promArgs, arg)
	}
	return promArgs
}

// appendServerVolumes returns a set of volumes to be mounted on the statefulset spec that are specific to Prometheus Server.
func appendServerVolumes(volumes []v1.Volume, volumeMounts []v1.VolumeMount, queryLogFile string, ruleConfigMapNames []string) ([]v1.Volume, []v1.VolumeMount) {
	if volume, ok := queryLogFileVolume(queryLogFile); ok {
		volumes = append(volumes, volume)
	}

	for _, name := range ruleConfigMapNames {
		volumes = append(volumes, v1.Volume{
			Name: name,
			VolumeSource: v1.VolumeSource{
				ConfigMap: &v1.ConfigMapVolumeSource{
					LocalObjectReference: v1.LocalObjectReference{
						Name: name,
					},
				},
			},
		})
	}

	for _, name := range ruleConfigMapNames {
		volumeMounts = append(volumeMounts, v1.VolumeMount{
			Name:      name,
			MountPath: prompkg.RulesDir + "/" + name,
		})
	}

	if vmount, ok := queryLogFileVolumeMount(queryLogFile); ok {
		volumeMounts = append(volumeMounts, vmount)
	}

	return volumes, volumeMounts
}

func createThanosContainer(
	disableCompaction *bool,
	p monitoringv1.PrometheusInterface,
	thanos *monitoringv1.ThanosSpec,
	c *prompkg.Config,
) (*v1.Container, error) {
	var container *v1.Container
	cpf := p.GetCommonPrometheusFields()

	if thanos != nil {
		thanosImage, err := operator.BuildImagePath(
			ptr.Deref(thanos.Image, ""),
			ptr.Deref(thanos.BaseImage, c.ThanosDefaultBaseImage),
			ptr.Deref(thanos.Version, operator.DefaultThanosVersion),
			ptr.Deref(thanos.Tag, ""),
			ptr.Deref(thanos.SHA, ""),
		)
		if err != nil {
			return nil, fmt.Errorf("failed to build image path: %w", err)
		}

		var grpcBindAddress, httpBindAddress string
		//nolint:staticcheck // Ignore SA1019 this field is marked as deprecated.
		if thanos.ListenLocal || thanos.GRPCListenLocal {
			grpcBindAddress = "127.0.0.1"
		}

		//nolint:staticcheck // Ignore SA1019 this field is marked as deprecated.
		if thanos.ListenLocal || thanos.HTTPListenLocal {
			httpBindAddress = "127.0.0.1"
		}

		thanosArgs := []monitoringv1.Argument{
			{Name: "prometheus.url", Value: fmt.Sprintf("%s://%s:9090%s", cpf.PrometheusURIScheme(), c.LocalHost, path.Clean(cpf.WebRoutePrefix()))},
			{Name: "grpc-address", Value: fmt.Sprintf("%s:10901", grpcBindAddress)},
			{Name: "http-address", Value: fmt.Sprintf("%s:10902", httpBindAddress)},
		}

		if thanos.GRPCServerTLSConfig != nil {
			tls := thanos.GRPCServerTLSConfig
			if tls.CertFile != "" {
				thanosArgs = append(thanosArgs, monitoringv1.Argument{Name: "grpc-server-tls-cert", Value: tls.CertFile})
			}
			if tls.KeyFile != "" {
				thanosArgs = append(thanosArgs, monitoringv1.Argument{Name: "grpc-server-tls-key", Value: tls.KeyFile})
			}
			if tls.CAFile != "" {
				thanosArgs = append(thanosArgs, monitoringv1.Argument{Name: "grpc-server-tls-client-ca", Value: tls.CAFile})
			}
		}

		securityContext := &v1.SecurityContext{
			AllowPrivilegeEscalation: ptr.To(false),
			ReadOnlyRootFilesystem:   ptr.To(true),
			Capabilities: &v1.Capabilities{
				Drop: []v1.Capability{"ALL"},
			},
		}

		container = &v1.Container{
			Name:                     "thanos-sidecar",
			Image:                    thanosImage,
			ImagePullPolicy:          cpf.ImagePullPolicy,
			TerminationMessagePolicy: v1.TerminationMessageFallbackToLogsOnError,
<<<<<<< HEAD
			SecurityContext:          securityContext,
=======
			SecurityContext: &v1.SecurityContext{
				AllowPrivilegeEscalation: ptr.To(false),
				ReadOnlyRootFilesystem:   ptr.To(true),
				RunAsNonRoot:             ptr.To(true),
				SeccompProfile: &v1.SeccompProfile{
					Type: "RuntimeDefault",
				},
				Capabilities: &v1.Capabilities{
					Drop: []v1.Capability{"ALL"},
				},
			},
>>>>>>> 5dea919a
			Ports: []v1.ContainerPort{
				{
					Name:          "http",
					ContainerPort: 10902,
				},
				{
					Name:          "grpc",
					ContainerPort: 10901,
				},
			},
			Resources: thanos.Resources,
		}

		for _, thanosSideCarVM := range thanos.VolumeMounts {
			container.VolumeMounts = append(container.VolumeMounts, v1.VolumeMount{
				Name:      thanosSideCarVM.Name,
				MountPath: thanosSideCarVM.MountPath,
			})
		}

		if thanos.ObjectStorageConfig != nil || thanos.ObjectStorageConfigFile != nil {
			if thanos.ObjectStorageConfigFile != nil {
				thanosArgs = append(thanosArgs, monitoringv1.Argument{Name: "objstore.config-file", Value: *thanos.ObjectStorageConfigFile})
			} else {
				thanosArgs = append(thanosArgs, monitoringv1.Argument{Name: "objstore.config", Value: "$(OBJSTORE_CONFIG)"})
				container.Env = append(container.Env, v1.EnvVar{
					Name: "OBJSTORE_CONFIG",
					ValueFrom: &v1.EnvVarSource{
						SecretKeyRef: thanos.ObjectStorageConfig,
					},
				})
			}

			volName := prompkg.VolumeClaimName(p, cpf)
			thanosArgs = append(thanosArgs, monitoringv1.Argument{Name: "tsdb.path", Value: prompkg.StorageDir})
			container.VolumeMounts = append(
				container.VolumeMounts,
				v1.VolumeMount{
					Name:      volName,
					MountPath: prompkg.StorageDir,
					SubPath:   prompkg.SubPathForStorage(cpf.Storage),
				},
			)

			// NOTE(bwplotka): As described in https://thanos.io/components/sidecar.md/ we have to turn off compaction of Prometheus
			// to avoid races during upload, if the uploads are configured.
			*disableCompaction = true
		}

		if thanos.TracingConfig != nil || len(thanos.TracingConfigFile) > 0 {
			if len(thanos.TracingConfigFile) > 0 {
				thanosArgs = append(thanosArgs, monitoringv1.Argument{Name: "tracing.config-file", Value: thanos.TracingConfigFile})
			} else {
				thanosArgs = append(thanosArgs, monitoringv1.Argument{Name: "tracing.config", Value: "$(TRACING_CONFIG)"})
				container.Env = append(container.Env, v1.EnvVar{
					Name: "TRACING_CONFIG",
					ValueFrom: &v1.EnvVarSource{
						SecretKeyRef: thanos.TracingConfig,
					},
				})
			}
		}

		if thanos.LogLevel != "" {
			thanosArgs = append(thanosArgs, monitoringv1.Argument{Name: "log.level", Value: thanos.LogLevel})
		} else if cpf.LogLevel != "" {
			thanosArgs = append(thanosArgs, monitoringv1.Argument{Name: "log.level", Value: cpf.LogLevel})
		}
		if thanos.LogFormat != "" {
			thanosArgs = append(thanosArgs, monitoringv1.Argument{Name: "log.format", Value: thanos.LogFormat})
		} else if cpf.LogFormat != "" {
			thanosArgs = append(thanosArgs, monitoringv1.Argument{Name: "log.format", Value: cpf.LogFormat})
		}

		if thanos.MinTime != "" {
			thanosArgs = append(thanosArgs, monitoringv1.Argument{Name: "min-time", Value: thanos.MinTime})
		}

		if thanos.ReadyTimeout != "" {
			thanosArgs = append(thanosArgs, monitoringv1.Argument{Name: "prometheus.ready_timeout", Value: string(thanos.ReadyTimeout)})
		}

		thanosVersion, err := semver.ParseTolerant(ptr.Deref(thanos.Version, operator.DefaultThanosVersion))
		if err != nil {
			return nil, fmt.Errorf("failed to parse Thanos version: %w", err)
		}

		if thanos.GetConfigTimeout != "" && thanosVersion.GTE(semver.MustParse("0.29.0")) {
			thanosArgs = append(thanosArgs, monitoringv1.Argument{Name: "prometheus.get_config_timeout", Value: string(thanos.GetConfigTimeout)})
		}
		if thanos.GetConfigInterval != "" && thanosVersion.GTE(semver.MustParse("0.29.0")) {
			thanosArgs = append(thanosArgs, monitoringv1.Argument{Name: "prometheus.get_config_interval", Value: string(thanos.GetConfigInterval)})
		}
		if thanosVersion.GTE(semver.MustParse(thanosSupportedVersionHTTPClientFlag)) {
			thanosArgs = append(thanosArgs, monitoringv1.Argument{Name: "prometheus.http-client", Value: `{"tls_config": {"insecure_skip_verify":true}}`})
		}

		containerArgs, err := operator.BuildArgs(thanosArgs, thanos.AdditionalArgs)
		if err != nil {
			return nil, err
		}
		container.Args = append([]string{"sidecar"}, containerArgs...)
	}

	return container, nil
}

func queryLogFileVolumeMount(queryLogFile string) (v1.VolumeMount, bool) {
	if !prompkg.UsesDefaultQueryLogVolume(queryLogFile) {
		return v1.VolumeMount{}, false
	}

	return v1.VolumeMount{
		Name:      defaultQueryLogVolume,
		ReadOnly:  false,
		MountPath: prompkg.DefaultQueryLogDirectory,
	}, true
}

func queryLogFileVolume(queryLogFile string) (v1.Volume, bool) {
	if !prompkg.UsesDefaultQueryLogVolume(queryLogFile) {
		return v1.Volume{}, false
	}

	return v1.Volume{
		Name: defaultQueryLogVolume,
		VolumeSource: v1.VolumeSource{
			EmptyDir: &v1.EmptyDirVolumeSource{},
		},
	}, true
}<|MERGE_RESOLUTION|>--- conflicted
+++ resolved
@@ -363,21 +363,7 @@
 			ReadinessProbe:           readinessProbe,
 			Resources:                cpf.Resources,
 			TerminationMessagePolicy: v1.TerminationMessageFallbackToLogsOnError,
-<<<<<<< HEAD
 			SecurityContext:          securityContext,
-=======
-			SecurityContext: &v1.SecurityContext{
-				RunAsNonRoot: ptr.To(true),
-				SeccompProfile: &v1.SeccompProfile{
-					Type: "RuntimeDefault",
-				},
-				ReadOnlyRootFilesystem:   ptr.To(true),
-				AllowPrivilegeEscalation: ptr.To(false),
-				Capabilities: &v1.Capabilities{
-					Drop: []v1.Capability{"ALL"},
-				},
-			},
->>>>>>> 5dea919a
 		},
 		prompkg.BuildConfigReloader(
 			p,
@@ -606,8 +592,12 @@
 		securityContext := &v1.SecurityContext{
 			AllowPrivilegeEscalation: ptr.To(false),
 			ReadOnlyRootFilesystem:   ptr.To(true),
+			RunAsNonRoot:             ptr.To(true),
+			SeccompProfile: &v1.SeccompProfile{
+					Type: "RuntimeDefault",
+			},
 			Capabilities: &v1.Capabilities{
-				Drop: []v1.Capability{"ALL"},
+					Drop: []v1.Capability{"ALL"},
 			},
 		}
 
@@ -616,21 +606,7 @@
 			Image:                    thanosImage,
 			ImagePullPolicy:          cpf.ImagePullPolicy,
 			TerminationMessagePolicy: v1.TerminationMessageFallbackToLogsOnError,
-<<<<<<< HEAD
 			SecurityContext:          securityContext,
-=======
-			SecurityContext: &v1.SecurityContext{
-				AllowPrivilegeEscalation: ptr.To(false),
-				ReadOnlyRootFilesystem:   ptr.To(true),
-				RunAsNonRoot:             ptr.To(true),
-				SeccompProfile: &v1.SeccompProfile{
-					Type: "RuntimeDefault",
-				},
-				Capabilities: &v1.Capabilities{
-					Drop: []v1.Capability{"ALL"},
-				},
-			},
->>>>>>> 5dea919a
 			Ports: []v1.ContainerPort{
 				{
 					Name:          "http",
