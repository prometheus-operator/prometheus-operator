// Copyright 2016 The prometheus-operator Authors
//
// Licensed under the Apache License, Version 2.0 (the "License");
// you may not use this file except in compliance with the License.
// You may obtain a copy of the License at
//
//     http://www.apache.org/licenses/LICENSE-2.0
//
// Unless required by applicable law or agreed to in writing, software
// distributed under the License is distributed on an "AS IS" BASIS,
// WITHOUT WARRANTIES OR CONDITIONS OF ANY KIND, either express or implied.
// See the License for the specific language governing permissions and
// limitations under the License.

package prometheus

import (
	"context"
	"fmt"
	"log/slog"
	"reflect"
	"strings"
	"time"

	"github.com/mitchellh/hashstructure"
	"github.com/prometheus/client_golang/prometheus"
	appsv1 "k8s.io/api/apps/v1"
	v1 "k8s.io/api/core/v1"
	apierrors "k8s.io/apimachinery/pkg/api/errors"
	metav1 "k8s.io/apimachinery/pkg/apis/meta/v1"
	"k8s.io/apimachinery/pkg/labels"
	"k8s.io/apimachinery/pkg/util/intstr"
	"k8s.io/client-go/dynamic"
	"k8s.io/client-go/kubernetes"
	"k8s.io/client-go/metadata"
	"k8s.io/client-go/rest"
	"k8s.io/client-go/tools/cache"
	"k8s.io/client-go/tools/record"
	"k8s.io/utils/ptr"

	monitoringv1 "github.com/prometheus-operator/prometheus-operator/pkg/apis/monitoring/v1"
	monitoringv1alpha1 "github.com/prometheus-operator/prometheus-operator/pkg/apis/monitoring/v1alpha1"
	"github.com/prometheus-operator/prometheus-operator/pkg/assets"
	monitoringclient "github.com/prometheus-operator/prometheus-operator/pkg/client/versioned"
	"github.com/prometheus-operator/prometheus-operator/pkg/informers"
	"github.com/prometheus-operator/prometheus-operator/pkg/k8sutil"
	"github.com/prometheus-operator/prometheus-operator/pkg/listwatch"
	"github.com/prometheus-operator/prometheus-operator/pkg/operator"
	prompkg "github.com/prometheus-operator/prometheus-operator/pkg/prometheus"
	"github.com/prometheus-operator/prometheus-operator/pkg/webconfig"
)

const (
	resyncPeriod              = 5 * time.Minute
	controllerName            = "prometheus-controller"
	applicationNameLabelValue = "prometheus"

	unmanagedConfigurationReason         = "ConfigurationUnmanaged"
	unmanagedConfigurationMessage string = "the operator doesn't manage the Prometheus configuration secret because neither serviceMonitorSelector nor podMonitorSelector, nor probeSelector is specified. Unmanaged Prometheus configuration is deprecated, use additionalScrapeConfigs or the ScrapeConfig instead."
)

// Operator manages life cycle of Prometheus deployments and
// monitoring configurations.
type Operator struct {
	kclient  kubernetes.Interface
	dclient  dynamic.Interface
	mdClient metadata.Interface
	mclient  monitoringclient.Interface

	logger   *slog.Logger
	accessor *operator.Accessor
	config   prompkg.Config

	controllerID string

	nsPromInf cache.SharedIndexInformer
	nsMonInf  cache.SharedIndexInformer

	promInfs  *informers.ForResource
	smonInfs  *informers.ForResource
	pmonInfs  *informers.ForResource
	probeInfs *informers.ForResource
	sconInfs  *informers.ForResource
	ruleInfs  *informers.ForResource
	cmapInfs  *informers.ForResource
	secrInfs  *informers.ForResource
	ssetInfs  *informers.ForResource

	rr *operator.ResourceReconciler

	metrics         *operator.Metrics
	reconciliations *operator.ReconciliationTracker
	statusReporter  prompkg.StatusReporter

	endpointSliceSupported        bool
	scrapeConfigSupported         bool
	canReadStorageClass           bool
	disableUnmanagedConfiguration bool
	retentionPoliciesEnabled      bool
	configResourcesStatusEnabled  bool

	eventRecorder   record.EventRecorder
	finalizerSyncer *operator.FinalizerSyncer
}

type ControllerOption func(*Operator)

// selectedConfigResources return the configuration resources (serviceMonitors, podMonitors, probes and scrapeConfig)
// selected by Prometheus.
type selectedConfigResources struct {
	sMons         prompkg.TypedResourcesSelection[*monitoringv1.ServiceMonitor]
	pMons         prompkg.TypedResourcesSelection[*monitoringv1.PodMonitor]
	bMons         prompkg.TypedResourcesSelection[*monitoringv1.Probe]
	scrapeConfigs prompkg.TypedResourcesSelection[*monitoringv1alpha1.ScrapeConfig]
}

// WithEndpointSlice tells that the Kubernetes API supports the Endpointslice resource.
func WithEndpointSlice() ControllerOption {
	return func(o *Operator) {
		o.endpointSliceSupported = true
	}
}

// WithScrapeConfig tells that the controller manages ScrapeConfig objects.
func WithScrapeConfig() ControllerOption {
	return func(o *Operator) {
		o.scrapeConfigSupported = true
	}
}

// WithStorageClassValidation tells that the controller should verify that the
// Prometheus spec references a valid StorageClass name.
func WithStorageClassValidation() ControllerOption {
	return func(o *Operator) {
		o.canReadStorageClass = true
	}
}

// WithoutUnmanagedConfiguration tells that the controller should not support
// unmanaged configurations.
func WithoutUnmanagedConfiguration() ControllerOption {
	return func(o *Operator) {
		o.disableUnmanagedConfiguration = true
	}
}

// New creates a new controller.
func New(ctx context.Context, restConfig *rest.Config, c operator.Config, logger *slog.Logger, r prometheus.Registerer, opts ...ControllerOption) (*Operator, error) {
	logger = logger.With("component", controllerName)

	client, err := kubernetes.NewForConfig(restConfig)
	if err != nil {
		return nil, fmt.Errorf("instantiating kubernetes client failed: %w", err)
	}

	dclient, err := dynamic.NewForConfig(restConfig)
	if err != nil {
		return nil, fmt.Errorf("instantiating dynamic client failed: %w", err)
	}

	mdClient, err := metadata.NewForConfig(restConfig)
	if err != nil {
		return nil, fmt.Errorf("instantiating metadata client failed: %w", err)
	}

	mclient, err := monitoringclient.NewForConfig(restConfig)
	if err != nil {
		return nil, fmt.Errorf("instantiating monitoring client failed: %w", err)
	}

	// All the metrics exposed by the controller get the controller="prometheus" label.
	r = prometheus.WrapRegistererWith(prometheus.Labels{"controller": "prometheus"}, r)

	o := &Operator{
		kclient:  client,
		dclient:  dclient,
		mdClient: mdClient,
		mclient:  mclient,
		logger:   logger,
		accessor: operator.NewAccessor(logger),

		config: prompkg.Config{
			LocalHost:                  c.LocalHost,
			ReloaderConfig:             c.ReloaderConfig,
			PrometheusDefaultBaseImage: c.PrometheusDefaultBaseImage,
			ThanosDefaultBaseImage:     c.ThanosDefaultBaseImage,
			Annotations:                c.Annotations,
			Labels:                     c.Labels,
		},
		metrics:         operator.NewMetrics(r),
		reconciliations: &operator.ReconciliationTracker{},

		controllerID:                 c.ControllerID,
		eventRecorder:                c.EventRecorderFactory(client, controllerName),
		retentionPoliciesEnabled:     c.Gates.Enabled(operator.PrometheusShardRetentionPolicyFeature),
		configResourcesStatusEnabled: c.Gates.Enabled(operator.StatusForConfigurationResourcesFeature),
		finalizerSyncer:              operator.NewFinalizerSyncer(mdClient, monitoringv1.SchemeGroupVersion.WithResource(monitoringv1.PrometheusName), c.Gates.Enabled(operator.StatusForConfigurationResourcesFeature)),
	}
	for _, opt := range opts {
		opt(o)
	}

	o.metrics.MustRegister(o.reconciliations)

	o.promInfs, err = informers.NewInformersForResource(
		informers.NewMonitoringInformerFactories(
			c.Namespaces.PrometheusAllowList,
			c.Namespaces.DenyList,
			mclient,
			resyncPeriod,
			func(options *metav1.ListOptions) {
				options.LabelSelector = c.PromSelector.String()
			},
		),
		monitoringv1.SchemeGroupVersion.WithResource(monitoringv1.PrometheusName),
	)
	if err != nil {
		return nil, fmt.Errorf("error creating prometheus informers: %w", err)
	}

	var promStores []cache.Store
	for _, informer := range o.promInfs.GetInformers() {
		promStores = append(promStores, informer.Informer().GetStore())
	}
	o.metrics.MustRegister(prompkg.NewCollectorForStores(promStores...))

	o.rr = operator.NewResourceReconciler(
		o.logger,
		o,
		o.promInfs,
		o.metrics,
		monitoringv1.PrometheusesKind,
		r,
		o.controllerID,
	)

	o.smonInfs, err = informers.NewInformersForResource(
		informers.NewMonitoringInformerFactories(
			c.Namespaces.AllowList,
			c.Namespaces.DenyList,
			mclient,
			resyncPeriod,
			nil,
		),
		monitoringv1.SchemeGroupVersion.WithResource(monitoringv1.ServiceMonitorName),
	)
	if err != nil {
		return nil, fmt.Errorf("error creating servicemonitor informers: %w", err)
	}

	o.pmonInfs, err = informers.NewInformersForResource(
		informers.NewMonitoringInformerFactories(
			c.Namespaces.AllowList,
			c.Namespaces.DenyList,
			mclient,
			resyncPeriod,
			nil,
		),
		monitoringv1.SchemeGroupVersion.WithResource(monitoringv1.PodMonitorName),
	)
	if err != nil {
		return nil, fmt.Errorf("error creating podmonitor informers: %w", err)
	}

	o.probeInfs, err = informers.NewInformersForResource(
		informers.NewMonitoringInformerFactories(
			c.Namespaces.AllowList,
			c.Namespaces.DenyList,
			mclient,
			resyncPeriod,
			nil,
		),
		monitoringv1.SchemeGroupVersion.WithResource(monitoringv1.ProbeName),
	)
	if err != nil {
		return nil, fmt.Errorf("error creating probe informers: %w", err)
	}

	if o.scrapeConfigSupported {
		o.sconInfs, err = informers.NewInformersForResource(
			informers.NewMonitoringInformerFactories(
				c.Namespaces.AllowList,
				c.Namespaces.DenyList,
				mclient,
				resyncPeriod,
				nil,
			),
			monitoringv1alpha1.SchemeGroupVersion.WithResource(monitoringv1alpha1.ScrapeConfigName),
		)
		if err != nil {
			return nil, fmt.Errorf("error creating scrapeconfigs informers: %w", err)
		}
	}
	o.ruleInfs, err = informers.NewInformersForResource(
		informers.NewMonitoringInformerFactories(
			c.Namespaces.AllowList,
			c.Namespaces.DenyList,
			mclient,
			resyncPeriod,
			nil,
		),
		monitoringv1.SchemeGroupVersion.WithResource(monitoringv1.PrometheusRuleName),
	)
	if err != nil {
		return nil, fmt.Errorf("error creating prometheusrule informers: %w", err)
	}

	allowList := c.Namespaces.PrometheusAllowList
	if c.WatchObjectRefsInAllNamespaces {
		allowList = operator.MergeAllowLists(c.Namespaces.PrometheusAllowList, c.Namespaces.AllowList)
	}
	o.cmapInfs, err = informers.NewInformersForResourceWithTransform(
		informers.NewMetadataInformerFactory(
			allowList,
			c.Namespaces.DenyList,
			o.mdClient,
			resyncPeriod,
			nil,
		),
		v1.SchemeGroupVersion.WithResource(string(v1.ResourceConfigMaps)),
		informers.PartialObjectMetadataStrip(operator.ConfigMapGVK()),
	)
	if err != nil {
		return nil, fmt.Errorf("error creating configmap informers: %w", err)
	}

	o.secrInfs, err = informers.NewInformersForResourceWithTransform(
		informers.NewMetadataInformerFactory(
			allowList,
			c.Namespaces.DenyList,
			o.mdClient,
			resyncPeriod,
			func(options *metav1.ListOptions) {
				options.FieldSelector = c.SecretListWatchFieldSelector.String()
				options.LabelSelector = c.SecretListWatchLabelSelector.String()
			},
		),
		v1.SchemeGroupVersion.WithResource(string(v1.ResourceSecrets)),
		informers.PartialObjectMetadataStrip(operator.SecretGVK()),
	)
	if err != nil {
		return nil, fmt.Errorf("error creating secrets informers: %w", err)
	}

	o.ssetInfs, err = informers.NewInformersForResource(
		informers.NewKubeInformerFactories(
			c.Namespaces.PrometheusAllowList,
			c.Namespaces.DenyList,
			o.kclient,
			resyncPeriod,
			func(options *metav1.ListOptions) {
				options.LabelSelector = prompkg.LabelSelectorForStatefulSets(prometheusMode)
			},
		),
		appsv1.SchemeGroupVersion.WithResource("statefulsets"),
	)
	if err != nil {
		return nil, fmt.Errorf("error creating statefulset informers: %w", err)
	}

	newNamespaceInformer := func(o *Operator, allowList map[string]struct{}) (cache.SharedIndexInformer, error) {
		lw, privileged, err := listwatch.NewNamespaceListWatchFromClient(
			ctx,
			o.logger,
			c.KubernetesVersion,
			o.kclient.CoreV1(),
			o.kclient.AuthorizationV1().SelfSubjectAccessReviews(),
			allowList,
			c.Namespaces.DenyList,
		)
		if err != nil {
			return nil, err
		}

		o.logger.Debug("creating namespace informer", "privileged", privileged)
		return cache.NewSharedIndexInformer(
			o.metrics.NewInstrumentedListerWatcher(lw),
			&v1.Namespace{}, resyncPeriod, cache.Indexers{},
		), nil
	}

	o.nsMonInf, err = newNamespaceInformer(o, c.Namespaces.AllowList)
	if err != nil {
		return nil, err
	}

	if listwatch.IdenticalNamespaces(c.Namespaces.AllowList, c.Namespaces.PrometheusAllowList) {
		o.nsPromInf = o.nsMonInf
	} else {
		o.nsPromInf, err = newNamespaceInformer(o, c.Namespaces.PrometheusAllowList)
		if err != nil {
			return nil, err
		}
	}

	o.statusReporter = prompkg.StatusReporter{
		Kclient:         o.kclient,
		Reconciliations: o.reconciliations,
		SsetInfs:        o.ssetInfs,
		Rr:              o.rr,
	}

	return o, nil
}

// waitForCacheSync waits for the informers' caches to be synced.
func (c *Operator) waitForCacheSync(ctx context.Context) error {
	for _, infs := range []struct {
		name                 string
		informersForResource *informers.ForResource
	}{
		{"Prometheus", c.promInfs},
		{"ServiceMonitor", c.smonInfs},
		{"PodMonitor", c.pmonInfs},
		{"PrometheusRule", c.ruleInfs},
		{"Probe", c.probeInfs},
		{"ScrapeConfig", c.sconInfs},
		{"ConfigMap", c.cmapInfs},
		{"Secret", c.secrInfs},
		{"StatefulSet", c.ssetInfs},
	} {
		// Skipping informers that were not started. If prerequisites for a CRD were not met, their informer will be
		// nil. ScrapeConfig is one example.
		if infs.informersForResource == nil {
			continue
		}

		for _, inf := range infs.informersForResource.GetInformers() {
			if !operator.WaitForNamedCacheSync(ctx, "prometheus", c.logger.With("informer", infs.name), inf.Informer()) {
				return fmt.Errorf("failed to sync cache for %s informer", infs.name)
			}
		}
	}

	for _, inf := range []struct {
		name     string
		informer cache.SharedIndexInformer
	}{
		{"PromNamespace", c.nsPromInf},
		{"MonNamespace", c.nsMonInf},
	} {
		if !operator.WaitForNamedCacheSync(ctx, "prometheus", c.logger.With("informer", inf.name), inf.informer) {
			return fmt.Errorf("failed to sync cache for %s informer", inf.name)
		}
	}

	c.logger.Info("successfully synced all caches")
	return nil
}

// addHandlers adds the eventhandlers to the informers.
func (c *Operator) addHandlers() {
	c.promInfs.AddEventHandler(c.rr)

	c.ssetInfs.AddEventHandler(c.rr)

	c.smonInfs.AddEventHandler(operator.NewEventHandler(
		c.logger,
		c.accessor,
		c.metrics,
		monitoringv1.ServiceMonitorsKind,
		c.enqueueForMonitorNamespace,
		operator.WithFilter(
			operator.AnyFilter(
				operator.GenerationChanged,
				operator.LabelsChanged,
			),
		),
	))

	c.pmonInfs.AddEventHandler(operator.NewEventHandler(
		c.logger,
		c.accessor,
		c.metrics,
		monitoringv1.PodMonitorsKind,
		c.enqueueForMonitorNamespace,
		operator.WithFilter(
			operator.AnyFilter(
				operator.GenerationChanged,
				operator.LabelsChanged,
			),
		),
	))

	c.probeInfs.AddEventHandler(operator.NewEventHandler(
		c.logger,
		c.accessor,
		c.metrics,
		monitoringv1.ProbesKind,
		c.enqueueForMonitorNamespace,
		operator.WithFilter(
			operator.AnyFilter(
				operator.GenerationChanged,
				operator.LabelsChanged,
			),
		),
	))

	if c.sconInfs != nil {
		c.sconInfs.AddEventHandler(operator.NewEventHandler(
			c.logger,
			c.accessor,
			c.metrics,
			monitoringv1alpha1.ScrapeConfigsKind,
			c.enqueueForMonitorNamespace,
			operator.WithFilter(
				operator.AnyFilter(
					operator.GenerationChanged,
					operator.LabelsChanged,
				),
			),
		))
	}

	c.ruleInfs.AddEventHandler(operator.NewEventHandler(
		c.logger,
		c.accessor,
		c.metrics,
		monitoringv1.PrometheusRuleKind,
		c.enqueueForMonitorNamespace,
		operator.WithFilter(
			operator.AnyFilter(
				operator.GenerationChanged,
				operator.LabelsChanged,
			),
		),
	))

	hasRefFunc := operator.HasReferenceFunc(
		c.promInfs,
		c.reconciliations,
	)
	c.cmapInfs.AddEventHandler(operator.NewEventHandler(
		c.logger,
		c.accessor,
		c.metrics,
		operator.ConfigMapGVK().Kind,
		c.enqueueForPrometheusNamespace,
		operator.WithFilter(operator.ResourceVersionChanged),
		operator.WithFilter(hasRefFunc),
	))

	c.secrInfs.AddEventHandler(operator.NewEventHandler(
		c.logger,
		c.accessor,
		c.metrics,
		operator.SecretGVK().Kind,
		c.enqueueForPrometheusNamespace,
		operator.WithFilter(operator.ResourceVersionChanged),
		operator.WithFilter(hasRefFunc),
	))

	// The controller needs to watch the namespaces in which the service/pod
	// monitors and rules live because a label change on a namespace may
	// trigger a configuration change.
	// It doesn't need to watch on addition/deletion though because it's
	// already covered by the event handlers on service/pod monitors and rules.
	_, _ = c.nsMonInf.AddEventHandler(cache.ResourceEventHandlerFuncs{
		UpdateFunc: c.handleMonitorNamespaceUpdate,
	})
}

// Run the controller.
func (c *Operator) Run(ctx context.Context) error {
	go c.rr.Run(ctx)
	defer c.rr.Stop()

	go c.promInfs.Start(ctx.Done())
	go c.smonInfs.Start(ctx.Done())
	go c.pmonInfs.Start(ctx.Done())
	go c.probeInfs.Start(ctx.Done())
	if c.scrapeConfigSupported {
		go c.sconInfs.Start(ctx.Done())
	}
	go c.ruleInfs.Start(ctx.Done())
	go c.cmapInfs.Start(ctx.Done())
	go c.secrInfs.Start(ctx.Done())
	go c.ssetInfs.Start(ctx.Done())
	go c.nsMonInf.Run(ctx.Done())
	if c.nsPromInf != c.nsMonInf {
		go c.nsPromInf.Run(ctx.Done())
	}
	if err := c.waitForCacheSync(ctx); err != nil {
		return err
	}

	// Refresh the status of the existing Prometheus objects.
	_ = c.promInfs.ListAll(labels.Everything(), func(obj any) {
		c.RefreshStatusFor(obj.(*monitoringv1.Prometheus))
	})

	c.addHandlers()

	// TODO(simonpasquier): watch for Prometheus pods instead of polling.
	go operator.StatusPoller(ctx, c)

	c.metrics.Ready().Set(1)
	<-ctx.Done()
	return nil
}

// Iterate implements the operator.StatusReconciler interface.
func (c *Operator) Iterate(processFn func(metav1.Object, []monitoringv1.Condition)) {
	if err := c.promInfs.ListAll(labels.Everything(), func(o any) {
		p := o.(*monitoringv1.Prometheus)
		processFn(p, p.Status.Conditions)
	}); err != nil {
		c.logger.Error("failed to list Prometheus objects", "err", err)
	}
}

// RefreshStatus implements the operator.StatusReconciler interface.
func (c *Operator) RefreshStatusFor(o metav1.Object) {
	c.rr.EnqueueForStatus(o)
}

func (c *Operator) enqueueForPrometheusNamespace(nsName string) {
	c.enqueueForNamespace(c.nsPromInf.GetStore(), nsName)
}

func (c *Operator) enqueueForMonitorNamespace(nsName string) {
	c.enqueueForNamespace(c.nsMonInf.GetStore(), nsName)
}

// enqueueForNamespace enqueues all Prometheus object keys that belong to the
// given namespace or select objects in the given namespace.
func (c *Operator) enqueueForNamespace(store cache.Store, nsName string) {
	nsObject, found, err := store.GetByKey(nsName)
	if err != nil {
		c.logger.Error(
			"get namespace to enqueue Prometheus instances failed",
			"err", err,
		)
		return
	}
	if !found {
		c.logger.Error(
			fmt.Sprintf("get namespace to enqueue Prometheus instances failed: namespace %q does not exist", nsName),
		)
		return
	}
	ns := nsObject.(*v1.Namespace)

	err = c.promInfs.ListAll(labels.Everything(), func(obj any) {
		// Check for Prometheus instances in the namespace.
		p := obj.(*monitoringv1.Prometheus)
		if p.Namespace == nsName {
			c.rr.EnqueueForReconciliation(p)
			return
		}

		// Check for Prometheus instances selecting ServiceMonitors in
		// the namespace.
		smNSSelector, err := metav1.LabelSelectorAsSelector(p.Spec.ServiceMonitorNamespaceSelector)
		if err != nil {
			c.logger.Error(
				fmt.Sprintf("failed to convert ServiceMonitorNamespaceSelector of %q to selector", p.Name),
				"err", err,
			)
			return
		}

		if smNSSelector.Matches(labels.Set(ns.Labels)) {
			c.rr.EnqueueForReconciliation(p)
			return
		}

		// Check for Prometheus instances selecting PodMonitors in the NS.
		pmNSSelector, err := metav1.LabelSelectorAsSelector(p.Spec.PodMonitorNamespaceSelector)
		if err != nil {
			c.logger.Error(
				fmt.Sprintf("failed to convert PodMonitorNamespaceSelector of %q to selector", p.Name),
				"err", err,
			)
			return
		}

		if pmNSSelector.Matches(labels.Set(ns.Labels)) {
			c.rr.EnqueueForReconciliation(p)
			return
		}

		// Check for Prometheus instances selecting Probes in the NS.
		bmNSSelector, err := metav1.LabelSelectorAsSelector(p.Spec.ProbeNamespaceSelector)
		if err != nil {
			c.logger.Error(
				fmt.Sprintf("failed to convert ProbeNamespaceSelector of %q to selector", p.Name),
				"err", err,
			)
			return
		}

		if bmNSSelector.Matches(labels.Set(ns.Labels)) {
			c.rr.EnqueueForReconciliation(p)
			return
		}

		// Check for Prometheus instances selecting PrometheusRules in
		// the NS.
		ruleNSSelector, err := metav1.LabelSelectorAsSelector(p.Spec.RuleNamespaceSelector)
		if err != nil {
			c.logger.Error(
				fmt.Sprintf("failed to convert RuleNamespaceSelector of %q to selector", p.Name),
				"err", err,
			)
			return
		}

		if ruleNSSelector.Matches(labels.Set(ns.Labels)) {
			c.rr.EnqueueForReconciliation(p)
			return
		}
		// Check for Prometheus instances selecting ScrapeConfigs in
		// the NS.
		scrapeConfigNSSelector, err := metav1.LabelSelectorAsSelector(p.Spec.ScrapeConfigNamespaceSelector)
		if err != nil {
			c.logger.Error(
				fmt.Sprintf("failed to convert ScrapeConfigNamespaceSelector of %q to selector", p.Name),
				"err", err,
			)
			return
		}

		if scrapeConfigNSSelector.Matches(labels.Set(ns.Labels)) {
			c.rr.EnqueueForReconciliation(p)
			return
		}
	})
	if err != nil {
		c.logger.Error(
			"listing all Prometheus instances from cache failed",
			"err", err,
		)
	}

}

func (c *Operator) handleMonitorNamespaceUpdate(oldo, curo any) {
	old := oldo.(*v1.Namespace)
	cur := curo.(*v1.Namespace)

	c.logger.Debug("update handler", "namespace", cur.GetName(), "old", old.ResourceVersion, "cur", cur.ResourceVersion)

	// Periodic resync may resend the Namespace without changes
	// in-between.
	if old.ResourceVersion == cur.ResourceVersion {
		return
	}

	c.logger.Debug("Monitor namespace updated", "namespace", cur.GetName())
	c.metrics.TriggerByCounter("Namespace", operator.UpdateEvent).Inc()

	// Check for Prometheus instances selecting ServiceMonitors, PodMonitors,
	// Probes and PrometheusRules in the namespace.
	err := c.promInfs.ListAll(labels.Everything(), func(obj any) {
		p := obj.(*monitoringv1.Prometheus)

		for name, selector := range map[string]*metav1.LabelSelector{
			"PodMonitors":     p.Spec.PodMonitorNamespaceSelector,
			"Probes":          p.Spec.ProbeNamespaceSelector,
			"PrometheusRules": p.Spec.RuleNamespaceSelector,
			"ServiceMonitors": p.Spec.ServiceMonitorNamespaceSelector,
		} {

			sync, err := k8sutil.LabelSelectionHasChanged(old.Labels, cur.Labels, selector)
			if err != nil {
				c.logger.Error(
					"failed to detect label selection change",
					"err", err,
					"name", p.Name,
					"namespace", p.Namespace,
					"subresource", name,
				)
				return
			}

			if sync {
				c.rr.EnqueueForReconciliation(p)
				return
			}
		}
	})
	if err != nil {
		c.logger.Error(
			"listing all Prometheus instances from cache failed",
			"err", err,
		)
	}
}

// Sync implements the operator.Syncer interface.
func (c *Operator) Sync(ctx context.Context, key string) error {
	err := c.sync(ctx, key)
	c.reconciliations.SetStatus(key, err)

	return err
}

func (c *Operator) sync(ctx context.Context, key string) error {
	p, err := operator.GetObjectFromKey[*monitoringv1.Prometheus](c.promInfs, key)

	if err != nil {
		return err
	}

	if p == nil {
		c.reconciliations.ForgetObject(key)
		// Dependent resources are cleaned up by K8s via OwnerReferences
		return nil
	}

	logger := c.logger.With("key", key)
	c.logDeprecatedFields(logger, p)

	statusCleanup := func() error {
		return c.configResStatusCleanup(ctx, p)
	}

	finalizersChanged, err := c.finalizerSyncer.Sync(ctx, p, c.rr.DeletionInProgress(p), statusCleanup)
	if err != nil {
		return err
	}

	if finalizersChanged {
		// Since the object has been updated, let's trigger another sync.
		c.rr.EnqueueForReconciliation(p)
		return nil
	}

	if c.rr.DeletionInProgress(p) {
		c.reconciliations.ForgetObject(key)
		return nil
	}

	if err := operator.CheckStorageClass(ctx, c.canReadStorageClass, c.kclient, p.Spec.Storage); err != nil {
		return err
	}

	if p.Spec.Paused {
		logger.Info("the resource is paused, not reconciling")
		return nil
	}

	logger.Info("sync prometheus")
	ruleConfigMapNames, err := c.createOrUpdateRuleConfigMaps(ctx, p)
	if err != nil {
		return err
	}

	assetStore := assets.NewStoreBuilder(c.kclient.CoreV1(), c.kclient.CoreV1())

	opts := []prompkg.ConfigGeneratorOption{}
	if c.endpointSliceSupported {
		opts = append(opts, prompkg.WithEndpointSliceSupport())
	}
	cg, err := prompkg.NewConfigGenerator(logger, p, opts...)
	if err != nil {
		return err
	}

	resources, err := c.getSelectedConfigResources(ctx, logger, p, assetStore)
	if err != nil {
		return err
	}

	if err := c.createOrUpdateConfigurationSecret(ctx, logger, p, cg, ruleConfigMapNames, assetStore, resources); err != nil {
		return fmt.Errorf("creating config failed: %w", err)
	}
	c.reconciliations.UpdateReferenceTracker(key, assetStore.RefTracker())

	tlsAssets, err := operator.ReconcileShardedSecret(ctx, assetStore.TLSAssets(), c.kclient, prompkg.NewTLSAssetSecret(p, c.config))
	if err != nil {
		return fmt.Errorf("failed to reconcile the TLS secrets: %w", err)
	}

	if err := c.createOrUpdateWebConfigSecret(ctx, p); err != nil {
		return fmt.Errorf("synchronizing web config secret failed: %w", err)
	}

	if err := c.createOrUpdateThanosConfigSecret(ctx, p); err != nil {
		return fmt.Errorf("failed to reconcile Thanos config secret: %w", err)
	}

	if p.Spec.ServiceName != nil {
		svcClient := c.kclient.CoreV1().Services(p.Namespace)
		selectorLabels := makeSelectorLabels(p.Name)

		if err := k8sutil.EnsureCustomGoverningService(ctx, p.Namespace, *p.Spec.ServiceName, svcClient, selectorLabels); err != nil {
			return err
		}
	} else {
		// Reconcile the default governing service.
		svc := prompkg.BuildStatefulSetService(
			governingServiceName,
			map[string]string{
				operator.ApplicationNameLabelKey: applicationNameLabelValue,
			},
			p,
			c.config,
		)

		if p.Spec.Thanos != nil {
			svc.Spec.Ports = append(svc.Spec.Ports, v1.ServicePort{
				Name:       "grpc",
				Port:       10901,
				TargetPort: intstr.FromString("grpc"),
			})
		}

		if _, err := k8sutil.CreateOrUpdateService(ctx, c.kclient.CoreV1().Services(p.Namespace), svc); err != nil {
			return fmt.Errorf("synchronizing default governing service failed: %w", err)
		}
	}

	ssetClient := c.kclient.AppsV1().StatefulSets(p.Namespace)

	// Ensure we have a StatefulSet running Prometheus deployed and that StatefulSet names are created correctly.
	expected := prompkg.ExpectedStatefulSetShardNames(p)
	for shard, ssetName := range expected {
		logger := logger.With("statefulset", ssetName, "shard", fmt.Sprintf("%d", shard))
		logger.Debug("reconciling statefulset")

		var notFound bool
		obj, err := c.ssetInfs.Get(prompkg.KeyToStatefulSetKey(p, key, shard))
		if err != nil {
			notFound = apierrors.IsNotFound(err)
			if !notFound {
				return fmt.Errorf("retrieving statefulset failed: %w", err)
			}
		}

		existingStatefulSet := &appsv1.StatefulSet{}
		if obj != nil {
			existingStatefulSet = obj.(*appsv1.StatefulSet)
			if c.rr.DeletionInProgress(existingStatefulSet) {
				// We want to avoid entering a hot-loop of update/delete cycles
				// here since the sts was marked for deletion in foreground,
				// which means it may take some time before the finalizers
				// complete and the resource disappears from the API. The
				// deletion timestamp will have been set when the initial
				// delete request was issued. In that case, we avoid further
				// processing.
				continue
			}
		}

		newSSetInputHash, err := createSSetInputHash(*p, c.config, ruleConfigMapNames, tlsAssets, existingStatefulSet.Spec)
		if err != nil {
			return err
		}

		sset, err := makeStatefulSet(
			ssetName,
			p,
			c.config,
			cg,
			ruleConfigMapNames,
			newSSetInputHash,
			int32(shard),
			tlsAssets)
		if err != nil {
			return fmt.Errorf("making statefulset failed: %w", err)
		}
		operator.SanitizeSTS(sset)

		if notFound {
			logger.Debug("creating statefulset")
			if _, err := ssetClient.Create(ctx, sset, metav1.CreateOptions{}); err != nil {
				return fmt.Errorf("creating statefulset failed: %w", err)
			}
			continue
		}

		if newSSetInputHash == existingStatefulSet.Annotations[operator.InputHashAnnotationKey] {
			logger.Debug("new statefulset generation inputs match current, skipping any actions")
			continue
		}

		logger.Debug(
			"updating current statefulset because of hash divergence",
			"new_hash", newSSetInputHash,
			"existing_hash", existingStatefulSet.Annotations[operator.InputHashAnnotationKey],
		)

		err = k8sutil.UpdateStatefulSet(ctx, ssetClient, sset)
		sErr, ok := err.(*apierrors.StatusError)

		if ok && sErr.ErrStatus.Code == 422 && sErr.ErrStatus.Reason == metav1.StatusReasonInvalid {
			c.metrics.StsDeleteCreateCounter().Inc()

			// Gather only reason for failed update
			failMsg := make([]string, len(sErr.ErrStatus.Details.Causes))
			for i, cause := range sErr.ErrStatus.Details.Causes {
				failMsg[i] = cause.Message
			}

			logger.Info("recreating StatefulSet because the update operation wasn't possible", "reason", strings.Join(failMsg, ", "))

			propagationPolicy := metav1.DeletePropagationForeground
			if err := ssetClient.Delete(ctx, sset.GetName(), metav1.DeleteOptions{PropagationPolicy: &propagationPolicy}); err != nil {
				return fmt.Errorf("failed to delete StatefulSet to avoid forbidden action: %w", err)
			}
			continue
		}

		if err != nil {
			return fmt.Errorf("updating StatefulSet failed: %w", err)
		}
	}

	ssets := map[string]struct{}{}
	for _, ssetName := range expected {
		ssets[ssetName] = struct{}{}
	}

	err = c.ssetInfs.ListAllByNamespace(p.Namespace, labels.SelectorFromSet(labels.Set{prompkg.PrometheusNameLabelName: p.Name, prompkg.PrometheusModeLabelName: prometheusMode}), func(obj any) {
		s := obj.(*appsv1.StatefulSet)

		if _, ok := ssets[s.Name]; ok {
			// Do not delete statefulsets that we still expect to exist. This
			// is to cleanup StatefulSets when shards are reduced.
			return
		}

		if c.rr.DeletionInProgress(s) {
			return
		}

		shouldRetain, err := c.shouldRetain(p)
		if err != nil {
			c.logger.Error("failed to determine if StatefulSet should be retained", "err", err, "name", s.GetName(), "namespace", s.GetNamespace())
			return
		}
		if shouldRetain {
			return
		}

		if err := ssetClient.Delete(ctx, s.GetName(), metav1.DeleteOptions{PropagationPolicy: ptr.To(metav1.DeletePropagationForeground)}); err != nil {
			c.logger.Error("failed to delete StatefulSet object", "err", err, "name", s.GetName(), "namespace", s.GetNamespace())
		}
	})
	if err != nil {
		return fmt.Errorf("listing StatefulSet resources failed: %w", err)
	}

	err = c.updateConfigResourcesStatus(ctx, p, *resources)

	return err
}

// updateConfigResourcesStatus updates the status of the selected configuration
// resources (ServiceMonitor, PodMonitor, ScrapeConfig and PodMonitor).
func (c *Operator) updateConfigResourcesStatus(ctx context.Context, p *monitoringv1.Prometheus, resources selectedConfigResources) error {
	if !c.configResourcesStatusEnabled {
		return nil
	}

	var (
		configResourceSyncer = prompkg.NewConfigResourceSyncer(p, c.dclient)
		getErr               error
	)

	// Update the status of selected serviceMonitors.
	for key, configResource := range resources.sMons {
		if err := configResourceSyncer.UpdateBinding(ctx, configResource.Resource(), configResource.Conditions()); err != nil {
			return fmt.Errorf("failed to update ServiceMonitor %s status: %w", key, err)
		}
	}

	// Update the status of selected podMonitors.
	for key, configResource := range resources.pMons {
		if err := configResourceSyncer.UpdateBinding(ctx, configResource.Resource(), configResource.Conditions()); err != nil {
			return fmt.Errorf("failed to update PodMonitor %s status: %w", key, err)
		}
	}

<<<<<<< HEAD
	// Update the status of selected probes.
	for key, configResource := range resources.bMons {
		if err := configResourceSyncer.UpdateBinding(ctx, configResource.Resource(), configResource.Conditions()); err != nil {
			return fmt.Errorf("failed to update Probe %s status: %w", key, err)
		}
	}

	// Remove bindings from configuration resources which reference the
=======
	// Remove bindings from serviceMonitors which reference the
>>>>>>> 7a2bb758
	// workload but aren't selected anymore.
	if err := c.smonInfs.ListAll(labels.Everything(), func(obj any) {
		if getErr != nil {
			// Skip all subsequent updates after the first error.
			return
		}

		k, ok := c.accessor.MetaNamespaceKey(obj)
		if !ok {
			return
		}

		if _, ok = resources.sMons[k]; ok {
			return
		}

		s, ok := obj.(*monitoringv1.ServiceMonitor)
		if !ok {
			return
		}

		if err := k8sutil.AddTypeInformationToObject(s); err != nil {
			getErr = fmt.Errorf("failed to add type information to ServiceMonitor %s: %w", k, err)
			return
		}

		if err := configResourceSyncer.RemoveBinding(ctx, s); err != nil {
			getErr = fmt.Errorf("failed to remove Prometheus binding from ServiceMonitor %s status: %w", k, err)
		}
	}); err != nil {
		return fmt.Errorf("listing all ServiceMonitors from cache failed: %w", err)
	}
	if getErr != nil {
		return getErr
	}

	// Remove bindings from podMonitors which reference the
	// workload but aren't selected anymore.
	if err := c.pmonInfs.ListAll(labels.Everything(), func(obj any) {
		if getErr != nil {
			// Skip all subsequent updates after the first error.
			return
		}

		k, ok := c.accessor.MetaNamespaceKey(obj)
		if !ok {
			return
		}

		if _, ok = resources.pMons[k]; ok {
			return
		}

		pm, ok := obj.(*monitoringv1.PodMonitor)
		if !ok {
			return
		}

		if err := k8sutil.AddTypeInformationToObject(pm); err != nil {
			getErr = fmt.Errorf("failed to add type information to PodMonitor %s: %w", k, err)
			return
		}

		if err := configResourceSyncer.RemoveBinding(ctx, pm); err != nil {
			getErr = fmt.Errorf("failed to remove Prometheus binding from PodMonitor %s status: %w", k, err)
		}
	}); err != nil {
		return fmt.Errorf("listing all PodMonitors from cache failed: %w", err)
	}
	return getErr
}

// configResStatusCleanup removes prometheus bindings from the configuration resources (ServiceMonitor, PodMonitor, ScrapeConfig and PodMonitor).
func (c *Operator) configResStatusCleanup(ctx context.Context, p *monitoringv1.Prometheus) error {
	if !c.configResourcesStatusEnabled {
		return nil
	}

	var (
		configResourceSyncer = prompkg.NewConfigResourceSyncer(p, c.dclient)
		getErr               error
	)

	// Remove bindings from all serviceMonitors which reference the workload.
	if err := c.smonInfs.ListAll(labels.Everything(), func(obj any) {
		if getErr != nil {
			// Skip all subsequent updates after the first error.
			return
		}

		s, ok := obj.(*monitoringv1.ServiceMonitor)
		if !ok {
			return
		}

		if err := k8sutil.AddTypeInformationToObject(s); err != nil {
			getErr = fmt.Errorf("failed to add type information to ServiceMonitor: %w", err)
			return
		}

		getErr = configResourceSyncer.RemoveBinding(ctx, s)
	}); err != nil {
		return fmt.Errorf("listing all ServiceMonitors from cache failed: %w", err)
	}
	if getErr != nil {
		return getErr
	}

	// Remove bindings from all podMonitors which reference the workload.
	if err := c.pmonInfs.ListAll(labels.Everything(), func(obj any) {
		if getErr != nil {
			// Skip all subsequent updates after the first error.
			return
		}

		pm, ok := obj.(*monitoringv1.PodMonitor)
		if !ok {
			return
		}

		if err := k8sutil.AddTypeInformationToObject(pm); err != nil {
			getErr = fmt.Errorf("failed to add type information to PodMonitor: %w", err)
			return
		}

		getErr = configResourceSyncer.RemoveBinding(ctx, pm)
	}); err != nil {
		return fmt.Errorf("listing all PodMonitors from cache failed: %w", err)
	}
	return getErr
}

// As the ShardRetentionPolicy feature evolves, should retain will evolve accordingly.
// For now, shouldRetain just returns the appropriate boolean based on the retention type.
func (c *Operator) shouldRetain(p *monitoringv1.Prometheus) (bool, error) {
	if !c.retentionPoliciesEnabled {
		// Feature-gate is disabled, default behavior is always to delete.
		return false, nil
	}
	if ptr.Deref(p.Spec.ShardRetentionPolicy.WhenScaled,
		monitoringv1.DeleteWhenScaledRetentionType) == monitoringv1.RetainWhenScaledRetentionType {
		return true, nil
	}

	return false, nil
}

// UpdateStatus updates the status subresource of the object identified by the given
// key.
// UpdateStatus implements the operator.Syncer interface.
func (c *Operator) UpdateStatus(ctx context.Context, key string) error {
	p, err := operator.GetObjectFromKey[*monitoringv1.Prometheus](c.promInfs, key)
	if err != nil {
		return err
	}

	if p == nil {
		return nil
	}

	if c.rr.DeletionInProgress(p) {
		return nil
	}
	pStatus, err := c.statusReporter.Process(ctx, p, key)
	if err != nil {
		return fmt.Errorf("failed to get prometheus status: %w", err)
	}

	if c.unmanagedPrometheusConfiguration(p) {
		for i, condition := range pStatus.Conditions {
			if condition.Type == monitoringv1.Reconciled && condition.Status == monitoringv1.ConditionTrue {
				condition.Reason = unmanagedConfigurationReason
				condition.Message = unmanagedConfigurationMessage
				pStatus.Conditions[i] = condition
			}
		}
	}

	p.Status = *pStatus
	selectorLabels := makeSelectorLabels(p.Name)
	selector, err := metav1.LabelSelectorAsSelector(&metav1.LabelSelector{MatchLabels: selectorLabels})
	if err != nil {
		return fmt.Errorf("failed to create selector for prometheus scale status: %w", err)
	}
	p.Status.Selector = selector.String()
	p.Status.Shards = ptr.Deref(p.Spec.Shards, 1)

	if _, err = c.mclient.MonitoringV1().Prometheuses(p.Namespace).ApplyStatus(ctx, prompkg.ApplyConfigurationFromPrometheus(p, true), metav1.ApplyOptions{FieldManager: operator.PrometheusOperatorFieldManager, Force: true}); err != nil {
		c.logger.Info("failed to apply prometheus status subresource, trying again without scale fields", "err", err)
		// Try again, but this time does not update scale subresource.
		if _, err = c.mclient.MonitoringV1().Prometheuses(p.Namespace).ApplyStatus(ctx, prompkg.ApplyConfigurationFromPrometheus(p, false), metav1.ApplyOptions{FieldManager: operator.PrometheusOperatorFieldManager, Force: true}); err != nil {
			return fmt.Errorf("failed to apply prometheus status subresource: %w", err)
		}
	}

	return nil
}

func (c *Operator) logDeprecatedFields(logger *slog.Logger, p *monitoringv1.Prometheus) {
	deprecationWarningf := "field %q is deprecated, field %q should be used instead"

	//nolint:staticcheck // Ignore SA1019 this field is marked as deprecated.
	if p.Spec.BaseImage != "" {
		logger.Warn(fmt.Sprintf(deprecationWarningf, "spec.baseImage", "spec.image"))
	}

	//nolint:staticcheck // Ignore SA1019 this field is marked as deprecated.
	if p.Spec.Tag != "" {
		logger.Warn(fmt.Sprintf(deprecationWarningf, "spec.tag", "spec.image"))
	}

	//nolint:staticcheck // Ignore SA1019 this field is marked as deprecated.
	if p.Spec.SHA != "" {
		logger.Warn(fmt.Sprintf(deprecationWarningf, "spec.sha", "spec.image"))
	}

	if p.Spec.Thanos != nil {
		//nolint:staticcheck // Ignore SA1019 this field is marked as deprecated.
		if p.Spec.BaseImage != "" {
			logger.Warn(fmt.Sprintf(deprecationWarningf, "spec.thanos.baseImage", "spec.thanos.image"))
		}

		//nolint:staticcheck // Ignore SA1019 this field is marked as deprecated.
		if p.Spec.Tag != "" {
			logger.Warn(fmt.Sprintf(deprecationWarningf, "spec.thanos.tag", "spec.thanos.image"))
		}

		//nolint:staticcheck // Ignore SA1019 this field is marked as deprecated.
		if p.Spec.SHA != "" {
			logger.Warn(fmt.Sprintf(deprecationWarningf, "spec.thanos.sha", "spec.thanos.image"))
		}
	}

	if c.unmanagedPrometheusConfiguration(p) {
		logger.Warn("the operator doesn't manage the Prometheus configuration secret because neither serviceMonitorSelector nor podMonitorSelector, nor probeSelector is specified")
		logger.Warn("unmanaged Prometheus configuration is deprecated, use additionalScrapeConfigs or the ScrapeConfig instead")
		logger.Warn("unmanaged Prometheus configuration can also be disabled from the operator's command-line (check './operator --help')")
	}
}

func (c *Operator) unmanagedPrometheusConfiguration(p *monitoringv1.Prometheus) bool {
	return !c.disableUnmanagedConfiguration &&
		p.Spec.ServiceMonitorSelector == nil &&
		p.Spec.PodMonitorSelector == nil &&
		p.Spec.ProbeSelector == nil &&
		p.Spec.ScrapeConfigSelector == nil
}

func createSSetInputHash(p monitoringv1.Prometheus, c prompkg.Config, ruleConfigMapNames []string, tlsAssets *operator.ShardedSecret, ssSpec appsv1.StatefulSetSpec) (string, error) {
	var http2 *bool
	if p.Spec.Web != nil && p.Spec.Web.HTTPConfig != nil {
		http2 = p.Spec.Web.HTTPConfig.HTTP2
	}

	// The controller should ignore any changes to RevisionHistoryLimit field because
	// it may be modified by external actors.
	// See https://github.com/prometheus-operator/prometheus-operator/issues/5712
	ssSpec.RevisionHistoryLimit = nil

	hash, err := hashstructure.Hash(struct {
		PrometheusLabels      map[string]string
		PrometheusAnnotations map[string]string
		PrometheusGeneration  int64
		PrometheusWebHTTP2    *bool
		Config                prompkg.Config
		StatefulSetSpec       appsv1.StatefulSetSpec
		RuleConfigMaps        []string `hash:"set"`
		ShardedSecret         *operator.ShardedSecret
	}{
		PrometheusLabels:      p.Labels,
		PrometheusAnnotations: p.Annotations,
		PrometheusGeneration:  p.Generation,
		PrometheusWebHTTP2:    http2,
		Config:                c,
		StatefulSetSpec:       ssSpec,
		RuleConfigMaps:        ruleConfigMapNames,
		ShardedSecret:         tlsAssets,
	},
		nil,
	)
	if err != nil {
		return "", fmt.Errorf("failed to calculate combined hash: %w", err)
	}

	return fmt.Sprintf("%d", hash), nil
}

// getSeletedConfigResources returns all the configuration resources (PodMonitor, ServiceMonitor, Probes and ScrapeConfigs) selected by the Prometheus.
func (c *Operator) getSelectedConfigResources(ctx context.Context, logger *slog.Logger, p *monitoringv1.Prometheus, store *assets.StoreBuilder) (*selectedConfigResources, error) {
	resourceSelector, err := prompkg.NewResourceSelector(logger, p, store, c.nsMonInf, c.metrics, c.eventRecorder)

	if err != nil {
		return nil, err
	}
	smons, err := resourceSelector.SelectServiceMonitors(ctx, c.smonInfs.ListAllByNamespace)
	if err != nil {
		return nil, fmt.Errorf("selecting ServiceMonitors failed: %w", err)
	}

	pmons, err := resourceSelector.SelectPodMonitors(ctx, c.pmonInfs.ListAllByNamespace)
	if err != nil {
		return nil, fmt.Errorf("selecting PodMonitors failed: %w", err)
	}

	bmons, err := resourceSelector.SelectProbes(ctx, c.probeInfs.ListAllByNamespace)
	if err != nil {
		return nil, fmt.Errorf("selecting Probes failed: %w", err)
	}

	var scrapeConfigs prompkg.TypedResourcesSelection[*monitoringv1alpha1.ScrapeConfig]
	if c.sconInfs != nil {
		scrapeConfigs, err = resourceSelector.SelectScrapeConfigs(ctx, c.sconInfs.ListAllByNamespace)
		if err != nil {
			return nil, fmt.Errorf("selecting ScrapeConfigs failed: %w", err)
		}
	}
	return &selectedConfigResources{
		sMons:         smons,
		bMons:         bmons,
		pMons:         pmons,
		scrapeConfigs: scrapeConfigs,
	}, nil
}

func (c *Operator) createOrUpdateConfigurationSecret(ctx context.Context, logger *slog.Logger, p *monitoringv1.Prometheus, cg *prompkg.ConfigGenerator, ruleConfigMapNames []string, store *assets.StoreBuilder, resources *selectedConfigResources) error {
	// If no service/pod monitor and probe selectors are configured, the user
	// wants to manage configuration themselves. Let's create an empty Secret
	// if it doesn't exist.
	if c.unmanagedPrometheusConfiguration(p) {
		s, err := prompkg.MakeConfigurationSecret(p, c.config, nil)
		if err != nil {
			return fmt.Errorf("failed to generate empty configuration secret: %w", err)
		}

		sClient := c.kclient.CoreV1().Secrets(p.Namespace)
		_, err = sClient.Get(ctx, s.Name, metav1.GetOptions{})
		if apierrors.IsNotFound(err) {
			logger.Debug("creating an empty configuration secret")
			if _, err := c.kclient.CoreV1().Secrets(p.Namespace).Create(ctx, s, metav1.CreateOptions{}); err != nil && !apierrors.IsAlreadyExists(err) {
				return fmt.Errorf("failed to create an empty configuration secret: %w", err)
			}

			return nil
		}

		return err
	}

	if err := prompkg.AddRemoteReadsToStore(ctx, store, p.GetNamespace(), p.Spec.RemoteRead); err != nil {
		return err
	}

	if err := prompkg.AddRemoteWritesToStore(ctx, store, p.GetNamespace(), p.Spec.RemoteWrite); err != nil {
		return err
	}

	if err := prompkg.AddAPIServerConfigToStore(ctx, store, p.GetNamespace(), p.Spec.APIServerConfig); err != nil {
		return err
	}

	if p.Spec.Alerting != nil {
		ams := p.Spec.Alerting.Alertmanagers

		for i, am := range ams {
			if err := validateAlertmanagerEndpoints(p, am); err != nil {
				return fmt.Errorf("alertmanager %d: %w", i, err)
			}
		}

		if err := addAlertmanagerEndpointsToStore(ctx, store, p.GetNamespace(), ams); err != nil {
			return err
		}
	}

	if err := prompkg.AddScrapeClassesToStore(ctx, store, p.GetNamespace(), p.Spec.ScrapeClasses); err != nil {
		return fmt.Errorf("failed to process scrape classes: %w", err)
	}

	sClient := c.kclient.CoreV1().Secrets(p.Namespace)
	additionalScrapeConfigs, err := k8sutil.LoadSecretRef(ctx, logger, sClient, p.Spec.AdditionalScrapeConfigs)
	if err != nil {
		return fmt.Errorf("loading additional scrape configs from Secret failed: %w", err)
	}
	additionalAlertRelabelConfigs, err := k8sutil.LoadSecretRef(ctx, logger, sClient, p.Spec.AdditionalAlertRelabelConfigs)
	if err != nil {
		return fmt.Errorf("loading additional alert relabel configs from Secret failed: %w", err)
	}
	additionalAlertManagerConfigs, err := k8sutil.LoadSecretRef(ctx, logger, sClient, p.Spec.AdditionalAlertManagerConfigs)
	if err != nil {
		return fmt.Errorf("loading additional alert manager configs from Secret failed: %w", err)
	}

	// Update secret based on the most recent configuration.
	conf, err := cg.GenerateServerConfiguration(
		p,
		resources.sMons.ValidResources(),
		resources.pMons.ValidResources(),
		resources.bMons.ValidResources(),
		resources.scrapeConfigs.ValidResources(),
		store,
		additionalScrapeConfigs,
		additionalAlertRelabelConfigs,
		additionalAlertManagerConfigs,
		ruleConfigMapNames,
	)
	if err != nil {
		return fmt.Errorf("generating config failed: %w", err)
	}

	// Compress config to avoid 1mb secret limit for a while
	s, err := prompkg.MakeConfigurationSecret(p, c.config, conf)
	if err != nil {
		return fmt.Errorf("creating compressed secret failed: %w", err)
	}

	logger.Debug("updating Prometheus configuration secret")
	return k8sutil.CreateOrUpdateSecret(ctx, sClient, s)
}

func (c *Operator) createOrUpdateWebConfigSecret(ctx context.Context, p *monitoringv1.Prometheus) error {
	var fields monitoringv1.WebConfigFileFields
	if p.Spec.Web != nil {
		fields = p.Spec.Web.WebConfigFileFields
	}

	webConfig, err := webconfig.New(
		prompkg.WebConfigDir,
		prompkg.WebConfigSecretName(p),
		fields,
	)
	if err != nil {
		return fmt.Errorf("failed to initialize web config: %w", err)
	}

	s := &v1.Secret{}
	operator.UpdateObject(
		s,
		operator.WithLabels(c.config.Labels),
		operator.WithAnnotations(c.config.Annotations),
		operator.WithManagingOwner(p),
	)

	if err := webConfig.CreateOrUpdateWebConfigSecret(ctx, c.kclient.CoreV1().Secrets(p.Namespace), s); err != nil {
		return fmt.Errorf("failed to reconcile web config secret: %w", err)
	}

	return nil
}

func (c *Operator) createOrUpdateThanosConfigSecret(ctx context.Context, p *monitoringv1.Prometheus) error {
	secret, err := buildPrometheusHTTPClientConfigSecret(p)
	if err != nil {
		return fmt.Errorf("failed to build Thanos HTTP client config secret: :%w", err)
	}

	operator.UpdateObject(
		secret,
		operator.WithLabels(c.config.Labels),
		operator.WithAnnotations(c.config.Annotations),
		operator.WithManagingOwner(p),
	)

	return k8sutil.CreateOrUpdateSecret(ctx, c.kclient.CoreV1().Secrets(secret.Namespace), secret)
}

func makeSelectorLabels(name string) map[string]string {
	return map[string]string{
		operator.ManagedByLabelKey:           operator.ManagedByLabelValue,
		operator.ApplicationNameLabelKey:     applicationNameLabelValue,
		operator.ApplicationInstanceLabelKey: name,
		prompkg.PrometheusNameLabelName:      name,
		"prometheus":                         name,
	}
}

func validateAlertmanagerEndpoints(p *monitoringv1.Prometheus, am monitoringv1.AlertmanagerEndpoints) error {
	var nonNilFields []string

	//nolint:staticcheck // Ignore SA1019 this field is marked as deprecated.
	if am.BearerTokenFile != "" {
		nonNilFields = append(nonNilFields, fmt.Sprintf("%q", "bearerTokenFile"))
	}

	for k, v := range map[string]any{
		"basicAuth":     am.BasicAuth,
		"authorization": am.Authorization,
		"sigv4":         am.Sigv4,
	} {
		if reflect.ValueOf(v).IsNil() {
			continue
		}
		nonNilFields = append(nonNilFields, fmt.Sprintf("%q", k))
	}

	if len(nonNilFields) > 1 {
		return fmt.Errorf("%s can't be set at the same time, at most one of them must be defined", strings.Join(nonNilFields, " and "))
	}

	lcv, err := prompkg.NewLabelConfigValidator(p)
	if err != nil {
		return err
	}

	if err := lcv.Validate(am.RelabelConfigs); err != nil {
		return fmt.Errorf("invalid relabelings: %w", err)
	}

	if err := lcv.Validate(am.AlertRelabelConfigs); err != nil {
		return fmt.Errorf("invalid alertRelabelings: %w", err)
	}

	return nil
}

func addAlertmanagerEndpointsToStore(ctx context.Context, store *assets.StoreBuilder, namespace string, ams []monitoringv1.AlertmanagerEndpoints) error {
	for i, am := range ams {
		if err := store.AddBasicAuth(ctx, namespace, am.BasicAuth); err != nil {
			return fmt.Errorf("alertmanager %d: %w", i, err)
		}

		if err := store.AddSafeAuthorizationCredentials(ctx, namespace, am.Authorization); err != nil {
			return fmt.Errorf("alertmanager %d: %w", i, err)
		}

		if err := store.AddSigV4(ctx, namespace, am.Sigv4); err != nil {
			return fmt.Errorf("alertmanager %d: %w", i, err)
		}

		if err := store.AddTLSConfig(ctx, namespace, am.TLSConfig); err != nil {
			return fmt.Errorf("alertmanager %d: %w", i, err)
		}

		if err := store.AddProxyConfig(ctx, namespace, am.ProxyConfig); err != nil {
			return fmt.Errorf("alertmanager: %d: %w", i, err)
		}
	}

	return nil
}<|MERGE_RESOLUTION|>--- conflicted
+++ resolved
@@ -1074,7 +1074,6 @@
 		}
 	}
 
-<<<<<<< HEAD
 	// Update the status of selected probes.
 	for key, configResource := range resources.bMons {
 		if err := configResourceSyncer.UpdateBinding(ctx, configResource.Resource(), configResource.Conditions()); err != nil {
@@ -1082,10 +1081,7 @@
 		}
 	}
 
-	// Remove bindings from configuration resources which reference the
-=======
 	// Remove bindings from serviceMonitors which reference the
->>>>>>> 7a2bb758
 	// workload but aren't selected anymore.
 	if err := c.smonInfs.ListAll(labels.Everything(), func(obj any) {
 		if getErr != nil {
