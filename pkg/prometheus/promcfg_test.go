--- conflicted
+++ resolved
@@ -3605,31 +3605,6 @@
 			p.Spec.CommonPrometheusFields.Version = tc.version
 			p.Spec.RemoteRead = []monitoringv1.RemoteReadSpec{tc.remoteRead}
 
-<<<<<<< HEAD
-			c := fake.NewSimpleClientset(
-				&v1.Secret{
-					ObjectMeta: metav1.ObjectMeta{
-						Name:      "foo",
-						Namespace: "default",
-					},
-					Data: map[string][]byte{
-						"proxy-header": []byte("value"),
-						"token":        []byte("value"),
-					},
-				},
-			)
-			store := assets.NewStore(c.CoreV1(), c.CoreV1())
-			store.BasicAuthAssets = map[string]assets.BasicAuthCredentials{}
-			store.OAuth2Assets = map[string]assets.OAuth2Credentials{
-				"remoteRead/0": {
-					ClientID:     "client-id",
-					ClientSecret: "client-secret",
-				},
-			}
-			store.TokenAssets = map[string]assets.Token{
-				"remoteRead/auth/0": assets.Token("secret"),
-			}
-=======
 			s := assets.NewTestStoreBuilder(
 				&v1.ConfigMap{
 					ObjectMeta: metav1.ObjectMeta{
@@ -3649,12 +3624,21 @@
 						"client_secret": []byte("client-secret"),
 					},
 				},
+        &v1.Secret{
+					ObjectMeta: metav1.ObjectMeta{
+						Name:      "foo",
+						Namespace: "default",
+					},
+					Data: map[string][]byte{
+						"proxy-header": []byte("value"),
+						"token":        []byte("value"),
+					},
+				},
 			)
 			s.TokenAssets = map[string]assets.Token{
 				"remoteRead/auth/0": assets.Token("secret"),
 			}
 
->>>>>>> 48e98584
 			cg := mustNewConfigGenerator(t, p)
 			cfg, err := cg.GenerateServerConfiguration(
 				context.Background(),
@@ -3669,11 +3653,7 @@
 				nil,
 				nil,
 				nil,
-<<<<<<< HEAD
-				store,
-=======
 				s,
->>>>>>> 48e98584
 				nil,
 				nil,
 				nil,
@@ -4061,27 +4041,6 @@
 			p.Spec.CommonPrometheusFields.RemoteWrite = []monitoringv1.RemoteWriteSpec{tc.remoteWrite}
 			p.Spec.CommonPrometheusFields.Secrets = []string{"sigv4-secret"}
 
-<<<<<<< HEAD
-			c := fake.NewSimpleClientset(
-				&v1.Secret{
-					ObjectMeta: metav1.ObjectMeta{
-						Name:      "foo",
-						Namespace: "default",
-					},
-					Data: map[string][]byte{
-						"proxy-header": []byte("value"),
-						"token":        []byte("value"),
-					},
-				},
-			)
-
-			store := assets.NewStore(c.CoreV1(), c.CoreV1())
-			store.BasicAuthAssets = map[string]assets.BasicAuthCredentials{}
-			store.OAuth2Assets = map[string]assets.OAuth2Credentials{
-				"remoteWrite/0": {
-					ClientID:     "client-id",
-					ClientSecret: "client-secret",
-=======
 			store := assets.NewTestStoreBuilder(
 				&v1.ConfigMap{
 					ObjectMeta: metav1.ObjectMeta{
@@ -4092,6 +4051,16 @@
 						"client_id": "client-id",
 					},
 				},
+        &v1.Secret{
+					ObjectMeta: metav1.ObjectMeta{
+						Name:      "foo",
+						Namespace: "default",
+					},
+					Data: map[string][]byte{
+						"proxy-header": []byte("value"),
+						"token":        []byte("value"),
+					},
+				},
 				&v1.Secret{
 					ObjectMeta: metav1.ObjectMeta{
 						Name:      "oauth2",
@@ -4100,7 +4069,6 @@
 					Data: map[string][]byte{
 						"client_secret": []byte("client-secret"),
 					},
->>>>>>> 48e98584
 				},
 			)
 			store.TokenAssets = map[string]assets.Token{
