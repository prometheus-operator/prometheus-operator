// Copyright 2017 The prometheus-operator Authors
//
// Licensed under the Apache License, Version 2.0 (the "License");
// you may not use this file except in compliance with the License.
// You may obtain a copy of the License at
//
//     http://www.apache.org/licenses/LICENSE-2.0
//
// Unless required by applicable law or agreed to in writing, software
// distributed under the License is distributed on an "AS IS" BASIS,
// WITHOUT WARRANTIES OR CONDITIONS OF ANY KIND, either express or implied.
// See the License for the specific language governing permissions and
// limitations under the License.

package prometheus

import (
	"fmt"
	"log/slog"
	"os"
	"testing"

	"github.com/stretchr/testify/require"
	"gopkg.in/yaml.v2"
	"gotest.tools/v3/golden"
	v1 "k8s.io/api/core/v1"
	"k8s.io/apimachinery/pkg/api/resource"
	metav1 "k8s.io/apimachinery/pkg/apis/meta/v1"
	"k8s.io/apimachinery/pkg/util/intstr"
	"k8s.io/utils/ptr"

	"github.com/prometheus-operator/prometheus-operator/pkg/apis/monitoring"
	monitoringv1 "github.com/prometheus-operator/prometheus-operator/pkg/apis/monitoring/v1"
	monitoringv1alpha1 "github.com/prometheus-operator/prometheus-operator/pkg/apis/monitoring/v1alpha1"
	"github.com/prometheus-operator/prometheus-operator/pkg/assets"
	"github.com/prometheus-operator/prometheus-operator/pkg/operator"
)

func defaultPrometheus() *monitoringv1.Prometheus {
	return &monitoringv1.Prometheus{
		ObjectMeta: metav1.ObjectMeta{
			Name:      "test",
			Namespace: "default",
		},
		Spec: monitoringv1.PrometheusSpec{
			CommonPrometheusFields: monitoringv1.CommonPrometheusFields{
				PodMonitorSelector: &metav1.LabelSelector{
					MatchLabels: map[string]string{
						"group": "group1",
					},
				},
				ProbeSelector: &metav1.LabelSelector{
					MatchLabels: map[string]string{
						"group": "group1",
					},
				},
				Version:        operator.DefaultPrometheusVersion,
				ScrapeInterval: "30s",
			},
			EvaluationInterval: "30s",
		},
	}
}

func mustNewConfigGenerator(t *testing.T, p *monitoringv1.Prometheus) *ConfigGenerator {
	t.Helper()

	if p == nil {
		p = &monitoringv1.Prometheus{}
	}
	logger := slog.New(slog.NewTextHandler(os.Stdout, &slog.HandlerOptions{
		Level: slog.LevelWarn,
	}))

	opts := []ConfigGeneratorOption{}
	if p.Spec.ServiceDiscoveryRole != nil && *p.Spec.ServiceDiscoveryRole == monitoringv1.EndpointSliceRole {
		opts = append(opts, WithEndpointSliceSupport())
	}

	cg, err := NewConfigGenerator(logger.With("test", t.Name()), p, opts...)
	require.NoError(t, err)

	return cg
}

func TestConfigGeneration(t *testing.T) {
	for i := range operator.PrometheusCompatibilityMatrix {
		v := operator.PrometheusCompatibilityMatrix[i]
		t.Run(v, func(t *testing.T) {
			t.Parallel()
			cfg, err := generateTestConfig(t, v)
			require.NoError(t, err)

			reps := 1000
			if testing.Short() {
				reps = 100
			}

			for i := 0; i < reps; i++ {
				testcfg, err := generateTestConfig(t, v)
				require.NoError(t, err)

				require.Equal(t, testcfg, cfg)
			}
		})
	}
}

func TestGlobalSettings(t *testing.T) {
	var (
		expectedBodySizeLimit         monitoringv1.ByteSize = "1000MB"
		expectedRuleQueryOffset       monitoringv1.Duration = "30s"
		expectedSampleLimit           uint64                = 10000
		expectedTargetLimit           uint64                = 1000
		expectedLabelLimit            uint64                = 50
		expectedLabelNameLengthLimit  uint64                = 40
		expectedLabelValueLengthLimit uint64                = 30
		expectedkeepDroppedTargets    uint64                = 50
	)

	for _, tc := range []struct {
		Scenario                    string
		RuleQueryOffset             *monitoringv1.Duration
		EvaluationInterval          monitoringv1.Duration
		ScrapeInterval              monitoringv1.Duration
		ScrapeTimeout               monitoringv1.Duration
		ScrapeProtocols             []monitoringv1.ScrapeProtocol
		ExternalLabels              map[string]string
		PrometheusExternalLabelName *string
		ReplicaExternalLabelName    *string
		QueryLogFile                string
		ScrapeFailureLogFile        *string
		Version                     string
		BodySizeLimit               *monitoringv1.ByteSize
		SampleLimit                 *uint64
		TargetLimit                 *uint64
		LabelLimit                  *uint64
		LabelNameLengthLimit        *uint64
		LabelValueLengthLimit       *uint64
		KeepDroppedTargets          *uint64
		ExpectError                 bool
		Golden                      string
	}{
		{
			Scenario:           "valid config",
			Version:            "v2.15.2",
			ScrapeInterval:     "15s",
			EvaluationInterval: "30s",
			Golden:             "global_settings_valid_config_v2.15.2.golden",
		},
		{
			Scenario:       "invalid scrape timeout specified when scrape interval specified",
			Version:        "v2.30.0",
			ScrapeInterval: "30s",
			ScrapeTimeout:  "60s",
			Golden:         "invalid_scrape_timeout_specified_when_scrape_interval_specified.golden",
			ExpectError:    true,
		},
		{
			Scenario:           "valid scrape timeout along with valid scrape interval specified",
			Version:            "v2.15.2",
			ScrapeInterval:     "60s",
			ScrapeTimeout:      "10s",
			EvaluationInterval: "30s",
			Golden:             "valid_scrape_timeout_along_with_valid_scrape_interval_specified.golden",
		},
		{
			Scenario:           "external label specified",
			Version:            "v2.15.2",
			ScrapeInterval:     "30s",
			EvaluationInterval: "30s",
			ExternalLabels: map[string]string{
				"key1": "value1",
				"key2": "value2",
			},
			Golden: "external_label_specified.golden",
		},
		{
			Scenario:           "external label specified along with reserved labels",
			Version:            "v2.45.0",
			ScrapeInterval:     "30s",
			EvaluationInterval: "30s",
			ExternalLabels: map[string]string{
				"prometheus_replica": "1",
				"prometheus":         "prometheus-k8s-1",
				"some-other-key":     "some-value",
			},
			PrometheusExternalLabelName: ptr.To("prometheus"),
			ReplicaExternalLabelName:    ptr.To("prometheus_replica"),
			Golden:                      "external_label_specified_along_with_reserved_labels.golden",
		},
		{
			Scenario:           "query log file",
			Version:            "v2.16.0",
			ScrapeInterval:     "30s",
			EvaluationInterval: "30s",
			QueryLogFile:       "test.log",
			Golden:             "query_log_file.golden",
		},
		{
			Scenario:             "scrape_failure_log_file",
			Version:              "v2.55.0",
			ScrapeInterval:       "30s",
			EvaluationInterval:   "30s",
			ScrapeFailureLogFile: ptr.To("/tmp/file.log"),
			Golden:               "scrape_failure_log_file.golden",
		},
		{
			Scenario:             "scrape_failure_log_file_empty_path",
			Version:              "v2.55.0",
			ScrapeInterval:       "30s",
			EvaluationInterval:   "30s",
			ScrapeFailureLogFile: ptr.To("file.log"),
			Golden:               "scrape_failure_log_file_empty_path.golden",
		},
		{
			Scenario:             "scrape_failure_log_file_unsupported_version",
			Version:              "v2.54.0",
			ScrapeInterval:       "30s",
			EvaluationInterval:   "30s",
			ScrapeFailureLogFile: ptr.To("file.log"),
			Golden:               "scrape_failure_log_file_unsupported_version.golden",
		},
		{
			Scenario:           "valid global limits",
			Version:            "v2.45.0",
			ScrapeInterval:     "30s",
			EvaluationInterval: "30s",
			BodySizeLimit:      &expectedBodySizeLimit,
			SampleLimit:        &expectedSampleLimit,
			TargetLimit:        &expectedTargetLimit,
			Golden:             "valid_global_limits.golden",
		},
		{
			Scenario:              "valid global config with label limits",
			Version:               "v2.45.0",
			ScrapeInterval:        "30s",
			EvaluationInterval:    "30s",
			BodySizeLimit:         &expectedBodySizeLimit,
			SampleLimit:           &expectedSampleLimit,
			TargetLimit:           &expectedTargetLimit,
			LabelLimit:            &expectedLabelLimit,
			LabelNameLengthLimit:  &expectedLabelNameLengthLimit,
			LabelValueLengthLimit: &expectedLabelValueLengthLimit,
			Golden:                "valid_global_config_with_label_limits.golden",
		},
		{
			Scenario:           "valid global config with keep dropped targets",
			Version:            "v2.47.0",
			ScrapeInterval:     "30s",
			EvaluationInterval: "30s",
			KeepDroppedTargets: &expectedkeepDroppedTargets,
			Golden:             "valid_global_config_with_keep_dropped_targets.golden",
		},
		{
			Scenario:           "valid global config with scrape protocols",
			Version:            "v2.49.0",
			ScrapeInterval:     "30s",
			EvaluationInterval: "30s",
			ScrapeProtocols: []monitoringv1.ScrapeProtocol{
				monitoringv1.OpenMetricsText1_0_0,
				monitoringv1.OpenMetricsText0_0_1,
				monitoringv1.PrometheusProto,
				monitoringv1.PrometheusText0_0_4,
				monitoringv1.PrometheusText1_0_0,
			},
			Golden: "valid_global_config_with_scrape_protocols.golden",
		},
		{
			Scenario:           "valid global config with new scrape protocol",
			Version:            "v3.0.0",
			ScrapeInterval:     "30s",
			EvaluationInterval: "30s",
			ScrapeProtocols: []monitoringv1.ScrapeProtocol{
				monitoringv1.PrometheusText1_0_0,
			},
			Golden: "valid_global_config_with_new_scrape_protocol.golden",
		},
		{
			Scenario:           "valid global config with unsupported scrape protocols",
			Version:            "v2.48.0",
			ScrapeInterval:     "30s",
			EvaluationInterval: "30s",
			ScrapeProtocols: []monitoringv1.ScrapeProtocol{
				monitoringv1.PrometheusProto,
				monitoringv1.PrometheusText0_0_4,
				monitoringv1.OpenMetricsText0_0_1,
				monitoringv1.OpenMetricsText1_0_0,
			},
			Golden: "valid_global_config_with_unsupported_scrape_protocols.golden",
		},
		{
			Scenario:           "valid global config without rule query offset if prometheus version less required",
			Version:            "v2.52.0",
			ScrapeInterval:     "30s",
			EvaluationInterval: "30s",
			RuleQueryOffset:    &expectedRuleQueryOffset,
			Golden:             "valid_global_config_without_rule_query_offset.golden",
		},
		{
			Scenario:           "valid global config with rule query offset if prometheus version meets the requirement",
			Version:            "v2.53.0",
			ScrapeInterval:     "30s",
			EvaluationInterval: "30s",
			RuleQueryOffset:    &expectedRuleQueryOffset,
			Golden:             "valid_global_config_with_rule_query_offset.golden",
		},
	} {

		p := &monitoringv1.Prometheus{
			ObjectMeta: metav1.ObjectMeta{
				Name:      "example",
				Namespace: "test",
			},
			Spec: monitoringv1.PrometheusSpec{
				CommonPrometheusFields: monitoringv1.CommonPrometheusFields{
					ScrapeInterval:              tc.ScrapeInterval,
					ScrapeTimeout:               tc.ScrapeTimeout,
					ScrapeProtocols:             tc.ScrapeProtocols,
					ExternalLabels:              tc.ExternalLabels,
					PrometheusExternalLabelName: tc.PrometheusExternalLabelName,
					ReplicaExternalLabelName:    tc.ReplicaExternalLabelName,
					Version:                     tc.Version,
					TracingConfig:               nil,
					BodySizeLimit:               tc.BodySizeLimit,
					SampleLimit:                 tc.SampleLimit,
					TargetLimit:                 tc.TargetLimit,
					LabelLimit:                  tc.LabelLimit,
					LabelNameLengthLimit:        tc.LabelNameLengthLimit,
					LabelValueLengthLimit:       tc.LabelValueLengthLimit,
					KeepDroppedTargets:          tc.KeepDroppedTargets,
					ScrapeFailureLogFile:        tc.ScrapeFailureLogFile,
				},
				EvaluationInterval: tc.EvaluationInterval,
				RuleQueryOffset:    tc.RuleQueryOffset,
				QueryLogFile:       tc.QueryLogFile,
			},
		}

		cg := mustNewConfigGenerator(t, p)
		t.Run(fmt.Sprintf("case %s", tc.Scenario), func(t *testing.T) {
			cfg, err := cg.GenerateServerConfiguration(
				p,
				map[string]*monitoringv1.ServiceMonitor{},
				nil,
				nil,
				nil,
				&assets.StoreBuilder{},
				nil,
				nil,
				nil,
				nil,
			)

			if tc.ExpectError {
				require.Error(t, err)
			} else {
				require.NoError(t, err)
			}

			golden.Assert(t, string(cfg), tc.Golden)
		})
	}
}

func TestNamespaceSetCorrectly(t *testing.T) {
	type testCase struct {
		ServiceMonitor           *monitoringv1.ServiceMonitor
		IgnoreNamespaceSelectors bool
		Golden                   string
	}

	testcases := []testCase{
		// Test that namespaces from 'MatchNames' are returned instead of the current namespace
		{
			ServiceMonitor: &monitoringv1.ServiceMonitor{
				ObjectMeta: metav1.ObjectMeta{
					Name:      "testservicemonitor1",
					Namespace: "default",
					Labels: map[string]string{
						"group": "group1",
					},
				},
				Spec: monitoringv1.ServiceMonitorSpec{
					NamespaceSelector: monitoringv1.NamespaceSelector{
						MatchNames: []string{"test1", "test2"},
					},
					AttachMetadata: &monitoringv1.AttachMetadata{
						Node: ptr.To(true),
					},
				},
			},
			IgnoreNamespaceSelectors: false,
			Golden:                   "namespaces_from_MatchNames_are_returned_instead_of_the_current_namespace.golden",
		},
		// Test that 'Any' returns an empty list instead of the current namespace
		{
			ServiceMonitor: &monitoringv1.ServiceMonitor{
				ObjectMeta: metav1.ObjectMeta{
					Name:      "testservicemonitor2",
					Namespace: "default",
					Labels: map[string]string{
						"group": "group1",
					},
				},
				Spec: monitoringv1.ServiceMonitorSpec{
					NamespaceSelector: monitoringv1.NamespaceSelector{
						Any: true,
					},
				},
			},
			IgnoreNamespaceSelectors: false,
			Golden:                   "Any_returns_an_empty_list_instead_of_the_current_namespace.golden",
		},
		// Test that Any takes precedence over MatchNames
		{
			ServiceMonitor: &monitoringv1.ServiceMonitor{
				ObjectMeta: metav1.ObjectMeta{
					Name:      "testservicemonitor2",
					Namespace: "default",
					Labels: map[string]string{
						"group": "group1",
					},
				},
				Spec: monitoringv1.ServiceMonitorSpec{
					NamespaceSelector: monitoringv1.NamespaceSelector{
						Any:        true,
						MatchNames: []string{"foo", "bar"},
					},
				},
			},
			IgnoreNamespaceSelectors: false,
			Golden:                   "Any_takes_precedence_over_MatchNames.golden",
		},
		// Test that IgnoreNamespaceSelectors overrides Any and MatchNames
		{
			ServiceMonitor: &monitoringv1.ServiceMonitor{
				ObjectMeta: metav1.ObjectMeta{
					Name:      "testservicemonitor2",
					Namespace: "default",
					Labels: map[string]string{
						"group": "group1",
					},
				},
				Spec: monitoringv1.ServiceMonitorSpec{
					NamespaceSelector: monitoringv1.NamespaceSelector{
						Any:        true,
						MatchNames: []string{"foo", "bar"},
					},
				},
			},
			IgnoreNamespaceSelectors: true,
			Golden:                   "IgnoreNamespaceSelectors_overrides_Any_and_MatchNames.golden",
		},
	}

	for _, tc := range testcases {
		cg := mustNewConfigGenerator(
			t,
			&monitoringv1.Prometheus{
				Spec: monitoringv1.PrometheusSpec{
					CommonPrometheusFields: monitoringv1.CommonPrometheusFields{
						IgnoreNamespaceSelectors: tc.IgnoreNamespaceSelectors,
					},
				},
			},
		)

		var attachMetaConfig *attachMetadataConfig
		if tc.ServiceMonitor.Spec.AttachMetadata != nil {
			attachMetaConfig = &attachMetadataConfig{
				MinimumVersion: "2.37.0",
				attachMetadata: tc.ServiceMonitor.Spec.AttachMetadata,
			}
		}

		c := cg.generateK8SSDConfig(tc.ServiceMonitor.Spec.NamespaceSelector, tc.ServiceMonitor.Namespace, nil, assets.NewTestStoreBuilder().ForNamespace(tc.ServiceMonitor.Namespace), kubernetesSDRoleEndpoint, attachMetaConfig)
		s, err := yaml.Marshal(yaml.MapSlice{c})
		require.NoError(t, err)
		golden.Assert(t, string(s), tc.Golden)
	}
}

func TestNamespaceSetCorrectlyForPodMonitor(t *testing.T) {
	pm := &monitoringv1.PodMonitor{
		ObjectMeta: metav1.ObjectMeta{
			Name:      "testpodmonitor1",
			Namespace: "default",
			Labels: map[string]string{
				"group": "group1",
			},
		},
		Spec: monitoringv1.PodMonitorSpec{
			NamespaceSelector: monitoringv1.NamespaceSelector{
				MatchNames: []string{"test"},
			},
			AttachMetadata: &monitoringv1.AttachMetadata{
				Node: ptr.To(true),
			},
		},
	}

	cg := mustNewConfigGenerator(
		t,
		&monitoringv1.Prometheus{
			Spec: monitoringv1.PrometheusSpec{
				CommonPrometheusFields: monitoringv1.CommonPrometheusFields{
					IgnoreNamespaceSelectors: false,
				},
			},
		},
	)

	attachMetadataConfig := &attachMetadataConfig{
		MinimumVersion: "2.35.0",
		attachMetadata: pm.Spec.AttachMetadata,
	}
	c := cg.generateK8SSDConfig(pm.Spec.NamespaceSelector, pm.Namespace, nil, assets.NewTestStoreBuilder().ForNamespace(pm.Namespace), kubernetesSDRolePod, attachMetadataConfig)

	s, err := yaml.Marshal(yaml.MapSlice{c})
	require.NoError(t, err)

	golden.Assert(t, string(s), "NamespaceSetCorrectlyForPodMonitor.golden")
}

func TestProbeStaticTargetsConfigGenerationWithLabelEnforce(t *testing.T) {
	p := defaultPrometheus()
	p.Spec.CommonPrometheusFields.EnforcedNamespaceLabel = "namespace"

	cg := mustNewConfigGenerator(t, p)
	cfg, err := cg.GenerateServerConfiguration(
		p,
		nil,
		nil,
		map[string]*monitoringv1.Probe{
			"probe1": {
				ObjectMeta: metav1.ObjectMeta{
					Name:      "testprobe1",
					Namespace: "default",
					Labels: map[string]string{
						"group": "group1",
					},
				},
				Spec: monitoringv1.ProbeSpec{
					ProberSpec: monitoringv1.ProberSpec{
						Scheme: "http",
						URL:    "blackbox.exporter.io",
						Path:   "/probe",
					},
					Module: "http_2xx",
					Targets: monitoringv1.ProbeTargets{
						StaticConfig: &monitoringv1.ProbeTargetStaticConfig{
							Targets: []string{
								"prometheus.io",
								"promcon.io",
							},
							Labels: map[string]string{
								"namespace": "custom",
								"static":    "label",
							},
						},
					},
					MetricRelabelConfigs: []monitoringv1.RelabelConfig{
						{
							Regex:  "noisy_labels.*",
							Action: "labeldrop",
						},
					},
				},
			},
		},
		nil,
		&assets.StoreBuilder{},
		nil,
		nil,
		nil,
		nil,
	)
	require.NoError(t, err)
	golden.Assert(t, string(cfg), "ProbeStaticTargetsConfigGenerationWithLabelEnforce.golden")
}

func TestProbeStaticTargetsConfigGenerationWithJobName(t *testing.T) {
	p := defaultPrometheus()

	cg := mustNewConfigGenerator(t, p)
	cfg, err := cg.GenerateServerConfiguration(
		p,
		nil,
		nil,
		map[string]*monitoringv1.Probe{
			"probe1": {
				ObjectMeta: metav1.ObjectMeta{
					Name:      "testprobe1",
					Namespace: "default",
					Labels: map[string]string{
						"group": "group1",
					},
				},
				Spec: monitoringv1.ProbeSpec{
					JobName: "blackbox",
					ProberSpec: monitoringv1.ProberSpec{
						Scheme: "http",
						URL:    "blackbox.exporter.io",
						Path:   "/probe",
					},
					Module: "http_2xx",
					Targets: monitoringv1.ProbeTargets{
						StaticConfig: &monitoringv1.ProbeTargetStaticConfig{
							Targets: []string{
								"prometheus.io",
								"promcon.io",
							},
						},
					},
				},
			},
		},
		nil,
		&assets.StoreBuilder{},
		nil,
		nil,
		nil,
		nil,
	)
	require.NoError(t, err)
	golden.Assert(t, string(cfg), "ProbeStaticTargetsConfigGenerationWithJobName.golden")
}

func TestProbeStaticTargetsConfigGenerationWithoutModule(t *testing.T) {
	p := defaultPrometheus()

	cg := mustNewConfigGenerator(t, p)
	cfg, err := cg.GenerateServerConfiguration(
		p,
		nil,
		nil,
		map[string]*monitoringv1.Probe{
			"probe1": {
				ObjectMeta: metav1.ObjectMeta{
					Name:      "testprobe1",
					Namespace: "default",
					Labels: map[string]string{
						"group": "group1",
					},
				},
				Spec: monitoringv1.ProbeSpec{
					JobName: "blackbox",
					ProberSpec: monitoringv1.ProberSpec{
						Scheme: "http",
						URL:    "blackbox.exporter.io",
						Path:   "/probe",
					},
					Targets: monitoringv1.ProbeTargets{
						StaticConfig: &monitoringv1.ProbeTargetStaticConfig{
							Targets: []string{
								"prometheus.io",
								"promcon.io",
							},
						},
					},
				},
			},
		},
		nil,
		&assets.StoreBuilder{},
		nil,
		nil,
		nil,
		nil,
	)
	require.NoError(t, err)
	golden.Assert(t, string(cfg), "ProbeStaticTargetsConfigGenerationWithoutModule.golden")
}

func TestProbeIngressSDConfigGeneration(t *testing.T) {
	p := defaultPrometheus()

	cg := mustNewConfigGenerator(t, p)
	cfg, err := cg.GenerateServerConfiguration(
		p,
		nil,
		nil,
		map[string]*monitoringv1.Probe{
			"probe1": {
				ObjectMeta: metav1.ObjectMeta{
					Name:      "testprobe1",
					Namespace: "default",
					Labels: map[string]string{
						"group": "group1",
					},
				},
				Spec: monitoringv1.ProbeSpec{
					ProberSpec: monitoringv1.ProberSpec{
						Scheme: "http",
						URL:    "blackbox.exporter.io",
						Path:   "/probe",
					},
					Module: "http_2xx",
					Targets: monitoringv1.ProbeTargets{
						Ingress: &monitoringv1.ProbeTargetIngress{
							Selector: metav1.LabelSelector{
								MatchLabels: map[string]string{
									"prometheus.io/probe": "true",
								},
							},
							NamespaceSelector: monitoringv1.NamespaceSelector{
								Any: true,
							},
							RelabelConfigs: []monitoringv1.RelabelConfig{
								{
									TargetLabel: "foo",
									Replacement: ptr.To("bar"),
									Action:      "replace",
								},
							},
						},
					},
				},
			},
		},
		nil,
		&assets.StoreBuilder{},
		nil,
		nil,
		nil,
		nil,
	)
	require.NoError(t, err)

	golden.Assert(t, string(cfg), "ProbeIngressSDConfigGeneration.golden")
}

func TestProbeIngressSDConfigGenerationWithShards(t *testing.T) {
	p := defaultPrometheus()
	p.Spec.Shards = ptr.To(int32(2))

	cg := mustNewConfigGenerator(t, p)
	cfg, err := cg.GenerateServerConfiguration(
		p,
		nil,
		nil,
		map[string]*monitoringv1.Probe{
			"probe1": {
				ObjectMeta: metav1.ObjectMeta{
					Name:      "testprobe1",
					Namespace: "default",
					Labels: map[string]string{
						"group": "group1",
					},
				},
				Spec: monitoringv1.ProbeSpec{
					ProberSpec: monitoringv1.ProberSpec{
						Scheme: "http",
						URL:    "blackbox.exporter.io",
						Path:   "/probe",
					},
					Module: "http_2xx",
					Targets: monitoringv1.ProbeTargets{
						Ingress: &monitoringv1.ProbeTargetIngress{
							Selector: metav1.LabelSelector{
								MatchLabels: map[string]string{
									"prometheus.io/probe": "true",
								},
							},
							NamespaceSelector: monitoringv1.NamespaceSelector{
								Any: true,
							},
							RelabelConfigs: []monitoringv1.RelabelConfig{
								{
									TargetLabel: "foo",
									Replacement: ptr.To("bar"),
									Action:      "replace",
								},
							},
						},
					},
				},
			},
		},
		nil,
		&assets.StoreBuilder{},
		nil,
		nil,
		nil,
		nil,
	)
	require.NoError(t, err)
	golden.Assert(t, string(cfg), "ProbeIngressSDConfigGenerationWithShards.golden")
}

func TestProbeIngressSDConfigGenerationWithLabelEnforce(t *testing.T) {
	p := defaultPrometheus()
	p.Spec.EnforcedNamespaceLabel = "namespace"

	cg := mustNewConfigGenerator(t, p)
	cfg, err := cg.GenerateServerConfiguration(
		p,
		nil,
		nil,
		map[string]*monitoringv1.Probe{
			"probe1": {
				ObjectMeta: metav1.ObjectMeta{
					Name:      "testprobe1",
					Namespace: "default",
					Labels: map[string]string{
						"group": "group1",
					},
				},
				Spec: monitoringv1.ProbeSpec{
					ProberSpec: monitoringv1.ProberSpec{
						Scheme: "http",
						URL:    "blackbox.exporter.io",
						Path:   "/probe",
					},
					Module: "http_2xx",
					Targets: monitoringv1.ProbeTargets{
						Ingress: &monitoringv1.ProbeTargetIngress{
							Selector: metav1.LabelSelector{
								MatchLabels: map[string]string{
									"prometheus.io/probe": "true",
								},
							},
							NamespaceSelector: monitoringv1.NamespaceSelector{
								Any: true,
							},
							RelabelConfigs: []monitoringv1.RelabelConfig{
								{
									TargetLabel: "foo",
									Replacement: ptr.To("bar"),
									Action:      "replace",
								},
							},
						},
					},
				},
			},
		},
		nil,
		&assets.StoreBuilder{},
		nil,
		nil,
		nil,
		nil,
	)
	require.NoError(t, err)
	golden.Assert(t, string(cfg), "ProbeIngressSDConfigGenerationWithLabelEnforce.golden")
}

func TestK8SSDConfigGeneration(t *testing.T) {
	sm := &monitoringv1.ServiceMonitor{
		ObjectMeta: metav1.ObjectMeta{
			Name:      "testservicemonitor1",
			Namespace: "default",
			Labels: map[string]string{
				"group": "group1",
			},
		},
		Spec: monitoringv1.ServiceMonitorSpec{
			NamespaceSelector: monitoringv1.NamespaceSelector{
				MatchNames: []string{"test"},
			},
		},
	}

	testcases := []struct {
		apiServerConfig *monitoringv1.APIServerConfig
		store           *assets.StoreBuilder
		role            string
		golden          string
	}{
		{
			apiServerConfig: nil,
			store:           assets.NewTestStoreBuilder(),
			role:            "endpoints",
			golden:          "K8SSDConfigGenerationFirst.golden",
		},
		{
			apiServerConfig: &monitoringv1.APIServerConfig{
				Host: "example.com",
				BasicAuth: &monitoringv1.BasicAuth{
					Username: v1.SecretKeySelector{
						LocalObjectReference: v1.LocalObjectReference{
							Name: "foo",
						},
						Key: "username",
					},
					Password: v1.SecretKeySelector{
						LocalObjectReference: v1.LocalObjectReference{
							Name: "foo",
						},
						Key: "password",
					},
				},
				BearerToken:     "bearer_token",
				BearerTokenFile: "bearer_token_file",
			},
			store: assets.NewTestStoreBuilder(
				&v1.Secret{
					ObjectMeta: metav1.ObjectMeta{
						Name:      "foo",
						Namespace: "default",
					},
					Data: map[string][]byte{
						"username": []byte("foo"),
						"password": []byte("bar"),
					},
				},
			),
			role:   "endpoints",
			golden: "K8SSDConfigGenerationTwo.golden",
		},
		{
			apiServerConfig: nil,
			store:           assets.NewTestStoreBuilder(),
			role:            "endpointslice",
			golden:          "K8SSDConfigGenerationThree.golden",
		},
		{
			apiServerConfig: &monitoringv1.APIServerConfig{
				Host: "example.com",
				TLSConfig: &monitoringv1.TLSConfig{
					SafeTLSConfig: monitoringv1.SafeTLSConfig{
						CA: monitoringv1.SecretOrConfigMap{
							Secret: &v1.SecretKeySelector{
								LocalObjectReference: v1.LocalObjectReference{
									Name: "tls",
								},
								Key: "ca",
							},
						},
						Cert: monitoringv1.SecretOrConfigMap{
							Secret: &v1.SecretKeySelector{
								LocalObjectReference: v1.LocalObjectReference{
									Name: "tls",
								},
								Key: "cert",
							},
						},
						KeySecret: &v1.SecretKeySelector{
							LocalObjectReference: v1.LocalObjectReference{
								Name: "tls",
							},
							Key: "private-key",
						},
					},
				},
			},
			store:  assets.NewTestStoreBuilder(),
			role:   "endpoints",
			golden: "K8SSDConfigGenerationTLSConfig.golden",
		},
	}

	for _, tc := range testcases {
		cg := mustNewConfigGenerator(
			t,
			&monitoringv1.Prometheus{
				Spec: monitoringv1.PrometheusSpec{
					CommonPrometheusFields: monitoringv1.CommonPrometheusFields{
						IgnoreNamespaceSelectors: false,
					},
				},
			},
		)

		var attachMetaConfig *attachMetadataConfig
		if sm.Spec.AttachMetadata != nil {
			attachMetaConfig = &attachMetadataConfig{
				MinimumVersion: "2.37.0",
				attachMetadata: sm.Spec.AttachMetadata,
			}
		}
		c := cg.generateK8SSDConfig(
			sm.Spec.NamespaceSelector,
			sm.Namespace,
			tc.apiServerConfig,
			tc.store.ForNamespace(sm.Namespace),
			tc.role,
			attachMetaConfig,
		)
		s, err := yaml.Marshal(yaml.MapSlice{c})
		require.NoError(t, err)
		golden.Assert(t, string(s), tc.golden)
	}
}

func TestAlertmanagerBearerToken(t *testing.T) {
	p := defaultPrometheus()
	p.Spec.Alerting = &monitoringv1.AlertingSpec{
		Alertmanagers: []monitoringv1.AlertmanagerEndpoints{
			{
				Name:            "alertmanager-main",
				Namespace:       ptr.To("default"),
				Port:            intstr.FromString("web"),
				BearerTokenFile: "/some/file/on/disk",
			},
		},
	}

	cg := mustNewConfigGenerator(t, p)
	cfg, err := cg.GenerateServerConfiguration(
		p,
		nil,
		nil,
		nil,
		nil,
		&assets.StoreBuilder{},
		nil,
		nil,
		nil,
		nil,
	)
	require.NoError(t, err)
	golden.Assert(t, string(cfg), "AlertmanagerBearerToken.golden")
}

func TestAlertmanagerBasicAuth(t *testing.T) {
	for _, tc := range []struct {
		name    string
		version string
		golden  string
	}{
		{
			name:    "Valid Prom Version",
			version: "2.26.0",
			golden:  "AlertmanagerBasicAuth_Valid_Prom_Version.golden",
		},
		{
			name:    "Invalid Prom Version",
			version: "2.25.0",
			golden:  "AlertmanagerBasicAuth_Invalid_Prom_Version.golden",
		},
	} {

		p := &monitoringv1.Prometheus{
			ObjectMeta: metav1.ObjectMeta{
				Name:      "test",
				Namespace: "default",
			},
			Spec: monitoringv1.PrometheusSpec{
				CommonPrometheusFields: monitoringv1.CommonPrometheusFields{
					ScrapeInterval: "30s",
					Version:        tc.version,
				},
				EvaluationInterval: "30s",
				Alerting: &monitoringv1.AlertingSpec{
					Alertmanagers: []monitoringv1.AlertmanagerEndpoints{
						{
							Name:      "alertmanager-main",
							Namespace: ptr.To("default"),
							Port:      intstr.FromString("web"),
							BasicAuth: &monitoringv1.BasicAuth{
								Username: v1.SecretKeySelector{
									LocalObjectReference: v1.LocalObjectReference{
										Name: "foo",
									},
									Key: "username",
								},
								Password: v1.SecretKeySelector{
									LocalObjectReference: v1.LocalObjectReference{
										Name: "foo",
									},
									Key: "password",
								},
							},
						},
					},
				},
			},
		}

		cg := mustNewConfigGenerator(t, p)

		cfg, err := cg.GenerateServerConfiguration(
			p,
			nil,
			nil,
			nil,
			nil,
			assets.NewTestStoreBuilder(
				&v1.Secret{
					ObjectMeta: metav1.ObjectMeta{
						Name:      "foo",
						Namespace: "default",
					},
					Data: map[string][]byte{
						"username": []byte("bob"),
						"password": []byte("alice"),
					},
				},
			),
			nil,
			nil,
			nil,
			nil,
		)
		require.NoError(t, err)

		golden.Assert(t, string(cfg), tc.golden)
	}
}

func TestAlertmanagerSigv4(t *testing.T) {
	for _, tc := range []struct {
		name    string
		version string
		golden  string
	}{
		{
			name:    "Valid Prom Version",
			version: "2.48.0",
			golden:  "AlertmanagerSigv4_Valid_Prom_Version.golden",
		},
		{
			name:    "Invalid Prom Version",
			version: "2.47.0",
			golden:  "AlertmanagerSigv4_Invalid_Prom_Version.golden",
		},
	} {
		p := defaultPrometheus()
		p.Spec.Version = tc.version
		p.Spec.Alerting = &monitoringv1.AlertingSpec{
			Alertmanagers: []monitoringv1.AlertmanagerEndpoints{
				{
					Name:      "alertmanager-main",
					Namespace: ptr.To("default"),
					Port:      intstr.FromString("web"),
					Sigv4: &monitoringv1.Sigv4{
						Profile: "profilename",
						RoleArn: "arn:aws:iam::123456789012:instance-profile/prometheus",
						AccessKey: &v1.SecretKeySelector{
							LocalObjectReference: v1.LocalObjectReference{
								Name: "sigv4-secret",
							},
							Key: "access-key",
						},
						SecretKey: &v1.SecretKeySelector{
							LocalObjectReference: v1.LocalObjectReference{
								Name: "sigv4-secret",
							},
							Key: "secret-key",
						},
						Region: "us-central-0",
					},
				},
			},
		}

		cg := mustNewConfigGenerator(t, p)
		cfg, err := cg.GenerateServerConfiguration(
			p,
			nil,
			nil,
			nil,
			nil,
			assets.NewTestStoreBuilder(
				&v1.Secret{
					ObjectMeta: metav1.ObjectMeta{
						Name:      "sigv4-secret",
						Namespace: "default",
					},
					Data: map[string][]byte{
						"access-key": []byte("access-key"),
						"secret-key": []byte("secret-key"),
					},
				},
			),
			nil,
			nil,
			nil,
			nil,
		)
		require.NoError(t, err)
		golden.Assert(t, string(cfg), tc.golden)
	}
}

func TestAlertmanagerAPIVersion(t *testing.T) {
	testCases := []struct {
		alerting *monitoringv1.AlertingSpec
		name     string
		version  string
		golden   string
	}{
		{
			name:    "Alertmanager APIV1 Compatible",
			version: "v2.11.0",
			alerting: &monitoringv1.AlertingSpec{
				Alertmanagers: []monitoringv1.AlertmanagerEndpoints{
					{
						Name:       "alertmanager-main",
						Namespace:  ptr.To("default"),
						Port:       intstr.FromString("web"),
						APIVersion: ptr.To(monitoringv1.AlertmanagerAPIVersion1),
					},
				},
			},
			golden: "AlertmanagerAPIVersionV1.golden",
		},
		{
			name:    "Alertmanager API Compatible version",
			version: "v2.11.0",
			alerting: &monitoringv1.AlertingSpec{
				Alertmanagers: []monitoringv1.AlertmanagerEndpoints{
					{
						Name:       "alertmanager-main",
						Namespace:  ptr.To("default"),
						Port:       intstr.FromString("web"),
						APIVersion: ptr.To(monitoringv1.AlertmanagerAPIVersion2),
					},
				},
			},
			golden: "AlertmanagerAPIVersion.golden",
		},
		{
			name:    "Alertmanager APIV2 Prometheus Version 3",
			version: "3.0.0-rc.0",
			alerting: &monitoringv1.AlertingSpec{
				Alertmanagers: []monitoringv1.AlertmanagerEndpoints{
					{
						Name:       "alertmanager-main",
						Namespace:  ptr.To("default"),
						Port:       intstr.FromString("web"),
						APIVersion: ptr.To(monitoringv1.AlertmanagerAPIVersion2),
					},
				},
			},
			golden: "AlertmanagerAPIVersionPrometheusV3.golden",
		},
		{
			name:    "Alertmanager APIv1 Incompatible with Prometheus V3",
			version: "3.0.0-rc.0",
			alerting: &monitoringv1.AlertingSpec{
				Alertmanagers: []monitoringv1.AlertmanagerEndpoints{
					{
						Name:       "alertmanager-main",
						Namespace:  ptr.To("default"),
						Port:       intstr.FromString("web"),
						APIVersion: ptr.To(monitoringv1.AlertmanagerAPIVersion1),
					},
				},
			},
			golden: "AlertmanagerAPIVersionV1LowerCasePrometheusV3.golden",
		},
		{
			name:    "Alertmanager APIV1 Incompatible with Prometheus V3",
			version: "3.0.0-rc.0",
			alerting: &monitoringv1.AlertingSpec{
				Alertmanagers: []monitoringv1.AlertmanagerEndpoints{
					{
						Name:       "alertmanager-main",
						Namespace:  ptr.To("default"),
						Port:       intstr.FromString("web"),
						APIVersion: ptr.To(monitoringv1.AlertmanagerAPIVersion1),
					},
				},
			},
			golden: "AlertmanagerAPIVersionV1UpperCasePrometheusV3.golden",
		},
		{
			name:    "Alertmanager APIV2 Incompatible with Prometheus V3",
			version: "3.0.0",
			alerting: &monitoringv1.AlertingSpec{
				Alertmanagers: []monitoringv1.AlertmanagerEndpoints{
					{
						Name:       "alertmanager-main",
						Namespace:  ptr.To("default"),
						Port:       intstr.FromString("web"),
						APIVersion: ptr.To(monitoringv1.AlertmanagerAPIVersion1),
					},
				},
			},
			golden: "AlertmanagerAPIVersionV2UpperCasePrometheusV3.golden",
		},
	}
	for _, tc := range testCases {
		t.Run(tc.name, func(t *testing.T) {
			p := defaultPrometheus()
			if tc.version != "" {
				p.Spec.CommonPrometheusFields.Version = tc.version
			}
			p.Spec.Alerting = tc.alerting

			cg := mustNewConfigGenerator(t, p)
			cfg, err := cg.GenerateServerConfiguration(
				p,
				nil,
				nil,
				nil,
				nil,
				&assets.StoreBuilder{},
				nil,
				nil,
				nil,
				nil,
			)
			require.NoError(t, err)
			golden.Assert(t, string(cfg), tc.golden)
		})
	}
}

func TestAlertmanagerTimeoutConfig(t *testing.T) {
	p := defaultPrometheus()
	p.Spec.Alerting = &monitoringv1.AlertingSpec{
		Alertmanagers: []monitoringv1.AlertmanagerEndpoints{
			{
				Name:       "alertmanager-main",
				Namespace:  ptr.To("default"),
				Port:       intstr.FromString("web"),
				APIVersion: ptr.To(monitoringv1.AlertmanagerAPIVersion2),
				Timeout:    ptr.To(monitoringv1.Duration("60s")),
			},
		},
	}

	cg := mustNewConfigGenerator(t, p)
	cfg, err := cg.GenerateServerConfiguration(
		p,
		nil,
		nil,
		nil,
		nil,
		&assets.StoreBuilder{},
		nil,
		nil,
		nil,
		nil,
	)
	require.NoError(t, err)
	golden.Assert(t, string(cfg), "AlertmanagerTimeoutConfig.golden")
}
func TestAlertmanagerEnableHttp2(t *testing.T) {
	for _, tc := range []struct {
		version     string
		enableHTTP2 bool
		golden      string
	}{
		{
			version:     "v2.34.0",
			enableHTTP2: false,
			golden:      "AlertmanagerEnableHttp2_false_expectedWithHTTP2Unsupported.golden",
		},
		{
			version:     "v2.34.0",
			enableHTTP2: true,
			golden:      "AlertmanagerEnableHttp2_true_expectedWithHTTP2Unsupported.golden",
		},
		{
			version:     "v2.35.0",
			enableHTTP2: true,
			golden:      "AlertmanagerEnableHttp2_true_expectedWithHTTP2Enabled.golden",
		},
		{
			version:     "v2.35.0",
			enableHTTP2: false,
			golden:      "AlertmanagerEnableHttp2_false_expectedWithHTTP2Enabled.golden",
		},
	} {
		t.Run(fmt.Sprintf("%s TestAlertmanagerEnableHttp2(%t)", tc.version, tc.enableHTTP2), func(t *testing.T) {
			p := defaultPrometheus()
			p.Spec.Version = tc.version
			p.Spec.Alerting = &monitoringv1.AlertingSpec{
				Alertmanagers: []monitoringv1.AlertmanagerEndpoints{
					{
						Name:        "alertmanager-main",
						Namespace:   ptr.To("default"),
						Port:        intstr.FromString("web"),
						APIVersion:  ptr.To(monitoringv1.AlertmanagerAPIVersion2),
						EnableHttp2: ptr.To(tc.enableHTTP2),
					},
				},
			}

			cg := mustNewConfigGenerator(t, p)
			cfg, err := cg.GenerateServerConfiguration(
				p,
				nil,
				nil,
				nil,
				nil,
				&assets.StoreBuilder{},
				nil,
				nil,
				nil,
				nil,
			)
			require.NoError(t, err)
			golden.Assert(t, string(cfg), tc.golden)
		})
	}
}

func TestAlertmanagerRelabelConfigs(t *testing.T) {
	t.Run("TestAlertmanagerRelabelConfigs", func(t *testing.T) {
		p := defaultPrometheus()
		p.Spec.Alerting = &monitoringv1.AlertingSpec{
			Alertmanagers: []monitoringv1.AlertmanagerEndpoints{
				{
					Name:       "alertmanager-main",
					Namespace:  ptr.To("default"),
					Port:       intstr.FromString("web"),
					APIVersion: ptr.To(monitoringv1.AlertmanagerAPIVersion2),
					RelabelConfigs: []monitoringv1.RelabelConfig{
						{
							TargetLabel: "namespace",
							Replacement: ptr.To("ns1"),
						},
						{
							Action:       "replace",
							Regex:        "(.+)(?::d+)",
							Replacement:  ptr.To("$1:9537"),
							SourceLabels: []monitoringv1.LabelName{"__address__"},
							TargetLabel:  "__address__",
						},
						{
							Action:      "replace",
							Replacement: ptr.To("crio"),
							TargetLabel: "job",
						},
					},
				},
			},
		}

		cg := mustNewConfigGenerator(t, p)
		cfg, err := cg.GenerateServerConfiguration(
			p,
			nil,
			nil,
			nil,
			nil,
			&assets.StoreBuilder{},
			nil,
			nil,
			nil,
			nil,
		)
		require.NoError(t, err)
		golden.Assert(t, string(cfg), "Alertmanager_with_RelabelConfigs.golden")
	})
}

func TestAlertmanagerAlertRelabelConfigs(t *testing.T) {
	for _, tc := range []struct {
		name    string
		version string
		golden  string
	}{
		{
			name:    "Invalid Prometheus Version",
			version: "2.40.1",
			golden:  "AlertmangerAlertRelabel_Invalid_Version.golden",
		},
		{
			name:    "Valid Prometheus Version",
			version: "2.51.0",
			golden:  "AlertmangerAlertRelabel_Valid_Version.golden",
		},
	} {
		t.Run(tc.name, func(t *testing.T) {
			p := defaultPrometheus()
			p.Spec.Version = tc.version
			p.Spec.Alerting = &monitoringv1.AlertingSpec{
				Alertmanagers: []monitoringv1.AlertmanagerEndpoints{
					{
						Name:       "alertmanager-main",
						Namespace:  ptr.To("default"),
						Port:       intstr.FromString("web"),
						APIVersion: ptr.To(monitoringv1.AlertmanagerAPIVersion2),
						AlertRelabelConfigs: []monitoringv1.RelabelConfig{
							{
								TargetLabel: "namespace",
								Replacement: ptr.To("ns1"),
							},
						},
					},
				},
			}

			cg := mustNewConfigGenerator(t, p)
			cfg, err := cg.GenerateServerConfiguration(
				p,
				nil,
				nil,
				nil,
				nil,
				&assets.StoreBuilder{},
				nil,
				nil,
				nil,
				nil,
			)
			require.NoError(t, err)
			golden.Assert(t, string(cfg), tc.golden)
		})
	}
}

func TestAdditionalScrapeConfigs(t *testing.T) {
	getCfg := func(shards *int32) string {
		p := defaultPrometheus()
		p.Spec.Shards = shards

		cg := mustNewConfigGenerator(t, p)
		cfg, err := cg.GenerateServerConfiguration(
			p,
			nil,
			nil,
			nil,
			nil,
			&assets.StoreBuilder{},
			golden.Get(t, "TestAdditionalScrapeConfigsAdditionalScrapeConfig.golden"),
			nil,
			nil,
			nil,
		)
		require.NoError(t, err)

		return string(cfg)
	}

	testCases := []struct {
		name   string
		result string
		golden string
	}{
		{
			name:   "unsharded prometheus",
			result: getCfg(nil),
			golden: "AdditionalScrapeConfigs_unsharded_prometheus.golden",
		},
		{
			name:   "one prometheus shard",
			result: getCfg(ptr.To(int32(1))),
			golden: "AdditionalScrapeConfigs_one_prometheus_shard.golden",
		},
		{
			name:   "sharded prometheus",
			result: getCfg(ptr.To(int32(3))),
			golden: "AdditionalScrapeConfigs_sharded prometheus.golden",
		},
	}

	for _, tt := range testCases {
		t.Run(tt.name, func(t *testing.T) {
			golden.Assert(t, tt.result, tt.golden)
		})
	}
}

func TestAdditionalAlertRelabelConfigs(t *testing.T) {
	p := defaultPrometheus()
	p.Spec.Alerting = &monitoringv1.AlertingSpec{
		Alertmanagers: []monitoringv1.AlertmanagerEndpoints{
			{
				Name:      "alertmanager-main",
				Namespace: ptr.To("default"),
				Port:      intstr.FromString("web"),
			},
		},
	}

	cg := mustNewConfigGenerator(t, p)
	cfg, err := cg.GenerateServerConfiguration(
		p,
		nil,
		nil,
		nil,
		nil,
		&assets.StoreBuilder{},
		nil,
		golden.Get(t, "AdditionalAlertRelabelConfigs.golden"),
		nil,
		nil,
	)
	require.NoError(t, err)
	golden.Assert(t, string(cfg), "AdditionalAlertRelabelConfigs_Expected.golden")
}

func TestNoEnforcedNamespaceLabelServiceMonitor(t *testing.T) {
	p := defaultPrometheus()

	cg := mustNewConfigGenerator(t, p)
	cfg, err := cg.GenerateServerConfiguration(
		p,
		map[string]*monitoringv1.ServiceMonitor{
			"test": {
				ObjectMeta: metav1.ObjectMeta{
					Name:      "test",
					Namespace: "default",
				},
				Spec: monitoringv1.ServiceMonitorSpec{
					Selector: metav1.LabelSelector{
						MatchLabels: map[string]string{
							"foo": "bar",
						},
					},
					Endpoints: []monitoringv1.Endpoint{
						{
							Port:        "https-metrics",
							HonorLabels: true,
							Interval:    "30s",
							MetricRelabelConfigs: []monitoringv1.RelabelConfig{
								{
									Action:       "drop",
									Regex:        "container_(network_tcp_usage_total|network_udp_usage_total|tasks_state|cpu_load_average_10s)",
									SourceLabels: []monitoringv1.LabelName{"__name__"},
								},
							},
							RelabelConfigs: []monitoringv1.RelabelConfig{
								{
									Action:       "replace",
									Regex:        "(.+)(?::d+)",
									Replacement:  ptr.To("$1:9537"),
									SourceLabels: []monitoringv1.LabelName{"__address__"},
									TargetLabel:  "__address__",
								},
								{
									Action:      "replace",
									Replacement: ptr.To("crio"),
									TargetLabel: "job",
								},
							},
						},
					},
				},
			},
		},
		nil,
		nil,
		nil,
		&assets.StoreBuilder{},
		nil,
		nil,
		nil,
		nil,
	)
	require.NoError(t, err)
	golden.Assert(t, string(cfg), "NoEnforcedNamespaceLabelServiceMonitor_Expected.golden")
}

func TestServiceMonitorWithEndpointSliceEnable(t *testing.T) {
	p := defaultPrometheus()
	p.Spec.CommonPrometheusFields.EnforcedNamespaceLabel = "ns-key"
	p.Spec.CommonPrometheusFields.ServiceDiscoveryRole = ptr.To(monitoringv1.EndpointSliceRole)

	cg := mustNewConfigGenerator(t, p)

	cfg, err := cg.GenerateServerConfiguration(
		p,
		map[string]*monitoringv1.ServiceMonitor{
			"test": {
				ObjectMeta: metav1.ObjectMeta{
					Name:      "test",
					Namespace: "default",
				},
				Spec: monitoringv1.ServiceMonitorSpec{
					Selector: metav1.LabelSelector{
						MatchLabels: map[string]string{
							"foo": "bar",
						},
						MatchExpressions: []metav1.LabelSelectorRequirement{
							{
								Key:      "alpha",
								Operator: metav1.LabelSelectorOpIn,
								Values:   []string{"beta", "gamma"},
							},
						},
					},
					Endpoints: []monitoringv1.Endpoint{
						{
							Port:     "web",
							Interval: "30s",
							MetricRelabelConfigs: []monitoringv1.RelabelConfig{
								{
									Action:       "drop",
									Regex:        "my-job-pod-.+",
									SourceLabels: []monitoringv1.LabelName{"pod_name"},
									TargetLabel:  "ns-key",
								},
							},
							RelabelConfigs: []monitoringv1.RelabelConfig{
								{
									Action:       "replace",
									Regex:        "(.*)",
									Replacement:  ptr.To("$1"),
									SourceLabels: []monitoringv1.LabelName{"__meta_kubernetes_pod_ready"},
								},
							},
						},
					},
				},
			},
		},
		nil,
		nil,
		nil,
		&assets.StoreBuilder{},
		nil,
		nil,
		nil,
		nil,
	)
	require.NoError(t, err)
	golden.Assert(t, string(cfg), "TestServiceMonitorWithEndpointSliceEnable_Expected.golden")
}

func TestEnforcedNamespaceLabelPodMonitor(t *testing.T) {
	p := defaultPrometheus()
	p.Spec.CommonPrometheusFields.EnforcedNamespaceLabel = "ns-key"

	cg := mustNewConfigGenerator(t, p)
	cfg, err := cg.GenerateServerConfiguration(
		p,
		nil,
		map[string]*monitoringv1.PodMonitor{
			"testpodmonitor1": {
				ObjectMeta: metav1.ObjectMeta{
					Name:      "testpodmonitor1",
					Namespace: "pod-monitor-ns",
					Labels: map[string]string{
						"group": "group1",
					},
				},
				Spec: monitoringv1.PodMonitorSpec{
					PodTargetLabels: []string{"example", "env"},
					PodMetricsEndpoints: []monitoringv1.PodMetricsEndpoint{
						{
							Port:     ptr.To("web"),
							Interval: "30s",
							MetricRelabelConfigs: []monitoringv1.RelabelConfig{
								{
									Action:       "drop",
									Regex:        "my-job-pod-.+",
									SourceLabels: []monitoringv1.LabelName{"pod_name"},
									TargetLabel:  "my-ns",
								},
							},
							RelabelConfigs: []monitoringv1.RelabelConfig{
								{
									Action:       "replace",
									Regex:        "(.*)",
									Replacement:  ptr.To("$1"),
									SourceLabels: []monitoringv1.LabelName{"__meta_kubernetes_pod_ready"},
								},
							},
						},
					},
				},
			},
		},
		nil,
		nil,
		&assets.StoreBuilder{},
		nil,
		nil,
		nil,
		nil,
	)
	require.NoError(t, err)
	golden.Assert(t, string(cfg), "EnforcedNamespaceLabelPodMonitor_Expected.golden")
}

func TestEnforcedNamespaceLabelOnExcludedPodMonitor(t *testing.T) {
	p := defaultPrometheus()
	p.Spec.CommonPrometheusFields.ExcludedFromEnforcement = []monitoringv1.ObjectReference{
		{
			Namespace: "pod-monitor-ns",
			Group:     monitoring.GroupName,
			Resource:  monitoringv1.PodMonitorName,
			Name:      "testpodmonitor1",
		},
	}

	cg := mustNewConfigGenerator(t, p)
	cfg, err := cg.GenerateServerConfiguration(
		p,
		nil,
		map[string]*monitoringv1.PodMonitor{
			"testpodmonitor1": {
				ObjectMeta: metav1.ObjectMeta{
					Name:      "testpodmonitor1",
					Namespace: "pod-monitor-ns",
					Labels: map[string]string{
						"group": "group1",
					},
				},
				TypeMeta: metav1.TypeMeta{
					APIVersion: monitoring.GroupName + "/" + monitoringv1.Version,
					Kind:       monitoringv1.PodMonitorsKind,
				},
				Spec: monitoringv1.PodMonitorSpec{
					PodTargetLabels: []string{"example", "env"},
					PodMetricsEndpoints: []monitoringv1.PodMetricsEndpoint{
						{
							Port:     ptr.To("web"),
							Interval: "30s",
							MetricRelabelConfigs: []monitoringv1.RelabelConfig{
								{
									Action:       "drop",
									Regex:        "my-job-pod-.+",
									SourceLabels: []monitoringv1.LabelName{"pod_name"},
									TargetLabel:  "my-ns",
								},
							},
							RelabelConfigs: []monitoringv1.RelabelConfig{
								{
									Action:       "replace",
									Regex:        "(.*)",
									Replacement:  ptr.To("$1"),
									SourceLabels: []monitoringv1.LabelName{"__meta_kubernetes_pod_ready"},
								},
							},
						},
					},
				},
			},
		},
		nil,
		nil,
		&assets.StoreBuilder{},
		nil,
		nil,
		nil,
		nil,
	)
	require.NoError(t, err)
	golden.Assert(t, string(cfg), "EnforcedNamespaceLabelOnExcludedPodMonitor_Expected.golden")
}

func TestEnforcedNamespaceLabelServiceMonitor(t *testing.T) {
	p := defaultPrometheus()
	p.Spec.CommonPrometheusFields.EnforcedNamespaceLabel = "ns-key"

	cg := mustNewConfigGenerator(t, p)
	cfg, err := cg.GenerateServerConfiguration(
		p,
		map[string]*monitoringv1.ServiceMonitor{
			"test": {
				ObjectMeta: metav1.ObjectMeta{
					Name:      "test",
					Namespace: "default",
				},
				Spec: monitoringv1.ServiceMonitorSpec{
					Selector: metav1.LabelSelector{
						MatchLabels: map[string]string{
							"foo": "bar",
						},
						MatchExpressions: []metav1.LabelSelectorRequirement{
							{
								Key:      "alpha",
								Operator: metav1.LabelSelectorOpIn,
								Values:   []string{"beta", "gamma"},
							},
						},
					},
					Endpoints: []monitoringv1.Endpoint{
						{
							Port:     "web",
							Interval: "30s",
							MetricRelabelConfigs: []monitoringv1.RelabelConfig{
								{
									Action:       "drop",
									Regex:        "my-job-pod-.+",
									SourceLabels: []monitoringv1.LabelName{"pod_name"},
									TargetLabel:  "ns-key",
								},
							},
							RelabelConfigs: []monitoringv1.RelabelConfig{
								{
									Action:       "replace",
									Regex:        "(.*)",
									Replacement:  ptr.To("$1"),
									SourceLabels: []monitoringv1.LabelName{"__meta_kubernetes_pod_ready"},
								},
							},
						},
					},
				},
			},
		},
		nil,
		nil,
		nil,
		&assets.StoreBuilder{},
		nil,
		nil,
		nil,
		nil,
	)
	require.NoError(t, err)
	golden.Assert(t, string(cfg), "EnforcedNamespaceLabelServiceMonitor_Expected.golden")
}

func TestEnforcedNamespaceLabelOnExcludedServiceMonitor(t *testing.T) {
	p := defaultPrometheus()
	p.Spec.CommonPrometheusFields.ExcludedFromEnforcement = []monitoringv1.ObjectReference{
		{
			Namespace: "service-monitor-ns",
			Group:     monitoring.GroupName,
			Resource:  monitoringv1.ServiceMonitorName,
			Name:      "", // exclude all servicemonitors in this namespace
		},
	}

	cg := mustNewConfigGenerator(t, p)
	cfg, err := cg.GenerateServerConfiguration(
		p,
		map[string]*monitoringv1.ServiceMonitor{
			"test": {
				ObjectMeta: metav1.ObjectMeta{
					Name:      "servicemonitor1",
					Namespace: "service-monitor-ns",
					Labels: map[string]string{
						"group": "group1",
					},
				},
				TypeMeta: metav1.TypeMeta{
					APIVersion: monitoring.GroupName + "/" + monitoringv1.Version,
					Kind:       monitoringv1.ServiceMonitorsKind,
				},
				Spec: monitoringv1.ServiceMonitorSpec{
					Selector: metav1.LabelSelector{
						MatchLabels: map[string]string{
							"foo": "bar",
						},
					},
					Endpoints: []monitoringv1.Endpoint{
						{
							Port:     "web",
							Interval: "30s",
							MetricRelabelConfigs: []monitoringv1.RelabelConfig{
								{
									Action:       "drop",
									Regex:        "my-job-pod-.+",
									SourceLabels: []monitoringv1.LabelName{"pod_name"},
									TargetLabel:  "ns-key",
								},
							},
							RelabelConfigs: []monitoringv1.RelabelConfig{
								{
									Action:       "replace",
									Regex:        "(.*)",
									Replacement:  ptr.To("$1"),
									SourceLabels: []monitoringv1.LabelName{"__meta_kubernetes_pod_ready"},
								},
							},
						},
					},
				},
			},
		},
		nil,
		nil,
		nil,
		&assets.StoreBuilder{},
		nil,
		nil,
		nil,
		nil,
	)
	require.NoError(t, err)
	golden.Assert(t, string(cfg), "EnforcedNamespaceLabelOnExcludedServiceMonitor_Expected.golden")
}

func TestAdditionalAlertmanagers(t *testing.T) {
	p := defaultPrometheus()
	p.Spec.Alerting = &monitoringv1.AlertingSpec{
		Alertmanagers: []monitoringv1.AlertmanagerEndpoints{
			{
				Name:      "alertmanager-main",
				Namespace: ptr.To("default"),
				Port:      intstr.FromString("web"),
			},
		},
	}

	cg := mustNewConfigGenerator(t, p)

	cfg, err := cg.GenerateServerConfiguration(
		p,
		nil,
		nil,
		nil,
		nil,
		&assets.StoreBuilder{},
		nil,
		nil,
		[]byte(`- static_configs:
  - targets:
    - localhost
`),
		nil,
	)
	require.NoError(t, err)
	golden.Assert(t, string(cfg), "TestAdditionalAlertmanagers_Expected.golden")
}

func TestSettingHonorTimestampsInServiceMonitor(t *testing.T) {
	p := defaultPrometheus()

	cg := mustNewConfigGenerator(t, p)
	cfg, err := cg.GenerateServerConfiguration(
		p,
		map[string]*monitoringv1.ServiceMonitor{
			"testservicemonitor1": {
				ObjectMeta: metav1.ObjectMeta{
					Name:      "testservicemonitor1",
					Namespace: "default",
				},
				Spec: monitoringv1.ServiceMonitorSpec{
					TargetLabels: []string{"example", "env"},
					Endpoints: []monitoringv1.Endpoint{
						{
							HonorTimestamps: ptr.To(false),
							Port:            "web",
							Interval:        "30s",
						},
					},
				},
			},
		},
		nil,
		nil,
		nil,
		&assets.StoreBuilder{},
		nil,
		nil,
		nil,
		nil,
	)
	require.NoError(t, err)
	golden.Assert(t, string(cfg), "SettingHonorTimestampsInServiceMonitor.golden")
}

func TestSettingHonorTimestampsInPodMonitor(t *testing.T) {
	p := defaultPrometheus()

	cg := mustNewConfigGenerator(t, p)
	cfg, err := cg.GenerateServerConfiguration(
		p,
		nil,
		map[string]*monitoringv1.PodMonitor{
			"testpodmonitor1": {
				ObjectMeta: metav1.ObjectMeta{
					Name:      "testpodmonitor1",
					Namespace: "default",
				},
				Spec: monitoringv1.PodMonitorSpec{
					PodTargetLabels: []string{"example", "env"},
					PodMetricsEndpoints: []monitoringv1.PodMetricsEndpoint{
						{
							HonorTimestamps: ptr.To(false),
							Port:            ptr.To("web"),
							Interval:        "30s",
						},
					},
				},
			},
		},
		nil,
		nil,
		&assets.StoreBuilder{},
		nil,
		nil,
		nil,
		nil,
	)
	require.NoError(t, err)
	golden.Assert(t, string(cfg), "SettingHonorTimestampsInPodMonitor.golden")
}

func TestSettingTrackTimestampsStalenessInServiceMonitor(t *testing.T) {
	p := defaultPrometheus()

	cg := mustNewConfigGenerator(t, p)
	cfg, err := cg.GenerateServerConfiguration(
		p,
		map[string]*monitoringv1.ServiceMonitor{
			"testservicemonitor1": {
				ObjectMeta: metav1.ObjectMeta{
					Name:      "testservicemonitor1",
					Namespace: "default",
				},
				Spec: monitoringv1.ServiceMonitorSpec{
					TargetLabels: []string{"example", "env"},
					Endpoints: []monitoringv1.Endpoint{
						{
							TrackTimestampsStaleness: ptr.To(false),
							Port:                     "web",
							Interval:                 "30s",
						},
					},
				},
			},
		},
		nil,
		nil,
		nil,
		&assets.StoreBuilder{},
		nil,
		nil,
		nil,
		nil,
	)
	require.NoError(t, err)
	golden.Assert(t, string(cfg), "SettingTrackTimestampsStalenessInServiceMonitor.golden")
}

func TestSettingTrackTimestampsStalenessInPodMonitor(t *testing.T) {
	p := defaultPrometheus()

	cg := mustNewConfigGenerator(t, p)
	cfg, err := cg.GenerateServerConfiguration(
		p,
		nil,
		map[string]*monitoringv1.PodMonitor{
			"testpodmonitor1": {
				ObjectMeta: metav1.ObjectMeta{
					Name:      "testpodmonitor1",
					Namespace: "default",
				},
				Spec: monitoringv1.PodMonitorSpec{
					PodTargetLabels: []string{"example", "env"},
					PodMetricsEndpoints: []monitoringv1.PodMetricsEndpoint{
						{
							TrackTimestampsStaleness: ptr.To(false),
							Port:                     ptr.To("web"),
							Interval:                 "30s",
						},
					},
				},
			},
		},
		nil,
		nil,
		&assets.StoreBuilder{},
		nil,
		nil,
		nil,
		nil,
	)
	require.NoError(t, err)
	golden.Assert(t, string(cfg), "SettingTrackTimestampsStalenessInPodMonitor.golden")
}

func TestSettingScrapeProtocolsInServiceMonitor(t *testing.T) {
	for _, tc := range []struct {
		name    string
		version string
		scrape  []monitoringv1.ScrapeProtocol
		golden  string
	}{
		{
			name:    "setting ScrapeProtocols in ServiceMonitor with prometheus old version",
			version: "v2.48.0",
			scrape: []monitoringv1.ScrapeProtocol{
				monitoringv1.ScrapeProtocol("OpenMetricsText1.0.0"),
				monitoringv1.ScrapeProtocol("OpenMetricsText0.0.1"),
			},
			golden: "SettingScrapeProtocolsInServiceMonitor_OldVersion.golden",
		},
		{
			name:    "setting ScrapeProtocols in ServiceMonitor with prometheus new version",
			version: "v2.49.0",
			scrape: []monitoringv1.ScrapeProtocol{
				monitoringv1.ScrapeProtocol("OpenMetricsText1.0.0"),
				monitoringv1.ScrapeProtocol("OpenMetricsText0.0.1"),
			},
			golden: "SettingScrapeProtocolsInServiceMonitor_NewVersion.golden",
		},
	} {
		t.Run(tc.name, func(t *testing.T) {
			p := defaultPrometheus()
			p.Spec.CommonPrometheusFields.Version = tc.version

			cg := mustNewConfigGenerator(t, p)
			cfg, err := cg.GenerateServerConfiguration(
				p,
				map[string]*monitoringv1.ServiceMonitor{
					"testservicemonitor1": {
						ObjectMeta: metav1.ObjectMeta{
							Name:      "testservicemonitor1",
							Namespace: "default",
						},
						Spec: monitoringv1.ServiceMonitorSpec{
							TargetLabels:    []string{"example", "env"},
							ScrapeProtocols: tc.scrape,
							Endpoints: []monitoringv1.Endpoint{
								{
									HonorTimestamps: ptr.To(false),
									Port:            "web",
									Interval:        "30s",
								},
							},
						},
					},
				},
				nil,
				nil,
				nil,
				&assets.StoreBuilder{},
				nil,
				nil,
				nil,
				nil,
			)
			require.NoError(t, err)
			golden.Assert(t, string(cfg), tc.golden)
		})
	}
}

func TestSettingScrapeFallbackProtocolInServiceMonitor(t *testing.T) {
	for _, tc := range []struct {
		name                   string
		version                string
		fallbackScrapeProtocol *monitoringv1.ScrapeProtocol
		golden                 string
	}{
		{
			name:                   "setting FallbackScrapeProtocol in ServiceMonitor with prometheus old version",
			version:                "v2.55.0",
			fallbackScrapeProtocol: ptr.To(monitoringv1.OpenMetricsText1_0_0),
			golden:                 "SettingScrapeFallbackProtocolInServiceMonitor_OldVersion.golden",
		},
		{
			name:                   "setting FallbackScrapeProtocol in ServiceMonitor with prometheus new version",
			version:                "v3.0.0",
			fallbackScrapeProtocol: ptr.To(monitoringv1.OpenMetricsText0_0_1),
			golden:                 "SettingScrapeFallbackProtocolInServiceMonitor_NewVersion.golden",
		},
	} {
		t.Run(tc.name, func(t *testing.T) {
			p := defaultPrometheus()
			p.Spec.CommonPrometheusFields.Version = tc.version

			cg := mustNewConfigGenerator(t, p)
			cfg, err := cg.GenerateServerConfiguration(
				p,
				map[string]*monitoringv1.ServiceMonitor{
					"testservicemonitor1": {
						ObjectMeta: metav1.ObjectMeta{
							Name:      "testservicemonitor1",
							Namespace: "default",
						},
						Spec: monitoringv1.ServiceMonitorSpec{
							TargetLabels:           []string{"example", "env"},
							FallbackScrapeProtocol: tc.fallbackScrapeProtocol,
							Endpoints: []monitoringv1.Endpoint{
								{
									HonorTimestamps: ptr.To(false),
									Port:            "web",
									Interval:        "30s",
								},
							},
						},
					},
				},
				nil,
				nil,
				nil,
				&assets.StoreBuilder{},
				nil,
				nil,
				nil,
				nil,
			)
			require.NoError(t, err)
			golden.Assert(t, string(cfg), tc.golden)
		})
	}
}

func TestSettingScrapeProtocolsInPodMonitor(t *testing.T) {
	for _, tc := range []struct {
		name    string
		version string
		scrape  []monitoringv1.ScrapeProtocol
		golden  string
	}{
		{
			name:    "setting ScrapeProtocols in PodMonitor with prometheus old version",
			version: "v2.48.0",
			scrape: []monitoringv1.ScrapeProtocol{
				monitoringv1.ScrapeProtocol("OpenMetricsText1.0.0"),
				monitoringv1.ScrapeProtocol("OpenMetricsText0.0.1"),
			},
			golden: "SettingScrapeProtocolsInPodMonitor_OldVersion.golden",
		},
		{
			name:    "setting ScrapeProtocols in PodMonitor with prometheus new version",
			version: "v2.49.0",
			scrape: []monitoringv1.ScrapeProtocol{
				monitoringv1.ScrapeProtocol("OpenMetricsText1.0.0"),
				monitoringv1.ScrapeProtocol("OpenMetricsText0.0.1"),
			},
			golden: "SettingScrapeProtocolsInPodMonitor_NewVersion.golden",
		},
	} {
		t.Run(tc.name, func(t *testing.T) {
			p := defaultPrometheus()
			p.Spec.CommonPrometheusFields.Version = tc.version

			cg := mustNewConfigGenerator(t, p)
			cfg, err := cg.GenerateServerConfiguration(
				p,
				nil,
				map[string]*monitoringv1.PodMonitor{
					"testpodmonitor1": {
						ObjectMeta: metav1.ObjectMeta{
							Name:      "testpodmonitor1",
							Namespace: "default",
						},
						Spec: monitoringv1.PodMonitorSpec{
							PodTargetLabels: []string{"example", "env"},
							ScrapeProtocols: tc.scrape,
							PodMetricsEndpoints: []monitoringv1.PodMetricsEndpoint{
								{
									TrackTimestampsStaleness: ptr.To(false),
									Port:                     ptr.To("web"),
									Interval:                 "30s",
								},
							},
						},
					},
				},
				nil,
				nil,
				&assets.StoreBuilder{},
				nil,
				nil,
				nil,
				nil,
			)
			require.NoError(t, err)
			golden.Assert(t, string(cfg), tc.golden)
		})
	}
}

func TestSettingScrapeFallbackProtocolInPodMonitor(t *testing.T) {
	for _, tc := range []struct {
		name                   string
		version                string
		fallbackScrapeProtocol *monitoringv1.ScrapeProtocol
		golden                 string
	}{
		{
			name:                   "setting FallbackScrapeProtocol in PodMonitor with prometheus old version",
			version:                "v2.55.0",
			fallbackScrapeProtocol: ptr.To(monitoringv1.OpenMetricsText0_0_1),
			golden:                 "SettingScrapeFallbackProtocolInPodMonitor_OldVersion.golden",
		},
		{
			name:                   "setting FallbackScrapeProtocol in PodMonitor with prometheus new version",
			version:                "v3.0.0",
			fallbackScrapeProtocol: ptr.To(monitoringv1.OpenMetricsText1_0_0),
			golden:                 "SettingScrapeFallbackProtocolInPodMonitor_NewVersion.golden",
		},
	} {
		t.Run(tc.name, func(t *testing.T) {
			p := defaultPrometheus()
			p.Spec.CommonPrometheusFields.Version = tc.version

			cg := mustNewConfigGenerator(t, p)
			cfg, err := cg.GenerateServerConfiguration(
				p,
				nil,
				map[string]*monitoringv1.PodMonitor{
					"testpodmonitor1": {
						ObjectMeta: metav1.ObjectMeta{
							Name:      "testpodmonitor1",
							Namespace: "default",
						},
						Spec: monitoringv1.PodMonitorSpec{
							PodTargetLabels:        []string{"example", "env"},
							FallbackScrapeProtocol: tc.fallbackScrapeProtocol,
							PodMetricsEndpoints: []monitoringv1.PodMetricsEndpoint{
								{
									TrackTimestampsStaleness: ptr.To(false),
									Port:                     ptr.To("web"),
									Interval:                 "30s",
								},
							},
						},
					},
				},
				nil,
				nil,
				&assets.StoreBuilder{},
				nil,
				nil,
				nil,
				nil,
			)
			require.NoError(t, err)
			golden.Assert(t, string(cfg), tc.golden)
		})
	}
}

func TestHonorTimestampsOverriding(t *testing.T) {
	p := defaultPrometheus()
	p.Spec.CommonPrometheusFields.OverrideHonorTimestamps = true

	cg := mustNewConfigGenerator(t, p)
	cfg, err := cg.GenerateServerConfiguration(
		p,
		map[string]*monitoringv1.ServiceMonitor{
			"testservicemonitor1": {
				ObjectMeta: metav1.ObjectMeta{
					Name:      "testservicemonitor1",
					Namespace: "default",
				},
				Spec: monitoringv1.ServiceMonitorSpec{
					TargetLabels: []string{"example", "env"},
					Endpoints: []monitoringv1.Endpoint{
						{
							HonorTimestamps: ptr.To(true),
							Port:            "web",
							Interval:        "30s",
						},
					},
				},
			},
		},
		nil,
		nil,
		nil,
		&assets.StoreBuilder{},
		nil,
		nil,
		nil,
		nil,
	)
	require.NoError(t, err)
	golden.Assert(t, string(cfg), "HonorTimestampsOverriding.golden")
}

func TestSettingHonorLabels(t *testing.T) {
	p := defaultPrometheus()

	cg := mustNewConfigGenerator(t, p)
	cfg, err := cg.GenerateServerConfiguration(
		p,
		map[string]*monitoringv1.ServiceMonitor{
			"testservicemonitor1": {
				ObjectMeta: metav1.ObjectMeta{
					Name:      "testservicemonitor1",
					Namespace: "default",
					Labels: map[string]string{
						"group": "group1",
					},
				},
				Spec: monitoringv1.ServiceMonitorSpec{
					TargetLabels: []string{"example", "env"},
					Endpoints: []monitoringv1.Endpoint{
						{
							HonorLabels: true,
							Port:        "web",
							Interval:    "30s",
						},
					},
				},
			},
		},
		nil,
		nil,
		nil,
		&assets.StoreBuilder{},
		nil,
		nil,
		nil,
		nil,
	)
	require.NoError(t, err)
	golden.Assert(t, string(cfg), "SettingHonorLabels.golden")
}

func TestHonorLabelsOverriding(t *testing.T) {
	p := defaultPrometheus()
	p.Spec.CommonPrometheusFields.OverrideHonorLabels = true

	cg := mustNewConfigGenerator(t, p)
	cfg, err := cg.GenerateServerConfiguration(
		p,
		map[string]*monitoringv1.ServiceMonitor{
			"testservicemonitor1": {
				ObjectMeta: metav1.ObjectMeta{
					Name:      "testservicemonitor1",
					Namespace: "default",
					Labels: map[string]string{
						"group": "group1",
					},
				},
				Spec: monitoringv1.ServiceMonitorSpec{
					TargetLabels: []string{"example", "env"},
					Endpoints: []monitoringv1.Endpoint{
						{
							HonorLabels: true,
							Port:        "web",
							Interval:    "30s",
						},
					},
				},
			},
		},
		nil,
		nil,
		nil,
		&assets.StoreBuilder{},
		nil,
		nil,
		nil,
		nil,
	)
	require.NoError(t, err)
	golden.Assert(t, string(cfg), "HonorLabelsOverriding.golden")
}

func TestTargetLabels(t *testing.T) {
	p := defaultPrometheus()

	cg := mustNewConfigGenerator(t, p)
	cfg, err := cg.GenerateServerConfiguration(
		p,
		map[string]*monitoringv1.ServiceMonitor{
			"testservicemonitor1": {
				ObjectMeta: metav1.ObjectMeta{
					Name:      "testservicemonitor1",
					Namespace: "default",
				},
				Spec: monitoringv1.ServiceMonitorSpec{
					TargetLabels: []string{"example", "env"},
					Endpoints: []monitoringv1.Endpoint{
						{
							Port:     "web",
							Interval: "30s",
						},
					},
				},
			},
		},
		nil,
		nil,
		nil,
		&assets.StoreBuilder{},
		nil,
		nil,
		nil,
		nil,
	)
	require.NoError(t, err)
	golden.Assert(t, string(cfg), "TargetLabels.golden")
}

func TestEndpointOAuth2(t *testing.T) {
	oauth2 := monitoringv1.OAuth2{
		ClientID: monitoringv1.SecretOrConfigMap{
			ConfigMap: &v1.ConfigMapKeySelector{
				LocalObjectReference: v1.LocalObjectReference{
					Name: "oauth2",
				},
				Key: "client_id",
			},
		},
		ClientSecret: v1.SecretKeySelector{
			LocalObjectReference: v1.LocalObjectReference{
				Name: "oauth2",
			},
			Key: "client_secret",
		},
		TokenURL: "http://test.url",
		Scopes:   []string{"scope 1", "scope 2"},
		EndpointParams: map[string]string{
			"param1": "value1",
			"param2": "value2",
		},
		TLSConfig: &monitoringv1.SafeTLSConfig{
			InsecureSkipVerify: ptr.To(true),
			CA: monitoringv1.SecretOrConfigMap{
				Secret: &v1.SecretKeySelector{
					LocalObjectReference: v1.LocalObjectReference{
						Name: "tls",
					},
					Key: "ca2",
				},
			},
		},
		ProxyConfig: monitoringv1.ProxyConfig{
			ProxyURL:             ptr.To("http://no-proxy.com"),
			NoProxy:              ptr.To("0.0.0.0"),
			ProxyFromEnvironment: ptr.To(false),
			ProxyConnectHeader: map[string][]v1.SecretKeySelector{
				"header": {
					{
						LocalObjectReference: v1.LocalObjectReference{
							Name: "foo",
						},
						Key: "proxy-header",
					},
				},
			},
		},
	}

	s := assets.NewTestStoreBuilder(
		&v1.ConfigMap{
			ObjectMeta: metav1.ObjectMeta{
				Name:      "oauth2",
				Namespace: "default",
			},
			Data: map[string]string{
				"client_id": "test_client_id",
			},
		},
		&v1.Secret{
			ObjectMeta: metav1.ObjectMeta{
				Name:      "oauth2",
				Namespace: "default",
			},
			Data: map[string][]byte{
				"client_secret": []byte("test_client_secret"),
			},
		},
		&v1.Secret{
			ObjectMeta: metav1.ObjectMeta{
				Name:      "secret",
				Namespace: "default",
			},
			Data: map[string][]byte{
				"proxy-header": []byte("value"),
				"token":        []byte("value"),
				"Username":     []byte("kube-admin"),
				"Password":     []byte("password"),
			},
		},
		&v1.Secret{
			ObjectMeta: metav1.ObjectMeta{
				Name:      "foo",
				Namespace: "default",
			},
			Data: map[string][]byte{
				"proxy-header": []byte("value"),
				"token":        []byte("value"),
			},
		},
	)

	testCases := []struct {
		name   string
		sMons  map[string]*monitoringv1.ServiceMonitor
		pMons  map[string]*monitoringv1.PodMonitor
		probes map[string]*monitoringv1.Probe
		golden string
	}{
		{
			name: "service monitor with oauth2",
			sMons: map[string]*monitoringv1.ServiceMonitor{
				"testservicemonitor1": {
					ObjectMeta: metav1.ObjectMeta{
						Name:      "testservicemonitor1",
						Namespace: "default",
						Labels: map[string]string{
							"group": "group1",
						},
					},
					Spec: monitoringv1.ServiceMonitorSpec{
						Endpoints: []monitoringv1.Endpoint{
							{
								Port:   "web",
								OAuth2: &oauth2,
							},
						},
					},
				},
			},
			golden: "service_monitor_with_oauth2.golden",
		},
		{
			name: "pod monitor with oauth2",
			pMons: map[string]*monitoringv1.PodMonitor{
				"testpodmonitor1": {
					ObjectMeta: metav1.ObjectMeta{
						Name:      "testpodmonitor1",
						Namespace: "default",
						Labels: map[string]string{
							"group": "group1",
						},
					},
					Spec: monitoringv1.PodMonitorSpec{
						PodMetricsEndpoints: []monitoringv1.PodMetricsEndpoint{
							{
								Port:   ptr.To("web"),
								OAuth2: &oauth2,
							},
						},
					},
				},
			},
			golden: "pod_monitor_with_oauth2.golden",
		},
		{
			name: "probe monitor with oauth2",
			probes: map[string]*monitoringv1.Probe{
				"testprobe1": {
					ObjectMeta: metav1.ObjectMeta{
						Name:      "testprobe1",
						Namespace: "default",
						Labels: map[string]string{
							"group": "group1",
						},
					},
					Spec: monitoringv1.ProbeSpec{
						OAuth2: &oauth2,
						Targets: monitoringv1.ProbeTargets{
							StaticConfig: &monitoringv1.ProbeTargetStaticConfig{
								Targets: []string{"127.0.0.1"},
							},
						},
					},
				},
			},
			golden: "probe_monitor_with_oauth2.golden",
		},
	}

	for _, tt := range testCases {
		tt := tt
		t.Run(tt.name, func(t *testing.T) {
			p := defaultPrometheus()

			cg := mustNewConfigGenerator(t, p)
			cfg, err := cg.GenerateServerConfiguration(
				p,
				tt.sMons,
				tt.pMons,
				tt.probes,
				nil,
				s,
				nil,
				nil,
				nil,
				nil,
			)
			require.NoError(t, err)
			golden.Assert(t, string(cfg), tt.golden)
		})
	}
}

func TestPodTargetLabels(t *testing.T) {
	p := defaultPrometheus()

	cg := mustNewConfigGenerator(t, p)
	cfg, err := cg.GenerateServerConfiguration(
		p,
		map[string]*monitoringv1.ServiceMonitor{
			"testservicemonitor1": {
				ObjectMeta: metav1.ObjectMeta{
					Name:      "testservicemonitor1",
					Namespace: "default",
					Labels: map[string]string{
						"group": "group1",
					},
				},
				Spec: monitoringv1.ServiceMonitorSpec{
					PodTargetLabels: []string{"example", "env"},
					Endpoints: []monitoringv1.Endpoint{
						{
							Port:     "web",
							Interval: "30s",
						},
					},
				},
			},
		},
		nil,
		nil,
		nil,
		&assets.StoreBuilder{},
		nil,
		nil,
		nil,
		nil,
	)
	require.NoError(t, err)
	golden.Assert(t, string(cfg), "PodTargetLabels.golden")
}

func TestPodTargetLabelsFromPodMonitor(t *testing.T) {
	p := defaultPrometheus()

	cg := mustNewConfigGenerator(t, p)
	cfg, err := cg.GenerateServerConfiguration(
		p,
		nil,
		map[string]*monitoringv1.PodMonitor{
			"testpodmonitor1": {
				ObjectMeta: metav1.ObjectMeta{
					Name:      "testpodmonitor1",
					Namespace: "default",
					Labels: map[string]string{
						"group": "group1",
					},
				},
				Spec: monitoringv1.PodMonitorSpec{
					PodTargetLabels: []string{"example", "env"},
					PodMetricsEndpoints: []monitoringv1.PodMetricsEndpoint{
						{
							Port:     ptr.To("web"),
							Interval: "30s",
						},
					},
				},
			},
		},
		nil,
		nil,
		&assets.StoreBuilder{},
		nil,
		nil,
		nil,
		nil,
	)
	require.NoError(t, err)
	golden.Assert(t, string(cfg), "PodTargetLabelsFromPodMonitor.golden")
}

func TestPodTargetLabelsFromPodMonitorAndGlobal(t *testing.T) {
	p := defaultPrometheus()
	p.Spec.CommonPrometheusFields.PodTargetLabels = []string{"global"}

	cg := mustNewConfigGenerator(t, p)
	cfg, err := cg.GenerateServerConfiguration(
		p,
		nil,
		map[string]*monitoringv1.PodMonitor{
			"testpodmonitor1": {
				ObjectMeta: metav1.ObjectMeta{
					Name:      "testpodmonitor1",
					Namespace: "default",
					Labels: map[string]string{
						"group": "group1",
					},
				},
				Spec: monitoringv1.PodMonitorSpec{
					PodTargetLabels: []string{"local"},
					PodMetricsEndpoints: []monitoringv1.PodMetricsEndpoint{
						{
							Port:     ptr.To("web"),
							Interval: "30s",
						},
					},
				},
			},
		},
		nil,
		nil,
		&assets.StoreBuilder{},
		nil,
		nil,
		nil,
		nil,
	)
	require.NoError(t, err)
	golden.Assert(t, string(cfg), "PodTargetLabelsFromPodMonitorAndGlobal.golden")
}

func TestEmptyEndpointPorts(t *testing.T) {
	p := defaultPrometheus()

	cg := mustNewConfigGenerator(t, p)
	cfg, err := cg.GenerateServerConfiguration(
		p,
		map[string]*monitoringv1.ServiceMonitor{
			"test": {
				ObjectMeta: metav1.ObjectMeta{
					Name:      "test",
					Namespace: "default",
				},
				Spec: monitoringv1.ServiceMonitorSpec{
					Selector: metav1.LabelSelector{
						MatchLabels: map[string]string{
							"foo": "bar",
						},
					},
					Endpoints: []monitoringv1.Endpoint{
						// Add a single endpoint with empty configuration.
						{},
					},
				},
			},
		},
		nil,
		nil,
		nil,
		&assets.StoreBuilder{},
		nil,
		nil,
		nil,
		nil,
	)
	require.NoError(t, err)
	golden.Assert(t, string(cfg), "EmptyEndpointPorts.golden")
}

func generateTestConfig(t *testing.T, version string) ([]byte, error) {
	t.Helper()

	p := &monitoringv1.Prometheus{
		ObjectMeta: metav1.ObjectMeta{
			Name:      "test",
			Namespace: "default",
		},
		Spec: monitoringv1.PrometheusSpec{
			Alerting: &monitoringv1.AlertingSpec{
				Alertmanagers: []monitoringv1.AlertmanagerEndpoints{
					{
						Name:      "alertmanager-main",
						Namespace: ptr.To("default"),
						Port:      intstr.FromString("web"),
					},
				},
			},
			CommonPrometheusFields: monitoringv1.CommonPrometheusFields{
				ExternalLabels: map[string]string{
					"label1": "value1",
					"label2": "value2",
				},
				Version:  version,
				Replicas: ptr.To(int32(1)),
				ServiceMonitorSelector: &metav1.LabelSelector{
					MatchLabels: map[string]string{
						"group": "group1",
					},
				},
				PodMonitorSelector: &metav1.LabelSelector{
					MatchLabels: map[string]string{
						"group": "group1",
					},
				},
				Resources: v1.ResourceRequirements{
					Requests: v1.ResourceList{
						v1.ResourceMemory: resource.MustParse("400Mi"),
					},
				},
				RemoteWrite: []monitoringv1.RemoteWriteSpec{{
					URL: "https://example.com/remote_write",
				}},
			},
			RuleSelector: &metav1.LabelSelector{
				MatchLabels: map[string]string{
					"role": "rulefile",
				},
			},
			RemoteRead: []monitoringv1.RemoteReadSpec{{
				URL: "https://example.com/remote_read",
			}},
		},
	}
	cg := mustNewConfigGenerator(t, p)
	return cg.GenerateServerConfiguration(
		p,
		makeServiceMonitors(),
		makePodMonitors(),
		nil,
		nil,
		&assets.StoreBuilder{},
		nil,
		nil,
		nil,
		nil,
	)
}

func makeServiceMonitors() map[string]*monitoringv1.ServiceMonitor {
	res := map[string]*monitoringv1.ServiceMonitor{}

	res["servicemonitor1"] = &monitoringv1.ServiceMonitor{
		ObjectMeta: metav1.ObjectMeta{
			Name:      "testservicemonitor1",
			Namespace: "default",
			Labels: map[string]string{
				"group": "group1",
			},
		},
		Spec: monitoringv1.ServiceMonitorSpec{
			Selector: metav1.LabelSelector{
				MatchLabels: map[string]string{
					"group": "group1",
				},
			},
			Endpoints: []monitoringv1.Endpoint{
				{
					Port:     "web",
					Interval: "30s",
				},
			},
		},
	}

	res["servicemonitor2"] = &monitoringv1.ServiceMonitor{
		ObjectMeta: metav1.ObjectMeta{
			Name:      "testservicemonitor2",
			Namespace: "default",
			Labels: map[string]string{
				"group": "group2",
			},
		},
		Spec: monitoringv1.ServiceMonitorSpec{
			Selector: metav1.LabelSelector{
				MatchLabels: map[string]string{
					"group":  "group2",
					"group3": "group3",
				},
			},
			Endpoints: []monitoringv1.Endpoint{
				{
					Port:     "web",
					Interval: "30s",
				},
			},
		},
	}

	res["servicemonitor3"] = &monitoringv1.ServiceMonitor{
		ObjectMeta: metav1.ObjectMeta{
			Name:      "testservicemonitor3",
			Namespace: "default",
			Labels: map[string]string{
				"group": "group4",
			},
		},
		Spec: monitoringv1.ServiceMonitorSpec{
			Selector: metav1.LabelSelector{
				MatchLabels: map[string]string{
					"group":  "group4",
					"group3": "group5",
				},
			},
			Endpoints: []monitoringv1.Endpoint{
				{
					Port:     "web",
					Interval: "30s",
					Path:     "/federate",
					Params:   map[string][]string{"metrics[]": {"{__name__=~\"job:.*\"}"}},
				},
			},
		},
	}

	res["servicemonitor4"] = &monitoringv1.ServiceMonitor{
		ObjectMeta: metav1.ObjectMeta{
			Name:      "testservicemonitor4",
			Namespace: "default",
			Labels: map[string]string{
				"group": "group6",
			},
		},
		Spec: monitoringv1.ServiceMonitorSpec{
			Selector: metav1.LabelSelector{
				MatchLabels: map[string]string{
					"group":  "group6",
					"group3": "group7",
				},
			},
			Endpoints: []monitoringv1.Endpoint{
				{
					Port:     "web",
					Interval: "30s",
					MetricRelabelConfigs: []monitoringv1.RelabelConfig{
						{
							Action:       "drop",
							Regex:        "my-job-pod-.+",
							SourceLabels: []monitoringv1.LabelName{"pod_name"},
						},
						{
							Action:       "drop",
							Regex:        "test",
							SourceLabels: []monitoringv1.LabelName{"namespace"},
						},
					},
				},
			},
		},
	}

	res["servicemonitor5"] = &monitoringv1.ServiceMonitor{
		ObjectMeta: metav1.ObjectMeta{
			Name:      "testservicemonitor4",
			Namespace: "default",
			Labels: map[string]string{
				"group": "group8",
			},
		},
		Spec: monitoringv1.ServiceMonitorSpec{
			Selector: metav1.LabelSelector{
				MatchLabels: map[string]string{
					"group":  "group8",
					"group3": "group9",
				},
			},
			Endpoints: []monitoringv1.Endpoint{
				{
					Port:     "web",
					Interval: "30s",
					RelabelConfigs: []monitoringv1.RelabelConfig{
						{
							Action:       "replace",
							Regex:        "(.*)",
							Replacement:  ptr.To("$1"),
							SourceLabels: []monitoringv1.LabelName{"__meta_kubernetes_pod_ready"},
							TargetLabel:  "pod_ready",
						},
						{
							Action:       "replace",
							Regex:        "(.*)",
							Replacement:  ptr.To("$1"),
							SourceLabels: []monitoringv1.LabelName{"__meta_kubernetes_pod_node_name"},
							TargetLabel:  "nodename",
						},
					},
				},
			},
		},
	}

	return res
}

func makePodMonitors() map[string]*monitoringv1.PodMonitor {
	res := map[string]*monitoringv1.PodMonitor{}

	res["podmonitor1"] = &monitoringv1.PodMonitor{
		ObjectMeta: metav1.ObjectMeta{
			Name:      "testpodmonitor1",
			Namespace: "default",
			Labels: map[string]string{
				"group": "group1",
			},
		},
		Spec: monitoringv1.PodMonitorSpec{
			Selector: metav1.LabelSelector{
				MatchLabels: map[string]string{
					"group": "group1",
				},
			},
			PodMetricsEndpoints: []monitoringv1.PodMetricsEndpoint{
				{
					Port:     ptr.To("web"),
					Interval: "30s",
				},
			},
		},
	}

	res["podmonitor2"] = &monitoringv1.PodMonitor{
		ObjectMeta: metav1.ObjectMeta{
			Name:      "testpodmonitor2",
			Namespace: "default",
			Labels: map[string]string{
				"group": "group2",
			},
		},
		Spec: monitoringv1.PodMonitorSpec{
			Selector: metav1.LabelSelector{
				MatchLabels: map[string]string{
					"group":  "group2",
					"group3": "group3",
				},
			},
			PodMetricsEndpoints: []monitoringv1.PodMetricsEndpoint{
				{
					Port:     ptr.To("web"),
					Interval: "30s",
				},
			},
		},
	}

	res["podmonitor3"] = &monitoringv1.PodMonitor{
		ObjectMeta: metav1.ObjectMeta{
			Name:      "testpodmonitor3",
			Namespace: "default",
			Labels: map[string]string{
				"group": "group4",
			},
		},
		Spec: monitoringv1.PodMonitorSpec{
			Selector: metav1.LabelSelector{
				MatchLabels: map[string]string{
					"group":  "group4",
					"group3": "group5",
				},
			},
			PodMetricsEndpoints: []monitoringv1.PodMetricsEndpoint{
				{
					Port:     ptr.To("web"),
					Interval: "30s",
					Path:     "/federate",
					Params:   map[string][]string{"metrics[]": {"{__name__=~\"job:.*\"}"}},
				},
			},
		},
	}

	res["podmonitor4"] = &monitoringv1.PodMonitor{
		ObjectMeta: metav1.ObjectMeta{
			Name:      "testpodmonitor4",
			Namespace: "default",
			Labels: map[string]string{
				"group": "group6",
			},
		},
		Spec: monitoringv1.PodMonitorSpec{
			Selector: metav1.LabelSelector{
				MatchLabels: map[string]string{
					"group":  "group6",
					"group3": "group7",
				},
			},
			PodMetricsEndpoints: []monitoringv1.PodMetricsEndpoint{
				{
					Port:     ptr.To("web"),
					Interval: "30s",
					MetricRelabelConfigs: []monitoringv1.RelabelConfig{
						{
							Action:       "drop",
							Regex:        "my-job-pod-.+",
							SourceLabels: []monitoringv1.LabelName{"pod_name"},
						},
						{
							Action:       "drop",
							Regex:        "test",
							SourceLabels: []monitoringv1.LabelName{"namespace"},
						},
					},
				},
			},
		},
	}

	res["podmonitor5"] = &monitoringv1.PodMonitor{
		ObjectMeta: metav1.ObjectMeta{
			Name:      "testpodmonitor4",
			Namespace: "default",
			Labels: map[string]string{
				"group": "group8",
			},
		},
		Spec: monitoringv1.PodMonitorSpec{
			Selector: metav1.LabelSelector{
				MatchLabels: map[string]string{
					"group":  "group8",
					"group3": "group9",
				},
			},
			PodMetricsEndpoints: []monitoringv1.PodMetricsEndpoint{
				{
					Port:     ptr.To("web"),
					Interval: "30s",
					RelabelConfigs: []monitoringv1.RelabelConfig{
						{
							Action:       "replace",
							Regex:        "(.*)",
							Replacement:  ptr.To("$1"),
							SourceLabels: []monitoringv1.LabelName{"__meta_kubernetes_pod_ready"},
							TargetLabel:  "pod_ready",
						},
						{
							Action:       "replace",
							Regex:        "(.*)",
							Replacement:  ptr.To("$1"),
							SourceLabels: []monitoringv1.LabelName{"__meta_kubernetes_pod_node_name"},
							TargetLabel:  "nodename",
						},
					},
				},
			},
		},
	}

	return res
}

func TestHonorLabels(t *testing.T) {
	type testCase struct {
		UserHonorLabels     bool
		OverrideHonorLabels bool
		Expected            bool
	}

	testCases := []testCase{
		{
			UserHonorLabels:     false,
			OverrideHonorLabels: true,
			Expected:            false,
		},
		{
			UserHonorLabels:     true,
			OverrideHonorLabels: false,
			Expected:            true,
		},
		{
			UserHonorLabels:     true,
			OverrideHonorLabels: true,
			Expected:            false,
		},
		{
			UserHonorLabels:     false,
			OverrideHonorLabels: false,
			Expected:            false,
		},
	}

	for _, tc := range testCases {
		cg := mustNewConfigGenerator(
			t,
			&monitoringv1.Prometheus{
				Spec: monitoringv1.PrometheusSpec{
					CommonPrometheusFields: monitoringv1.CommonPrometheusFields{
						OverrideHonorLabels: tc.OverrideHonorLabels,
					},
				},
			},
		)
		cfg := cg.AddHonorLabels(yaml.MapSlice{}, tc.UserHonorLabels)
		k, v := cfg[0].Key.(string), cfg[0].Value.(bool)
		require.Equal(t, "honor_labels", k)
		require.Equal(t, tc.Expected, v)
	}
}

func TestHonorTimestamps(t *testing.T) {
	type testCase struct {
		UserHonorTimestamps     *bool
		OverrideHonorTimestamps bool
		Expected                string
	}

	testCases := []testCase{
		{
			UserHonorTimestamps:     nil,
			OverrideHonorTimestamps: true,
			Expected:                "honor_timestamps: false\n",
		},
		{
			UserHonorTimestamps:     nil,
			OverrideHonorTimestamps: false,
			Expected:                "{}\n",
		},
		{
			UserHonorTimestamps:     ptr.To(false),
			OverrideHonorTimestamps: true,
			Expected:                "honor_timestamps: false\n",
		},
		{
			UserHonorTimestamps:     ptr.To(false),
			OverrideHonorTimestamps: false,
			Expected:                "honor_timestamps: false\n",
		},
		{
			UserHonorTimestamps:     ptr.To(true),
			OverrideHonorTimestamps: true,
			Expected:                "honor_timestamps: false\n",
		},
		{
			UserHonorTimestamps:     ptr.To(true),
			OverrideHonorTimestamps: false,
			Expected:                "honor_timestamps: true\n",
		},
	}

	for _, tc := range testCases {
		t.Run("", func(t *testing.T) {
			cg := mustNewConfigGenerator(t, &monitoringv1.Prometheus{
				Spec: monitoringv1.PrometheusSpec{
					CommonPrometheusFields: monitoringv1.CommonPrometheusFields{
						Version:                 "2.9.0",
						OverrideHonorTimestamps: tc.OverrideHonorTimestamps,
					},
				},
			})

			hl, _ := yaml.Marshal(cg.AddHonorTimestamps(yaml.MapSlice{}, tc.UserHonorTimestamps))
			require.Equal(t, tc.Expected, string(hl))
		})
	}
}

func TestTrackTimestampsStaleness(t *testing.T) {
	type testCase struct {
		UserTrackTimestampsStaleness *bool
		Expected                     string
	}

	testCases := []testCase{
		{
			UserTrackTimestampsStaleness: nil,
			Expected:                     "{}\n",
		},
		{
			UserTrackTimestampsStaleness: ptr.To(false),
			Expected:                     "track_timestamps_staleness: false\n",
		},
		{
			UserTrackTimestampsStaleness: ptr.To(true),
			Expected:                     "track_timestamps_staleness: true\n",
		},
	}

	for _, tc := range testCases {
		t.Run("", func(t *testing.T) {
			cg := mustNewConfigGenerator(t, &monitoringv1.Prometheus{
				Spec: monitoringv1.PrometheusSpec{
					CommonPrometheusFields: monitoringv1.CommonPrometheusFields{
						Version: "2.48.0",
					},
				},
			})

			hl, _ := yaml.Marshal(cg.AddTrackTimestampsStaleness(yaml.MapSlice{}, tc.UserTrackTimestampsStaleness))
			require.Equal(t, tc.Expected, string(hl))
		})
	}
}

func TestSampleLimits(t *testing.T) {
	for _, tc := range []struct {
		globalLimit   int
		enforcedLimit int
		limit         int
		golden        string
		version       string
	}{
		{
			version:       "v2.15.0",
			globalLimit:   -1,
			enforcedLimit: -1,
			limit:         -1,
			golden:        "SampleLimits_NoLimit.golden",
		},
		{
			version:       "v2.47.0",
			globalLimit:   -1,
			enforcedLimit: 1000,
			limit:         -1,
			golden:        "SampleLimits_Limit-1.golden",
		},
		{
			version:       "v2.47.0",
			globalLimit:   -1,
			enforcedLimit: 1000,
			limit:         2000,
			golden:        "SampleLimits_Limit2000.golden",
		},
		{
			version:       "v2.47.0",
			globalLimit:   -1,
			enforcedLimit: 1000,
			limit:         500,
			golden:        "SampleLimits_Limit500.golden",
		},
		{
			version:       "v2.47.0",
			globalLimit:   1000,
			enforcedLimit: 2000,
			limit:         -1,
			golden:        "SampleLimits_GlobalLimit1000_Enforce2000.golden",
		},
		{
			version:       "v2.21.0",
			globalLimit:   1000,
			enforcedLimit: 2000,
			limit:         -1,
			golden:        "SampleLimits_GlobalLimit1000_Enforce2000-2.21.golden",
		},
		{
			version:       "v2.21.0",
			globalLimit:   1000,
			enforcedLimit: -1,
			limit:         -1,
			golden:        "SampleLimits_GlobalLimit1000_Enforce-1-2.21.golden",
		},
		{
			version:       "v2.21.0",
			globalLimit:   -1,
			enforcedLimit: 2000,
			limit:         500,
			golden:        "SampleLimits_GlobalLimit-1_Enforce-2000-Limit-500-2.21.golden",
		},
	} {
		t.Run(fmt.Sprintf("%s enforcedlimit(%d) limit(%d)", tc.version, tc.enforcedLimit, tc.limit), func(t *testing.T) {
			p := defaultPrometheus()
			p.Spec.CommonPrometheusFields.Version = tc.version
			if tc.globalLimit >= 0 {
				p.Spec.SampleLimit = ptr.To(uint64(tc.globalLimit))
			}

			if tc.golden == "SampleLimits_GlobalLimit1000_Enforce2000.golden" {
				fmt.Print("test")
			}

			if tc.enforcedLimit >= 0 {
				i := uint64(tc.enforcedLimit)
				p.Spec.EnforcedSampleLimit = &i
			}

			serviceMonitor := monitoringv1.ServiceMonitor{
				ObjectMeta: metav1.ObjectMeta{
					Name:      "testservicemonitor1",
					Namespace: "default",
					Labels: map[string]string{
						"group": "group1",
					},
				},
				Spec: monitoringv1.ServiceMonitorSpec{
					Endpoints: []monitoringv1.Endpoint{
						{
							Port:     "web",
							Interval: "30s",
						},
					},
				},
			}
			if tc.limit >= 0 {
				sampleLimit := uint64(tc.limit)
				serviceMonitor.Spec.SampleLimit = &sampleLimit
			}

			cg := mustNewConfigGenerator(t, p)
			cfg, err := cg.GenerateServerConfiguration(
				p,
				map[string]*monitoringv1.ServiceMonitor{
					"testservicemonitor1": &serviceMonitor,
				},
				nil,
				nil,
				nil,
				&assets.StoreBuilder{},
				nil,
				nil,
				nil,
				nil,
			)
			require.NoError(t, err)
			golden.Assert(t, string(cfg), tc.golden)
		})
	}
}

func TestTargetLimits(t *testing.T) {
	for _, tc := range []struct {
		version       string
		enforcedLimit int
		limit         int
		expected      string
		golden        string
	}{
		{
			version:       "v2.15.0",
			enforcedLimit: -1,
			limit:         -1,
			golden:        "TargetLimits-1_Versionv2.15.0.golden",
		},
		{
			version:       "v2.21.0",
			enforcedLimit: -1,
			limit:         -1,
			golden:        "TargetLimits-1_Versionv2.21.0.golden",
		},
		{
			version:       "v2.15.0",
			enforcedLimit: 1000,
			limit:         -1,
			golden:        "TargetLimits-1_Versionv2.15.0.golden",
		},
		{
			version:       "v2.21.0",
			enforcedLimit: 1000,
			limit:         -1,
			golden:        "TargetLimits-1_Versionv2.21.0_Enforce1000.golden",
		},
		{
			version:       "v2.15.0",
			enforcedLimit: 1000,
			limit:         2000,
			golden:        "TargetLimits2000_Versionv2.15.0_Enforce1000.golden",
		},
		{
			version:       "v2.21.0",
			enforcedLimit: 1000,
			limit:         2000,
			golden:        "TargetLimits2000_Versionv2.21.0_Enforce1000.golden",
		},
		{
			version:       "v2.15.0",
			enforcedLimit: 1000,
			limit:         500,
			golden:        "TargetLimits500_Versionv2.15.0_Enforce1000.golden",
		},
		{
			version:       "v2.21.0",
			enforcedLimit: 1000,
			limit:         500,
			golden:        "TargetLimits1000_Versionv2.21.0_Enforce1000.golden",
		},
	} {
		t.Run(fmt.Sprintf("%s enforcedlimit(%d) limit(%d)", tc.version, tc.enforcedLimit, tc.limit), func(t *testing.T) {
			p := defaultPrometheus()
			p.Spec.CommonPrometheusFields.Version = tc.version

			if tc.enforcedLimit >= 0 {
				i := uint64(tc.enforcedLimit)
				p.Spec.EnforcedTargetLimit = &i
			}

			serviceMonitor := monitoringv1.ServiceMonitor{
				ObjectMeta: metav1.ObjectMeta{
					Name:      "testservicemonitor1",
					Namespace: "default",
					Labels: map[string]string{
						"group": "group1",
					},
				},
				Spec: monitoringv1.ServiceMonitorSpec{
					Endpoints: []monitoringv1.Endpoint{
						{
							Port:     "web",
							Interval: "30s",
						},
					},
				},
			}
			if tc.limit >= 0 {
				limit := uint64(tc.limit)
				serviceMonitor.Spec.TargetLimit = &limit
			}

			cg := mustNewConfigGenerator(t, p)
			cfg, err := cg.GenerateServerConfiguration(
				p,
				map[string]*monitoringv1.ServiceMonitor{
					"testservicemonitor1": &serviceMonitor,
				},
				nil,
				nil,
				nil,
				&assets.StoreBuilder{},
				nil,
				nil,
				nil,
				nil,
			)
			require.NoError(t, err)
			golden.Assert(t, string(cfg), tc.golden)
		})
	}
}

func TestRemoteReadConfig(t *testing.T) {
	for _, tc := range []struct {
		version     string
		remoteRead  monitoringv1.RemoteReadSpec
		golden      string
		expectedErr error
	}{
		{
			version: "v2.27.1",
			remoteRead: monitoringv1.RemoteReadSpec{
				URL: "http://example.com",
				OAuth2: &monitoringv1.OAuth2{
					ClientID: monitoringv1.SecretOrConfigMap{
						ConfigMap: &v1.ConfigMapKeySelector{
							LocalObjectReference: v1.LocalObjectReference{
								Name: "oauth2",
							},
							Key: "client_id",
						},
					},
					ClientSecret: v1.SecretKeySelector{
						LocalObjectReference: v1.LocalObjectReference{
							Name: "oauth2",
						},
						Key: "client_secret",
					},
					TokenURL:       "http://token-url",
					Scopes:         []string{"scope1"},
					EndpointParams: map[string]string{"param": "value"},
				},
			},
			golden: "RemoteReadConfig_v2.27.1.golden",
		},
		{
			version: "v2.26.0",
			remoteRead: monitoringv1.RemoteReadSpec{
				URL: "http://example.com",
				OAuth2: &monitoringv1.OAuth2{
					ClientID: monitoringv1.SecretOrConfigMap{
						ConfigMap: &v1.ConfigMapKeySelector{
							LocalObjectReference: v1.LocalObjectReference{
								Name: "oauth2",
							},
							Key: "client_id",
						},
					},
					ClientSecret: v1.SecretKeySelector{
						LocalObjectReference: v1.LocalObjectReference{
							Name: "oauth2",
						},
						Key: "client_secret",
					},
					TokenURL:       "http://token-url",
					Scopes:         []string{"scope1"},
					EndpointParams: map[string]string{"param": "value"},
				},
			},
			golden: "RemoteReadConfig_v2.26.0.golden",
		},
		{
			version: "v2.25.0",
			remoteRead: monitoringv1.RemoteReadSpec{
				URL:             "http://example.com",
				FollowRedirects: ptr.To(true),
			},
			golden: "RemoteReadConfig_v2.25.0.golden",
		},
		{
			version: "v2.26.0",
			remoteRead: monitoringv1.RemoteReadSpec{
				URL:             "http://example.com",
				FollowRedirects: ptr.To(false),
			},
			golden: "RemoteReadConfig_v2.26.0_NotFollowRedirects.golden",
		},
		{
			version: "v2.26.0",
			remoteRead: monitoringv1.RemoteReadSpec{
				URL:                  "http://example.com",
				FilterExternalLabels: ptr.To(true),
			},
			golden: "RemoteReadConfig_v2.26.0_FilterExternalLabels.golden",
		},
		{
			version: "v2.34.0",
			remoteRead: monitoringv1.RemoteReadSpec{
				URL: "http://example.com",
			},
			golden: "RemoteReadConfig_v2.34.0.golden",
		},
		{
			version: "v2.34.0",
			remoteRead: monitoringv1.RemoteReadSpec{
				URL:                  "http://example.com",
				FilterExternalLabels: ptr.To(false),
			},
			golden: "RemoteReadConfig_v2.34.0_NotFilterExternalLabels.golden",
		},
		{
			version: "v2.34.0",
			remoteRead: monitoringv1.RemoteReadSpec{
				URL:                  "http://example.com",
				FilterExternalLabels: ptr.To(true),
			},
			golden: "RemoteReadConfig_v2.34.0_FilterExternalLabels.golden",
		},
		{
			version: "v2.26.0",
			remoteRead: monitoringv1.RemoteReadSpec{
				URL: "http://example.com",
				Authorization: &monitoringv1.Authorization{
					SafeAuthorization: monitoringv1.SafeAuthorization{
						Credentials: &v1.SecretKeySelector{
							LocalObjectReference: v1.LocalObjectReference{
								Name: "auth",
							},
							Key: "bearer",
						},
					},
				},
			},
			golden: "RemoteReadConfig_v2.26.0_AuthorizationSafe.golden",
		},
		{
			version: "v2.43.0",
			remoteRead: monitoringv1.RemoteReadSpec{
				URL: "http://example.com",
				ProxyConfig: monitoringv1.ProxyConfig{
					ProxyURL:             ptr.To("http://no-proxy.com"),
					NoProxy:              ptr.To("0.0.0.0"),
					ProxyFromEnvironment: ptr.To(false),
					ProxyConnectHeader: map[string][]v1.SecretKeySelector{
						"header": {
							{
								LocalObjectReference: v1.LocalObjectReference{
									Name: "foo",
								},
								Key: "proxy-header",
							},
						},
					},
				},
			},
			golden: "RemoteReadConfig_v2.43.0_ProxyConfig.golden",
		},
	} {
		t.Run(fmt.Sprintf("version=%s", tc.version), func(t *testing.T) {
			p := defaultPrometheus()
			p.Spec.CommonPrometheusFields.Version = tc.version
			p.Spec.RemoteRead = []monitoringv1.RemoteReadSpec{tc.remoteRead}

			s := assets.NewTestStoreBuilder(
				&v1.ConfigMap{
					ObjectMeta: metav1.ObjectMeta{
						Name:      "oauth2",
						Namespace: "default",
					},
					Data: map[string]string{
						"client_id": "client-id",
					},
				},
				&v1.Secret{
					ObjectMeta: metav1.ObjectMeta{
						Name:      "oauth2",
						Namespace: "default",
					},
					Data: map[string][]byte{
						"client_secret": []byte("client-secret"),
					},
				},
				&v1.Secret{
					ObjectMeta: metav1.ObjectMeta{
						Name:      "auth",
						Namespace: "default",
					},
					Data: map[string][]byte{
						"bearer": []byte("secret"),
					},
				},
				&v1.Secret{
					ObjectMeta: metav1.ObjectMeta{
						Name:      "foo",
						Namespace: "default",
					},
					Data: map[string][]byte{
						"proxy-header": []byte("value"),
						"token":        []byte("value"),
					},
				},
			)

			cg := mustNewConfigGenerator(t, p)
			cfg, err := cg.GenerateServerConfiguration(
				p,
				nil,
				nil,
				nil,
				nil,
				s,
				nil,
				nil,
				nil,
				nil,
			)
			if tc.expectedErr != nil {
				require.Error(t, err)
				require.Equal(t, tc.expectedErr.Error(), err.Error())
				return
			}
			require.NoError(t, err)
			golden.Assert(t, string(cfg), tc.golden)
		})
	}
}

func TestRemoteWriteConfig(t *testing.T) {
	sendNativeHistograms := true
	enableHTTP2 := false
	followRedirects := true
	for i, tc := range []struct {
		version     string
		remoteWrite monitoringv1.RemoteWriteSpec
		golden      string
		expectedErr error
	}{
		{
			version: "v2.22.0",
			remoteWrite: monitoringv1.RemoteWriteSpec{
				URL: "http://example.com",
				QueueConfig: &monitoringv1.QueueConfig{
					Capacity:          1000,
					MinShards:         1,
					MaxShards:         10,
					MaxSamplesPerSend: 100,
					BatchSendDeadline: ptr.To(monitoringv1.Duration("20s")),
					MaxRetries:        3,
					MinBackoff:        ptr.To(monitoringv1.Duration("1s")),
					MaxBackoff:        ptr.To(monitoringv1.Duration("10s")),
				},
				MetadataConfig: &monitoringv1.MetadataConfig{
					Send:         false,
					SendInterval: "1m",
				},
			},
			golden: "RemoteWriteConfig_v2.22.0_1.golden",
		},
		{
			version: "v2.23.0",
			remoteWrite: monitoringv1.RemoteWriteSpec{
				URL: "http://example.com",
				QueueConfig: &monitoringv1.QueueConfig{
					Capacity:          1000,
					MinShards:         1,
					MaxShards:         10,
					MaxSamplesPerSend: 100,
					BatchSendDeadline: ptr.To(monitoringv1.Duration("20s")),
					MaxRetries:        3,
					MinBackoff:        ptr.To(monitoringv1.Duration("1s")),
					MaxBackoff:        ptr.To(monitoringv1.Duration("10s")),
				},
				MetadataConfig: &monitoringv1.MetadataConfig{
					Send:         false,
					SendInterval: "1m",
				},
			},
			golden: "RemoteWriteConfig_v2.23.0_1.golden",
		},
		{
			version: "v2.23.0",
			remoteWrite: monitoringv1.RemoteWriteSpec{
				URL: "http://example.com",
				QueueConfig: &monitoringv1.QueueConfig{
					Capacity:          1000,
					MinShards:         1,
					MaxShards:         10,
					MaxSamplesPerSend: 100,
					BatchSendDeadline: ptr.To(monitoringv1.Duration("20s")),
					MinBackoff:        ptr.To(monitoringv1.Duration("1s")),
					MaxBackoff:        ptr.To(monitoringv1.Duration("10s")),
				},
				MetadataConfig: &monitoringv1.MetadataConfig{
					Send:         false,
					SendInterval: "1m",
				},
			},
			golden: "RemoteWriteConfig_v2.23.0_2.golden",
		},
		{
			version: "v2.10.0",
			remoteWrite: monitoringv1.RemoteWriteSpec{
				URL: "http://example.com",
				QueueConfig: &monitoringv1.QueueConfig{
					Capacity:          1000,
					MinShards:         1,
					MaxShards:         10,
					MaxSamplesPerSend: 100,
					BatchSendDeadline: ptr.To(monitoringv1.Duration("20s")),
					MaxRetries:        3,
					MinBackoff:        ptr.To(monitoringv1.Duration("1s")),
					MaxBackoff:        ptr.To(monitoringv1.Duration("10s")),
				},
				MetadataConfig: &monitoringv1.MetadataConfig{
					Send:         false,
					SendInterval: "1m",
				},
			},
			golden: "RemoteWriteConfig_v2.10.0_1.golden",
		},
		{
			version: "v2.27.1",
			remoteWrite: monitoringv1.RemoteWriteSpec{
				URL: "http://example.com",
				OAuth2: &monitoringv1.OAuth2{
					ClientID: monitoringv1.SecretOrConfigMap{
						ConfigMap: &v1.ConfigMapKeySelector{
							LocalObjectReference: v1.LocalObjectReference{
								Name: "oauth2",
							},
							Key: "client_id",
						},
					},
					ClientSecret: v1.SecretKeySelector{
						LocalObjectReference: v1.LocalObjectReference{
							Name: "oauth2",
						},
						Key: "client_secret",
					},
					TokenURL:       "http://token-url",
					Scopes:         []string{"scope1"},
					EndpointParams: map[string]string{"param": "value"},
				},
			},
			golden: "RemoteWriteConfig_v2.27.1_1.golden",
		},
		{
			version: "v2.45.0",
			remoteWrite: monitoringv1.RemoteWriteSpec{
				URL: "http://example.com",
				AzureAD: &monitoringv1.AzureAD{
					Cloud: ptr.To("AzureGovernment"),
					ManagedIdentity: &monitoringv1.ManagedIdentity{
						ClientID: "client-id",
					},
				},
			},
			golden: "RemoteWriteConfig_v2.45.0_1.golden",
		},
		{
			version: "v2.48.0",
			remoteWrite: monitoringv1.RemoteWriteSpec{
				URL: "http://example.com",
				AzureAD: &monitoringv1.AzureAD{
					Cloud: ptr.To("AzureGovernment"),
					OAuth: &monitoringv1.AzureOAuth{
						TenantID: "00000000-a12b-3cd4-e56f-000000000000",
						ClientID: "00000000-0000-0000-0000-000000000000",
						ClientSecret: v1.SecretKeySelector{
							LocalObjectReference: v1.LocalObjectReference{
								Name: "azure-oauth-secret",
							},
							Key: "secret-key",
						},
					},
				},
			},
			golden: "RemoteWriteConfigAzureADOAuth_v2.48.0_1.golden",
		},
		{
			version: "v2.47.0",
			remoteWrite: monitoringv1.RemoteWriteSpec{
				URL: "http://example.com",
				AzureAD: &monitoringv1.AzureAD{
					Cloud: ptr.To("AzureGovernment"),
					OAuth: &monitoringv1.AzureOAuth{
						TenantID: "00000000-a12b-3cd4-e56f-000000000000",
						ClientID: "00000000-0000-0000-0000-000000000000",
						ClientSecret: v1.SecretKeySelector{
							LocalObjectReference: v1.LocalObjectReference{
								Name: "azure-oauth-secret",
							},
							Key: "secret-key",
						},
					},
				},
			},
			golden: "RemoteWriteConfigAzureADOAuth_v2.47.0_1.golden",
		},
		{
			version: "v2.52.0",
			remoteWrite: monitoringv1.RemoteWriteSpec{
				URL: "http://example.com",
				AzureAD: &monitoringv1.AzureAD{
					Cloud: ptr.To("AzureGovernment"),
					SDK: &monitoringv1.AzureSDK{
						TenantID: ptr.To("00000000-a12b-3cd4-e56f-000000000000"),
					},
				},
			},
			golden: "RemoteWriteConfigAzureADSDK_v2.52.0.golden",
		},
		{
			version: "v2.51.0",
			remoteWrite: monitoringv1.RemoteWriteSpec{
				URL: "http://example.com",
				AzureAD: &monitoringv1.AzureAD{
					Cloud: ptr.To("AzureGovernment"),
					SDK: &monitoringv1.AzureSDK{
						TenantID: ptr.To("00000000-a12b-3cd4-e56f-000000000000"),
					},
				},
			},
			golden: "RemoteWriteConfigAzureADSDK_v2.51.0.golden",
		},
		{
			version: "v2.26.0",
			remoteWrite: monitoringv1.RemoteWriteSpec{
				URL: "http://example.com",
				Authorization: &monitoringv1.Authorization{
					SafeAuthorization: monitoringv1.SafeAuthorization{
						Credentials: &v1.SecretKeySelector{
							LocalObjectReference: v1.LocalObjectReference{
								Name: "auth",
							},
							Key: "token",
						},
					},
				},
			},
			golden: "RemoteWriteConfig_v2.26.0_2.golden",
		},
		{
			version: "v2.26.0",
			remoteWrite: monitoringv1.RemoteWriteSpec{
				URL: "http://example.com",
				Sigv4: &monitoringv1.Sigv4{
					Profile: "profilename",
					RoleArn: "arn:aws:iam::123456789012:instance-profile/prometheus",
					AccessKey: &v1.SecretKeySelector{
						LocalObjectReference: v1.LocalObjectReference{
							Name: "sigv4-secret",
						},
						Key: "access-key",
					},
					SecretKey: &v1.SecretKeySelector{
						LocalObjectReference: v1.LocalObjectReference{
							Name: "sigv4-secret",
						},
						Key: "secret-key",
					},
					Region: "us-central-0",
				},
				QueueConfig: &monitoringv1.QueueConfig{
					Capacity:          1000,
					MinShards:         1,
					MaxShards:         10,
					MaxSamplesPerSend: 100,
					BatchSendDeadline: ptr.To(monitoringv1.Duration("20s")),
					MaxRetries:        3,
					MinBackoff:        ptr.To(monitoringv1.Duration("1s")),
					MaxBackoff:        ptr.To(monitoringv1.Duration("10s")),
				},
				MetadataConfig: &monitoringv1.MetadataConfig{
					Send:         false,
					SendInterval: "1m",
				},
			},
			golden: "RemoteWriteConfig_3.golden",
		},
		{
			version: "v2.26.0",
			remoteWrite: monitoringv1.RemoteWriteSpec{
				URL:           "http://example.com",
				RemoteTimeout: ptr.To(monitoringv1.Duration("1s")),
				Sigv4:         nil,
			},
			golden: "RemoteWriteConfig_v2.26.0_3.golden",
		},
		{
			version: "v2.26.0",
			remoteWrite: monitoringv1.RemoteWriteSpec{
				URL:           "http://example.com",
				Sigv4:         &monitoringv1.Sigv4{},
				RemoteTimeout: ptr.To(monitoringv1.Duration("1s")),
			},
			golden: "RemoteWriteConfig_v2.26.0_4.golden",
		},
		{
			version: "v2.30.0",
			remoteWrite: monitoringv1.RemoteWriteSpec{
				URL: "http://example.com",
				QueueConfig: &monitoringv1.QueueConfig{
					Capacity:          1000,
					MinShards:         1,
					MaxShards:         10,
					MaxSamplesPerSend: 100,
					BatchSendDeadline: ptr.To(monitoringv1.Duration("20s")),
					MaxRetries:        3,
					MinBackoff:        ptr.To(monitoringv1.Duration("1s")),
					MaxBackoff:        ptr.To(monitoringv1.Duration("10s")),
					RetryOnRateLimit:  true,
				},
			},
			golden: "RemoteWriteConfig_v2.30.0_2.golden",
		},
		{
			version: "v2.43.0",
			remoteWrite: monitoringv1.RemoteWriteSpec{
				URL:                  "http://example.com",
				SendNativeHistograms: &sendNativeHistograms,
				QueueConfig: &monitoringv1.QueueConfig{
					Capacity:          1000,
					MinShards:         1,
					MaxShards:         10,
					MaxSamplesPerSend: 100,
					BatchSendDeadline: ptr.To(monitoringv1.Duration("20s")),
					MaxRetries:        3,
					MinBackoff:        ptr.To(monitoringv1.Duration("1s")),
					MaxBackoff:        ptr.To(monitoringv1.Duration("10s")),
					RetryOnRateLimit:  true,
				},
			},
			golden: "RemoteWriteConfig_v2.43.0_2.golden",
		},
		{
			version: "v2.39.0",
			remoteWrite: monitoringv1.RemoteWriteSpec{
				URL:                  "http://example.com",
				SendNativeHistograms: &sendNativeHistograms,
				EnableHttp2:          &enableHTTP2,
				QueueConfig: &monitoringv1.QueueConfig{
					Capacity:          1000,
					MinShards:         1,
					MaxShards:         10,
					MaxSamplesPerSend: 100,
					BatchSendDeadline: ptr.To(monitoringv1.Duration("20s")),
					MaxRetries:        3,
					MinBackoff:        ptr.To(monitoringv1.Duration("1s")),
					MaxBackoff:        ptr.To(monitoringv1.Duration("10s")),
					RetryOnRateLimit:  true,
				},
			},
			golden: "RemoteWriteConfig_v2.39.0_1.golden",
		},
		{
			version: "v2.49.0",
			remoteWrite: monitoringv1.RemoteWriteSpec{
				URL:                  "http://example.com",
				SendNativeHistograms: &sendNativeHistograms,
				EnableHttp2:          &enableHTTP2,
				QueueConfig: &monitoringv1.QueueConfig{
					Capacity:          1000,
					MinShards:         1,
					MaxShards:         10,
					MaxSamplesPerSend: 100,
					BatchSendDeadline: ptr.To(monitoringv1.Duration("20s")),
					MaxRetries:        3,
					MinBackoff:        ptr.To(monitoringv1.Duration("1s")),
					MaxBackoff:        ptr.To(monitoringv1.Duration("10s")),
					RetryOnRateLimit:  true,
					SampleAgeLimit:    ptr.To(monitoringv1.Duration("1s")),
				},
			},
			golden: "RemoteWriteConfig_v2.49.0.golden",
		},
		{
			version: "v2.50.0",
			remoteWrite: monitoringv1.RemoteWriteSpec{
				URL:                  "http://example.com",
				SendNativeHistograms: &sendNativeHistograms,
				EnableHttp2:          &enableHTTP2,
				QueueConfig: &monitoringv1.QueueConfig{
					Capacity:          1000,
					MinShards:         1,
					MaxShards:         10,
					MaxSamplesPerSend: 100,
					BatchSendDeadline: ptr.To(monitoringv1.Duration("20s")),
					MaxRetries:        3,
					MinBackoff:        ptr.To(monitoringv1.Duration("1s")),
					MaxBackoff:        ptr.To(monitoringv1.Duration("10s")),
					RetryOnRateLimit:  true,
					SampleAgeLimit:    ptr.To(monitoringv1.Duration("1s")),
				},
			},
			golden: "RemoteWriteConfig_v2.50.0.golden",
		},
		{
			version: "v2.43.0",
			remoteWrite: monitoringv1.RemoteWriteSpec{
				URL:             "http://example.com",
				FollowRedirects: &followRedirects,
				ProxyConfig: monitoringv1.ProxyConfig{
					ProxyURL:             ptr.To("http://no-proxy.com"),
					NoProxy:              ptr.To("0.0.0.0"),
					ProxyFromEnvironment: ptr.To(false),
					ProxyConnectHeader: map[string][]v1.SecretKeySelector{
						"header": {
							{
								LocalObjectReference: v1.LocalObjectReference{
									Name: "foo",
								},
								Key: "proxy-header",
							},
						},
					},
				},
			},
			golden: "RemoteWriteConfig_v2.43.0_ProxyConfig.golden",
		},
		{
			version: "v2.43.0",
			remoteWrite: monitoringv1.RemoteWriteSpec{
				URL:             "http://example.com",
				FollowRedirects: &followRedirects,
				ProxyConfig: monitoringv1.ProxyConfig{
					ProxyURL:             ptr.To("http://no-proxy.com"),
					NoProxy:              ptr.To("0.0.0.0"),
					ProxyFromEnvironment: ptr.To(false),
					ProxyConnectHeader: map[string][]v1.SecretKeySelector{
						"header": {
							{
								LocalObjectReference: v1.LocalObjectReference{
									Name: "foo",
								},
								Key: "proxy-header",
							},
							{
								LocalObjectReference: v1.LocalObjectReference{
									Name: "bar",
								},
								Key: "proxy-header",
							},
						},
					},
				},
			},
			golden: "RemoteWriteConfig_v2.43.0_ProxyConfigWithMutiValues.golden",
		},
		{
			version: "v2.53.0",
			remoteWrite: monitoringv1.RemoteWriteSpec{
				URL:            "http://example.com",
				MessageVersion: ptr.To(monitoringv1.RemoteWriteMessageVersion2_0),
			},
			golden: "RemoteWriteConfig_v2.53.0_MessageVersion2.golden",
		},
		{
			version: "v2.54.0",
			remoteWrite: monitoringv1.RemoteWriteSpec{
				URL:            "http://example.com",
				MessageVersion: ptr.To(monitoringv1.RemoteWriteMessageVersion2_0),
			},
			golden: "RemoteWriteConfig_v2.54.0_MessageVersion2.golden",
		},
		{
			version: "v3.1.0",
			remoteWrite: monitoringv1.RemoteWriteSpec{
				URL:            "http://example.com",
				MessageVersion: ptr.To(monitoringv1.RemoteWriteMessageVersion2_0),
				RoundRobinDNS:  ptr.To(true),
			},
			golden: "RemoteWriteConfig_v3.1.0.golden",
		},
		{
			version: "v2.28.0",
			remoteWrite: monitoringv1.RemoteWriteSpec{
				URL: "http://example.com",
				MetadataConfig: &monitoringv1.MetadataConfig{
					MaxSamplesPerSend: ptr.To(int32(10)),
				},
			},
			golden: "RemoteWriteConfig_v2.28.0_MaxSamplesPerSendMetadataConfig.golden",
		},
		{
			version: "v2.29.0",
			remoteWrite: monitoringv1.RemoteWriteSpec{
				URL: "http://example.com",
				MetadataConfig: &monitoringv1.MetadataConfig{
					MaxSamplesPerSend: ptr.To(int32(10)),
				},
			},
			golden: "RemoteWriteConfig_v2.29.0_MaxSamplesPerSendMetadataConfig.golden",
		},
	} {
		t.Run(fmt.Sprintf("i=%d,version=%s", i, tc.version), func(t *testing.T) {
			p := defaultPrometheus()
			p.Spec.CommonPrometheusFields.Version = tc.version
			p.Spec.CommonPrometheusFields.RemoteWrite = []monitoringv1.RemoteWriteSpec{tc.remoteWrite}
			p.Spec.CommonPrometheusFields.Secrets = []string{"sigv4-secret"}

			store := assets.NewTestStoreBuilder(
				&v1.ConfigMap{
					ObjectMeta: metav1.ObjectMeta{
						Name:      "oauth2",
						Namespace: "default",
					},
					Data: map[string]string{
						"client_id": "client-id",
					},
				},
				&v1.Secret{
					ObjectMeta: metav1.ObjectMeta{
						Name:      "foo",
						Namespace: "default",
					},
					Data: map[string][]byte{
						"proxy-header": []byte("value"),
						"token":        []byte("value"),
					},
				},
				&v1.Secret{
					ObjectMeta: metav1.ObjectMeta{
						Name:      "bar",
						Namespace: "default",
					},
					Data: map[string][]byte{
						"proxy-header": []byte("value1"),
						"token":        []byte("value1"),
					},
				},
				&v1.Secret{
					ObjectMeta: metav1.ObjectMeta{
						Name:      "oauth2",
						Namespace: "default",
					},
					Data: map[string][]byte{
						"client_secret": []byte("client-secret"),
					},
				},
				&v1.Secret{
					ObjectMeta: metav1.ObjectMeta{
						Name:      "auth",
						Namespace: "default",
					},
					Data: map[string][]byte{
						"token": []byte("secret"),
					},
				},
				&v1.Secret{
					ObjectMeta: metav1.ObjectMeta{
						Name:      "sigv4-secret",
						Namespace: "default",
					},
					Data: map[string][]byte{
						"access-key": []byte("access-key"),
						"secret-key": []byte("secret-key"),
					},
				},
				&v1.Secret{
					ObjectMeta: metav1.ObjectMeta{
						Name:      "azure-oauth-secret",
						Namespace: "default",
					},
					Data: map[string][]byte{
						"secret-key": []byte("secret-key"),
					},
				},
			)

			cg := mustNewConfigGenerator(t, p)
			cfg, err := cg.GenerateServerConfiguration(
				p,
				nil,
				nil,
				nil,
				nil,
				store,
				nil,
				nil,
				nil,
				nil)
			if tc.expectedErr != nil {
				require.Error(t, err)
				require.Equal(t, tc.expectedErr.Error(), err.Error())
				return
			}
			require.NoError(t, err)
			golden.Assert(t, string(cfg), tc.golden)
		})
	}
}

func TestLabelLimits(t *testing.T) {
	for _, tc := range []struct {
		version            string
		enforcedLabelLimit int
		labelLimit         int
		golden             string
	}{
		{
			version:            "v2.26.0",
			enforcedLabelLimit: -1,
			labelLimit:         -1,
			golden:             "LabelLimits_NoLimit_v2.26.0.golden",
		},
		{
			version:            "v2.27.0",
			enforcedLabelLimit: -1,
			labelLimit:         -1,

			golden: "LabelLimits_NoLimit_v2.27.0.golden",
		},
		{
			version:            "v2.26.0",
			enforcedLabelLimit: 1000,
			labelLimit:         -1,

			golden: "LabelLimits_NoLimit_v2.26.0_enforceLimit1000.golden",
		},
		{
			version:            "v2.27.0",
			enforcedLabelLimit: 1000,
			labelLimit:         -1,
			golden:             "LabelLimits_NoLimit_v2.27.0_enforceLimit1000.golden",
		},
		{
			version:            "v2.26.0",
			enforcedLabelLimit: 1000,
			labelLimit:         2000,

			golden: "LabelLimits_Limit2000_v2.26.0_enforceLimit1000.golden",
		},
		{
			version:            "v2.27.0",
			enforcedLabelLimit: 1000,
			labelLimit:         2000,
			golden:             "LabelLimits_Limit2000_v2.27.0_enforceLimit1000.golden",
		},
		{
			version:            "v2.26.0",
			enforcedLabelLimit: 1000,
			labelLimit:         500,

			golden: "LabelLimits_Limit500_v2.26.0_enforceLimit1000.golden",
		},
		{
			version:            "v2.27.0",
			enforcedLabelLimit: 1000,
			labelLimit:         500,
			golden:             "LabelLimits_Limit500_v2.27.0_enforceLimit1000.golden",
		},
	} {
		t.Run(fmt.Sprintf("%s enforcedLabelLimit(%d) labelLimit(%d)", tc.version, tc.enforcedLabelLimit, tc.labelLimit), func(t *testing.T) {
			p := defaultPrometheus()
			p.Spec.CommonPrometheusFields.Version = tc.version

			if tc.enforcedLabelLimit >= 0 {
				p.Spec.EnforcedLabelLimit = ptr.To(uint64(tc.enforcedLabelLimit))
			}

			serviceMonitor := monitoringv1.ServiceMonitor{
				ObjectMeta: metav1.ObjectMeta{
					Name:      "testservicemonitor1",
					Namespace: "default",
					Labels: map[string]string{
						"group": "group1",
					},
				},
				Spec: monitoringv1.ServiceMonitorSpec{
					Endpoints: []monitoringv1.Endpoint{
						{
							Port:     "web",
							Interval: "30s",
						},
					},
				},
			}
			if tc.labelLimit >= 0 {
				labelLimit := uint64(tc.labelLimit)
				serviceMonitor.Spec.LabelLimit = &labelLimit
			}

			cg := mustNewConfigGenerator(t, p)
			cfg, err := cg.GenerateServerConfiguration(
				p,
				map[string]*monitoringv1.ServiceMonitor{
					"testservicemonitor1": &serviceMonitor,
				},
				nil,
				nil,
				nil,
				&assets.StoreBuilder{},
				nil,
				nil,
				nil,
				nil,
			)
			require.NoError(t, err)
			golden.Assert(t, string(cfg), tc.golden)
		})
	}
}

func TestLabelNameLengthLimits(t *testing.T) {
	for _, tc := range []struct {
		version                      string
		enforcedLabelNameLengthLimit int
		labelNameLengthLimit         int
		golden                       string
	}{
		{
			version:                      "v2.26.0",
			enforcedLabelNameLengthLimit: -1,
			labelNameLengthLimit:         -1,
			golden:                       "LabelNameLengthLimits_Limit-1_Enforce-1_v2.26.0.golden",
		},
		{
			version:                      "v2.27.0",
			enforcedLabelNameLengthLimit: -1,
			labelNameLengthLimit:         -1,
			golden:                       "LabelNameLengthLimits_Limit-1_Enforce-1_v2.27.0.golden",
		},
		{
			version:                      "v2.26.0",
			enforcedLabelNameLengthLimit: 1000,
			labelNameLengthLimit:         -1,
			golden:                       "LabelNameLengthLimits_Limit-1_Enforc1000_v2.26.0.golden",
		},
		{
			version:                      "v2.27.0",
			enforcedLabelNameLengthLimit: 1000,
			labelNameLengthLimit:         -1,
			golden:                       "LabelNameLengthLimits_Limit-1_Enforce1000_v2.27.0.golden",
		},
		{
			version:                      "v2.26.0",
			enforcedLabelNameLengthLimit: 1000,
			labelNameLengthLimit:         2000,
			golden:                       "LabelNameLengthLimits_Limit2000_Enforce1000_v2.26.0.golden",
		},
		{
			version:                      "v2.27.0",
			enforcedLabelNameLengthLimit: 1000,
			labelNameLengthLimit:         2000,
			golden:                       "LabelNameLengthLimits_Limit2000_Enforce1000_v2.27.0.golden",
		},
		{
			version:                      "v2.26.0",
			enforcedLabelNameLengthLimit: 1000,
			labelNameLengthLimit:         500,
			golden:                       "LabelNameLengthLimits_Limit500_Enforce1000_v2.26.0.golden",
		},
		{
			version:                      "v2.27.0",
			enforcedLabelNameLengthLimit: 1000,
			labelNameLengthLimit:         500,
			golden:                       "LabelNameLengthLimits_Limit500_Enforce1000_v2.27.0.golden",
		},
	} {
		t.Run(fmt.Sprintf("%s enforcedLabelNameLengthLimit(%d) labelNameLengthLimit(%d)", tc.version, tc.enforcedLabelNameLengthLimit, tc.labelNameLengthLimit), func(t *testing.T) {
			p := defaultPrometheus()
			p.Spec.CommonPrometheusFields.Version = tc.version

			if tc.enforcedLabelNameLengthLimit >= 0 {
				p.Spec.EnforcedLabelNameLengthLimit = ptr.To(uint64(tc.enforcedLabelNameLengthLimit))
			}

			podMonitor := monitoringv1.PodMonitor{
				ObjectMeta: metav1.ObjectMeta{
					Name:      "testpodmonitor1",
					Namespace: "default",
					Labels: map[string]string{
						"group": "group1",
					},
				},
				Spec: monitoringv1.PodMonitorSpec{
					PodMetricsEndpoints: []monitoringv1.PodMetricsEndpoint{
						{
							Port:     ptr.To("web"),
							Interval: "30s",
						},
					},
				},
			}
			if tc.labelNameLengthLimit >= 0 {
				labelNameLengthLimit := uint64(tc.labelNameLengthLimit)
				podMonitor.Spec.LabelNameLengthLimit = &labelNameLengthLimit
			}

			cg := mustNewConfigGenerator(t, p)
			cfg, err := cg.GenerateServerConfiguration(
				p,
				nil,
				map[string]*monitoringv1.PodMonitor{
					"testpodmonitor1": &podMonitor,
				},
				nil,
				nil,
				&assets.StoreBuilder{},
				nil,
				nil,
				nil,
				nil,
			)
			require.NoError(t, err)
			golden.Assert(t, string(cfg), tc.golden)
		})
	}
}

func TestLabelValueLengthLimits(t *testing.T) {
	for _, tc := range []struct {
		version                       string
		enforcedLabelValueLengthLimit int
		labelValueLengthLimit         int
		golden                        string
	}{
		{
			version:                       "v2.26.0",
			enforcedLabelValueLengthLimit: -1,
			labelValueLengthLimit:         -1,
			golden:                        "LabelValueLengthLimits_Enforce-1_LabelValue-1_v2.26.0.golden",
		},
		{
			version:                       "v2.27.0",
			enforcedLabelValueLengthLimit: -1,
			labelValueLengthLimit:         -1,
			golden:                        "LabelValueLengthLimits_Enforce-1_LabelValue-1_v2.27.0.golden",
		},
		{
			version:                       "v2.26.0",
			enforcedLabelValueLengthLimit: 1000,
			labelValueLengthLimit:         -1,
			golden:                        "LabelValueLengthLimits_Enforce1000_LabelValue-1_v2.26.0.golden",
		},
		{
			version:                       "v2.27.0",
			enforcedLabelValueLengthLimit: 1000,
			labelValueLengthLimit:         -1,
			golden:                        "LabelValueLengthLimits_Enforce1000_LabelValue-1_v2.27.0.golden",
		},
		{
			version:                       "v2.26.0",
			enforcedLabelValueLengthLimit: 1000,
			labelValueLengthLimit:         2000,
			golden:                        "LabelValueLengthLimits_Enforce1000_LabelValue2000_v2.26.0.golden",
		},
		{
			version:                       "v2.27.0",
			enforcedLabelValueLengthLimit: 1000,
			labelValueLengthLimit:         2000,
			golden:                        "LabelValueLengthLimits_Enforce1000_LabelValue2000_v2.27.0.golden",
		},
		{
			version:                       "v2.26.0",
			enforcedLabelValueLengthLimit: 1000,
			labelValueLengthLimit:         500,
			golden:                        "LabelValueLengthLimits_Enforce1000_LabelValue500_v2.26.0.golden",
		},
		{
			version:                       "v2.27.0",
			enforcedLabelValueLengthLimit: 1000,
			labelValueLengthLimit:         500,
			golden:                        "LabelValueLengthLimits_Enforce1000_LabelValue500_v2.27.0.golden",
		},
	} {
		t.Run(fmt.Sprintf("%s enforcedLabelValueLengthLimit(%d) labelValueLengthLimit(%d)", tc.version, tc.enforcedLabelValueLengthLimit, tc.labelValueLengthLimit), func(t *testing.T) {
			p := defaultPrometheus()
			p.Spec.CommonPrometheusFields.Version = tc.version

			if tc.enforcedLabelValueLengthLimit >= 0 {
				p.Spec.EnforcedLabelValueLengthLimit = ptr.To(uint64(tc.enforcedLabelValueLengthLimit))
			}

			probe := monitoringv1.Probe{
				ObjectMeta: metav1.ObjectMeta{
					Name:      "testprobe1",
					Namespace: "default",
					Labels: map[string]string{
						"group": "group1",
					},
				},
				Spec: monitoringv1.ProbeSpec{
					ProberSpec: monitoringv1.ProberSpec{
						Scheme:   "http",
						URL:      "blackbox.exporter.io",
						Path:     "/probe",
						ProxyURL: "socks://myproxy:9095",
					},
					Module: "http_2xx",
					Targets: monitoringv1.ProbeTargets{
						StaticConfig: &monitoringv1.ProbeTargetStaticConfig{
							Targets: []string{
								"prometheus.io",
								"promcon.io",
							},
							Labels: map[string]string{
								"static": "label",
							},
						},
					},
				},
			}
			if tc.labelValueLengthLimit >= 0 {
				labelValueLengthLimit := uint64(tc.labelValueLengthLimit)
				probe.Spec.LabelValueLengthLimit = &labelValueLengthLimit
			}

			cg := mustNewConfigGenerator(t, p)
			cfg, err := cg.GenerateServerConfiguration(
				p,
				nil,
				nil,
				map[string]*monitoringv1.Probe{
					"testprobe1": &probe,
				},
				nil,
				&assets.StoreBuilder{},
				nil,
				nil,
				nil,
				nil,
			)
			require.NoError(t, err)
			golden.Assert(t, string(cfg), tc.golden)
		})
	}
}

func TestKeepDroppedTargets(t *testing.T) {
	for _, tc := range []struct {
		version                    string
		enforcedKeepDroppedTargets *uint64
		keepDroppedTargets         *uint64
		golden                     string
	}{
		{
			version:                    "v2.46.0",
			enforcedKeepDroppedTargets: ptr.To(uint64(1000)),
			keepDroppedTargets:         ptr.To(uint64(50)),
			golden:                     "KeepDroppedTargetsNotAddedInConfig.golden",
		},
		{
			version:                    "v2.47.0",
			enforcedKeepDroppedTargets: ptr.To(uint64(1000)),
			keepDroppedTargets:         ptr.To(uint64(2000)),
			golden:                     "KeepDroppedTargetsOverridedWithEnforcedValue.golden",
		},
		{
			version:                    "v2.47.0",
			enforcedKeepDroppedTargets: ptr.To(uint64(1000)),
			keepDroppedTargets:         ptr.To(uint64(500)),
			golden:                     "KeepDroppedTargets.golden",
		},
	} {
		t.Run(fmt.Sprintf("%s enforcedKeepDroppedTargets(%d) keepDroppedTargets(%d)", tc.version, tc.enforcedKeepDroppedTargets, tc.keepDroppedTargets), func(t *testing.T) {
			p := defaultPrometheus()
			p.Spec.CommonPrometheusFields.Version = tc.version

			p.Spec.EnforcedKeepDroppedTargets = tc.enforcedKeepDroppedTargets

			serviceMonitor := monitoringv1.ServiceMonitor{
				ObjectMeta: metav1.ObjectMeta{
					Name:      "testservicemonitor1",
					Namespace: "default",
					Labels: map[string]string{
						"group": "group1",
					},
				},
				Spec: monitoringv1.ServiceMonitorSpec{
					Endpoints: []monitoringv1.Endpoint{
						{
							Port:     "web",
							Interval: "30s",
						},
					},
				},
			}

			serviceMonitor.Spec.KeepDroppedTargets = tc.keepDroppedTargets

			cg := mustNewConfigGenerator(t, p)
			cfg, err := cg.GenerateServerConfiguration(
				p,
				map[string]*monitoringv1.ServiceMonitor{
					"testservicemonitor1": &serviceMonitor,
				},
				nil,
				nil,
				nil,
				&assets.StoreBuilder{},
				nil,
				nil,
				nil,
				nil,
			)
			require.NoError(t, err)
			golden.Assert(t, string(cfg), tc.golden)
		})
	}
}

func TestNativeHistogramConfig(t *testing.T) {
	for _, tc := range []struct {
		version               string
		nativeHistogramConfig monitoringv1.NativeHistogramConfig
		golden                string
	}{
		{
			version: "v3.0.0",
			nativeHistogramConfig: monitoringv1.NativeHistogramConfig{
				NativeHistogramBucketLimit:     ptr.To(uint64(10)),
				ScrapeClassicHistograms:        ptr.To(true),
				NativeHistogramMinBucketFactor: ptr.To(resource.MustParse("12.124")),
				ConvertClassicHistogramsToNHCB: ptr.To(true),
			},
			golden: "NativeHistogramConfig.golden",
		},
		{
			version: "v2.54.0",
			nativeHistogramConfig: monitoringv1.NativeHistogramConfig{
				NativeHistogramBucketLimit:     ptr.To(uint64(10)),
				ScrapeClassicHistograms:        ptr.To(true),
				NativeHistogramMinBucketFactor: ptr.To(resource.MustParse("12.124")),
				ConvertClassicHistogramsToNHCB: ptr.To(true),
			},
			golden: "NativeHistogramConfigMissConvertClassicHistogramsToNHCB.golden",
		},
		{
			version: "v2.46.0",
			nativeHistogramConfig: monitoringv1.NativeHistogramConfig{
				NativeHistogramBucketLimit:     ptr.To(uint64(10)),
				ScrapeClassicHistograms:        ptr.To(true),
				NativeHistogramMinBucketFactor: ptr.To(resource.MustParse("12.124")),
				ConvertClassicHistogramsToNHCB: ptr.To(true),
			},
			golden: "NativeHistogramConfigWithMissNativeHistogramMinBucketFactor.golden",
		},
		{
			version: "v2.44.0",
			nativeHistogramConfig: monitoringv1.NativeHistogramConfig{
				NativeHistogramBucketLimit:     ptr.To(uint64(10)),
				ScrapeClassicHistograms:        ptr.To(true),
				NativeHistogramMinBucketFactor: ptr.To(resource.MustParse("12.124")),
				ConvertClassicHistogramsToNHCB: ptr.To(true),
			},
			golden: "NativeHistogramConfigWithMissALL.golden",
		},
		{
			version: "3.0.0-rc.0",
			nativeHistogramConfig: monitoringv1.NativeHistogramConfig{
				NativeHistogramBucketLimit:     ptr.To(uint64(10)),
				ScrapeClassicHistograms:        ptr.To(true),
				NativeHistogramMinBucketFactor: ptr.To(resource.MustParse("12.124")),
				ConvertClassicHistogramsToNHCB: ptr.To(true),
			},
			golden: "NativeHistogramConfigAlwaysScrapeClassicHistograms.golden",
		},
	} {
		t.Run(fmt.Sprintf("version=%s", tc.version), func(t *testing.T) {
			p := defaultPrometheus()
			p.Spec.CommonPrometheusFields.Version = tc.version

			serviceMonitor := monitoringv1.ServiceMonitor{
				ObjectMeta: metav1.ObjectMeta{
					Name:      "testservicemonitor1",
					Namespace: "default",
					Labels: map[string]string{
						"group": "group1",
					},
				},
				Spec: monitoringv1.ServiceMonitorSpec{
					Endpoints: []monitoringv1.Endpoint{
						{
							Port:     "web",
							Interval: "30s",
						},
					},
				},
			}

			serviceMonitor.Spec.NativeHistogramConfig = tc.nativeHistogramConfig

			cg := mustNewConfigGenerator(t, p)
			cfg, err := cg.GenerateServerConfiguration(
				p,
				map[string]*monitoringv1.ServiceMonitor{
					"testservicemonitor1": &serviceMonitor,
				},
				nil,
				nil,
				nil,
				&assets.StoreBuilder{},
				nil,
				nil,
				nil,
				nil,
			)
			require.NoError(t, err)
			golden.Assert(t, string(cfg), tc.golden)
		})
	}
}

func TestBodySizeLimits(t *testing.T) {
	for _, tc := range []struct {
		version                     string
		enforcedBodySizeLimit       monitoringv1.ByteSize
		serviceMonitorBodySizeLimit *monitoringv1.ByteSize
		expectedErr                 error
		golden                      string
	}{
		{
			version:                     "v2.27.0",
			enforcedBodySizeLimit:       "1000MB",
			serviceMonitorBodySizeLimit: ptr.To[monitoringv1.ByteSize]("2GB"),
			golden:                      "BodySizeLimits_enforce_v2.27.0.golden",
		},
		{
			version:               "v2.28.0",
			enforcedBodySizeLimit: "1000MB",
			golden:                "BodySizeLimits_enforce1000MB_v2.28.0.golden",
		},
		{
			version:                     "v2.28.0",
			enforcedBodySizeLimit:       "4000MB",
			serviceMonitorBodySizeLimit: ptr.To[monitoringv1.ByteSize]("2GB"),
			golden:                      "BodySizeLimits_enforce2GB_v2.28.0.golden",
		},
		{
			version:               "v2.28.0",
			enforcedBodySizeLimit: "",
			golden:                "BodySizeLimits_enforce0MB_v2.28.0.golden",
		},
	} {
		t.Run(fmt.Sprintf("%s enforcedBodySizeLimit(%s)", tc.version, tc.enforcedBodySizeLimit), func(t *testing.T) {
			p := defaultPrometheus()
			p.Spec.CommonPrometheusFields.Version = tc.version

			if tc.enforcedBodySizeLimit != "" {
				p.Spec.EnforcedBodySizeLimit = tc.enforcedBodySizeLimit
			}

			serviceMonitor := monitoringv1.ServiceMonitor{
				ObjectMeta: metav1.ObjectMeta{
					Name:      "testservicemonitor1",
					Namespace: "default",
					Labels: map[string]string{
						"group": "group1",
					},
				},
				Spec: monitoringv1.ServiceMonitorSpec{
					Endpoints: []monitoringv1.Endpoint{
						{
							Port:     "web",
							Interval: "30s",
						},
					},
					BodySizeLimit: tc.serviceMonitorBodySizeLimit,
				},
			}

			cg := mustNewConfigGenerator(t, p)
			cfg, err := cg.GenerateServerConfiguration(
				p,
				map[string]*monitoringv1.ServiceMonitor{
					"testservicemonitor1": &serviceMonitor,
				},
				nil,
				nil,
				nil,
				&assets.StoreBuilder{},
				nil,
				nil,
				nil,
				nil,
			)

			if tc.expectedErr != nil {
				require.Error(t, err)
				require.Equal(t, tc.expectedErr.Error(), err.Error())
				return
			}
			require.NoError(t, err)
			golden.Assert(t, string(cfg), tc.golden)
		})
	}
}

func TestMatchExpressionsServiceMonitor(t *testing.T) {
	p := defaultPrometheus()

	cg := mustNewConfigGenerator(t, p)
	cfg, err := cg.GenerateServerConfiguration(
		p,
		map[string]*monitoringv1.ServiceMonitor{
			"test": {
				ObjectMeta: metav1.ObjectMeta{
					Name:      "test",
					Namespace: "default",
				},
				Spec: monitoringv1.ServiceMonitorSpec{
					Selector: metav1.LabelSelector{
						MatchExpressions: []metav1.LabelSelectorRequirement{
							{
								Key:      "alpha",
								Operator: metav1.LabelSelectorOpIn,
								Values:   []string{"beta", "gamma"},
							},
						},
					},
					Endpoints: []monitoringv1.Endpoint{
						{
							Port:     "web",
							Interval: "30s",
						},
					},
				},
			},
		},
		nil,
		nil,
		nil,
		&assets.StoreBuilder{},
		nil,
		nil,
		nil,
		nil,
	)

	require.NoError(t, err)
	golden.Assert(t, string(cfg), "MatchExpressionsServiceMonitor.golden")
}

func TestServiceMonitorEndpointFollowRedirects(t *testing.T) {
	for _, tc := range []struct {
		version         string
		expected        string
		golden          string
		followRedirects bool
	}{
		{
			version:         "v2.25.0",
			followRedirects: false,
			golden:          "ServiceMonitorEndpointFollowRedirects_FollowRedirectFalse_v2.25.0.golden",
		},
		{
			version:         "v2.25.0",
			followRedirects: true,
			golden:          "ServiceMonitorEndpointFollowRedirects_FollowRedirectTrue_v2.25.0.golden",
		},
		{
			version:         "v2.28.0",
			followRedirects: true,
			golden:          "ServiceMonitorEndpointFollowRedirects_FollowRedirectTrue_v2.28.0.golden",
		},
		{
			version:         "v2.28.0",
			followRedirects: false,
			golden:          "ServiceMonitorEndpointFollowRedirects_FollowRedirectFalse_v2.28.0.golden",
		},
	} {
		t.Run(fmt.Sprintf("%s TestServiceMonitorEndpointFollowRedirects(%t)", tc.version, tc.followRedirects), func(t *testing.T) {
			p := defaultPrometheus()
			p.Spec.CommonPrometheusFields.Version = tc.version

			serviceMonitor := monitoringv1.ServiceMonitor{
				ObjectMeta: metav1.ObjectMeta{
					Name:      "testservicemonitor1",
					Namespace: "default",
					Labels: map[string]string{
						"group": "group1",
					},
				},
				Spec: monitoringv1.ServiceMonitorSpec{
					Endpoints: []monitoringv1.Endpoint{
						{
							Port:            "web",
							Interval:        "30s",
							FollowRedirects: ptr.To(tc.followRedirects),
						},
					},
				},
			}

			cg := mustNewConfigGenerator(t, p)
			cfg, err := cg.GenerateServerConfiguration(
				p,
				map[string]*monitoringv1.ServiceMonitor{
					"testservicemonitor1": &serviceMonitor,
				},
				nil,
				nil,
				nil,
				&assets.StoreBuilder{},
				nil,
				nil,
				nil,
				nil,
			)
			require.NoError(t, err)
			golden.Assert(t, string(cfg), tc.golden)
		})
	}
}

func TestPodMonitorEndpointFollowRedirects(t *testing.T) {
	for _, tc := range []struct {
		version         string
		golden          string
		followRedirects bool
	}{
		{
			version:         "v2.25.0",
			followRedirects: false,
			golden:          "PodMonitorEndpointFollowRedirects_FollowRedirectsFalse_v2.25.0.golden",
		},
		{
			version:         "v2.25.0",
			followRedirects: true,
			golden:          "PodMonitorEndpointFollowRedirects_FollowRedirectsTrue_v2.25.0.golden",
		},
		{
			version:         "v2.28.0",
			followRedirects: true,
			golden:          "PodMonitorEndpointFollowRedirects_FollowRedirectsTrue_v2.28.0.golden",
		},
		{
			version:         "v2.28.0",
			followRedirects: false,
			golden:          "PodMonitorEndpointFollowRedirects_FollowRedirectsFalse_v2.28.0.golden",
		},
	} {
		t.Run(fmt.Sprintf("%s TestServiceMonitorEndpointFollowRedirects(%t)", tc.version, tc.followRedirects), func(t *testing.T) {
			p := defaultPrometheus()
			p.Spec.CommonPrometheusFields.Version = tc.version

			podMonitor := monitoringv1.PodMonitor{
				ObjectMeta: metav1.ObjectMeta{
					Name:      "testpodmonitor1",
					Namespace: "pod-monitor-ns",
					Labels: map[string]string{
						"group": "group1",
					},
				},
				Spec: monitoringv1.PodMonitorSpec{
					PodMetricsEndpoints: []monitoringv1.PodMetricsEndpoint{
						{
							Port:            ptr.To("web"),
							Interval:        "30s",
							FollowRedirects: ptr.To(tc.followRedirects),
						},
					},
				},
			}

			cg := mustNewConfigGenerator(t, p)

			cfg, err := cg.GenerateServerConfiguration(
				p,
				nil,
				map[string]*monitoringv1.PodMonitor{
					"testpodmonitor1": &podMonitor,
				},
				nil,
				nil,
				&assets.StoreBuilder{},
				nil,
				nil,
				nil,
				nil,
			)
			require.NoError(t, err)
			golden.Assert(t, string(cfg), tc.golden)
		})
	}
}

func TestServiceMonitorEndpointEnableHttp2(t *testing.T) {
	for _, tc := range []struct {
		version     string
		golden      string
		enableHTTP2 bool
	}{
		{
			version:     "v2.34.0",
			enableHTTP2: false,
			golden:      "ServiceMonitorEndpointEnableHttp2_EnableHTTP2False_v2.34.0.golden",
		},
		{
			version:     "v2.34.0",
			enableHTTP2: true,
			golden:      "ServiceMonitorEndpointEnableHttp2_EnableHTTP2True_v2.34.0.golden",
		},
		{
			version:     "v2.35.0",
			enableHTTP2: true,
			golden:      "ServiceMonitorEndpointEnableHttp2_EnableHTTP2True_v2.35.0.golden",
		},
		{
			version:     "v2.35.0",
			enableHTTP2: false,
			golden:      "ServiceMonitorEndpointEnableHttp2_EnableHTTP2False_v2.35.0.golden",
		},
	} {
		t.Run(fmt.Sprintf("%s TestServiceMonitorEndpointEnableHttp2(%t)", tc.version, tc.enableHTTP2), func(t *testing.T) {
			p := defaultPrometheus()
			p.Spec.CommonPrometheusFields.Version = tc.version

			serviceMonitor := monitoringv1.ServiceMonitor{
				ObjectMeta: metav1.ObjectMeta{
					Name:      "testservicemonitor1",
					Namespace: "default",
					Labels: map[string]string{
						"group": "group1",
					},
				},
				Spec: monitoringv1.ServiceMonitorSpec{
					Endpoints: []monitoringv1.Endpoint{
						{
							Port:        "web",
							Interval:    "30s",
							EnableHttp2: ptr.To(tc.enableHTTP2),
						},
					},
				},
			}

			cg := mustNewConfigGenerator(t, p)
			cfg, err := cg.GenerateServerConfiguration(
				p,
				map[string]*monitoringv1.ServiceMonitor{
					"testservicemonitor1": &serviceMonitor,
				},
				nil,
				nil,
				nil,
				&assets.StoreBuilder{},
				nil,
				nil,
				nil,
				nil,
			)
			require.NoError(t, err)
			golden.Assert(t, string(cfg), tc.golden)
		})
	}
}

func TestPodMonitorPhaseFilter(t *testing.T) {
	p := defaultPrometheus()

	cg := mustNewConfigGenerator(t, p)
	cfg, err := cg.GenerateServerConfiguration(
		p,
		nil,
		map[string]*monitoringv1.PodMonitor{
			"testpodmonitor1": {
				ObjectMeta: metav1.ObjectMeta{
					Name:      "testpodmonitor1",
					Namespace: "default",
					Labels: map[string]string{
						"group": "group1",
					},
				},
				Spec: monitoringv1.PodMonitorSpec{
					PodMetricsEndpoints: []monitoringv1.PodMetricsEndpoint{
						{
							FilterRunning: ptr.To(false),
							Port:          ptr.To("test"),
						},
					},
				},
			},
		},
		nil,
		nil,
		&assets.StoreBuilder{},
		nil,
		nil,
		nil,
		nil,
	)
	require.NoError(t, err)
	golden.Assert(t, string(cfg), "PodMonitorPhaseFilter.golden")
}

func TestPodMonitorEndpointEnableHttp2(t *testing.T) {
	for _, tc := range []struct {
		version     string
		golden      string
		enableHTTP2 bool
	}{
		{
			version:     "v2.34.0",
			enableHTTP2: false,
			golden:      "PodMonitorEndpointEnableHttp2_EnableHTTP2False_v2.34.0.golden",
		},
		{
			version:     "v2.34.0",
			enableHTTP2: true,
			golden:      "PodMonitorEndpointEnableHttp2_EnableHTTP2True_v2.34.0.golden",
		},
		{
			version:     "v2.35.0",
			enableHTTP2: true,
			golden:      "PodMonitorEndpointEnableHttp2_EnableHTTP2True_v2.35.0.golden",
		},
		{
			version:     "v2.35.0",
			enableHTTP2: false,
			golden:      "PodMonitorEndpointEnableHttp2_EnableHTTP2False_v2.35.0.golden",
		},
	} {
		t.Run(fmt.Sprintf("%s TestServiceMonitorEndpointEnableHttp2(%t)", tc.version, tc.enableHTTP2), func(t *testing.T) {
			p := defaultPrometheus()
			p.Spec.CommonPrometheusFields.Version = tc.version

			podMonitor := monitoringv1.PodMonitor{
				ObjectMeta: metav1.ObjectMeta{
					Name:      "testpodmonitor1",
					Namespace: "pod-monitor-ns",
					Labels: map[string]string{
						"group": "group1",
					},
				},
				Spec: monitoringv1.PodMonitorSpec{
					PodMetricsEndpoints: []monitoringv1.PodMetricsEndpoint{
						{
							Port:        ptr.To("web"),
							Interval:    "30s",
							EnableHttp2: ptr.To(tc.enableHTTP2),
						},
					},
				},
			}

			cg := mustNewConfigGenerator(t, p)
			cfg, err := cg.GenerateServerConfiguration(
				p,
				nil,
				map[string]*monitoringv1.PodMonitor{
					"testpodmonitor1": &podMonitor,
				},
				nil,
				nil,
				&assets.StoreBuilder{},
				nil,
				nil,
				nil,
				nil,
			)
			require.NoError(t, err)
			golden.Assert(t, string(cfg), tc.golden)
		})
	}
}

func TestRuntimeConfig(t *testing.T) {
	for _, tc := range []struct {
		Scenario string
		Version  string
		Runtime  *monitoringv1.RuntimeConfig
		Golden   string
	}{
		{
			Scenario: "Runtime GoGC is set to 25",
			Version:  "v2.53.0",
			Runtime: &monitoringv1.RuntimeConfig{
				GoGC: ptr.To(int32(25)),
			},
			Golden: "RuntimeConfig_GoGC25.golden",
		},
		{
			Scenario: "Runtime GoGC is set to 25 but unsupported Prometheus Version",
			Version:  "v2.52.0",
			Runtime: &monitoringv1.RuntimeConfig{
				GoGC: ptr.To(int32(25)),
			},
			Golden: "RuntimeConfig_GoGC_Not_Set.golden",
		},
		{
			Scenario: "Runtime GoGC not specified",
			Golden:   "RuntimeConfig_GoGC_Not_Set.golden",
		},
	} {
		t.Run(fmt.Sprintf("case %s", tc.Scenario), func(t *testing.T) {
			p := defaultPrometheus()
			if tc.Version != "" {
				p.Spec.CommonPrometheusFields.Version = tc.Version
			}
			p.Spec.Runtime = tc.Runtime
			cg := mustNewConfigGenerator(t, p)
			cfg, err := cg.GenerateServerConfiguration(
				p,
				nil,
				nil,
				nil,
				nil,
				&assets.StoreBuilder{},
				nil,
				nil,
				nil,
				nil,
			)
			require.NoError(t, err)
			golden.Assert(t, string(cfg), tc.Golden)
		})
	}
}

func TestStorageSettingMaxExemplars(t *testing.T) {
	for _, tc := range []struct {
		Scenario  string
		Version   string
		Exemplars *monitoringv1.Exemplars
		Golden    string
	}{
		{
			Scenario: "Exemplars maxSize is set to 5000000",
			Exemplars: &monitoringv1.Exemplars{
				MaxSize: ptr.To(int64(5000000)),
			},
			Golden: "StorageSettingMaxExemplars_MaxSize5000000.golden",
		},
		{
			Scenario: "max_exemplars is not set if version is less than v2.29.0",
			Version:  "v2.28.0",
			Exemplars: &monitoringv1.Exemplars{
				MaxSize: ptr.To(int64(5000000)),
			},
			Golden: "StorageSettingMaxExemplars_MaxSizeNotSet_v2.29.0.golden",
		},
		{
			Scenario: "Exemplars maxSize is not set",
			Golden:   "StorageSettingMaxExemplars_MaxSizeNotSetAtAll.golden",
		},
	} {
		t.Run(fmt.Sprintf("case %s", tc.Scenario), func(t *testing.T) {
			p := defaultPrometheus()
			if tc.Version != "" {
				p.Spec.CommonPrometheusFields.Version = tc.Version
			}
			if tc.Exemplars != nil {
				p.Spec.Exemplars = tc.Exemplars
			}
			cg := mustNewConfigGenerator(t, p)

			cfg, err := cg.GenerateServerConfiguration(
				p,
				nil,
				nil,
				nil,
				nil,
				&assets.StoreBuilder{},
				nil,
				nil,
				nil,
				nil,
			)
			require.NoError(t, err)
			golden.Assert(t, string(cfg), tc.Golden)
		})
	}
}

func TestTSDBConfig(t *testing.T) {
	for _, tc := range []struct {
		name    string
		p       *monitoringv1.Prometheus
		version string
		tsdb    *monitoringv1.TSDBSpec
		golden  string
	}{
		{
			name:   "no TSDB config",
			golden: "no_TSDB_config.golden",
		},
		{
			name:    "TSDB config < v2.39.0",
			version: "v2.38.0",
			tsdb: &monitoringv1.TSDBSpec{
				OutOfOrderTimeWindow: ptr.To(monitoringv1.Duration("10m")),
			},
			golden: "TSDB_config_less_than_v2.39.0.golden",
		},
		{

			name: "TSDB config >= v2.39.0",
			tsdb: &monitoringv1.TSDBSpec{
				OutOfOrderTimeWindow: ptr.To(monitoringv1.Duration("10m")),
			},
			golden: "TSDB_config_greater_than_or_equal_to_v2.39.0.golden",
		},
	} {
		t.Run(tc.name, func(t *testing.T) {
			p := defaultPrometheus()
			if tc.version != "" {
				p.Spec.CommonPrometheusFields.Version = tc.version
			}
			if tc.tsdb != nil {
				p.Spec.TSDB = tc.tsdb
			}

			cg := mustNewConfigGenerator(t, p)
			cfg, err := cg.GenerateServerConfiguration(
				p,
				nil,
				nil,
				nil,
				nil,
				&assets.StoreBuilder{},
				nil,
				nil,
				nil,
				nil,
			)
			require.NoError(t, err)
			golden.Assert(t, string(cfg), tc.golden)
		})
	}
}

func TestTSDBConfigPrometheusAgent(t *testing.T) {
	for _, tc := range []struct {
		name    string
		p       *monitoringv1.Prometheus
		version string
		tsdb    *monitoringv1.TSDBSpec
		golden  string
	}{
		{
			name:   "PrometheusAgent no TSDB config",
			golden: "PrometheusAgent_no_TSDB_config.golden",
		},
		{
			name:    "PrometheusAgent TSDB config < v2.54.0",
			version: "v2.53.0",
			tsdb: &monitoringv1.TSDBSpec{
				OutOfOrderTimeWindow: ptr.To(monitoringv1.Duration("10m")),
			},
			golden: "PrometheusAgent_TSDB_config_less_than_v2.53.0.golden",
		},
		{

			name:    "PrometheusAgent TSDB config >= v2.54.0",
			version: "v2.54.0",
			tsdb: &monitoringv1.TSDBSpec{
				OutOfOrderTimeWindow: ptr.To(monitoringv1.Duration("10m")),
			},
			golden: "PrometheusAgent_TSDB_config_greater_than_or_equal_to_v2.54.0.golden",
		},
	} {
		t.Run(tc.name, func(t *testing.T) {
			p := defaultPrometheus()
			if tc.version != "" {
				p.Spec.CommonPrometheusFields.Version = tc.version
			}
			if tc.tsdb != nil {
				p.Spec.TSDB = tc.tsdb
			}

			cg := mustNewConfigGenerator(t, p)
			cfg, err := cg.GenerateAgentConfiguration(
				nil,
				nil,
				nil,
				nil,
				&assets.StoreBuilder{},
				nil,
			)
			require.NoError(t, err)
			golden.Assert(t, string(cfg), tc.golden)
		})
	}
}

func TestScrapeFailureLogFilePrometheusAgent(t *testing.T) {
	for _, tc := range []struct {
		name                 string
		p                    *monitoringv1.Prometheus
		version              string
		scrapeFailureLogFile *string
		golden               string
	}{
		{
			name:   "PrometheusAgent no setting scrape failure log file",
			golden: "PrometheusAgent_no_scrapeFailureLogFile.golden",
		},
		{
			name:                 "PrometheusAgent verison < v2.55.0",
			version:              "v2.54.0",
			scrapeFailureLogFile: ptr.To("file.log"),
			golden:               "PrometheusAgent_scrapeFailureLogFile_less_than_v2.54.0.golden",
		},
		{

			name:                 "PrometheusAgent version >= v2.55.0",
			version:              "v2.55.0",
			scrapeFailureLogFile: ptr.To("/tmp/file.log"),
			golden:               "PrometheusAgent_scrapeFailureLogFile_greater_than_or_equal_to_v2.55.0.golden",
		},
		{

			name:                 "PrometheusAgent version >= v2.55.0 and scrapeFailureLogFile with empty path",
			version:              "v2.55.0",
			scrapeFailureLogFile: ptr.To("file.log"),
			golden:               "PrometheusAgent_scrapeFailureLogFile_empty_path_v2.55.0.golden",
		},
	} {
		t.Run(tc.name, func(t *testing.T) {
			p := defaultPrometheus()
			if tc.version != "" {
				p.Spec.CommonPrometheusFields.Version = tc.version
			}
			if tc.scrapeFailureLogFile != nil {
				p.Spec.ScrapeFailureLogFile = tc.scrapeFailureLogFile
			}

			cg := mustNewConfigGenerator(t, p)
			cfg, err := cg.GenerateAgentConfiguration(
				nil,
				nil,
				nil,
				nil,
				&assets.StoreBuilder{},
				nil,
			)
			require.NoError(t, err)
			golden.Assert(t, string(cfg), tc.golden)
		})
	}
}

func TestPromAgentDaemonSetPodMonitorConfig(t *testing.T) {
	p := defaultPrometheus()
	cg := mustNewConfigGenerator(t, p)
	cg.daemonSet = true
	pmons := map[string]*monitoringv1.PodMonitor{
		"pm": defaultPodMonitor(),
	}
	cfg, err := cg.GenerateAgentConfiguration(
		nil,
		pmons,
		nil,
		nil,
		&assets.StoreBuilder{},
		nil,
	)
	require.NoError(t, err)
	golden.Assert(t, string(cfg), "PromAgentDaemonSetPodMonitorConfig.golden")
}

func TestGenerateRelabelConfig(t *testing.T) {
	p := defaultPrometheus()

	cg := mustNewConfigGenerator(t, p)
	cfg, err := cg.GenerateServerConfiguration(
		p,
		map[string]*monitoringv1.ServiceMonitor{
			"test": {
				ObjectMeta: metav1.ObjectMeta{
					Name:      "test",
					Namespace: "default",
				},
				Spec: monitoringv1.ServiceMonitorSpec{
					Selector: metav1.LabelSelector{
						MatchLabels: map[string]string{
							"foo": "bar",
						},
					},
					Endpoints: []monitoringv1.Endpoint{
						{
							Port:     "https-metrics",
							Interval: "30s",
							MetricRelabelConfigs: []monitoringv1.RelabelConfig{
								{
									Action:       "Drop",
									Regex:        "container_fs*",
									SourceLabels: []monitoringv1.LabelName{"__name__"},
								},
								{
									// Test empty replacement
									Action:      "Replace",
									Replacement: ptr.To(""),
									TargetLabel: "job",
								},
							},
							RelabelConfigs: []monitoringv1.RelabelConfig{
								{
									Action:       "Uppercase",
									SourceLabels: []monitoringv1.LabelName{"instance"},
									TargetLabel:  "instance",
								},
								{
									Action:       "Replace",
									Regex:        "(.+)(?::d+)",
									Replacement:  ptr.To("$1:9537"),
									SourceLabels: []monitoringv1.LabelName{"__address__"},
									TargetLabel:  "__address__",
								},
								{
									Action:      "Replace",
									Replacement: ptr.To("crio"),
									TargetLabel: "job",
								},
								{
									// Test empty replacement
									Action:      "Replace",
									Replacement: ptr.To(""),
									TargetLabel: "job",
								},
							},
						},
					},
				},
			},
		},
		nil,
		nil,
		nil,
		&assets.StoreBuilder{},
		nil,
		nil,
		nil,
		nil,
	)
	require.NoError(t, err)
	golden.Assert(t, string(cfg), "GenerateRelabelConfig.golden")
}

// When adding new test cases the developer should specify a name, a Probe Spec
// (pbSpec) and an expectedConfig. (Optional) It's also possible to specify a
// function that modifies the default Prometheus CR used if necessary for the test
// case.
func TestProbeSpecConfig(t *testing.T) {
	for _, tc := range []struct {
		name      string
		patchProm func(*monitoringv1.Prometheus)
		pbSpec    monitoringv1.ProbeSpec
		golden    string
	}{
		{
			name:   "empty_probe",
			golden: "ProbeSpecConfig_empty_probe.golden",
			pbSpec: monitoringv1.ProbeSpec{},
		},
		{
			name:   "prober_spec",
			golden: "ProbeSpecConfig_prober_spec.golden",
			pbSpec: monitoringv1.ProbeSpec{
				ProberSpec: monitoringv1.ProberSpec{
					Scheme:   "http",
					URL:      "example.com",
					Path:     "/probe",
					ProxyURL: "socks://myproxy:9095",
				},
			},
		},
		{
			name:   "targets_static_config",
			golden: "ProbeSpecConfig_targets_static_config.golden",
			pbSpec: monitoringv1.ProbeSpec{
				Targets: monitoringv1.ProbeTargets{
					StaticConfig: &monitoringv1.ProbeTargetStaticConfig{
						Targets: []string{
							"prometheus.io",
							"promcon.io",
						},
						Labels: map[string]string{
							"static": "label",
						},
						RelabelConfigs: []monitoringv1.RelabelConfig{
							{
								TargetLabel: "foo",
								Replacement: ptr.To("bar"),
								Action:      "replace",
							},
							// Empty replacement case
							{
								TargetLabel: "foobar",
								Replacement: ptr.To(""),
								Action:      "replace",
							},
						},
					},
				}},
		},
		{
			name:   "module_config",
			golden: "ProbeSpecConfig_module_config.golden",
			pbSpec: monitoringv1.ProbeSpec{
				Module: "http_2xx",
			},
		},
	} {
		t.Run(tc.name, func(t *testing.T) {
			pbs := map[string]*monitoringv1.Probe{
				"probe1": {
					ObjectMeta: metav1.ObjectMeta{
						Name:      "probe1",
						Namespace: "default",
					},
					Spec: tc.pbSpec,
				},
			}

			p := defaultPrometheus()
			if tc.patchProm != nil {
				tc.patchProm(p)
			}

			cg := mustNewConfigGenerator(t, p)
			cfg, err := cg.GenerateServerConfiguration(
				p,
				nil,
				nil,
				pbs,
				nil,
				&assets.StoreBuilder{},
				nil,
				nil,
				nil,
				nil,
			)
			require.NoError(t, err)
			golden.Assert(t, string(cfg), tc.golden)
		})

	}
}

// When adding new test cases the developer should specify a name, a ScrapeConfig Spec
// (scSpec) and an expected config in golden file (.golden file in testdata folder). (Optional) It's also possible to specify a
// function (patchProm) that modifies the default Prometheus CR used if necessary for the test
// case.
func TestScrapeConfigSpecConfig(t *testing.T) {
	refreshInterval := monitoringv1.Duration("5m")
	for _, tc := range []struct {
		name            string
		version         string
		patchProm       func(*monitoringv1.Prometheus)
		scSpec          monitoringv1alpha1.ScrapeConfigSpec
		inlineTLSConfig bool
		golden          string
	}{
		{
			name:   "empty_scrape_config",
			scSpec: monitoringv1alpha1.ScrapeConfigSpec{},
			golden: "ScrapeConfigSpecConfig_Empty.golden",
		},
		{
			name: "explicit_job_name",
			scSpec: monitoringv1alpha1.ScrapeConfigSpec{
				JobName: ptr.To("explicit-test-scrape-config3"),
			},
			golden: "ScrapeConfigSpecConfig_WithJobName.golden",
		},
		{
			name: "explicit_job_name_with_relabel_config",
			scSpec: monitoringv1alpha1.ScrapeConfigSpec{
				JobName: ptr.To("explicit-test-scrape-config5"),
				RelabelConfigs: []monitoringv1.RelabelConfig{
					{
						Action:       "Replace",
						Regex:        "(.+)(?::d+)",
						Replacement:  ptr.To("$1:9537"),
						SourceLabels: []monitoringv1.LabelName{"__address__"},
						TargetLabel:  "__address__",
					},
				},
			},
			golden: "ScrapeConfigSpecConfig_WithJobNameAndRelabelConfig.golden",
		},
		{
			name: "shard_config",
			patchProm: func(p *monitoringv1.Prometheus) {
				p.Spec.Shards = ptr.To(int32(2))
			},
			scSpec: monitoringv1alpha1.ScrapeConfigSpec{
				StaticConfigs: []monitoringv1alpha1.StaticConfig{
					{
						Targets: []monitoringv1alpha1.Target{"http://localhost:9100"},
						Labels: map[string]string{
							"label1": "value1",
						},
					},
				},
			},
			golden: "ScrapeConfigSpecConfig_Sharded.golden",
		},
		{
			name: "already_sharded_config",
			patchProm: func(p *monitoringv1.Prometheus) {
				p.Spec.Shards = ptr.To(int32(2))
			},
			scSpec: monitoringv1alpha1.ScrapeConfigSpec{
				StaticConfigs: []monitoringv1alpha1.StaticConfig{
					{
						Targets: []monitoringv1alpha1.Target{"http://localhost:9100"},
						Labels: map[string]string{
							"label1": "value1_sharded",
						},
					},
				},
				RelabelConfigs: []monitoringv1.RelabelConfig{
					{
						SourceLabels: []monitoringv1.LabelName{"__address__"},
						TargetLabel:  "__tmp_hash",
						Modulus:      999,
						Action:       "hashmod",
					},
					{
						SourceLabels: []monitoringv1.LabelName{"__tmp_hash", "__tmp_disable_sharding"},
						Regex:        "$(SHARD);|.+;.+",
						Action:       "keep",
					},
				},
			},
			golden: "ScrapeConfigSpecConfig_Already_Sharded.golden",
		},
		{
			name: "static_config",
			scSpec: monitoringv1alpha1.ScrapeConfigSpec{
				StaticConfigs: []monitoringv1alpha1.StaticConfig{
					{
						Targets: []monitoringv1alpha1.Target{"http://localhost:9100"},
						Labels: map[string]string{
							"label1": "value1",
						},
					},
				},
			},
			golden: "ScrapeConfigSpecConfig_Static.golden",
		},
		{
			name: "file_sd_config",
			scSpec: monitoringv1alpha1.ScrapeConfigSpec{
				FileSDConfigs: []monitoringv1alpha1.FileSDConfig{
					{
						Files:           []monitoringv1alpha1.SDFile{"/tmp/myfile.json"},
						RefreshInterval: &refreshInterval,
					},
				},
			},
			golden: "ScrapeConfigSpecConfig_FileSD.golden",
		},
		{
			name: "http_sd_config",
			scSpec: monitoringv1alpha1.ScrapeConfigSpec{
				HTTPSDConfigs: []monitoringv1alpha1.HTTPSDConfig{
					{
						URL:             "http://localhost:9100/sd.json",
						RefreshInterval: &refreshInterval,
						ProxyConfig: monitoringv1.ProxyConfig{
							ProxyURL:             ptr.To("http://no-proxy.com"),
							NoProxy:              ptr.To("0.0.0.0"),
							ProxyFromEnvironment: ptr.To(false),
							ProxyConnectHeader: map[string][]v1.SecretKeySelector{
								"header": {
									{
										LocalObjectReference: v1.LocalObjectReference{
											Name: "foo",
										},
										Key: "proxy-header",
									},
								},
							},
						},
					},
				},
			},
			golden: "ScrapeConfigSpecConfig_HTTPSD.golden",
		},
		{
			name: "metrics_path",
			scSpec: monitoringv1alpha1.ScrapeConfigSpec{
				MetricsPath: ptr.To("/metrics"),
			},
			golden: "ScrapeConfigSpecConfig_MetricPath.golden",
		},
		{
			name: "empty_relabel_config",
			scSpec: monitoringv1alpha1.ScrapeConfigSpec{
				RelabelConfigs: []monitoringv1.RelabelConfig{},
			},
			golden: "ScrapeConfigSpecConfig_EmptyRelabelConfig.golden",
		},
		{
			name: "non_empty_relabel_config",
			scSpec: monitoringv1alpha1.ScrapeConfigSpec{
				RelabelConfigs: []monitoringv1.RelabelConfig{
					{
						Action:       "Replace",
						Regex:        "(.+)(?::d+)",
						Replacement:  ptr.To("$1:9537"),
						SourceLabels: []monitoringv1.LabelName{"__address__"},
						TargetLabel:  "__address__",
					},
				},
			},
			golden: "ScrapeConfigSpecConfig_NonEmptyRelabelConfig.golden",
		},
		{
			name: "honor_timestamp",
			scSpec: monitoringv1alpha1.ScrapeConfigSpec{
				HonorTimestamps: ptr.To(true),
			},
			golden: "ScrapeConfigSpecConfig_HonorTimeStamp.golden",
		},
		{
			name: "track_timestamps_staleness",
			scSpec: monitoringv1alpha1.ScrapeConfigSpec{
				TrackTimestampsStaleness: ptr.To(true),
			},
			golden: "ScrapeConfigSpecConfig_TrackTimestampsStaleness.golden",
		},
		{
			name: "honor_labels",
			scSpec: monitoringv1alpha1.ScrapeConfigSpec{
				HonorLabels: ptr.To(true),
			},
			golden: "ScrapeConfigSpecConfig_HonorLabels.golden",
		},
		{
			name: "basic_auth",
			scSpec: monitoringv1alpha1.ScrapeConfigSpec{
				BasicAuth: &monitoringv1.BasicAuth{
					Username: v1.SecretKeySelector{
						LocalObjectReference: v1.LocalObjectReference{
							Name: "foo",
						},
						Key: "username",
					},
					Password: v1.SecretKeySelector{
						LocalObjectReference: v1.LocalObjectReference{
							Name: "foo",
						},
						Key: "password",
					},
				},
				HTTPSDConfigs: []monitoringv1alpha1.HTTPSDConfig{
					{
						URL: "http://localhost:9100/sd.json",
						BasicAuth: &monitoringv1.BasicAuth{
							Username: v1.SecretKeySelector{
								LocalObjectReference: v1.LocalObjectReference{
									Name: "foo",
								},
								Key: "username-sd",
							},
							Password: v1.SecretKeySelector{
								LocalObjectReference: v1.LocalObjectReference{
									Name: "foo",
								},
								Key: "password-sd",
							},
						},
					},
				},
			},
			golden: "ScrapeConfigSpecConfig_BasicAuth.golden",
		},
		{
			name: "authorization",
			scSpec: monitoringv1alpha1.ScrapeConfigSpec{
				Authorization: &monitoringv1.SafeAuthorization{
					Credentials: &v1.SecretKeySelector{
						LocalObjectReference: v1.LocalObjectReference{
							Name: "auth",
						},
						Key: "scrape-key",
					},
				},
				HTTPSDConfigs: []monitoringv1alpha1.HTTPSDConfig{
					{
						URL: "http://localhost:9100/sd.json",
						Authorization: &monitoringv1.SafeAuthorization{
							Credentials: &v1.SecretKeySelector{
								LocalObjectReference: v1.LocalObjectReference{
									Name: "auth",
								},
								Key: "http-sd-key",
							},
						},
					},
				},
			},
			golden: "ScrapeConfigSpecConfig_Authorization.golden",
		},
		{
			name: "inline_tlsconfig",
			scSpec: monitoringv1alpha1.ScrapeConfigSpec{
				TLSConfig: &monitoringv1.SafeTLSConfig{
					CA: monitoringv1.SecretOrConfigMap{
						Secret: &v1.SecretKeySelector{
							LocalObjectReference: v1.LocalObjectReference{
								Name: "tls",
							},
							Key: "ca",
						},
					},
					Cert: monitoringv1.SecretOrConfigMap{
						Secret: &v1.SecretKeySelector{
							LocalObjectReference: v1.LocalObjectReference{
								Name: "tls",
							},
							Key: "cert",
						},
					},
					KeySecret: &v1.SecretKeySelector{
						LocalObjectReference: v1.LocalObjectReference{
							Name: "tls",
						},
						Key: "private-key",
					},
				},
				HTTPSDConfigs: []monitoringv1alpha1.HTTPSDConfig{
					{
						URL: "http://localhost:9100/sd.json",
						TLSConfig: &monitoringv1.SafeTLSConfig{
							InsecureSkipVerify: ptr.To(false),
							CA: monitoringv1.SecretOrConfigMap{
								Secret: &v1.SecretKeySelector{
									LocalObjectReference: v1.LocalObjectReference{
										Name: "tls",
									},
									Key: "ca2",
								},
							},
						},
					},
				},
			},
			inlineTLSConfig: true,
			golden:          "ScrapeConfigSpecConfig_Inline_TLSConfig.golden",
		},
		{
			name: "tlsconfig",
			scSpec: monitoringv1alpha1.ScrapeConfigSpec{
				TLSConfig: &monitoringv1.SafeTLSConfig{
					CA: monitoringv1.SecretOrConfigMap{
						Secret: &v1.SecretKeySelector{
							LocalObjectReference: v1.LocalObjectReference{
								Name: "tls",
							},
							Key: "ca",
						},
					},
					Cert: monitoringv1.SecretOrConfigMap{
						Secret: &v1.SecretKeySelector{
							LocalObjectReference: v1.LocalObjectReference{
								Name: "tls",
							},
							Key: "cert",
						},
					},
					KeySecret: &v1.SecretKeySelector{
						LocalObjectReference: v1.LocalObjectReference{
							Name: "tls",
						},
						Key: "private-key",
					},
				},
				HTTPSDConfigs: []monitoringv1alpha1.HTTPSDConfig{
					{
						URL: "http://localhost:9100/sd.json",
						TLSConfig: &monitoringv1.SafeTLSConfig{
							InsecureSkipVerify: ptr.To(true),
							CA: monitoringv1.SecretOrConfigMap{
								Secret: &v1.SecretKeySelector{
									LocalObjectReference: v1.LocalObjectReference{
										Name: "tls",
									},
									Key: "ca2",
								},
							},
						},
					},
				},
			},
			golden: "ScrapeConfigSpecConfig_TLSConfig.golden",
		},
		{
			name: "scheme",
			scSpec: monitoringv1alpha1.ScrapeConfigSpec{
				Scheme: ptr.To("HTTPS"),
			},
			golden: "ScrapeConfigSpecConfig_Scheme.golden",
		},
		{
			name: "limits",
			scSpec: monitoringv1alpha1.ScrapeConfigSpec{
				SampleLimit:           ptr.To(uint64(10000)),
				TargetLimit:           ptr.To(uint64(1000)),
				LabelLimit:            ptr.To(uint64(50)),
				LabelNameLengthLimit:  ptr.To(uint64(40)),
				LabelValueLengthLimit: ptr.To(uint64(30)),
			},
			golden: "ScrapeConfigSpecConfig_Limits.golden",
		},
		{
			name: "params",
			scSpec: monitoringv1alpha1.ScrapeConfigSpec{
				MetricsPath: ptr.To("/federate"),
				Params:      map[string][]string{"match[]": {"{job=\"prometheus\"}", "{__name__=~\"job:.*\"}"}},
			},
			golden: "ScrapeConfigSpecConfig_Params.golden",
		},
		{
			name: "scrape_interval",
			scSpec: monitoringv1alpha1.ScrapeConfigSpec{
				ScrapeInterval: ptr.To(monitoringv1.Duration("15s")),
			},
			golden: "ScrapeConfigSpecConfig_ScrapeInterval.golden",
		},
		{
			name: "scrape_timeout",
			scSpec: monitoringv1alpha1.ScrapeConfigSpec{
				ScrapeTimeout: ptr.To(monitoringv1.Duration("10s")),
			},
			golden: "ScrapeConfigSpecConfig_ScrapeTimeout.golden",
		},
		{
			name: "scrape_protocols",
			scSpec: monitoringv1alpha1.ScrapeConfigSpec{
				ScrapeProtocols: []monitoringv1.ScrapeProtocol{
					monitoringv1.ScrapeProtocol("PrometheusProto"),
					monitoringv1.ScrapeProtocol("OpenMetricsText1.0.0"),
					monitoringv1.ScrapeProtocol("OpenMetricsText0.0.1"),
					monitoringv1.ScrapeProtocol("PrometheusText0.0.4"),
				},
			},
			golden: "ScrapeConfigSpecConfig_ScrapeProtocols.golden",
		},
		{
			name:    "fallback_scrape_protocol",
			version: "v3.0.0",
			scSpec: monitoringv1alpha1.ScrapeConfigSpec{
				FallbackScrapeProtocol: ptr.To(monitoringv1.OpenMetricsText1_0_0),
			},
			golden: "ScrapeConfigSpecConfig_ScrapeFallbackProtocol.golden",
		},
		{
			name:    "fallback_scrape_protocol_with_unsupported_version",
			version: "v2.55.0",
			scSpec: monitoringv1alpha1.ScrapeConfigSpec{
				FallbackScrapeProtocol: ptr.To(monitoringv1.OpenMetricsText1_0_0),
			},
			golden: "ScrapeConfigSpecConfig_ScrapeFallbackProtocol_OldVersion.golden",
		},
		{
			name: "non_empty_metric_relabel_config",
			scSpec: monitoringv1alpha1.ScrapeConfigSpec{
				MetricRelabelConfigs: []monitoringv1.RelabelConfig{
					{
						Regex:  "noisy_labels.*",
						Action: "labeldrop",
					},
				},
			},
			golden: "ScrapeConfigSpecConfig_NonEmptyMetricRelabelConfig.golden",
		},
		{
			name: "proxy_settings",
			scSpec: monitoringv1alpha1.ScrapeConfigSpec{
				ProxyConfig: monitoringv1.ProxyConfig{
					ProxyURL:             ptr.To("http://no-proxy.com"),
					NoProxy:              ptr.To("0.0.0.0"),
					ProxyFromEnvironment: ptr.To(false),
					ProxyConnectHeader: map[string][]v1.SecretKeySelector{
						"header": {
							{
								LocalObjectReference: v1.LocalObjectReference{
									Name: "foo",
								},
								Key: "proxy-header",
							},
						},
					},
				},
			},
			golden: "ScrapeConfigSpecConfig_ProxySettings.golden",
		},
		{
			name: "proxy_settings_with_muti_proxy_connect_header_values",
			scSpec: monitoringv1alpha1.ScrapeConfigSpec{
				ProxyConfig: monitoringv1.ProxyConfig{
					ProxyURL:             ptr.To("http://no-proxy.com"),
					NoProxy:              ptr.To("0.0.0.0"),
					ProxyFromEnvironment: ptr.To(false),
					ProxyConnectHeader: map[string][]v1.SecretKeySelector{
						"header": {
							{
								LocalObjectReference: v1.LocalObjectReference{
									Name: "foo",
								},
								Key: "proxy-header",
							},
							{
								LocalObjectReference: v1.LocalObjectReference{
									Name: "foo",
								},
								Key: "token",
							},
							{
								LocalObjectReference: v1.LocalObjectReference{
									Name: "bar",
								},
								Key: "proxy-header",
							},
						},
						"token": {
							{
								LocalObjectReference: v1.LocalObjectReference{
									Name: "foo",
								},
								Key: "token",
							},
							{
								LocalObjectReference: v1.LocalObjectReference{
									Name: "bar",
								},
								Key: "token",
							},
						},
					},
				},
			},
			golden: "ScrapeConfigSpecConfig_ProxySettingsWithMutiProxyConnectHeaderValues.golden",
		},
		{
			name: "proxy_settings_incompatible_prometheus_version",
			patchProm: func(p *monitoringv1.Prometheus) {
				p.Spec.CommonPrometheusFields.Version = "v2.42.0"
			},
			scSpec: monitoringv1alpha1.ScrapeConfigSpec{
				ProxyConfig: monitoringv1.ProxyConfig{
					ProxyURL:             ptr.To("http://no-proxy.com"),
					NoProxy:              ptr.To("0.0.0.0"),
					ProxyFromEnvironment: ptr.To(false),
					ProxyConnectHeader: map[string][]v1.SecretKeySelector{
						"header": {
							{
								LocalObjectReference: v1.LocalObjectReference{
									Name: "foo",
								},
								Key: "proxy-header",
							},
						},
					},
				},
			},
			golden: "ScrapeConfigSpecConfig_ProxySettingsIncompatiblePrometheusVersion.golden",
		},
		{
			name: "dns_sd_config-srv-record",
			scSpec: monitoringv1alpha1.ScrapeConfigSpec{
				DNSSDConfigs: []monitoringv1alpha1.DNSSDConfig{
					{
						Names: []string{"web.example.com"},
					},
				},
			},
			golden: "ScrapeConfigSpecConfig_DNSSD_SRVRecord.golden",
		},
		{
			name: "dns_sd_config-a-record",
			scSpec: monitoringv1alpha1.ScrapeConfigSpec{
				DNSSDConfigs: []monitoringv1alpha1.DNSSDConfig{
					{
						Names: []string{"node.demo.do.prometheus.io"},
						Type:  ptr.To(monitoringv1alpha1.DNSRecordTypeA),
						Port:  ptr.To(int32(9100)),
					},
				},
			},
			golden: "ScrapeConfigSpecConfig_DNSSD_ARecord.golden",
		},
		{
			name:    "dns_sd_config-ns-record",
			version: "v2.49.0",
			scSpec: monitoringv1alpha1.ScrapeConfigSpec{
				DNSSDConfigs: []monitoringv1alpha1.DNSSDConfig{
					{
						Names: []string{"node.demo.do.prometheus.io"},
						Type:  ptr.To(monitoringv1alpha1.DNSRecordTypeNS),
						Port:  ptr.To(int32(9100)),
					},
				},
			},
			golden: "ScrapeConfigSpecConfig_DNSSD_NSRecord.golden",
		},
		{
			name:    "dns_sd_config-ns-record-unsupported-version",
			version: "v2.48.0",
			scSpec: monitoringv1alpha1.ScrapeConfigSpec{
				DNSSDConfigs: []monitoringv1alpha1.DNSSDConfig{
					{
						Names: []string{"node.demo.do.prometheus.io"},
						Type:  ptr.To(monitoringv1alpha1.DNSRecordTypeNS),
						Port:  ptr.To(int32(9100)),
					},
				},
			},
			golden: "ScrapeConfigSpecConfig_DNSSD_NSRecord_OldVersion.golden",
		},
		{
			name:    "dns_sd_config-mx-record",
			version: "v2.39.0",
			scSpec: monitoringv1alpha1.ScrapeConfigSpec{
				DNSSDConfigs: []monitoringv1alpha1.DNSSDConfig{
					{
						Names: []string{"node.demo.do.prometheus.io"},
						Type:  ptr.To(monitoringv1alpha1.DNSRecordTypeMX),
						Port:  ptr.To(int32(9100)),
					},
				},
			},
			golden: "ScrapeConfigSpecConfig_DNSSD_MXRecord.golden",
		},
		{
			name:    "dns_sd_config-mx-record-unsupported-version",
			version: "v2.28.0",
			scSpec: monitoringv1alpha1.ScrapeConfigSpec{
				DNSSDConfigs: []monitoringv1alpha1.DNSSDConfig{
					{
						Names: []string{"node.demo.do.prometheus.io"},
						Type:  ptr.To(monitoringv1alpha1.DNSRecordTypeNS),
						Port:  ptr.To(int32(9100)),
					},
				},
			},
			golden: "ScrapeConfigSpecConfig_DNSSD_NSRecord_OldVersion.golden",
		},
		{
			name: "enable_compression_is_set_to_true",
			scSpec: monitoringv1alpha1.ScrapeConfigSpec{
				EnableCompression: ptr.To(true),
			},
			golden: "ScrapeConfigSpecConfig_EnableCompression_True.golden",
		},
		{
			name: "enable_compression_is_set_to_false",
			scSpec: monitoringv1alpha1.ScrapeConfigSpec{
				EnableCompression: ptr.To(false),
			},
			golden: "ScrapeConfigSpecConfig_EnableCompression_False.golden",
		},
		{
			name:    "enable_http2_is_set_to_true_unsupported",
			version: "v2.34.0",
			scSpec: monitoringv1alpha1.ScrapeConfigSpec{
				EnableHTTP2: ptr.To(true),
			},
			golden: "ScrapeConfigSpecConfig_EnableHTTP2_Unsupported.golden",
		},
		{
			name:    "enable_http2_is_set_to_false_unsupported",
			version: "v2.34.0",
			scSpec: monitoringv1alpha1.ScrapeConfigSpec{
				EnableHTTP2: ptr.To(false),
			},
			golden: "ScrapeConfigSpecConfig_EnableHTTP2_Unsupported.golden",
		},
		{
			name:    "enable_http2_is_set_to_true",
			version: "v2.35.0",
			scSpec: monitoringv1alpha1.ScrapeConfigSpec{
				EnableHTTP2: ptr.To(true),
			},
			golden: "ScrapeConfigSpecConfig_EnableHTTP2_True.golden",
		},
		{
			name:    "enable_http2_is_set_to_false",
			version: "v2.35.0",
			scSpec: monitoringv1alpha1.ScrapeConfigSpec{
				EnableHTTP2: ptr.To(false),
			},
			golden: "ScrapeConfigSpecConfig_EnableHTTP2_False.golden",
		},
		{
			name:    "config_oauth",
			version: "v2.27.0",
			scSpec: monitoringv1alpha1.ScrapeConfigSpec{
				OAuth2: &monitoringv1.OAuth2{
					ClientID: monitoringv1.SecretOrConfigMap{
						ConfigMap: &v1.ConfigMapKeySelector{
							LocalObjectReference: v1.LocalObjectReference{
								Name: "oauth2",
							},
							Key: "client_id",
						},
					},
					ClientSecret: v1.SecretKeySelector{
						LocalObjectReference: v1.LocalObjectReference{
							Name: "oauth2",
						},
						Key: "client_secret",
					},
					TokenURL: "http://test.url",
					Scopes:   []string{"scope 1", "scope 2"},
					EndpointParams: map[string]string{
						"param1": "value1",
						"param2": "value2",
					},
				},
			},
			golden: "ScrapeConfigSpecConfig_WithOAuth.golden",
		},
		{
			name:    "config_oauth_unsupported",
			version: "v2.26.0",
			scSpec: monitoringv1alpha1.ScrapeConfigSpec{
				OAuth2: &monitoringv1.OAuth2{
					ClientID: monitoringv1.SecretOrConfigMap{
						ConfigMap: &v1.ConfigMapKeySelector{
							LocalObjectReference: v1.LocalObjectReference{
								Name: "oauth2",
							},
							Key: "client_id",
						},
					},
					ClientSecret: v1.SecretKeySelector{
						LocalObjectReference: v1.LocalObjectReference{
							Name: "oauth2",
						},
						Key: "client_secret",
					},
					TokenURL: "http://test.url",
					Scopes:   []string{"scope 1", "scope 2"},
					EndpointParams: map[string]string{
						"param1": "value1",
						"param2": "value2",
					},
				},
			},
			golden: "ScrapeConfigSpecConfig_WithOAuth_Unsupported.golden",
		},
	} {
		t.Run(tc.name, func(t *testing.T) {
			scs := map[string]*monitoringv1alpha1.ScrapeConfig{
				"sc": {
					ObjectMeta: metav1.ObjectMeta{
						Name:      "testscrapeconfig1",
						Namespace: "default",
					},
					Spec: tc.scSpec,
				},
			}

			p := defaultPrometheus()
			if tc.version != "" {
				p.Spec.CommonPrometheusFields.Version = tc.version
			}
			if tc.patchProm != nil {
				tc.patchProm(p)
			}

			cg := mustNewConfigGenerator(t, p)
			cg.inlineTLSConfig = tc.inlineTLSConfig

			store := assets.NewTestStoreBuilder(
				&v1.Secret{
					ObjectMeta: metav1.ObjectMeta{
						Name:      "foo",
						Namespace: "default",
					},
					Data: map[string][]byte{
						"proxy-header": []byte("value"),
						"token":        []byte("value"),
						"username":     []byte("scrape-bob"),
						"password":     []byte("scrape-alice"),
						"username-sd":  []byte("http-sd-bob"),
						"password-sd":  []byte("http-sd-alice"),
					},
				},
				&v1.Secret{
					ObjectMeta: metav1.ObjectMeta{
						Name:      "bar",
						Namespace: "default",
					},
					Data: map[string][]byte{
						"proxy-header": []byte("bar-value"),
						"token":        []byte("bar-value"),
					},
				},
				&v1.Secret{
					ObjectMeta: metav1.ObjectMeta{
						Name:      "auth",
						Namespace: "default",
					},
					Data: map[string][]byte{
						"scrape-key":  []byte("scrape-secret"),
						"http-sd-key": []byte("http-sd-secret"),
					},
				},
				&v1.ConfigMap{
					ObjectMeta: metav1.ObjectMeta{
						Name:      "oauth2",
						Namespace: "default",
					},
					Data: map[string]string{
						"client_id": "client-id",
					},
				},
				&v1.Secret{
					ObjectMeta: metav1.ObjectMeta{
						Name:      "oauth2",
						Namespace: "default",
					},
					Data: map[string][]byte{
						"client_secret": []byte("client-secret"),
					},
				},
				&v1.Secret{
					ObjectMeta: metav1.ObjectMeta{
						Name:      "tls",
						Namespace: "default",
					},
					Data: map[string][]byte{
						"ca":          []byte("ca"),
						"ca2":         []byte("ca2"),
						"cert":        []byte("cert"),
						"private-key": []byte("private-key"),
					},
				},
			)

			cfg, err := cg.GenerateServerConfiguration(
				p,
				nil,
				nil,
				nil,
				scs,
				store,
				nil,
				nil,
				nil,
				nil,
			)
			require.NoError(t, err)
			golden.Assert(t, string(cfg), tc.golden)
		})
	}
}
func TestScrapeConfigSpecConfigWithHTTPSD(t *testing.T) {
	for _, tc := range []struct {
		name    string
		scSpec  monitoringv1alpha1.ScrapeConfigSpec
		golden  string
		version string
	}{
		{
			name: "http_sd_config_with_proxy_config",
			scSpec: monitoringv1alpha1.ScrapeConfigSpec{
				HTTPSDConfigs: []monitoringv1alpha1.HTTPSDConfig{
					{
						URL:             "http://localhost:9100/sd.json",
						FollowRedirects: ptr.To(true),
						EnableHTTP2:     ptr.To(true),
						ProxyConfig: monitoringv1.ProxyConfig{
							ProxyURL:             ptr.To("http://no-proxy.com"),
							NoProxy:              ptr.To("0.0.0.0"),
							ProxyFromEnvironment: ptr.To(false),
							ProxyConnectHeader: map[string][]v1.SecretKeySelector{
								"header": {
									{
										LocalObjectReference: v1.LocalObjectReference{
											Name: "foo",
										},
										Key: "proxy-header",
									},
								},
							},
						},
					},
				},
			},
			golden: "ScrapeConfigSpecConfig_HTTPSD_with_ProxyConfig.golden",
		},
		{
			name: "http_sd_config_basic_auth",
			scSpec: monitoringv1alpha1.ScrapeConfigSpec{
				HTTPSDConfigs: []monitoringv1alpha1.HTTPSDConfig{
					{
						URL: "http://localhost:9100/sd.json",
						BasicAuth: &monitoringv1.BasicAuth{
							Username: v1.SecretKeySelector{
								LocalObjectReference: v1.LocalObjectReference{
									Name: "secret",
								},
								Key: "Username",
							},
							Password: v1.SecretKeySelector{
								LocalObjectReference: v1.LocalObjectReference{
									Name: "secret",
								},
								Key: "Password",
							},
						},
					},
				},
			},
			golden: "ScrapeConfigSpecConfig_HTTPSD_with_BasicAuth.golden",
		}, {
			name: "http_sd_config_authorization",
			scSpec: monitoringv1alpha1.ScrapeConfigSpec{
				HTTPSDConfigs: []monitoringv1alpha1.HTTPSDConfig{
					{
						URL: "http://localhost:9100/sd.json",
						Authorization: &monitoringv1.SafeAuthorization{
							Credentials: &v1.SecretKeySelector{
								LocalObjectReference: v1.LocalObjectReference{
									Name: "secret",
								},
								Key: "token",
							},
						},
					},
				},
			},
			golden: "ScrapeConfigSpecConfig_HTTPSD_with_Authorization.golden",
		}, {
			name: "http_sd_config_oauth",
			scSpec: monitoringv1alpha1.ScrapeConfigSpec{
				HTTPSDConfigs: []monitoringv1alpha1.HTTPSDConfig{
					{
						URL: "http://localhost:9100/sd.json",
						OAuth2: &monitoringv1.OAuth2{
							ClientID: monitoringv1.SecretOrConfigMap{
								ConfigMap: &v1.ConfigMapKeySelector{
									LocalObjectReference: v1.LocalObjectReference{
										Name: "oauth2",
									},
									Key: "client_id",
								},
							},
							ClientSecret: v1.SecretKeySelector{
								LocalObjectReference: v1.LocalObjectReference{
									Name: "oauth2",
								},
								Key: "client_secret",
							},
							TokenURL: "http://test.url",
							Scopes:   []string{"scope 1", "scope 2"},
							EndpointParams: map[string]string{
								"param1": "value1",
								"param2": "value2",
							},
						},
					},
				},
			},
			golden: "ScrapeConfigSpecConfig_HTTPSD_with_OAuth.golden",
		}, {
			name: "http_sd_config_tls",
			scSpec: monitoringv1alpha1.ScrapeConfigSpec{
				HTTPSDConfigs: []monitoringv1alpha1.HTTPSDConfig{
					{
						URL: "http://localhost:9100/sd.json",
						TLSConfig: &monitoringv1.SafeTLSConfig{
							CA: monitoringv1.SecretOrConfigMap{
								Secret: &v1.SecretKeySelector{
									LocalObjectReference: v1.LocalObjectReference{
										Name: "tls",
									},
									Key: "ca",
								},
							},
							Cert: monitoringv1.SecretOrConfigMap{
								Secret: &v1.SecretKeySelector{
									LocalObjectReference: v1.LocalObjectReference{
										Name: "tls",
									},
									Key: "cert",
								},
							},
							KeySecret: &v1.SecretKeySelector{
								LocalObjectReference: v1.LocalObjectReference{
									Name: "tls",
								},
								Key: "private-key",
							},
						},
					},
				},
			},
			golden: "ScrapeConfigSpecConfig_HTTPSD_with_TLSConfig.golden",
		},
	} {
		t.Run(tc.name, func(t *testing.T) {
			store := assets.NewTestStoreBuilder(
				&v1.Secret{
					ObjectMeta: metav1.ObjectMeta{
						Name:      "secret",
						Namespace: "default",
					},
					Data: map[string][]byte{
						"proxy-header": []byte("value"),
						"token":        []byte("value"),
						"Username":     []byte("kube-admin"),
						"Password":     []byte("password"),
					},
				},
				&v1.ConfigMap{
					ObjectMeta: metav1.ObjectMeta{
						Name:      "oauth2",
						Namespace: "default",
					},
					Data: map[string]string{
						"client_id": "client-id",
					},
				},
				&v1.Secret{
					ObjectMeta: metav1.ObjectMeta{
						Name:      "oauth2",
						Namespace: "default",
					},
					Data: map[string][]byte{
						"client_secret": []byte("client-secret"),
					},
				},
			)

			scs := map[string]*monitoringv1alpha1.ScrapeConfig{
				"sc": {
					ObjectMeta: metav1.ObjectMeta{
						Name:      "testscrapeconfig1",
						Namespace: "default",
					},
					Spec: tc.scSpec,
				},
			}

			p := defaultPrometheus()
			p.Spec.Version = tc.version

			cg := mustNewConfigGenerator(t, p)
			cfg, err := cg.GenerateServerConfiguration(
				p,
				nil,
				nil,
				nil,
				scs,
				store,
				nil,
				nil,
				nil,
				nil,
			)
			require.NoError(t, err)
			golden.Assert(t, string(cfg), tc.golden)
		})

	}
}

func TestScrapeConfigSpecConfigWithKubernetesSD(t *testing.T) {
	for _, tc := range []struct {
		name    string
		scSpec  monitoringv1alpha1.ScrapeConfigSpec
		golden  string
		version string
	}{
		{
			name: "kubernetes_sd_config",
			scSpec: monitoringv1alpha1.ScrapeConfigSpec{
				KubernetesSDConfigs: []monitoringv1alpha1.KubernetesSDConfig{
					{
						Role: monitoringv1alpha1.KubernetesRoleNode,
						ProxyConfig: monitoringv1.ProxyConfig{
							ProxyURL:             ptr.To("http://no-proxy.com"),
							NoProxy:              ptr.To("0.0.0.0"),
							ProxyFromEnvironment: ptr.To(true),
							ProxyConnectHeader: map[string][]v1.SecretKeySelector{
								"header": {
									{
										LocalObjectReference: v1.LocalObjectReference{
											Name: "secret",
										},
										Key: "proxy-header",
									},
								},
							},
						},
						FollowRedirects: ptr.To(true),
						EnableHTTP2:     ptr.To(true),
					},
				},
			},
			golden: "ScrapeConfigSpecConfig_K8SSD.golden",
		},
		{
			name: "kubernetes_sd_config_with_namespace_discovery_and_own_namespace",
			scSpec: monitoringv1alpha1.ScrapeConfigSpec{
				KubernetesSDConfigs: []monitoringv1alpha1.KubernetesSDConfig{
					{
						Role: monitoringv1alpha1.KubernetesRolePod,
						Namespaces: &monitoringv1alpha1.NamespaceDiscovery{
							IncludeOwnNamespace: ptr.To(true),
							Names:               []string{"ns1", "ns2"},
						},
					},
				},
			},
			golden: "ScrapeConfigSpecConfig_K8SSD_with_NamespaceDiscovery_and_OwnNamespace.golden",
		},
		{
			name: "kubernetes_sd_config_with_namespace_discovery",
			scSpec: monitoringv1alpha1.ScrapeConfigSpec{
				KubernetesSDConfigs: []monitoringv1alpha1.KubernetesSDConfig{
					{
						Role: monitoringv1alpha1.KubernetesRolePod,
						Namespaces: &monitoringv1alpha1.NamespaceDiscovery{
							Names: []string{"ns1", "ns2"},
						},
					},
				},
			},
			golden: "ScrapeConfigSpecConfig_K8SSD_with_NamespaceDiscovery.golden",
		},
		{
			name: "kubernetes_sd_config_with_supported_role_attach_metadata",
			scSpec: monitoringv1alpha1.ScrapeConfigSpec{
				KubernetesSDConfigs: []monitoringv1alpha1.KubernetesSDConfig{
					{
						Role: monitoringv1alpha1.KubernetesRolePod,
						AttachMetadata: &monitoringv1alpha1.AttachMetadata{
							Node: ptr.To(true),
						},
					},
				},
			},
			golden: "ScrapeConfigSpecConfig_K8SSD_with_AttachMetadata.golden",
		},
		{
			name: "kubernetes_sd_config_with_unsupported_role_attach_metadata",
			scSpec: monitoringv1alpha1.ScrapeConfigSpec{
				KubernetesSDConfigs: []monitoringv1alpha1.KubernetesSDConfig{
					{
						Role: monitoringv1alpha1.KubernetesRoleService,
						AttachMetadata: &monitoringv1alpha1.AttachMetadata{
							Node: ptr.To(true),
						},
					},
				},
			},
			golden: "ScrapeConfigSpecConfig_K8SSD_with_Unsupported_Role_AttachMetadata.golden",
		},
		{
			name: "kubernetes_sd_config_with_selectors",
			scSpec: monitoringv1alpha1.ScrapeConfigSpec{
				KubernetesSDConfigs: []monitoringv1alpha1.KubernetesSDConfig{
					{
						Role: monitoringv1alpha1.KubernetesRoleNode,
						Selectors: []monitoringv1alpha1.K8SSelectorConfig{
							{
								Role:  monitoringv1alpha1.KubernetesRolePod,
								Label: ptr.To("component=executor"),
							},
						},
					},
				},
			},
			version: "2.18.0",
			golden:  "ScrapeConfigSpecConfig_K8SSD_with_Selectors.golden",
		},
		{
			name: "kubernetes_sd_config_with_selectors_unsupported_version",
			scSpec: monitoringv1alpha1.ScrapeConfigSpec{
				KubernetesSDConfigs: []monitoringv1alpha1.KubernetesSDConfig{
					{
						Role: monitoringv1alpha1.KubernetesRoleNode,
						Selectors: []monitoringv1alpha1.K8SSelectorConfig{
							{
								Role:  monitoringv1alpha1.KubernetesRoleNode,
								Label: ptr.To("type=infra"),
								Field: ptr.To("spec.unschedulable=false"),
							},
						},
					},
				},
			},
			version: "2.16.0",
			golden:  "ScrapeConfigSpecConfig_K8SSD_with_Selectors_Unsupported_Version.golden",
		},
		{
			name: "kubernetes_sd_config_basic_auth",
			scSpec: monitoringv1alpha1.ScrapeConfigSpec{
				KubernetesSDConfigs: []monitoringv1alpha1.KubernetesSDConfig{
					{
						Role: monitoringv1alpha1.KubernetesRoleNode,
						BasicAuth: &monitoringv1.BasicAuth{
							Username: v1.SecretKeySelector{
								LocalObjectReference: v1.LocalObjectReference{
									Name: "secret",
								},
								Key: "Username",
							},
							Password: v1.SecretKeySelector{
								LocalObjectReference: v1.LocalObjectReference{
									Name: "secret",
								},
								Key: "Password",
							},
						},
					},
				},
			},
			golden: "ScrapeConfigSpecConfig_K8SSD_with_BasicAuth.golden",
		}, {
			name: "kubernetes_sd_config_authorization",
			scSpec: monitoringv1alpha1.ScrapeConfigSpec{
				KubernetesSDConfigs: []monitoringv1alpha1.KubernetesSDConfig{
					{
						Role: monitoringv1alpha1.KubernetesRoleNode,
						Authorization: &monitoringv1.SafeAuthorization{
							Credentials: &v1.SecretKeySelector{
								LocalObjectReference: v1.LocalObjectReference{
									Name: "secret",
								},
								Key: "token",
							},
						},
					},
				},
			},
			golden: "ScrapeConfigSpecConfig_K8SSD_with_Authorization.golden",
		}, {
			name: "kubernetes_sd_config_oauth",
			scSpec: monitoringv1alpha1.ScrapeConfigSpec{
				KubernetesSDConfigs: []monitoringv1alpha1.KubernetesSDConfig{
					{
						Role: monitoringv1alpha1.KubernetesRoleNode,
						OAuth2: &monitoringv1.OAuth2{
							ClientID: monitoringv1.SecretOrConfigMap{
								ConfigMap: &v1.ConfigMapKeySelector{
									LocalObjectReference: v1.LocalObjectReference{
										Name: "oauth2",
									},
									Key: "client_id",
								},
							},
							ClientSecret: v1.SecretKeySelector{
								LocalObjectReference: v1.LocalObjectReference{
									Name: "oauth2",
								},
								Key: "client_secret",
							},
							TokenURL: "http://test.url",
							Scopes:   []string{"scope 1", "scope 2"},
							EndpointParams: map[string]string{
								"param1": "value1",
								"param2": "value2",
							},
						},
					},
				},
			},
			golden: "ScrapeConfigSpecConfig_K8SSD_with_OAuth.golden",
		}, {
			name: "kubernetes_sd_config_tls",
			scSpec: monitoringv1alpha1.ScrapeConfigSpec{
				KubernetesSDConfigs: []monitoringv1alpha1.KubernetesSDConfig{
					{
						Role: monitoringv1alpha1.KubernetesRoleNode,
						TLSConfig: &monitoringv1.SafeTLSConfig{
							CA: monitoringv1.SecretOrConfigMap{
								Secret: &v1.SecretKeySelector{
									LocalObjectReference: v1.LocalObjectReference{
										Name: "tls",
									},
									Key: "ca",
								},
							},
							Cert: monitoringv1.SecretOrConfigMap{
								Secret: &v1.SecretKeySelector{
									LocalObjectReference: v1.LocalObjectReference{
										Name: "tls",
									},
									Key: "cert",
								},
							},
							KeySecret: &v1.SecretKeySelector{
								LocalObjectReference: v1.LocalObjectReference{
									Name: "tls",
								},
								Key: "private-key",
							},
						},
					},
				},
			},
			golden: "ScrapeConfigSpecConfig_K8SSD_with_TLSConfig.golden",
		}} {
		t.Run(tc.name, func(t *testing.T) {
			store := assets.NewTestStoreBuilder(
				&v1.Secret{
					ObjectMeta: metav1.ObjectMeta{
						Name:      "secret",
						Namespace: "default",
					},
					Data: map[string][]byte{
						"proxy-header": []byte("value"),
						"token":        []byte("value"),
						"Username":     []byte("kube-admin"),
						"Password":     []byte("password"),
					},
				},
				&v1.ConfigMap{
					ObjectMeta: metav1.ObjectMeta{
						Name:      "oauth2",
						Namespace: "default",
					},
					Data: map[string]string{
						"client_id": "client-id",
					},
				},
				&v1.Secret{
					ObjectMeta: metav1.ObjectMeta{
						Name:      "oauth2",
						Namespace: "default",
					},
					Data: map[string][]byte{
						"client_secret": []byte("client-secret"),
					},
				},
			)

			scs := map[string]*monitoringv1alpha1.ScrapeConfig{
				"sc": {
					ObjectMeta: metav1.ObjectMeta{
						Name:      "testscrapeconfig1",
						Namespace: "default",
					},
					Spec: tc.scSpec,
				},
			}

			p := defaultPrometheus()
			p.Spec.Version = tc.version

			cg := mustNewConfigGenerator(t, p)
			cfg, err := cg.GenerateServerConfiguration(
				p,
				nil,
				nil,
				nil,
				scs,
				store,
				nil,
				nil,
				nil,
				nil,
			)
			require.NoError(t, err)
			golden.Assert(t, string(cfg), tc.golden)
		})

	}
}

func TestScrapeConfigSpecConfigWithConsulSD(t *testing.T) {
	for _, tc := range []struct {
		name      string
		patchProm func(*monitoringv1.Prometheus)
		scSpec    monitoringv1alpha1.ScrapeConfigSpec
		version   string
		golden    string
	}{
		{
			name: "consul_scrape_config",
			scSpec: monitoringv1alpha1.ScrapeConfigSpec{
				ConsulSDConfigs: []monitoringv1alpha1.ConsulSDConfig{
					{
						Server:       "localhost",
						Datacenter:   ptr.To("we1"),
						Namespace:    ptr.To("observability"),
						Partition:    ptr.To("1"),
						Scheme:       ptr.To("https"),
						Services:     []string{"prometheus", "alertmanager"},
						Tags:         []string{"tag1"},
						TagSeparator: ptr.To(";"),
						NodeMeta: map[string]string{
							"service": "service_name",
							"name":    "node_name",
						},
						AllowStale:      ptr.To(false),
						RefreshInterval: ptr.To(monitoringv1.Duration("30s")),
						ProxyConfig: monitoringv1.ProxyConfig{
							ProxyURL:             ptr.To("http://no-proxy.com"),
							NoProxy:              ptr.To("0.0.0.0"),
							ProxyFromEnvironment: ptr.To(true),
							ProxyConnectHeader: map[string][]v1.SecretKeySelector{
								"header": {
									{
										LocalObjectReference: v1.LocalObjectReference{
											Name: "foo",
										},
										Key: "proxy-header",
									},
								},
							},
						},
						FollowRedirects: ptr.To(true),
						EnableHttp2:     ptr.To(true),
						TokenRef: &v1.SecretKeySelector{
							LocalObjectReference: v1.LocalObjectReference{
								Name: "foo",
							},
							Key: "token",
						},
					},
				},
			},
			golden: "ConsulScrapeConfig.golden",
		}, {
			name:    "consul_scrape_config_with_filter",
			version: "3.0.0",
			scSpec: monitoringv1alpha1.ScrapeConfigSpec{
				ConsulSDConfigs: []monitoringv1alpha1.ConsulSDConfig{
					{
						Server: "localhost",
						Filter: ptr.To("Meta.env == \"qa\""),
					},
				},
			},
			golden: "ConsulScrapeConfigWithFilter.golden",
		}, {
			name: "consul_scrape_config_basic_auth",
			scSpec: monitoringv1alpha1.ScrapeConfigSpec{
				ConsulSDConfigs: []monitoringv1alpha1.ConsulSDConfig{
					{
						Server: "localhost:8500",
						BasicAuth: &monitoringv1.BasicAuth{
							Username: v1.SecretKeySelector{
								LocalObjectReference: v1.LocalObjectReference{
									Name: "foo",
								},
								Key: "username",
							},
							Password: v1.SecretKeySelector{
								LocalObjectReference: v1.LocalObjectReference{
									Name: "foo",
								},
								Key: "password",
							},
						},
					},
				},
			},
			golden: "ConsulScrapeConfigBasicAuth.golden",
		}, {
			name: "consul_scrape_config_authorization",
			scSpec: monitoringv1alpha1.ScrapeConfigSpec{
				ConsulSDConfigs: []monitoringv1alpha1.ConsulSDConfig{
					{
						Server: "localhost:8500",
						Authorization: &monitoringv1.SafeAuthorization{
							Credentials: &v1.SecretKeySelector{
								LocalObjectReference: v1.LocalObjectReference{
									Name: "auth",
								},
								Key: "token",
							},
						},
					},
				},
			},
			golden: "ConsulScrapeConfigAuthorization.golden",
		}, {
			name: "consul_scrape_config_oauth",
			scSpec: monitoringv1alpha1.ScrapeConfigSpec{
				ConsulSDConfigs: []monitoringv1alpha1.ConsulSDConfig{
					{
						Server: "localhost:8500",
						OAuth2: &monitoringv1.OAuth2{
							ClientID: monitoringv1.SecretOrConfigMap{
								ConfigMap: &v1.ConfigMapKeySelector{
									LocalObjectReference: v1.LocalObjectReference{
										Name: "oauth2",
									},
									Key: "client_id",
								},
							},
							ClientSecret: v1.SecretKeySelector{
								LocalObjectReference: v1.LocalObjectReference{
									Name: "oauth2",
								},
								Key: "client_secret",
							},
							TokenURL: "http://test.url",
							Scopes:   []string{"scope 1", "scope 2"},
							EndpointParams: map[string]string{
								"param1": "value1",
								"param2": "value2",
							},
						},
					},
				},
			},
			golden: "ConsulScrapeConfigOAuth.golden",
		}, {
			name: "consul_scrape_config_tls",
			scSpec: monitoringv1alpha1.ScrapeConfigSpec{
				ConsulSDConfigs: []monitoringv1alpha1.ConsulSDConfig{
					{
						Server: "localhost:8500",
						TLSConfig: &monitoringv1.SafeTLSConfig{
							CA: monitoringv1.SecretOrConfigMap{
								Secret: &v1.SecretKeySelector{
									LocalObjectReference: v1.LocalObjectReference{
										Name: "tls",
									},
									Key: "ca",
								},
							},
							Cert: monitoringv1.SecretOrConfigMap{
								Secret: &v1.SecretKeySelector{
									LocalObjectReference: v1.LocalObjectReference{
										Name: "tls",
									},
									Key: "cert",
								},
							},
							KeySecret: &v1.SecretKeySelector{
								LocalObjectReference: v1.LocalObjectReference{
									Name: "tls",
								},
								Key: "private-key",
							},
						},
					},
				},
			},
			golden: "ConsulScrapeConfigTLSConfig.golden",
		},
		{
			name: "Consul SD config with PathPrefix",
			scSpec: monitoringv1alpha1.ScrapeConfigSpec{
				ConsulSDConfigs: []monitoringv1alpha1.ConsulSDConfig{
					{
						Server:     "server",
						PathPrefix: ptr.To("example-path-prefix"),
					},
				},
			},
			version: "2.45.0",
			golden:  "ConsulScrapeConfigPathPrefix.golden",
		},
		{
			name: "Consul SD config with PathPrefix but unsupported version",
			scSpec: monitoringv1alpha1.ScrapeConfigSpec{
				ConsulSDConfigs: []monitoringv1alpha1.ConsulSDConfig{
					{
						Server:     "server",
						PathPrefix: ptr.To("example-path-prefix"),
					},
				},
			},
			version: "2.35.0",
			golden:  "ConsulScrapeConfigPathPrefix_unsupported_version.golden",
		},
		{
			name: "Consul SD config with Namespace",
			scSpec: monitoringv1alpha1.ScrapeConfigSpec{
				ConsulSDConfigs: []monitoringv1alpha1.ConsulSDConfig{
					{
						Server:    "server",
						Namespace: ptr.To("example-namespace"),
					},
				},
			},
			version: "2.31.0",
			golden:  "ConsulScrapeConfigNamespace.golden",
		},
		{
			name: "Consul SD config with Namespace but unsupported version",
			scSpec: monitoringv1alpha1.ScrapeConfigSpec{
				ConsulSDConfigs: []monitoringv1alpha1.ConsulSDConfig{
					{
						Server:    "server",
						Namespace: ptr.To("example-namespace"),
					},
				},
			},
			version: "2.21.0",
			golden:  "ConsulScrapeConfigNamespace_unsupported_version.golden",
		},
	} {
		t.Run(tc.name, func(t *testing.T) {
			store := assets.NewTestStoreBuilder(
				&v1.Secret{
					ObjectMeta: metav1.ObjectMeta{
						Name:      "foo",
						Namespace: "default",
					},
					Data: map[string][]byte{
						"proxy-header": []byte("value"),
						"token":        []byte("value"),
						"username":     []byte("consul-sd-bob"),
						"password":     []byte("consul-sd-alice"),
					},
				},
				&v1.ConfigMap{
					ObjectMeta: metav1.ObjectMeta{
						Name:      "oauth2",
						Namespace: "default",
					},
					Data: map[string]string{
						"client_id": "client-id",
					},
				},
				&v1.Secret{
					ObjectMeta: metav1.ObjectMeta{
						Name:      "oauth2",
						Namespace: "default",
					},
					Data: map[string][]byte{
						"client_secret": []byte("client-secret"),
					},
				},
				&v1.Secret{
					ObjectMeta: metav1.ObjectMeta{
						Name:      "auth",
						Namespace: "default",
					},
					Data: map[string][]byte{
						"token": []byte("secret"),
					},
				},
			)

			scs := map[string]*monitoringv1alpha1.ScrapeConfig{
				"sc": {
					ObjectMeta: metav1.ObjectMeta{
						Name:      "testscrapeconfig1",
						Namespace: "default",
					},
					Spec: tc.scSpec,
				},
			}

			p := defaultPrometheus()
			p.Spec.Version = tc.version

			if tc.patchProm != nil {
				tc.patchProm(p)
			}

			cg := mustNewConfigGenerator(t, p)
			cfg, err := cg.GenerateServerConfiguration(
				p,
				nil,
				nil,
				nil,
				scs,
				store,
				nil,
				nil,
				nil,
				nil,
			)
			require.NoError(t, err)
			golden.Assert(t, string(cfg), tc.golden)
		})

	}
}

func TestScrapeConfigSpecConfigWithEC2SD(t *testing.T) {
	sec := &v1.Secret{
		ObjectMeta: metav1.ObjectMeta{
			Name:      "aws-access-api",
			Namespace: "default",
		},
		Data: map[string][]byte{
			"accessKey": []byte("access-key"),
			"secretKey": []byte("secret-key"),
		},
	}
	for _, tc := range []struct {
		name        string
		scSpec      monitoringv1alpha1.ScrapeConfigSpec
		golden      string
		version     string
		expectedErr bool
	}{
		{
			name: "ec2_sd_config_valid_with_api_keys",
			scSpec: monitoringv1alpha1.ScrapeConfigSpec{
				EC2SDConfigs: []monitoringv1alpha1.EC2SDConfig{
					{
						Region: ptr.To("us-east-1"),
						AccessKey: &v1.SecretKeySelector{
							LocalObjectReference: v1.LocalObjectReference{
								Name: "aws-access-api",
							},
							Key: "accessKey",
						},
						SecretKey: &v1.SecretKeySelector{
							LocalObjectReference: v1.LocalObjectReference{
								Name: "aws-access-api",
							},
							Key: "secretKey",
						},
						RefreshInterval: ptr.To(monitoringv1.Duration("30s")),
						Port:            ptr.To(int32(9100)),
					},
				},
			},
			golden: "ScrapeConfigSpecConfig_EC2SDConfigValidAPIKeys.golden",
		},
		{
			name: "ec2_sd_config_valid_with_role_arn",
			scSpec: monitoringv1alpha1.ScrapeConfigSpec{
				EC2SDConfigs: []monitoringv1alpha1.EC2SDConfig{
					{
						Region:          ptr.To("us-east-1"),
						RoleARN:         ptr.To("arn:aws:iam::123456789:role/prometheus-role"),
						RefreshInterval: ptr.To(monitoringv1.Duration("30s")),
						Port:            ptr.To(int32(9100)),
					},
				},
			},
			golden: "ScrapeConfigSpecConfig_EC2SDConfigValidRoleARN.golden",
		},
		{
			name: "ec2_sd_config_valid_with_filters",
			scSpec: monitoringv1alpha1.ScrapeConfigSpec{
				EC2SDConfigs: []monitoringv1alpha1.EC2SDConfig{
					{
						Region:          ptr.To("us-east-1"),
						RoleARN:         ptr.To("arn:aws:iam::123456789:role/prometheus-role"),
						RefreshInterval: ptr.To(monitoringv1.Duration("30s")),
						Port:            ptr.To(int32(9100)),
						Filters: []monitoringv1alpha1.Filter{
							{
								Name:   "tag:environment",
								Values: []string{"prod"},
							},
							{
								Name:   "tag:service",
								Values: []string{"web", "db"},
							},
						},
					},
				},
			},
			version: "2.3.0",
			golden:  "ScrapeConfigSpecConfig_EC2SDConfigFilters.golden",
		},
		{
			name: "ec2_sd_config_valid_with_filters_unsupported_version",
			scSpec: monitoringv1alpha1.ScrapeConfigSpec{
				EC2SDConfigs: []monitoringv1alpha1.EC2SDConfig{
					{
						Region:          ptr.To("us-east-1"),
						RoleARN:         ptr.To("arn:aws:iam::123456789:role/prometheus-role"),
						RefreshInterval: ptr.To(monitoringv1.Duration("30s")),
						Port:            ptr.To(int32(9100)),
						Filters: []monitoringv1alpha1.Filter{
							{
								Name:   "tag:environment",
								Values: []string{"prod"},
							},
							{
								Name:   "tag:service",
								Values: []string{"web", "db"},
							},
						},
					},
				},
			},
			version: "2.2.0",
			golden:  "ScrapeConfigSpecConfig_EC2SDConfigFilters_Unsupported_Version.golden",
		},
		{
			name: "ec2_sd_config_invalid",
			scSpec: monitoringv1alpha1.ScrapeConfigSpec{
				EC2SDConfigs: []monitoringv1alpha1.EC2SDConfig{
					{
						Region: ptr.To("us-east-1"),
						AccessKey: &v1.SecretKeySelector{
							LocalObjectReference: v1.LocalObjectReference{
								Name: "wrong-secret-name",
							},
							Key: "accessKey",
						},
						SecretKey: &v1.SecretKeySelector{
							LocalObjectReference: v1.LocalObjectReference{
								Name: "aws-access-api",
							},
							Key: "secretKey",
						},
					},
				},
			},
			expectedErr: true,
		},
		{
			name: "ec2_sd_config_empty",
			scSpec: monitoringv1alpha1.ScrapeConfigSpec{
				EC2SDConfigs: []monitoringv1alpha1.EC2SDConfig{},
			},
			golden: "ScrapeConfigSpecConfig_EC2SDConfigEmpty.golden",
		},
		{
			name: "ec2_sd_config_proxyconfig",
			scSpec: monitoringv1alpha1.ScrapeConfigSpec{
				EC2SDConfigs: []monitoringv1alpha1.EC2SDConfig{
					{
						Region: ptr.To("us-east-1"),
						ProxyConfig: monitoringv1.ProxyConfig{
							ProxyURL:             ptr.To("http://no-proxy.com"),
							NoProxy:              ptr.To("0.0.0.0"),
							ProxyFromEnvironment: ptr.To(true),
							ProxyConnectHeader: map[string][]v1.SecretKeySelector{
								"header": {
									{
										LocalObjectReference: v1.LocalObjectReference{
											Name: "secret",
										},
										Key: "proxy-header",
									},
								},
							},
						},
						RefreshInterval: (*monitoringv1.Duration)(ptr.To("30s")),
						FollowRedirects: ptr.To(true),
						EnableHTTP2:     ptr.To(true),
					},
				},
			},
			golden: "ScrapeConfigSpecConfig_EC2SD_withProxyConfig.golden",
		},
		{
			name: "ec2_sd_config_http_and_tls",
			scSpec: monitoringv1alpha1.ScrapeConfigSpec{
				EC2SDConfigs: []monitoringv1alpha1.EC2SDConfig{
					{
						Region: ptr.To("us-east-1"),
						TLSConfig: &monitoringv1.SafeTLSConfig{
							CA: monitoringv1.SecretOrConfigMap{
								Secret: &v1.SecretKeySelector{
									LocalObjectReference: v1.LocalObjectReference{
										Name: "tls",
									},
									Key: "ca",
								},
							},
							Cert: monitoringv1.SecretOrConfigMap{
								Secret: &v1.SecretKeySelector{
									LocalObjectReference: v1.LocalObjectReference{
										Name: "tls",
									},
									Key: "cert",
								},
							},
							KeySecret: &v1.SecretKeySelector{
								LocalObjectReference: v1.LocalObjectReference{
									Name: "tls",
								},
								Key: "private-key",
							},
						},
						FollowRedirects: ptr.To(true),
						EnableHTTP2:     ptr.To(true),
					},
				},
			},
			version: "2.41.0",
			golden:  "ScrapeConfigSpecConfig_EC2SD_with_TLSConfig.golden",
		},
		{
			name: "ec2_sd_config_http_and_tls_unsupported_version",
			scSpec: monitoringv1alpha1.ScrapeConfigSpec{
				EC2SDConfigs: []monitoringv1alpha1.EC2SDConfig{
					{
						Region: ptr.To("us-east-1"),
						TLSConfig: &monitoringv1.SafeTLSConfig{
							CA: monitoringv1.SecretOrConfigMap{
								Secret: &v1.SecretKeySelector{
									LocalObjectReference: v1.LocalObjectReference{
										Name: "tls",
									},
									Key: "ca",
								},
							},
							Cert: monitoringv1.SecretOrConfigMap{
								Secret: &v1.SecretKeySelector{
									LocalObjectReference: v1.LocalObjectReference{
										Name: "tls",
									},
									Key: "cert",
								},
							},
							KeySecret: &v1.SecretKeySelector{
								LocalObjectReference: v1.LocalObjectReference{
									Name: "tls",
								},
								Key: "private-key",
							},
						},
						FollowRedirects: ptr.To(true),
						EnableHTTP2:     ptr.To(true),
					},
				},
			},
			version: "2.31.0",
			golden:  "ScrapeConfigSpecConfig_EC2SD_with_TLSConfig_Unsupported_Version.golden",
		}} {
		t.Run(tc.name, func(t *testing.T) {
			scs := map[string]*monitoringv1alpha1.ScrapeConfig{
				"sc": {
					ObjectMeta: metav1.ObjectMeta{
						Name:      "testscrapeconfig1",
						Namespace: "default",
					},
					Spec: tc.scSpec,
				},
			}

			p := defaultPrometheus()
			p.Spec.Version = tc.version

			cg := mustNewConfigGenerator(t, p)
			cfg, err := cg.GenerateServerConfiguration(
				p,
				nil,
				nil,
				nil,
				scs,
				assets.NewTestStoreBuilder(sec),
				nil,
				nil,
				nil,
				nil,
			)
			if tc.expectedErr {
				require.Error(t, err)
				return
			}
			require.NoError(t, err)
			golden.Assert(t, string(cfg), tc.golden)
		})
	}
}

func TestScrapeConfigSpecConfigWithAzureSD(t *testing.T) {
	for _, tc := range []struct {
		name        string
		scSpec      monitoringv1alpha1.ScrapeConfigSpec
		golden      string
		expectedErr bool
	}{
		{
			name: "azure_sd_config_valid",
			scSpec: monitoringv1alpha1.ScrapeConfigSpec{
				AzureSDConfigs: []monitoringv1alpha1.AzureSDConfig{
					{
						Environment:          ptr.To("AzurePublicCloud"),
						AuthenticationMethod: ptr.To(monitoringv1alpha1.AuthMethodTypeOAuth),
						SubscriptionID:       "11AAAA11-A11A-111A-A111-1111A1111A11",
						TenantID:             ptr.To("BBBB222B-B2B2-2B22-B222-2BB2222BB2B2"),
						ClientID:             ptr.To("333333CC-3C33-3333-CCC3-33C3CCCCC33C"),
						ClientSecret: &v1.SecretKeySelector{
							LocalObjectReference: v1.LocalObjectReference{
								Name: "secret",
							},
							Key: "clientSecret",
						},
						ResourceGroup:   ptr.To("my-resource-group"),
						RefreshInterval: ptr.To(monitoringv1.Duration("30s")),
						Port:            ptr.To(int32(9100)),
					},
				},
			},
			golden: "ScrapeConfigSpecConfig_AzureSDConfigValid.golden",
		},
		{
			name: "azure_sd_config_valid_sdk_auth",
			scSpec: monitoringv1alpha1.ScrapeConfigSpec{
				AzureSDConfigs: []monitoringv1alpha1.AzureSDConfig{
					{
						Environment:          ptr.To("AzurePublicCloud"),
						AuthenticationMethod: ptr.To(monitoringv1alpha1.AuthMethodTypeSDK),
						SubscriptionID:       "11AAAA11-A11A-111A-A111-1111A1111A11",
						ResourceGroup:        ptr.To("my-resource-group"),
						RefreshInterval:      ptr.To(monitoringv1.Duration("30s")),
						Port:                 ptr.To(int32(9100)),
					},
				},
			},
			golden: "ScrapeConfigSpecConfig_AzureSDConfigValid_SDKAuth.golden",
		},
		{
			name: "azure_sd_config_valid_managedidendity_auth",
			scSpec: monitoringv1alpha1.ScrapeConfigSpec{
				AzureSDConfigs: []monitoringv1alpha1.AzureSDConfig{
					{
						Environment:          ptr.To("AzurePublicCloud"),
						AuthenticationMethod: ptr.To(monitoringv1alpha1.AuthMethodTypeManagedIdentity),
						SubscriptionID:       "11AAAA11-A11A-111A-A111-1111A1111A11",
					},
				},
			},
			golden: "ScrapeConfigSpecConfig_AzureSDConfigValid_ManagedIdentityAuth.golden",
		},
		{
			name: "azure_sd_config_with_subscription_id",
			scSpec: monitoringv1alpha1.ScrapeConfigSpec{
				AzureSDConfigs: []monitoringv1alpha1.AzureSDConfig{
					{
						SubscriptionID: "11AAAA11-A11A-111A-A111-1111A1111A11",
					},
				},
			},
			golden: "ScrapeConfigSpecConfig_AzureSDConfigValidWithSubscriptionID.golden",
		},
		{
			name: "azure_sd_config_invalid",
			scSpec: monitoringv1alpha1.ScrapeConfigSpec{
				AzureSDConfigs: []monitoringv1alpha1.AzureSDConfig{
					{
						ClientSecret: &v1.SecretKeySelector{
							LocalObjectReference: v1.LocalObjectReference{
								Name: "wrong-secret-name",
							},
							Key: "clientSecret",
						},
					},
				},
			},
			expectedErr: true,
		},
		{
			name: "azure_sd_config_with_http_config",
			scSpec: monitoringv1alpha1.ScrapeConfigSpec{
				AzureSDConfigs: []monitoringv1alpha1.AzureSDConfig{
					{
						SubscriptionID: "11AAAA11-A11A-111A-A111-1111A1111A11",
						Authorization: &monitoringv1.SafeAuthorization{
							Credentials: &v1.SecretKeySelector{
								LocalObjectReference: v1.LocalObjectReference{
									Name: "secret",
								},
								Key: "credential",
							},
						},
						ProxyConfig: monitoringv1.ProxyConfig{
							ProxyURL:             ptr.To("http://no-proxy.com"),
							NoProxy:              ptr.To("0.0.0.0"),
							ProxyFromEnvironment: ptr.To(true),
							ProxyConnectHeader: map[string][]v1.SecretKeySelector{
								"header": {
									{
										LocalObjectReference: v1.LocalObjectReference{
											Name: "secret",
										},
										Key: "proxy-header",
									},
								},
							},
						},
						FollowRedirects: ptr.To(true),
						EnableHTTP2:     ptr.To(true),
					},
				},
			},
			golden: "ScrapeConfigSpecConfig_AzureSDConfigValid_http_config.golden",
		},
		{
			name: "azure_sd_config_with_http_config_basic_auth_and_tls",
			scSpec: monitoringv1alpha1.ScrapeConfigSpec{
				AzureSDConfigs: []monitoringv1alpha1.AzureSDConfig{
					{
						SubscriptionID: "11AAAA11-A11A-111A-A111-1111A1111A11",
						TLSConfig: &monitoringv1.SafeTLSConfig{
							CA: monitoringv1.SecretOrConfigMap{
								Secret: &v1.SecretKeySelector{
									LocalObjectReference: v1.LocalObjectReference{
										Name: "tls",
									},
									Key: "ca",
								},
							},
							Cert: monitoringv1.SecretOrConfigMap{
								Secret: &v1.SecretKeySelector{
									LocalObjectReference: v1.LocalObjectReference{
										Name: "tls",
									},
									Key: "cert",
								},
							},
							KeySecret: &v1.SecretKeySelector{
								LocalObjectReference: v1.LocalObjectReference{
									Name: "tls",
								},
								Key: "key",
							},
						},
						BasicAuth: &monitoringv1.BasicAuth{
							Username: v1.SecretKeySelector{
								LocalObjectReference: v1.LocalObjectReference{
									Name: "foo",
								},
								Key: "username",
							},
							Password: v1.SecretKeySelector{
								LocalObjectReference: v1.LocalObjectReference{
									Name: "foo",
								},
								Key: "password",
							},
						},
					},
				},
			},
			golden: "ScrapeConfigSpecConfig_AzureSDConfigValid_basic_auth_and_TLS.golden",
		},
		{
			name: "azure_sd_config_with_http_config_with_oauth2",
			scSpec: monitoringv1alpha1.ScrapeConfigSpec{
				AzureSDConfigs: []monitoringv1alpha1.AzureSDConfig{
					{
						SubscriptionID: "11AAAA11-A11A-111A-A111-1111A1111A11",
						OAuth2: &monitoringv1.OAuth2{
							ClientID: monitoringv1.SecretOrConfigMap{
								ConfigMap: &v1.ConfigMapKeySelector{
									LocalObjectReference: v1.LocalObjectReference{
										Name: "oauth2",
									},
									Key: "client_id",
								},
							},
							ClientSecret: v1.SecretKeySelector{
								LocalObjectReference: v1.LocalObjectReference{
									Name: "oauth2",
								},
								Key: "client_secret",
							},
							TokenURL: "http://test.url",
							Scopes:   []string{"scope 1", "scope 2"},
							EndpointParams: map[string]string{
								"param1": "value1",
								"param2": "value2",
							},
						},
					},
				},
			},
			golden: "ScrapeConfigSpecConfig_AzureSDConfigValid_with_oauth2.golden",
		},
		{
			name: "azure_sd_config_empty",
			scSpec: monitoringv1alpha1.ScrapeConfigSpec{
				EC2SDConfigs: []monitoringv1alpha1.EC2SDConfig{},
			},
			golden: "ScrapeConfigSpecConfig_AzureSDConfigEmpty.golden",
		},
	} {
		t.Run(tc.name, func(t *testing.T) {
			store := assets.NewTestStoreBuilder(
				&v1.Secret{
					ObjectMeta: metav1.ObjectMeta{
						Name:      "secret",
						Namespace: "default",
					},
					Data: map[string][]byte{
						"proxy-header": []byte("value"),
						"token":        []byte("value"),
						"credential":   []byte("value"),
						"clientSecret": []byte("my-secret"),
					},
				},
				&v1.ConfigMap{
					ObjectMeta: metav1.ObjectMeta{
						Name:      "oauth2",
						Namespace: "default",
					},
					Data: map[string]string{
						"client_id": "client-id",
					},
				},
				&v1.Secret{
					ObjectMeta: metav1.ObjectMeta{
						Name:      "oauth2",
						Namespace: "default",
					},
					Data: map[string][]byte{
						"client_secret": []byte("client-secret"),
					},
				},
				&v1.Secret{
					ObjectMeta: metav1.ObjectMeta{
						Name:      "foo",
						Namespace: "default",
					},
					Data: map[string][]byte{
						"username": []byte("value"),
						"password": []byte("value"),
					},
				},
			)

			scs := map[string]*monitoringv1alpha1.ScrapeConfig{
				"sc": {
					ObjectMeta: metav1.ObjectMeta{
						Name:      "testscrapeconfig1",
						Namespace: "default",
					},
					Spec: tc.scSpec,
				},
			}

			p := defaultPrometheus()
			cg := mustNewConfigGenerator(t, p)
			cfg, err := cg.GenerateServerConfiguration(
				p,
				nil,
				nil,
				nil,
				scs,
				store,
				nil,
				nil,
				nil,
				nil,
			)
			if tc.expectedErr {
				require.Error(t, err)
				return
			}
			require.NoError(t, err)
			golden.Assert(t, string(cfg), tc.golden)
		})
	}
}

func TestScrapeConfigSpecConfigWithGCESD(t *testing.T) {
	for _, tc := range []struct {
		name        string
		scSpec      monitoringv1alpha1.ScrapeConfigSpec
		golden      string
		expectedErr bool
	}{
		{
			name: "gce_sd_config_valid",
			scSpec: monitoringv1alpha1.ScrapeConfigSpec{
				GCESDConfigs: []monitoringv1alpha1.GCESDConfig{
					{
						Project:         "devops-dev",
						Zone:            "us-west-1",
						RefreshInterval: ptr.To(monitoringv1.Duration("30s")),
						Port:            ptr.To(int32(9100)),
					},
				},
			},
			golden: "ScrapeConfigSpecConfig_GCESDConfigValid.golden",
		},
		{
			name: "gce_sd_config_valid_all_options",
			scSpec: monitoringv1alpha1.ScrapeConfigSpec{
				GCESDConfigs: []monitoringv1alpha1.GCESDConfig{
					{
						Project:         "devops-dev",
						Zone:            "us-west-1",
						RefreshInterval: ptr.To(monitoringv1.Duration("30s")),
						Port:            ptr.To(int32(9100)),
						Filter:          ptr.To("filter-expression"),
						TagSeparator:    ptr.To("tag-value"),
					},
				},
			},
			golden: "ScrapeConfigSpecConfig_GCESDConfigValid_all_options.golden",
		},
		{
			name: "gce_sd_config_valid_required_fields",
			scSpec: monitoringv1alpha1.ScrapeConfigSpec{
				GCESDConfigs: []monitoringv1alpha1.GCESDConfig{
					{
						Project: "devops-dev",
						Zone:    "us-west-1",
					},
				},
			},
			golden: "ScrapeConfigSpecConfig_GCESDConfigValidRequiredFields.golden",
		},
		{
			name: "gce_sd_config_empty",
			scSpec: monitoringv1alpha1.ScrapeConfigSpec{
				GCESDConfigs: []monitoringv1alpha1.GCESDConfig{},
			},
			golden: "ScrapeConfigSpecConfig_GCESDConfigEmpty.golden",
		},
	} {
		t.Run(tc.name, func(t *testing.T) {
			scs := map[string]*monitoringv1alpha1.ScrapeConfig{
				"sc": {
					ObjectMeta: metav1.ObjectMeta{
						Name:      "testscrapeconfig1",
						Namespace: "default",
					},
					Spec: tc.scSpec,
				},
			}

			p := defaultPrometheus()
			cg := mustNewConfigGenerator(t, p)
			cfg, err := cg.GenerateServerConfiguration(
				p,
				nil,
				nil,
				nil,
				scs,
				assets.NewTestStoreBuilder(),
				nil,
				nil,
				nil,
				nil,
			)
			if tc.expectedErr {
				require.Error(t, err)
				return
			}
			require.NoError(t, err)
			golden.Assert(t, string(cfg), tc.golden)
		})
	}
}

func TestScrapeConfigSpecConfigWithOpenStackSD(t *testing.T) {
	sec := &v1.Secret{
		ObjectMeta: metav1.ObjectMeta{
			Name:      "openstack-access-secret",
			Namespace: "default",
		},
		Data: map[string][]byte{
			"password":                     []byte("password"),
			"applicationCredentialsSecret": []byte("application-credentials"),
		},
	}
	for _, tc := range []struct {
		name        string
		scSpec      monitoringv1alpha1.ScrapeConfigSpec
		golden      string
		expectedErr bool
	}{
		{
			name: "openstack_sd_config_valid",
			scSpec: monitoringv1alpha1.ScrapeConfigSpec{
				OpenStackSDConfigs: []monitoringv1alpha1.OpenStackSDConfig{
					{
						Role:             monitoringv1alpha1.OpenStackRoleInstance,
						Region:           "region-1",
						IdentityEndpoint: ptr.To("http://identity.example.com:5000/v2.0"),
						Username:         ptr.To("nova-user-1"),
						Password: &v1.SecretKeySelector{
							LocalObjectReference: v1.LocalObjectReference{
								Name: "openstack-access-secret",
							},
							Key: "password",
						},
						DomainName:      ptr.To("devops-project-1"),
						RefreshInterval: ptr.To(monitoringv1.Duration("30s")),
						Port:            ptr.To(int32(9100)),
					},
				},
			},
			golden: "ScrapeConfigSpecConfig_OpenStackSDConfigValid.golden",
		},
		{
			name: "openstack_sd_config_invalid_secret_ref",
			scSpec: monitoringv1alpha1.ScrapeConfigSpec{
				OpenStackSDConfigs: []monitoringv1alpha1.OpenStackSDConfig{
					{
						Role:   monitoringv1alpha1.OpenStackRoleInstance,
						Region: "region-1",
						ApplicationCredentialSecret: &v1.SecretKeySelector{
							LocalObjectReference: v1.LocalObjectReference{
								Name: "openstack-access-secret",
							},
							Key: "invalid-key",
						},
					},
				},
			},
			expectedErr: true,
		},
		{
			name: "openstack_sd_config_empty",
			scSpec: monitoringv1alpha1.ScrapeConfigSpec{
				OpenStackSDConfigs: []monitoringv1alpha1.OpenStackSDConfig{},
			},
			golden: "ScrapeConfigSpecConfig_OpenStackSDConfigEmpty.golden",
		},
	} {
		t.Run(tc.name, func(t *testing.T) {
			scs := map[string]*monitoringv1alpha1.ScrapeConfig{
				"sc": {
					ObjectMeta: metav1.ObjectMeta{
						Name:      "testscrapeconfig1",
						Namespace: "default",
					},
					Spec: tc.scSpec,
				},
			}

			p := defaultPrometheus()
			cg := mustNewConfigGenerator(t, p)
			cfg, err := cg.GenerateServerConfiguration(
				p,
				nil,
				nil,
				nil,
				scs,
				assets.NewTestStoreBuilder(sec),
				nil,
				nil,
				nil,
				nil,
			)
			if tc.expectedErr {
				require.Error(t, err)
				return
			}
			require.NoError(t, err)
			golden.Assert(t, string(cfg), tc.golden)
		})
	}
}

func TestScrapeConfigSpecConfigWithDigitalOceanSD(t *testing.T) {
	for _, tc := range []struct {
		name    string
		scSpec  monitoringv1alpha1.ScrapeConfigSpec
		golden  string
		version string
	}{
		{
			name: "digitalocean_sd_config",
			scSpec: monitoringv1alpha1.ScrapeConfigSpec{
				DigitalOceanSDConfigs: []monitoringv1alpha1.DigitalOceanSDConfig{
					{
						Authorization: &monitoringv1.SafeAuthorization{
							Credentials: &v1.SecretKeySelector{
								LocalObjectReference: v1.LocalObjectReference{
									Name: "secret",
								},
								Key: "token",
							},
						},
						ProxyConfig: monitoringv1.ProxyConfig{
							ProxyURL:             ptr.To("http://no-proxy.com"),
							NoProxy:              ptr.To("0.0.0.0"),
							ProxyFromEnvironment: ptr.To(true),
							ProxyConnectHeader: map[string][]v1.SecretKeySelector{
								"header": {
									{
										LocalObjectReference: v1.LocalObjectReference{
											Name: "secret",
										},
										Key: "proxy-header",
									},
								},
							},
						},
						FollowRedirects: ptr.To(true),
						EnableHTTP2:     ptr.To(true),
						Port:            ptr.To(int32(9100)),
						RefreshInterval: ptr.To(monitoringv1.Duration("30s")),
					},
				},
			},
			version: "2.40.0",
			golden:  "ScrapeConfigSpecConfig_DigitalOceanSD.golden",
		}, {
			name: "digitalocean_sd_config_oauth",
			scSpec: monitoringv1alpha1.ScrapeConfigSpec{
				DigitalOceanSDConfigs: []monitoringv1alpha1.DigitalOceanSDConfig{
					{
						OAuth2: &monitoringv1.OAuth2{
							ClientID: monitoringv1.SecretOrConfigMap{
								ConfigMap: &v1.ConfigMapKeySelector{
									LocalObjectReference: v1.LocalObjectReference{
										Name: "oauth2",
									},
									Key: "client_id",
								},
							},
							ClientSecret: v1.SecretKeySelector{
								LocalObjectReference: v1.LocalObjectReference{
									Name: "oauth2",
								},
								Key: "client_secret",
							},
							TokenURL: "http://test.url",
							Scopes:   []string{"scope 1", "scope 2"},
							EndpointParams: map[string]string{
								"param1": "value1",
								"param2": "value2",
							},
						},
					},
				},
			},
			version: "2.40.0",
			golden:  "ScrapeConfigSpecConfig_DigitalOceanSD_with_OAuth.golden",
		}, {
			name: "digitalocean_sd_config_tls",
			scSpec: monitoringv1alpha1.ScrapeConfigSpec{
				DigitalOceanSDConfigs: []monitoringv1alpha1.DigitalOceanSDConfig{
					{
						Authorization: &monitoringv1.SafeAuthorization{
							Credentials: &v1.SecretKeySelector{
								LocalObjectReference: v1.LocalObjectReference{
									Name: "secret",
								},
								Key: "token",
							},
						},
						TLSConfig: &monitoringv1.SafeTLSConfig{
							CA: monitoringv1.SecretOrConfigMap{
								Secret: &v1.SecretKeySelector{
									LocalObjectReference: v1.LocalObjectReference{
										Name: "tls",
									},
									Key: "ca",
								},
							},
							Cert: monitoringv1.SecretOrConfigMap{
								Secret: &v1.SecretKeySelector{
									LocalObjectReference: v1.LocalObjectReference{
										Name: "tls",
									},
									Key: "cert",
								},
							},
							KeySecret: &v1.SecretKeySelector{
								LocalObjectReference: v1.LocalObjectReference{
									Name: "tls",
								},
								Key: "private-key",
							},
						},
					},
				},
			},
			version: "2.40.0",
			golden:  "ScrapeConfigSpecConfig_DigitalOceanSD_with_TLSConfig.golden",
		}} {
		t.Run(tc.name, func(t *testing.T) {
			store := assets.NewTestStoreBuilder(
				&v1.Secret{
					ObjectMeta: metav1.ObjectMeta{
						Name:      "secret",
						Namespace: "default",
					},
					Data: map[string][]byte{
						"proxy-header": []byte("value"),
						"token":        []byte("value"),
						"credential":   []byte("value"),
					},
				},
				&v1.ConfigMap{
					ObjectMeta: metav1.ObjectMeta{
						Name:      "oauth2",
						Namespace: "default",
					},
					Data: map[string]string{
						"client_id": "client-id",
					},
				},
				&v1.Secret{
					ObjectMeta: metav1.ObjectMeta{
						Name:      "oauth2",
						Namespace: "default",
					},
					Data: map[string][]byte{
						"client_secret": []byte("client-secret"),
					},
				},
			)

			scs := map[string]*monitoringv1alpha1.ScrapeConfig{
				"sc": {
					ObjectMeta: metav1.ObjectMeta{
						Name:      "testscrapeconfig1",
						Namespace: "default",
					},
					Spec: tc.scSpec,
				},
			}

			p := defaultPrometheus()
			p.Spec.Version = tc.version
			cg := mustNewConfigGenerator(t, p)
			cfg, err := cg.GenerateServerConfiguration(
				p,
				nil,
				nil,
				nil,
				scs,
				store,
				nil,
				nil,
				nil,
				nil,
			)
			require.NoError(t, err)
			golden.Assert(t, string(cfg), tc.golden)
		})
	}
}

func TestScrapeConfigSpecConfigWithDockerSDConfig(t *testing.T) {
	for _, tc := range []struct {
		name    string
		version string
		scSpec  monitoringv1alpha1.ScrapeConfigSpec
		golden  string
	}{
		{
			name: "docker_sd_config_with_authorization",
			scSpec: monitoringv1alpha1.ScrapeConfigSpec{
				DockerSDConfigs: []monitoringv1alpha1.DockerSDConfig{
					{
						Host: "hostAddress",
						Authorization: &monitoringv1.SafeAuthorization{
							Credentials: &v1.SecretKeySelector{
								LocalObjectReference: v1.LocalObjectReference{
									Name: "secret",
								},
								Key: "token",
							},
						},
						ProxyConfig: monitoringv1.ProxyConfig{
							ProxyURL:             ptr.To("http://no-proxy.com"),
							NoProxy:              ptr.To("0.0.0.0"),
							ProxyFromEnvironment: ptr.To(true),
							ProxyConnectHeader: map[string][]v1.SecretKeySelector{
								"header": {
									{
										LocalObjectReference: v1.LocalObjectReference{
											Name: "secret",
										},
										Key: "proxy-header",
									},
								},
							},
						},
						FollowRedirects:    ptr.To(true),
						EnableHTTP2:        ptr.To(true),
						Port:               ptr.To(9100),
						RefreshInterval:    ptr.To(monitoringv1.Duration("30s")),
						HostNetworkingHost: ptr.To("localhost"),
						Filters: []monitoringv1alpha1.Filter{
							{Name: "dummy_label_1",
								Values: []string{"dummy_value_1"}},
							{Name: "dummy_label_2",
								Values: []string{"dummy_value_2", "dummy_value_3"}},
							{Name: "a_dummy_label_1",
								Values: []string{"dummy_value_2", "dummy_value_3"}},
						},
						TLSConfig: &monitoringv1.SafeTLSConfig{
							CA: monitoringv1.SecretOrConfigMap{
								Secret: &v1.SecretKeySelector{
									LocalObjectReference: v1.LocalObjectReference{
										Name: "tls",
									},
									Key: "ca",
								},
							},
							Cert: monitoringv1.SecretOrConfigMap{
								Secret: &v1.SecretKeySelector{
									LocalObjectReference: v1.LocalObjectReference{
										Name: "tls",
									},
									Key: "cert",
								},
							},
							KeySecret: &v1.SecretKeySelector{
								LocalObjectReference: v1.LocalObjectReference{
									Name: "tls",
								},
								Key: "private-key",
							},
						},
					},
				},
			},
			golden: "ScrapeConfigSpecConfig_DockerSDConfig.golden",
		},
		{
			name: "docker_sd_config_oauth",
			scSpec: monitoringv1alpha1.ScrapeConfigSpec{
				DockerSDConfigs: []monitoringv1alpha1.DockerSDConfig{
					{
						Host: "hostAddress",
						OAuth2: &monitoringv1.OAuth2{
							ClientID: monitoringv1.SecretOrConfigMap{
								ConfigMap: &v1.ConfigMapKeySelector{
									LocalObjectReference: v1.LocalObjectReference{
										Name: "oauth2",
									},
									Key: "client_id",
								},
							},
							ClientSecret: v1.SecretKeySelector{
								LocalObjectReference: v1.LocalObjectReference{
									Name: "oauth2",
								},
								Key: "client_secret",
							},
							TokenURL: "http://test.url",
							Scopes:   []string{"scope 1", "scope 2"},
							EndpointParams: map[string]string{
								"param1": "value1",
								"param2": "value2",
							},
						},
						Filters: []monitoringv1alpha1.Filter{
							{Name: "dummy_label_1",
								Values: []string{"dummy_value_1"}},
							{Name: "dummy_label_2",
								Values: []string{"dummy_value_2", "dummy_value_3"}},
						},
						TLSConfig: &monitoringv1.SafeTLSConfig{
							CA: monitoringv1.SecretOrConfigMap{
								Secret: &v1.SecretKeySelector{
									LocalObjectReference: v1.LocalObjectReference{
										Name: "tls",
									},
									Key: "ca",
								},
							},
							Cert: monitoringv1.SecretOrConfigMap{
								Secret: &v1.SecretKeySelector{
									LocalObjectReference: v1.LocalObjectReference{
										Name: "tls",
									},
									Key: "cert",
								},
							},
							KeySecret: &v1.SecretKeySelector{
								LocalObjectReference: v1.LocalObjectReference{
									Name: "tls",
								},
								Key: "private-key",
							},
						},
					},
				},
			},
			golden: "ScrapeConfigSpecConfig_DockerSD_with_OAuth.golden",
		},
		{
			name: "docker_sd_config_basicauth",
			scSpec: monitoringv1alpha1.ScrapeConfigSpec{
				DockerSDConfigs: []monitoringv1alpha1.DockerSDConfig{
					{
						Host: "hostAddress",
						Filters: []monitoringv1alpha1.Filter{
							{Name: "dummy_label_1",
								Values: []string{"dummy_value_1"}},
							{Name: "dummy_label_2",
								Values: []string{"dummy_value_2", "dummy_value_3"}},
						},
						TLSConfig: &monitoringv1.SafeTLSConfig{
							CA: monitoringv1.SecretOrConfigMap{
								Secret: &v1.SecretKeySelector{
									LocalObjectReference: v1.LocalObjectReference{
										Name: "tls",
									},
									Key: "ca",
								},
							},
							Cert: monitoringv1.SecretOrConfigMap{
								Secret: &v1.SecretKeySelector{
									LocalObjectReference: v1.LocalObjectReference{
										Name: "tls",
									},
									Key: "cert",
								},
							},
							KeySecret: &v1.SecretKeySelector{
								LocalObjectReference: v1.LocalObjectReference{
									Name: "tls",
								},
								Key: "private-key",
							},
						},
						BasicAuth: &monitoringv1.BasicAuth{
							Username: v1.SecretKeySelector{
								LocalObjectReference: v1.LocalObjectReference{
									Name: "foo",
								},
								Key: "username",
							},
							Password: v1.SecretKeySelector{
								LocalObjectReference: v1.LocalObjectReference{
									Name: "foo",
								},
								Key: "password",
							},
						},
					},
				},
			},
			golden: "ScrapeConfigSpecConfig_DockerSD_with_BasicAuth.golden",
		},
		{
			name:    "docker_sd_config_match_first_network",
			version: "v2.54.1",
			scSpec: monitoringv1alpha1.ScrapeConfigSpec{
				DockerSDConfigs: []monitoringv1alpha1.DockerSDConfig{
					{
						Host: "hostAddress",
						Filters: []monitoringv1alpha1.Filter{
							{Name: "dummy_label_1",
								Values: []string{"dummy_value_1"}},
							{Name: "dummy_label_2",
								Values: []string{"dummy_value_2", "dummy_value_3"}},
						},
						TLSConfig: &monitoringv1.SafeTLSConfig{
							CA: monitoringv1.SecretOrConfigMap{
								Secret: &v1.SecretKeySelector{
									LocalObjectReference: v1.LocalObjectReference{
										Name: "tls",
									},
									Key: "ca",
								},
							},
							Cert: monitoringv1.SecretOrConfigMap{
								Secret: &v1.SecretKeySelector{
									LocalObjectReference: v1.LocalObjectReference{
										Name: "tls",
									},
									Key: "cert",
								},
							},
							KeySecret: &v1.SecretKeySelector{
								LocalObjectReference: v1.LocalObjectReference{
									Name: "tls",
								},
								Key: "private-key",
							},
						},
						BasicAuth: &monitoringv1.BasicAuth{
							Username: v1.SecretKeySelector{
								LocalObjectReference: v1.LocalObjectReference{
									Name: "foo",
								},
								Key: "username",
							},
							Password: v1.SecretKeySelector{
								LocalObjectReference: v1.LocalObjectReference{
									Name: "foo",
								},
								Key: "password",
							},
						},
						MatchFirstNetwork: ptr.To(true),
					},
				},
			},
			golden: "ScrapeConfigSpecConfig_DockerSD_with_MatchFirstNetwork.golden",
		},
		{
			name:    "docker_sd_config_match_first_network_with_old_verison",
			version: "v2.53.0",
			scSpec: monitoringv1alpha1.ScrapeConfigSpec{
				DockerSDConfigs: []monitoringv1alpha1.DockerSDConfig{
					{
						Host: "hostAddress",
						Filters: []monitoringv1alpha1.Filter{
							{Name: "dummy_label_1",
								Values: []string{"dummy_value_1"}},
							{Name: "dummy_label_2",
								Values: []string{"dummy_value_2", "dummy_value_3"}},
						},
						TLSConfig: &monitoringv1.SafeTLSConfig{
							CA: monitoringv1.SecretOrConfigMap{
								Secret: &v1.SecretKeySelector{
									LocalObjectReference: v1.LocalObjectReference{
										Name: "tls",
									},
									Key: "ca",
								},
							},
							Cert: monitoringv1.SecretOrConfigMap{
								Secret: &v1.SecretKeySelector{
									LocalObjectReference: v1.LocalObjectReference{
										Name: "tls",
									},
									Key: "cert",
								},
							},
							KeySecret: &v1.SecretKeySelector{
								LocalObjectReference: v1.LocalObjectReference{
									Name: "tls",
								},
								Key: "private-key",
							},
						},
						BasicAuth: &monitoringv1.BasicAuth{
							Username: v1.SecretKeySelector{
								LocalObjectReference: v1.LocalObjectReference{
									Name: "foo",
								},
								Key: "username",
							},
							Password: v1.SecretKeySelector{
								LocalObjectReference: v1.LocalObjectReference{
									Name: "foo",
								},
								Key: "password",
							},
						},
						MatchFirstNetwork: ptr.To(true),
					},
				},
			},
			golden: "ScrapeConfigSpecConfig_DockerSD_with_MatchFirstNetwork_OldVersion.golden",
		},
	} {
		t.Run(tc.name, func(t *testing.T) {
			store := assets.NewTestStoreBuilder(
				&v1.Secret{
					ObjectMeta: metav1.ObjectMeta{
						Name:      "secret",
						Namespace: "default",
					},
					Data: map[string][]byte{
						"proxy-header": []byte("value"),
						"token":        []byte("value"),
						"credential":   []byte("value"),
					},
				},
				&v1.ConfigMap{
					ObjectMeta: metav1.ObjectMeta{
						Name:      "oauth2",
						Namespace: "default",
					},
					Data: map[string]string{
						"client_id": "client-id",
					},
				},
				&v1.Secret{
					ObjectMeta: metav1.ObjectMeta{
						Name:      "oauth2",
						Namespace: "default",
					},
					Data: map[string][]byte{
						"client_secret": []byte("client-secret"),
					},
				},
			)

			scs := map[string]*monitoringv1alpha1.ScrapeConfig{
				"sc": {
					ObjectMeta: metav1.ObjectMeta{
						Name:      "testscrapeconfig1",
						Namespace: "default",
					},
					Spec: tc.scSpec,
				},
			}

			p := defaultPrometheus()
			if tc.version != "" {
				p.Spec.CommonPrometheusFields.Version = tc.version
			}
			cg := mustNewConfigGenerator(t, p)
			cfg, err := cg.GenerateServerConfiguration(
				p,
				nil,
				nil,
				nil,
				scs,
				store,
				nil,
				nil,
				nil,
				nil,
			)
			require.NoError(t, err)
			golden.Assert(t, string(cfg), tc.golden)
		})
	}
}

func TestScrapeConfigSpecConfigWithLinodeSDConfig(t *testing.T) {
	for _, tc := range []struct {
		name   string
		scSpec monitoringv1alpha1.ScrapeConfigSpec
		golden string
	}{
		{
			name: "linode_sd_config_with_authorization",
			scSpec: monitoringv1alpha1.ScrapeConfigSpec{
				LinodeSDConfigs: []monitoringv1alpha1.LinodeSDConfig{
					{
						Authorization: &monitoringv1.SafeAuthorization{
							Credentials: &v1.SecretKeySelector{
								LocalObjectReference: v1.LocalObjectReference{
									Name: "secret",
								},
								Key: "credential",
							},
						},
						ProxyConfig: monitoringv1.ProxyConfig{
							ProxyURL:             ptr.To("http://no-proxy.com"),
							NoProxy:              ptr.To("0.0.0.0"),
							ProxyFromEnvironment: ptr.To(true),
							ProxyConnectHeader: map[string][]v1.SecretKeySelector{
								"header": {
									{
										LocalObjectReference: v1.LocalObjectReference{
											Name: "secret",
										},
										Key: "proxy-header",
									},
								},
							},
						},
						FollowRedirects: ptr.To(true),
						Port:            ptr.To(int32(9100)),
						TagSeparator:    ptr.To(","),
						RefreshInterval: ptr.To(monitoringv1.Duration("5m")),
						EnableHTTP2:     ptr.To(true),
						TLSConfig: &monitoringv1.SafeTLSConfig{
							CA: monitoringv1.SecretOrConfigMap{
								Secret: &v1.SecretKeySelector{
									LocalObjectReference: v1.LocalObjectReference{
										Name: "tls",
									},
									Key: "ca",
								},
							},
							Cert: monitoringv1.SecretOrConfigMap{
								Secret: &v1.SecretKeySelector{
									LocalObjectReference: v1.LocalObjectReference{
										Name: "tls",
									},
									Key: "cert",
								},
							},
							KeySecret: &v1.SecretKeySelector{
								LocalObjectReference: v1.LocalObjectReference{
									Name: "tls",
								},
								Key: "private-key",
							},
						},
					},
				},
			},
			golden: "ScrapeConfigSpecConfig_LinodeSDConfig.golden",
		},
		{
			name: "linode_sd_config_oauth",
			scSpec: monitoringv1alpha1.ScrapeConfigSpec{
				LinodeSDConfigs: []monitoringv1alpha1.LinodeSDConfig{
					{
						OAuth2: &monitoringv1.OAuth2{
							ClientID: monitoringv1.SecretOrConfigMap{
								ConfigMap: &v1.ConfigMapKeySelector{
									LocalObjectReference: v1.LocalObjectReference{
										Name: "oauth2",
									},
									Key: "client_id",
								},
							},
							ClientSecret: v1.SecretKeySelector{
								LocalObjectReference: v1.LocalObjectReference{
									Name: "oauth2",
								},
								Key: "client_secret",
							},
							TokenURL: "http://test.url",
							Scopes:   []string{"scope 1", "scope 2"},
							EndpointParams: map[string]string{
								"param1": "value1",
								"param2": "value2",
							},
						},
						TagSeparator:    ptr.To(","),
						RefreshInterval: ptr.To(monitoringv1.Duration("5m")),
						EnableHTTP2:     ptr.To(true),
						TLSConfig: &monitoringv1.SafeTLSConfig{
							CA: monitoringv1.SecretOrConfigMap{
								Secret: &v1.SecretKeySelector{
									LocalObjectReference: v1.LocalObjectReference{
										Name: "tls",
									},
									Key: "ca",
								},
							},
							Cert: monitoringv1.SecretOrConfigMap{
								Secret: &v1.SecretKeySelector{
									LocalObjectReference: v1.LocalObjectReference{
										Name: "tls",
									},
									Key: "cert",
								},
							},
							KeySecret: &v1.SecretKeySelector{
								LocalObjectReference: v1.LocalObjectReference{
									Name: "tls",
								},
								Key: "private-key",
							},
						},
					},
				},
			},
			golden: "ScrapeConfigSpecConfig_LinodeSD_with_OAuth.golden",
		},
	} {
		t.Run(tc.name, func(t *testing.T) {
			store := assets.NewTestStoreBuilder(
				&v1.Secret{
					ObjectMeta: metav1.ObjectMeta{
						Name:      "secret",
						Namespace: "default",
					},
					Data: map[string][]byte{
						"proxy-header": []byte("value"),
						"token":        []byte("value"),
						"credential":   []byte("value"),
					},
				},
				&v1.ConfigMap{
					ObjectMeta: metav1.ObjectMeta{
						Name:      "oauth2",
						Namespace: "default",
					},
					Data: map[string]string{
						"client_id": "client-id",
					},
				},
				&v1.Secret{
					ObjectMeta: metav1.ObjectMeta{
						Name:      "oauth2",
						Namespace: "default",
					},
					Data: map[string][]byte{
						"client_secret": []byte("client-secret"),
					},
				},
			)

			scs := map[string]*monitoringv1alpha1.ScrapeConfig{
				"sc": {
					ObjectMeta: metav1.ObjectMeta{
						Name:      "testscrapeconfig1",
						Namespace: "default",
					},
					Spec: tc.scSpec,
				},
			}

			p := defaultPrometheus()
			cg := mustNewConfigGenerator(t, p)
			cfg, err := cg.GenerateServerConfiguration(
				p,
				nil,
				nil,
				nil,
				scs,
				store,
				nil,
				nil,
				nil,
				nil,
			)
			require.NoError(t, err)
			golden.Assert(t, string(cfg), tc.golden)
		})
	}
}
func TestScrapeConfigSpecConfigWithHetznerSD(t *testing.T) {
	for _, tc := range []struct {
		name   string
		scSpec monitoringv1alpha1.ScrapeConfigSpec
		golden string
	}{
		{
			name: "hetzner_sd_config",
			scSpec: monitoringv1alpha1.ScrapeConfigSpec{
				HetznerSDConfigs: []monitoringv1alpha1.HetznerSDConfig{
					{
						Role: "hcloud",
						ProxyConfig: monitoringv1.ProxyConfig{
							ProxyURL:             ptr.To("http://no-proxy.com"),
							NoProxy:              ptr.To("0.0.0.0"),
							ProxyFromEnvironment: ptr.To(true),
							ProxyConnectHeader: map[string][]v1.SecretKeySelector{
								"header": {
									{
										LocalObjectReference: v1.LocalObjectReference{
											Name: "secret",
										},
										Key: "proxy-header",
									},
								},
							},
						},
						FollowRedirects: ptr.To(true),
						EnableHTTP2:     ptr.To(true),
						Port:            ptr.To(9100),
						RefreshInterval: ptr.To(monitoringv1.Duration("5m")),
					},
				},
			},
			golden: "ScrapeConfigSpecConfig_HetznerSD.golden",
		},
		{
			name: "hetzner_sd_config_basic_auth",
			scSpec: monitoringv1alpha1.ScrapeConfigSpec{
				HetznerSDConfigs: []monitoringv1alpha1.HetznerSDConfig{
					{
						Role: "hcloud",
						BasicAuth: &monitoringv1.BasicAuth{
							Username: v1.SecretKeySelector{
								LocalObjectReference: v1.LocalObjectReference{
									Name: "secret",
								},
								Key: "Username",
							},
							Password: v1.SecretKeySelector{
								LocalObjectReference: v1.LocalObjectReference{
									Name: "secret",
								},
								Key: "Password",
							},
						},
					},
				},
			},
			golden: "ScrapeConfigSpecConfig_HetznerSD_with_BasicAuth.golden",
		}, {
			name: "hetzner_sd_config_authorization",
			scSpec: monitoringv1alpha1.ScrapeConfigSpec{
				HetznerSDConfigs: []monitoringv1alpha1.HetznerSDConfig{
					{
						Role: "hcloud",
						Authorization: &monitoringv1.SafeAuthorization{
							Credentials: &v1.SecretKeySelector{
								LocalObjectReference: v1.LocalObjectReference{
									Name: "secret",
								},
								Key: "token",
							},
						},
					},
				},
			},
			golden: "ScrapeConfigSpecConfig_HetznerSD_with_Authorization.golden",
		}, {
			name: "hetzner_sd_config_oauth",
			scSpec: monitoringv1alpha1.ScrapeConfigSpec{
				HetznerSDConfigs: []monitoringv1alpha1.HetznerSDConfig{
					{
						Role: "hcloud",
						OAuth2: &monitoringv1.OAuth2{
							ClientID: monitoringv1.SecretOrConfigMap{
								ConfigMap: &v1.ConfigMapKeySelector{
									LocalObjectReference: v1.LocalObjectReference{
										Name: "oauth2",
									},
									Key: "client_id",
								},
							},
							ClientSecret: v1.SecretKeySelector{
								LocalObjectReference: v1.LocalObjectReference{
									Name: "oauth2",
								},
								Key: "client_secret",
							},
							TokenURL: "http://test.url",
							Scopes:   []string{"scope 1", "scope 2"},
							EndpointParams: map[string]string{
								"param1": "value1",
								"param2": "value2",
							},
						},
					},
				},
			},
			golden: "ScrapeConfigSpecConfig_HetznerSD_with_OAuth.golden",
		}, {
			name: "hetzner_sd_config_tls",
			scSpec: monitoringv1alpha1.ScrapeConfigSpec{
				HetznerSDConfigs: []monitoringv1alpha1.HetznerSDConfig{
					{
						Role: "hcloud",
						TLSConfig: &monitoringv1.SafeTLSConfig{
							CA: monitoringv1.SecretOrConfigMap{
								Secret: &v1.SecretKeySelector{
									LocalObjectReference: v1.LocalObjectReference{
										Name: "tls",
									},
									Key: "ca",
								},
							},
							Cert: monitoringv1.SecretOrConfigMap{
								Secret: &v1.SecretKeySelector{
									LocalObjectReference: v1.LocalObjectReference{
										Name: "tls",
									},
									Key: "cert",
								},
							},
							KeySecret: &v1.SecretKeySelector{
								LocalObjectReference: v1.LocalObjectReference{
									Name: "tls",
								},
								Key: "private-key",
							},
						},
					},
				},
			},
			golden: "ScrapeConfigSpecConfig_HetznerSD_with_TLSConfig.golden",
		},
	} {
		t.Run(tc.name, func(t *testing.T) {
			store := assets.NewTestStoreBuilder(
				&v1.Secret{
					ObjectMeta: metav1.ObjectMeta{
						Name:      "secret",
						Namespace: "default",
					},
					Data: map[string][]byte{
						"proxy-header": []byte("value"),
						"token":        []byte("value"),
						"Username":     []byte("kube-admin"),
						"Password":     []byte("password"),
					},
				},
				&v1.ConfigMap{
					ObjectMeta: metav1.ObjectMeta{
						Name:      "oauth2",
						Namespace: "default",
					},
					Data: map[string]string{
						"client_id": "client-id",
					},
				},
				&v1.Secret{
					ObjectMeta: metav1.ObjectMeta{
						Name:      "oauth2",
						Namespace: "default",
					},
					Data: map[string][]byte{
						"client_secret": []byte("client-secret"),
					},
				},
			)

			scs := map[string]*monitoringv1alpha1.ScrapeConfig{
				"sc": {
					ObjectMeta: metav1.ObjectMeta{
						Name:      "testscrapeconfig1",
						Namespace: "default",
					},
					Spec: tc.scSpec,
				},
			}

			p := defaultPrometheus()
			cg := mustNewConfigGenerator(t, p)
			cfg, err := cg.GenerateServerConfiguration(
				p,
				nil,
				nil,
				nil,
				scs,
				store,
				nil,
				nil,
				nil,
				nil,
			)
			require.NoError(t, err)
			golden.Assert(t, string(cfg), tc.golden)
		})
	}
}

func TestAppendNameValidationScheme(t *testing.T) {
	testCases := []struct {
		name                 string
		version              string
		nameValidationScheme *monitoringv1.NameValidationSchemeOptions
		expectedCfg          string
	}{
		{
			name:                 "UTF8 nameValidationScheme withPrometheus Version 3",
			version:              "v3.0.0",
			nameValidationScheme: ptr.To(monitoringv1.UTF8NameValidationScheme),
			expectedCfg:          "NameValidationSchemeUTF8WithPrometheusV3.golden",
		},
		{
			name:                 "Legacy nameValidationScheme with Prometheus Version 3",
			version:              "v3.0.0",
			nameValidationScheme: ptr.To(monitoringv1.LegacyNameValidationScheme),
			expectedCfg:          "NameValidationSchemeLegacyWithPrometheusV3.golden",
		},
		{
			name:                 "Legacy nameValidationScheme with Prometheus Version 3",
			version:              "v2.55.0",
			nameValidationScheme: ptr.To(monitoringv1.LegacyNameValidationScheme),
			expectedCfg:          "NameValidationSchemeLegacyWithPrometheusLowerThanV3.golden",
		},
		{
			name:                 "Legacy nameValidationScheme with Prometheus Version 3",
			version:              "v2.55.0",
			nameValidationScheme: ptr.To(monitoringv1.LegacyNameValidationScheme),
			expectedCfg:          "NameValidationSchemeLegacyWithPrometheusLowerThanV3.golden",
		},
	}
	for _, tc := range testCases {
		t.Run(tc.name, func(t *testing.T) {

			p := defaultPrometheus()
			if tc.version != "" {
				p.Spec.CommonPrometheusFields.Version = tc.version
			}
			if tc.nameValidationScheme != nil {
				p.Spec.CommonPrometheusFields.NameValidationScheme = tc.nameValidationScheme
			}

			cg := mustNewConfigGenerator(t, p)
			cfg, err := cg.GenerateServerConfiguration(
				p,
				nil,
				nil,
				nil,
				nil,
				&assets.StoreBuilder{},
				nil,
				nil,
				nil,
				nil,
			)
			require.NoError(t, err)

			golden.Assert(t, string(cfg), tc.expectedCfg)
		})
	}
}
func TestOTLPConfig(t *testing.T) {
	testCases := []struct {
		otlpConfig    *monitoringv1.OTLPConfig
		nameValScheme *monitoringv1.NameValidationSchemeOptions
		name          string
		version       string
		expectedErr   bool
		golden        string
	}{
		{
			name:    "Config promote resource attributes",
			version: "v2.55.0",
			otlpConfig: &monitoringv1.OTLPConfig{
				PromoteResourceAttributes: []string{"aa", "bb", "cc"},
			},
			golden: "OTLPConfig_Config_promote_resource_attributes.golden",
		},
		{
			name:    "Config promote resource attributes with old version",
			version: "v2.53.0",
			otlpConfig: &monitoringv1.OTLPConfig{
				PromoteResourceAttributes: []string{"aa", "bb", "cc"},
			},
			expectedErr: true,
		},
		{
			name:    "Config Empty attributes",
			version: "v2.55.0",
			otlpConfig: &monitoringv1.OTLPConfig{
				PromoteResourceAttributes: []string{},
			},
			golden: "OTLPConfig_Config_empty_attributes.golden",
		},
		{
			name:    "Config otlp translation strategy",
			version: "v3.0.0",
			otlpConfig: &monitoringv1.OTLPConfig{
				TranslationStrategy: ptr.To(monitoringv1.UnderscoreEscapingWithSuffixes),
			},
			golden: "OTLPConfig_Config_translation_strategy.golden",
		},
		{
			name:    "Config Empty translation strategy",
			version: "v3.0.0",
			otlpConfig: &monitoringv1.OTLPConfig{
				TranslationStrategy: nil,
			},
			golden: "OTLPConfig_Config_empty_translation_strategy.golden",
		},
		{
			name:    "Config Empty translation strategy",
			version: "v2.55.0",
			otlpConfig: &monitoringv1.OTLPConfig{
				TranslationStrategy: ptr.To(monitoringv1.UnderscoreEscapingWithSuffixes),
			},
			golden: "OTLPConfig_Config_translation_strategy_with_unsupported_version.golden",
		},
		{
			name:    "Config Legacy nameValidationScheme with OTLP translation strategy NoUTF8",
			version: "v3.0.0",
			otlpConfig: &monitoringv1.OTLPConfig{
				TranslationStrategy: ptr.To(monitoringv1.NoUTF8EscapingWithSuffixes),
			},
			nameValScheme: ptr.To(monitoringv1.LegacyNameValidationScheme),
			expectedErr:   true,
		},
		{
			name:    "Config Legacy nameValidationScheme with OTLP translation strategy UnderscoreEscapingWithSuffixes",
			version: "v3.0.0",
			otlpConfig: &monitoringv1.OTLPConfig{
				TranslationStrategy: ptr.To(monitoringv1.UnderscoreEscapingWithSuffixes),
			},
			nameValScheme: ptr.To(monitoringv1.LegacyNameValidationScheme),
			golden:        "OTLPConfig_Config_translation_strategy_with_suffixes_and_name_validation_scheme.golden",
		},
		{
			name:    "Config KeepIdentifyingResourceAttributes",
			version: "v3.1.0",
			otlpConfig: &monitoringv1.OTLPConfig{
				KeepIdentifyingResourceAttributes: ptr.To(true),
			},
			golden: "OTLPConfig_Config_keep_identifying_resource_attributes.golden",
		},
		{
			name:    "Config ConvertHistogramsToNHCB old version",
			version: "v3.0.0",
			otlpConfig: &monitoringv1.OTLPConfig{
				KeepIdentifyingResourceAttributes: ptr.To(false),
			},
			golden: "OTLPConfig_Config_keep_identifying_resource_attributes_with_old_version.golden",
		},
		{
<<<<<<< HEAD
			name:    "Config NoTranslation translation strategy",
			version: "v3.4.0",
			otlpConfig: &monitoringv1.OTLPConfig{
				TranslationStrategy: ptr.To(monitoringv1.NoTranslation),
			},
			golden: "OTLPConfig_Config_translation_strategy_with_notranslation.golden",
		},
		{
			name:    "Config NoTranslation translation strategye unsupported version",
			version: "v3.0.0",
			otlpConfig: &monitoringv1.OTLPConfig{
				TranslationStrategy: ptr.To(monitoringv1.NoTranslation),
			},
			expectedErr: true,
=======
			name:    "Config ConvertHistogramsToNHCB",
			version: "v3.4.0",
			otlpConfig: &monitoringv1.OTLPConfig{
				ConvertHistogramsToNHCB: ptr.To(true),
			},
			golden: "OTLPConfig_Config_convert_histograms_to_nhcb.golden",
		},
		{
			name:    "Config ConvertHistogramsToNHCB with old version",
			version: "v3.3.1",
			otlpConfig: &monitoringv1.OTLPConfig{
				ConvertHistogramsToNHCB: ptr.To(true),
			},
			golden: "OTLPConfig_Config_convert_histograms_to_nhcb_with_old_version.golden",
>>>>>>> bfffa515
		},
	}
	for _, tc := range testCases {
		t.Run(tc.name, func(t *testing.T) {
			store := assets.NewTestStoreBuilder()
			p := defaultPrometheus()

			if tc.version != "" {
				p.Spec.CommonPrometheusFields.Version = tc.version
			}

			p.Spec.CommonPrometheusFields.OTLP = tc.otlpConfig

			p.Spec.CommonPrometheusFields.NameValidationScheme = tc.nameValScheme

			cg := mustNewConfigGenerator(t, p)

			cfg, err := cg.GenerateServerConfiguration(
				p,
				nil,
				nil,
				nil,
				nil,
				store,
				nil,
				nil,
				nil,
				nil,
			)
			if tc.expectedErr {
				require.Error(t, err)
			} else {
				require.NoError(t, err)
				golden.Assert(t, string(cfg), tc.golden)
			}
		})
	}
}

func TestTracingConfig(t *testing.T) {
	samplingTwo := resource.MustParse("0.5")
	testCases := []struct {
		tracingConfig *monitoringv1.PrometheusTracingConfig
		name          string
		expectedErr   bool
		golden        string
	}{
		{
			name: "Config only with endpoint",
			tracingConfig: &monitoringv1.PrometheusTracingConfig{
				Endpoint: "https://otel-collector.default.svc.local:3333",
			},
			golden:      "TracingConfig_Config_only_with_endpoint.golden",
			expectedErr: false,
		},
		{
			tracingConfig: &monitoringv1.PrometheusTracingConfig{
				ClientType:       ptr.To("grpc"),
				Endpoint:         "https://otel-collector.default.svc.local:3333",
				SamplingFraction: &samplingTwo,
				Headers: map[string]string{
					"custom": "header",
				},
				Compression: ptr.To("gzip"),
				Timeout:     ptr.To(monitoringv1.Duration("10s")),
				Insecure:    ptr.To(false),
			},
			name:        "Expect valid config",
			expectedErr: false,
			golden:      "TracingConfig_Expect_valid_config.golden",
		},
	}
	for _, tc := range testCases {
		t.Run(tc.name, func(t *testing.T) {
			store := assets.NewTestStoreBuilder()
			p := defaultPrometheus()

			p.Spec.CommonPrometheusFields.TracingConfig = tc.tracingConfig

			cg := mustNewConfigGenerator(t, p)

			cfg, err := cg.GenerateServerConfiguration(
				p,
				nil,
				nil,
				nil,
				nil,
				store,
				nil,
				nil,
				nil,
				nil,
			)
			if tc.expectedErr {
				require.Error(t, err)
			} else {
				require.NoError(t, err)
			}
			golden.Assert(t, string(cfg), tc.golden)
		})
	}
}

func TestScrapeConfigSpecConfigWithKumaSD(t *testing.T) {
	for _, tc := range []struct {
		name   string
		scSpec monitoringv1alpha1.ScrapeConfigSpec
		golden string
	}{
		{
			name: "kuma_sd_config",
			scSpec: monitoringv1alpha1.ScrapeConfigSpec{
				KumaSDConfigs: []monitoringv1alpha1.KumaSDConfig{
					{
						Authorization: &monitoringv1.SafeAuthorization{
							Credentials: &v1.SecretKeySelector{
								LocalObjectReference: v1.LocalObjectReference{
									Name: "secret",
								},
								Key: "credential",
							},
						},
						ProxyConfig: monitoringv1.ProxyConfig{
							ProxyURL:             ptr.To("http://no-proxy.com"),
							NoProxy:              ptr.To("0.0.0.0"),
							ProxyFromEnvironment: ptr.To(true),
							ProxyConnectHeader: map[string][]v1.SecretKeySelector{
								"header": {
									{
										LocalObjectReference: v1.LocalObjectReference{
											Name: "secret",
										},
										Key: "proxy-header",
									},
								},
							},
						},
						FollowRedirects: ptr.To(true),
						EnableHTTP2:     ptr.To(true),
						Server:          "127.0.0.1",
						ClientID:        ptr.To("client"),
						FetchTimeout:    (*monitoringv1.Duration)(ptr.To("5s")),
						RefreshInterval: (*monitoringv1.Duration)(ptr.To("30s")),
					},
				},
			},
			golden: "ScrapeConfigSpecConfig_KumaSD.golden",
		},
		{
			name: "kuma_sd_config_oauth",
			scSpec: monitoringv1alpha1.ScrapeConfigSpec{
				KumaSDConfigs: []monitoringv1alpha1.KumaSDConfig{
					{
						OAuth2: &monitoringv1.OAuth2{
							ClientID: monitoringv1.SecretOrConfigMap{
								ConfigMap: &v1.ConfigMapKeySelector{
									LocalObjectReference: v1.LocalObjectReference{
										Name: "oauth2",
									},
									Key: "client_id",
								},
							},
							ClientSecret: v1.SecretKeySelector{
								LocalObjectReference: v1.LocalObjectReference{
									Name: "oauth2",
								},
								Key: "client_secret",
							},
							TokenURL: "http://test.url",
							Scopes:   []string{"scope 1", "scope 2"},
							EndpointParams: map[string]string{
								"param1": "value1",
								"param2": "value2",
							},
						},
					},
				},
			},
			golden: "ScrapeConfigSpecConfig_KumaSD_with_OAuth.golden",
		}, {
			name: "kuma_sd_config_tls",
			scSpec: monitoringv1alpha1.ScrapeConfigSpec{
				KumaSDConfigs: []monitoringv1alpha1.KumaSDConfig{
					{
						Authorization: &monitoringv1.SafeAuthorization{
							Credentials: &v1.SecretKeySelector{
								LocalObjectReference: v1.LocalObjectReference{
									Name: "secret",
								},
								Key: "credential",
							},
						},
						TLSConfig: &monitoringv1.SafeTLSConfig{
							CA: monitoringv1.SecretOrConfigMap{
								Secret: &v1.SecretKeySelector{
									LocalObjectReference: v1.LocalObjectReference{
										Name: "tls",
									},
									Key: "ca",
								},
							},
							Cert: monitoringv1.SecretOrConfigMap{
								Secret: &v1.SecretKeySelector{
									LocalObjectReference: v1.LocalObjectReference{
										Name: "tls",
									},
									Key: "cert",
								},
							},
							KeySecret: &v1.SecretKeySelector{
								LocalObjectReference: v1.LocalObjectReference{
									Name: "tls",
								},
								Key: "key",
							},
						},
					},
				},
			},
			golden: "ScrapeConfigSpecConfig_KumaSD_with_TLSConfig.golden",
		}, {
			name: "kuma_sd_config_tls_tlsversion",
			scSpec: monitoringv1alpha1.ScrapeConfigSpec{
				KumaSDConfigs: []monitoringv1alpha1.KumaSDConfig{
					{
						Authorization: &monitoringv1.SafeAuthorization{
							Credentials: &v1.SecretKeySelector{
								LocalObjectReference: v1.LocalObjectReference{
									Name: "secret",
								},
								Key: "credential",
							},
						},
						TLSConfig: &monitoringv1.SafeTLSConfig{
							CA: monitoringv1.SecretOrConfigMap{
								Secret: &v1.SecretKeySelector{
									LocalObjectReference: v1.LocalObjectReference{
										Name: "tls",
									},
									Key: "ca",
								},
							},
							Cert: monitoringv1.SecretOrConfigMap{
								Secret: &v1.SecretKeySelector{
									LocalObjectReference: v1.LocalObjectReference{
										Name: "tls",
									},
									Key: "cert",
								},
							},
							KeySecret: &v1.SecretKeySelector{
								LocalObjectReference: v1.LocalObjectReference{
									Name: "tls",
								},
								Key: "key",
							},
							MaxVersion: ptr.To(monitoringv1.TLSVersion12),
							MinVersion: ptr.To(monitoringv1.TLSVersion10),
						},
					},
				},
			},
			golden: "ScrapeConfigSpecConfig_KumaSD_with_TLSConfig_TLSVersion.golden",
		}} {
		t.Run(tc.name, func(t *testing.T) {
			store := assets.NewTestStoreBuilder(
				&v1.Secret{
					ObjectMeta: metav1.ObjectMeta{
						Name:      "secret",
						Namespace: "default",
					},
					Data: map[string][]byte{
						"proxy-header": []byte("value"),
						"token":        []byte("value"),
						"credential":   []byte("value"),
					},
				},
				&v1.ConfigMap{
					ObjectMeta: metav1.ObjectMeta{
						Name:      "oauth2",
						Namespace: "default",
					},
					Data: map[string]string{
						"client_id": "client-id",
					},
				},
				&v1.Secret{
					ObjectMeta: metav1.ObjectMeta{
						Name:      "oauth2",
						Namespace: "default",
					},
					Data: map[string][]byte{
						"client_secret": []byte("client-secret"),
					},
				},
			)

			scs := map[string]*monitoringv1alpha1.ScrapeConfig{
				"sc": {
					ObjectMeta: metav1.ObjectMeta{
						Name:      "testscrapeconfig1",
						Namespace: "default",
					},
					Spec: tc.scSpec,
				},
			}

			p := defaultPrometheus()
			cg := mustNewConfigGenerator(t, p)
			cfg, err := cg.GenerateServerConfiguration(
				p,
				nil,
				nil,
				nil,
				scs,
				store,
				nil,
				nil,
				nil,
				nil,
			)
			require.NoError(t, err)
			golden.Assert(t, string(cfg), tc.golden)
		})
	}
}

func defaultServiceMonitor() *monitoringv1.ServiceMonitor {
	return &monitoringv1.ServiceMonitor{
		ObjectMeta: metav1.ObjectMeta{
			Name:      "defaultServiceMonitor",
			Namespace: "default",
			Labels: map[string]string{
				"group": "group1",
			},
		},
		Spec: monitoringv1.ServiceMonitorSpec{
			Selector: metav1.LabelSelector{
				MatchLabels: map[string]string{
					"group": "group1",
				},
			},
			Endpoints: []monitoringv1.Endpoint{
				{
					Port:     "web",
					Interval: "30s",
				},
			},
		},
	}
}

func defaultProbe() *monitoringv1.Probe {
	return &monitoringv1.Probe{
		ObjectMeta: metav1.ObjectMeta{
			Name:      "defaultProbe",
			Namespace: "default",
			Labels: map[string]string{
				"group": "group1",
			},
		},
		Spec: monitoringv1.ProbeSpec{
			ProberSpec: monitoringv1.ProberSpec{
				Scheme: "http",
				URL:    "blackbox.exporter.io",
				Path:   "/probe",
			},
			Module: "http_2xx",
			Targets: monitoringv1.ProbeTargets{
				StaticConfig: &monitoringv1.ProbeTargetStaticConfig{
					Targets: []string{
						"prometheus.io",
						"promcon.io",
					},
					Labels: map[string]string{
						"namespace": "custom",
						"static":    "label",
					},
				},
			},
			MetricRelabelConfigs: []monitoringv1.RelabelConfig{
				{
					Regex:  "noisy_labels.*",
					Action: "labeldrop",
				},
			},
		},
	}
}

func defaultPodMonitor() *monitoringv1.PodMonitor {
	return &monitoringv1.PodMonitor{
		ObjectMeta: metav1.ObjectMeta{
			Name:      "defaultPodMonitor",
			Namespace: "default",
			Labels: map[string]string{
				"group": "group1",
			},
		},
		Spec: monitoringv1.PodMonitorSpec{
			Selector: metav1.LabelSelector{
				MatchLabels: map[string]string{
					"group": "group1",
				},
			},
			PodMetricsEndpoints: []monitoringv1.PodMetricsEndpoint{
				{
					Port:     ptr.To("web"),
					Interval: "30s",
				},
			},
		},
	}
}

func defaultScrapeConfig() *monitoringv1alpha1.ScrapeConfig {
	return &monitoringv1alpha1.ScrapeConfig{
		ObjectMeta: metav1.ObjectMeta{
			Name:      "defaultScrapeConfig",
			Namespace: "default",
			Labels: map[string]string{
				"group": "group1",
			},
		},
		Spec: monitoringv1alpha1.ScrapeConfigSpec{
			HTTPSDConfigs: []monitoringv1alpha1.HTTPSDConfig{
				{
					URL:             "http://localhost:9100/sd.json",
					RefreshInterval: ptr.To(monitoringv1.Duration("5m")),
					ProxyConfig: monitoringv1.ProxyConfig{
						ProxyURL:             ptr.To("http://no-proxy.com"),
						NoProxy:              ptr.To("0.0.0.0"),
						ProxyFromEnvironment: ptr.To(false),
					},
				},
			},
		},
	}
}

func TestScrapeClass(t *testing.T) {
	testCases := []struct {
		name        string
		scrapeClass []monitoringv1.ScrapeClass
		golden      string
	}{
		{
			name:   "Monitor Object without Scrape Class",
			golden: "monitorObjectWithoutScrapeClass.golden",
		},
		{
			name:   "Monitor object with Non Default Scrape Class",
			golden: "monitorObjectWithNonDefaultScrapeClassAndTLSConfig.golden",
			scrapeClass: []monitoringv1.ScrapeClass{
				{
					Name: "test-tls-scrape-class",
					TLSConfig: &monitoringv1.TLSConfig{
						CAFile:   "/etc/prometheus/secrets/ca.crt",
						CertFile: "/etc/prometheus/secrets/tls.crt",
						KeyFile:  "/etc/prometheus/secrets/tls.key",
					},
				},
			},
		},
		{
			name:   "Monitor object with Default Scrape Class",
			golden: "monitorObjectWithDefaultScrapeClassAndTLSConfig.golden",
			scrapeClass: []monitoringv1.ScrapeClass{
				{
					Name:    "test-tls-scrape-class",
					Default: ptr.To(true),
					TLSConfig: &monitoringv1.TLSConfig{
						CAFile:   "/etc/prometheus/secrets/default/ca.crt",
						CertFile: "/etc/prometheus/secrets/default/tls.crt",
						KeyFile:  "/etc/prometheus/secrets/default/tls.key",
					},
				},
			},
		},
	}

	for _, tc := range testCases {
		t.Run(tc.name, func(t *testing.T) {
			p := defaultPrometheus()
			serviceMonitor := defaultServiceMonitor()
			podMonitor := defaultPodMonitor()
			probe := defaultProbe()
			scrapeConfig := defaultScrapeConfig()

			for _, sc := range tc.scrapeClass {
				p.Spec.ScrapeClasses = append(p.Spec.ScrapeClasses, sc)
				if !ptr.Deref(sc.Default, false) {
					serviceMonitor.Spec.ScrapeClassName = ptr.To(sc.Name)
					podMonitor.Spec.ScrapeClassName = ptr.To(sc.Name)
					probe.Spec.ScrapeClassName = ptr.To(sc.Name)
					scrapeConfig.Spec.ScrapeClassName = ptr.To(sc.Name)
				}
			}

			cg := mustNewConfigGenerator(t, p)

			cfg, err := cg.GenerateServerConfiguration(
				p,
				map[string]*monitoringv1.ServiceMonitor{"monitor": serviceMonitor},
				map[string]*monitoringv1.PodMonitor{"monitor": podMonitor},
				map[string]*monitoringv1.Probe{"monitor": probe},
				map[string]*monitoringv1alpha1.ScrapeConfig{"monitor": scrapeConfig},
				&assets.StoreBuilder{},
				nil,
				nil,
				nil,
				nil,
			)
			require.NoError(t, err)
			golden.Assert(t, string(cfg), tc.golden)
		})
	}
}

func TestServiceMonitorScrapeClassWithDefaultTLS(t *testing.T) {
	testCases := []struct {
		name        string
		scrapeClass []monitoringv1.ScrapeClass
		tlsConfig   *monitoringv1.TLSConfig
		golden      string
	}{
		{
			name:   "Monitor object with Non Default Scrape Class and existing TLS Config",
			golden: "serviceMonitorObjectWithNonDefaultScrapeClassAndExistingTLSConfig.golden",
			scrapeClass: []monitoringv1.ScrapeClass{
				{
					Name: "test-tls-scrape-class",
					TLSConfig: &monitoringv1.TLSConfig{
						CAFile:   "/etc/prometheus/secrets/ca.crt",
						CertFile: "/etc/prometheus/secrets/tls.crt",
						KeyFile:  "/etc/prometheus/secrets/tls.key",
					},
				},
			},
			tlsConfig: &monitoringv1.TLSConfig{
				SafeTLSConfig: monitoringv1.SafeTLSConfig{
					CA: monitoringv1.SecretOrConfigMap{
						Secret: &v1.SecretKeySelector{
							LocalObjectReference: v1.LocalObjectReference{
								Name: "tls",
							},
							Key: "ca",
						},
					},
					Cert: monitoringv1.SecretOrConfigMap{
						Secret: &v1.SecretKeySelector{
							LocalObjectReference: v1.LocalObjectReference{
								Name: "tls",
							},
							Key: "cert",
						},
					},
					KeySecret: &v1.SecretKeySelector{
						LocalObjectReference: v1.LocalObjectReference{
							Name: "tls",
						},
						Key: "private-key",
					},
				},
			},
		},
		{
			name:   "Monitor object with Non Default Scrape Class and existing TLS config missing ca",
			golden: "serviceMonitorObjectWithNonDefaultScrapeClassAndExistingTLSConfigMissingCA.golden",
			scrapeClass: []monitoringv1.ScrapeClass{
				{
					Name: "test-tls-scrape-class",
					TLSConfig: &monitoringv1.TLSConfig{
						CAFile:   "/etc/prometheus/secrets/ca.crt",
						CertFile: "/etc/prometheus/secrets/tls.crt",
						KeyFile:  "/etc/prometheus/secrets/tls.key",
					},
				},
			},
			tlsConfig: &monitoringv1.TLSConfig{
				SafeTLSConfig: monitoringv1.SafeTLSConfig{
					Cert: monitoringv1.SecretOrConfigMap{
						Secret: &v1.SecretKeySelector{
							LocalObjectReference: v1.LocalObjectReference{
								Name: "secret-cert",
							},
						},
					},
					KeySecret: &v1.SecretKeySelector{
						LocalObjectReference: v1.LocalObjectReference{
							Name: "secret",
						},
						Key: "key",
					},
				},
			},
		},
	}

	for _, tc := range testCases {
		p := defaultPrometheus()
		serviceMonitor := defaultServiceMonitor()

		for _, sc := range tc.scrapeClass {
			p.Spec.ScrapeClasses = append(p.Spec.ScrapeClasses, sc)
			if sc.Default == nil {
				serviceMonitor.Spec.ScrapeClassName = ptr.To(sc.Name)
			}
		}

		serviceMonitor.Spec.Endpoints[0].TLSConfig = tc.tlsConfig

		cg := mustNewConfigGenerator(t, p)

		cfg, err := cg.GenerateServerConfiguration(
			p,
			map[string]*monitoringv1.ServiceMonitor{"monitor": serviceMonitor},
			nil,
			nil,
			nil,
			&assets.StoreBuilder{},
			nil,
			nil,
			nil,
			nil,
		)
		require.NoError(t, err)
		golden.Assert(t, string(cfg), tc.golden)
	}
}

func TestPodMonitorScrapeClassWithDefaultTLS(t *testing.T) {
	testCases := []struct {
		name        string
		scrapeClass []monitoringv1.ScrapeClass
		tlsConfig   *monitoringv1.SafeTLSConfig
		golden      string
	}{
		{
			name:   "Monitor object with Non Default Scrape Class and existing TLS Config",
			golden: "podMonitorObjectWithNonDefaultScrapeClassAndExistingTLSConfig.golden",
			scrapeClass: []monitoringv1.ScrapeClass{
				{
					Name: "test-tls-scrape-class",
					TLSConfig: &monitoringv1.TLSConfig{
						CAFile:   "/etc/prometheus/secrets/ca.crt",
						CertFile: "/etc/prometheus/secrets/tls.crt",
						KeyFile:  "/etc/prometheus/secrets/tls.key",
					},
				},
			},
			tlsConfig: &monitoringv1.SafeTLSConfig{
				CA: monitoringv1.SecretOrConfigMap{
					Secret: &v1.SecretKeySelector{
						LocalObjectReference: v1.LocalObjectReference{
							Name: "tls",
						},
						Key: "ca",
					},
				},
				Cert: monitoringv1.SecretOrConfigMap{
					Secret: &v1.SecretKeySelector{
						LocalObjectReference: v1.LocalObjectReference{
							Name: "tls",
						},
						Key: "cert",
					},
				},
				KeySecret: &v1.SecretKeySelector{
					LocalObjectReference: v1.LocalObjectReference{
						Name: "tls",
					},
					Key: "private-key",
				},
			},
		},
		{
			name:   "Monitor object with Non Default Scrape Class and existing TLS config missing ca",
			golden: "podMonitorObjectWithNonDefaultScrapeClassAndExistingTLSConfigMissingCA.golden",
			scrapeClass: []monitoringv1.ScrapeClass{
				{
					Name: "test-tls-scrape-class",
					TLSConfig: &monitoringv1.TLSConfig{
						CAFile:   "/etc/prometheus/secrets/ca.crt",
						CertFile: "/etc/prometheus/secrets/tls.crt",
						KeyFile:  "/etc/prometheus/secrets/tls.key",
					},
				},
			},
			tlsConfig: &monitoringv1.SafeTLSConfig{
				Cert: monitoringv1.SecretOrConfigMap{
					Secret: &v1.SecretKeySelector{
						LocalObjectReference: v1.LocalObjectReference{
							Name: "secret-cert",
						},
					},
				},
				KeySecret: &v1.SecretKeySelector{
					LocalObjectReference: v1.LocalObjectReference{
						Name: "secret",
					},
					Key: "key",
				},
			},
		},
	}

	for _, tc := range testCases {
		p := defaultPrometheus()
		podMonitor := defaultPodMonitor()

		for _, sc := range tc.scrapeClass {
			p.Spec.ScrapeClasses = append(p.Spec.ScrapeClasses, sc)
			if sc.Default == nil {
				podMonitor.Spec.ScrapeClassName = ptr.To(sc.Name)
			}
		}
		podMonitor.Spec.PodMetricsEndpoints[0].TLSConfig = tc.tlsConfig

		cg := mustNewConfigGenerator(t, p)

		cfg, err := cg.GenerateServerConfiguration(
			p,
			nil,
			map[string]*monitoringv1.PodMonitor{"monitor": podMonitor},
			nil,
			nil,
			&assets.StoreBuilder{},
			nil,
			nil,
			nil,
			nil,
		)
		require.NoError(t, err)
		golden.Assert(t, string(cfg), tc.golden)
	}
}

func TestPodMonitorPortNumber(t *testing.T) {
	testCases := []struct {
		name       string
		port       string
		portNumber int32
		targetPort intstr.IntOrString
		golden     string
	}{
		{
			name:       "PodMonitor with Pod Name",
			golden:     "podMonitorObjectWithPodName.golden",
			port:       "podname",
			portNumber: 1024,
			targetPort: intstr.FromString("10240"),
		},
		{
			name:       "PodMonitor with Pod Port Number",
			golden:     "podMonitorObjectWithPortNumber.golden",
			portNumber: 1024,
			targetPort: intstr.FromString("10240"),
		},
		{
			name:       "PodMonitor with TargetPort Int",
			golden:     "podMonitorObjectWithTargetPortInt.golden",
			targetPort: intstr.FromInt(10240),
		},
		{
			name:       "PodMonitor with TargetPort string",
			golden:     "podMonitorObjectWithTargetPortString.golden",
			targetPort: intstr.FromString("10240"),
		},
	}

	for _, tc := range testCases {
		p := defaultPrometheus()
		podMonitor := defaultPodMonitor()

		podMonitor.Spec.PodMetricsEndpoints[0].Port = ptr.To(tc.port)
		podMonitor.Spec.PodMetricsEndpoints[0].PortNumber = ptr.To(tc.portNumber)
		//nolint:staticcheck // Ignore SA1019 this field is marked as deprecated.
		podMonitor.Spec.PodMetricsEndpoints[0].TargetPort = ptr.To(tc.targetPort)

		cg := mustNewConfigGenerator(t, p)

		cfg, err := cg.GenerateServerConfiguration(
			p,
			nil,
			map[string]*monitoringv1.PodMonitor{"monitor": podMonitor},
			nil,
			nil,
			&assets.StoreBuilder{},
			nil,
			nil,
			nil,
			nil,
		)
		require.NoError(t, err)
		golden.Assert(t, string(cfg), tc.golden)
	}
}

func TestNewConfigGeneratorWithMultipleDefaultScrapeClass(t *testing.T) {
	logger := slog.New(slog.NewTextHandler(os.Stdout, &slog.HandlerOptions{
		Level: slog.LevelWarn,
	}))

	p := defaultPrometheus()
	p.Spec.ScrapeClasses = []monitoringv1.ScrapeClass{
		{
			Name:    "test-default-scrape-class",
			Default: ptr.To(true),
			TLSConfig: &monitoringv1.TLSConfig{
				CAFile:   "/etc/prometheus/secrets/ca.crt",
				CertFile: "/etc/prometheus/secrets/tls.crt",
				KeyFile:  "/etc/prometheus/secrets/tls.key",
			},
		},
		{
			Name:    "test-default-scrape-class-2",
			Default: ptr.To(true),
			TLSConfig: &monitoringv1.TLSConfig{
				CAFile:   "/etc/prometheus/secrets/ca.crt",
				CertFile: "/etc/prometheus/secrets/tls.crt",
				KeyFile:  "/etc/prometheus/secrets/tls.key",
			},
		},
	}
	_, err := NewConfigGenerator(logger.With("test", "NewConfigGeneratorWithMultipleDefaultScrapeClass"), p)
	require.Error(t, err)
	require.Equal(t, "failed to parse scrape classes: multiple default scrape classes defined", err.Error())
}

func TestMergeTLSConfigWithScrapeClass(t *testing.T) {
	tests := []struct {
		name        string
		tlsConfig   *monitoringv1.TLSConfig
		scrapeClass monitoringv1.ScrapeClass

		expectedConfig *monitoringv1.TLSConfig
	}{
		{
			name: "nil TLSConfig and ScrapeClass",
			scrapeClass: monitoringv1.ScrapeClass{
				TLSConfig: &monitoringv1.TLSConfig{
					CAFile:   "defaultCAFile",
					CertFile: "defaultCertFile",
					KeyFile:  "defaultKeyFile",
				},
			},

			expectedConfig: &monitoringv1.TLSConfig{
				CAFile:   "defaultCAFile",
				CertFile: "defaultCertFile",
				KeyFile:  "defaultKeyFile",
			},
		},
		{
			name: "nil TLSConfig and empty ScrapeClass",
		},
		{
			name: "non-nil TLSConfig and empty ScrapeClass",
			tlsConfig: &monitoringv1.TLSConfig{
				CAFile:   "caFile",
				CertFile: "certFile",
				KeyFile:  "keyFile",
			},
			scrapeClass: monitoringv1.ScrapeClass{},

			expectedConfig: &monitoringv1.TLSConfig{
				CAFile:   "caFile",
				CertFile: "certFile",
				KeyFile:  "keyFile",
			},
		},
		{
			name: "non-nil TLSConfig and ScrapeClass",
			tlsConfig: &monitoringv1.TLSConfig{
				CAFile:   "caFile",
				CertFile: "certFile",
				KeyFile:  "keyFile",
			},
			scrapeClass: monitoringv1.ScrapeClass{
				TLSConfig: &monitoringv1.TLSConfig{
					CAFile:   "defaultCAFile",
					CertFile: "defaultCertFile",
					KeyFile:  "defaultKeyFile",
				},
			},

			expectedConfig: &monitoringv1.TLSConfig{
				CAFile:   "caFile",
				CertFile: "certFile",
				KeyFile:  "keyFile",
			},
		},
	}

	for _, tt := range tests {
		t.Run(tt.name, func(t *testing.T) {
			result := mergeTLSConfigWithScrapeClass(tt.tlsConfig, tt.scrapeClass)
			require.Equal(t, tt.expectedConfig, result, "expected %v, got %v", tt.expectedConfig, result)
		})
	}
}

func TestScrapeConfigSpecConfigWithEurekaSD(t *testing.T) {
	for _, tc := range []struct {
		name   string
		scSpec monitoringv1alpha1.ScrapeConfigSpec
		golden string
	}{
		{
			name: "eureka_sd_config",
			scSpec: monitoringv1alpha1.ScrapeConfigSpec{
				EurekaSDConfigs: []monitoringv1alpha1.EurekaSDConfig{
					{
						Authorization: &monitoringv1.SafeAuthorization{
							Credentials: &v1.SecretKeySelector{
								LocalObjectReference: v1.LocalObjectReference{
									Name: "secret",
								},
								Key: "credential",
							},
						},
						ProxyConfig: monitoringv1.ProxyConfig{
							ProxyURL:             ptr.To("http://no-proxy.com"),
							NoProxy:              ptr.To("0.0.0.0"),
							ProxyFromEnvironment: ptr.To(true),
							ProxyConnectHeader: map[string][]v1.SecretKeySelector{
								"header": {
									{
										LocalObjectReference: v1.LocalObjectReference{
											Name: "secret",
										},
										Key: "proxy-header",
									},
								},
							},
						},
						FollowRedirects: ptr.To(true),
						EnableHTTP2:     ptr.To(true),
						Server:          "127.0.0.1",
						RefreshInterval: (*monitoringv1.Duration)(ptr.To("30s")),
					},
				},
			},
			golden: "ScrapeConfigSpecConfig_EurekaSD.golden",
		},
		{
			name: "eureka_sd_config_oauth",
			scSpec: monitoringv1alpha1.ScrapeConfigSpec{
				EurekaSDConfigs: []monitoringv1alpha1.EurekaSDConfig{
					{
						OAuth2: &monitoringv1.OAuth2{
							ClientID: monitoringv1.SecretOrConfigMap{
								ConfigMap: &v1.ConfigMapKeySelector{
									LocalObjectReference: v1.LocalObjectReference{
										Name: "oauth2",
									},
									Key: "client_id",
								},
							},
							ClientSecret: v1.SecretKeySelector{
								LocalObjectReference: v1.LocalObjectReference{
									Name: "oauth2",
								},
								Key: "client_secret",
							},
							TokenURL: "http://test.url",
							Scopes:   []string{"scope 1", "scope 2"},
							EndpointParams: map[string]string{
								"param1": "value1",
								"param2": "value2",
							},
						},
					},
				},
			},
			golden: "ScrapeConfigSpecConfig_EurekaSD_with_OAuth.golden",
		}, {
			name: "eureka_sd_config_tls",
			scSpec: monitoringv1alpha1.ScrapeConfigSpec{
				EurekaSDConfigs: []monitoringv1alpha1.EurekaSDConfig{
					{
						Authorization: &monitoringv1.SafeAuthorization{
							Credentials: &v1.SecretKeySelector{
								LocalObjectReference: v1.LocalObjectReference{
									Name: "secret",
								},
								Key: "credential",
							},
						},
						TLSConfig: &monitoringv1.SafeTLSConfig{
							CA: monitoringv1.SecretOrConfigMap{
								Secret: &v1.SecretKeySelector{
									LocalObjectReference: v1.LocalObjectReference{
										Name: "tls",
									},
									Key: "ca",
								},
							},
							Cert: monitoringv1.SecretOrConfigMap{
								Secret: &v1.SecretKeySelector{
									LocalObjectReference: v1.LocalObjectReference{
										Name: "tls",
									},
									Key: "cert",
								},
							},
							KeySecret: &v1.SecretKeySelector{
								LocalObjectReference: v1.LocalObjectReference{
									Name: "tls",
								},
								Key: "private-key",
							},
						},
					},
				},
			},
			golden: "ScrapeConfigSpecConfig_EurekaSD_with_TLSConfig.golden",
		}} {
		t.Run(tc.name, func(t *testing.T) {
			store := assets.NewTestStoreBuilder(
				&v1.Secret{
					ObjectMeta: metav1.ObjectMeta{
						Name:      "secret",
						Namespace: "default",
					},
					Data: map[string][]byte{
						"proxy-header": []byte("value"),
						"token":        []byte("value"),
						"credential":   []byte("value"),
					},
				},
				&v1.ConfigMap{
					ObjectMeta: metav1.ObjectMeta{
						Name:      "oauth2",
						Namespace: "default",
					},
					Data: map[string]string{
						"client_id": "client-id",
					},
				},
				&v1.Secret{
					ObjectMeta: metav1.ObjectMeta{
						Name:      "oauth2",
						Namespace: "default",
					},
					Data: map[string][]byte{
						"client_secret": []byte("client-secret"),
					},
				},
			)

			scs := map[string]*monitoringv1alpha1.ScrapeConfig{
				"sc": {
					ObjectMeta: metav1.ObjectMeta{
						Name:      "testscrapeconfig1",
						Namespace: "default",
					},
					Spec: tc.scSpec,
				},
			}

			p := defaultPrometheus()
			cg := mustNewConfigGenerator(t, p)
			cfg, err := cg.GenerateServerConfiguration(
				p,
				nil,
				nil,
				nil,
				scs,
				store,
				nil,
				nil,
				nil,
				nil,
			)
			require.NoError(t, err)
			golden.Assert(t, string(cfg), tc.golden)
		})
	}
}

func TestScrapeConfigSpecConfigWithNomadSD(t *testing.T) {
	for _, tc := range []struct {
		name   string
		scSpec monitoringv1alpha1.ScrapeConfigSpec
		golden string
	}{
		{
			name: "nomad_sd_config",
			scSpec: monitoringv1alpha1.ScrapeConfigSpec{
				NomadSDConfigs: []monitoringv1alpha1.NomadSDConfig{
					{
						Authorization: &monitoringv1.SafeAuthorization{
							Credentials: &v1.SecretKeySelector{
								LocalObjectReference: v1.LocalObjectReference{
									Name: "secret",
								},
								Key: "credential",
							},
						},
						ProxyConfig: monitoringv1.ProxyConfig{
							ProxyURL:             ptr.To("http://no-proxy.com"),
							NoProxy:              ptr.To("0.0.0.0"),
							ProxyFromEnvironment: ptr.To(true),
							ProxyConnectHeader: map[string][]v1.SecretKeySelector{
								"header": {
									{
										LocalObjectReference: v1.LocalObjectReference{
											Name: "secret",
										},
										Key: "proxy-header",
									},
								},
							},
						},
						FollowRedirects: ptr.To(true),
						EnableHTTP2:     ptr.To(true),
						AllowStale:      ptr.To(true),
						TagSeparator:    ptr.To(","),
						Namespace:       ptr.To("default"),
						Region:          ptr.To("default"),
						Server:          "127.0.0.1",
						RefreshInterval: (*monitoringv1.Duration)(ptr.To("30s")),
					},
				},
			},
			golden: "ScrapeConfigSpecConfig_NomadSD.golden",
		},
		{
			name: "nomad_sd_config_oauth",
			scSpec: monitoringv1alpha1.ScrapeConfigSpec{
				NomadSDConfigs: []monitoringv1alpha1.NomadSDConfig{
					{
						OAuth2: &monitoringv1.OAuth2{
							ClientID: monitoringv1.SecretOrConfigMap{
								ConfigMap: &v1.ConfigMapKeySelector{
									LocalObjectReference: v1.LocalObjectReference{
										Name: "oauth2",
									},
									Key: "client_id",
								},
							},
							ClientSecret: v1.SecretKeySelector{
								LocalObjectReference: v1.LocalObjectReference{
									Name: "oauth2",
								},
								Key: "client_secret",
							},
							TokenURL: "http://test.url",
							Scopes:   []string{"scope 1", "scope 2"},
							EndpointParams: map[string]string{
								"param1": "value1",
								"param2": "value2",
							},
						},
					},
				},
			},
			golden: "ScrapeConfigSpecConfig_NomadSD_with_OAuth.golden",
		}, {
			name: "nomad_sd_config_tls",
			scSpec: monitoringv1alpha1.ScrapeConfigSpec{
				NomadSDConfigs: []monitoringv1alpha1.NomadSDConfig{
					{
						Authorization: &monitoringv1.SafeAuthorization{
							Credentials: &v1.SecretKeySelector{
								LocalObjectReference: v1.LocalObjectReference{
									Name: "secret",
								},
								Key: "credential",
							},
						},
						TLSConfig: &monitoringv1.SafeTLSConfig{
							CA: monitoringv1.SecretOrConfigMap{
								Secret: &v1.SecretKeySelector{
									LocalObjectReference: v1.LocalObjectReference{
										Name: "tls",
									},
									Key: "ca",
								},
							},
							Cert: monitoringv1.SecretOrConfigMap{
								Secret: &v1.SecretKeySelector{
									LocalObjectReference: v1.LocalObjectReference{
										Name: "tls",
									},
									Key: "cert",
								},
							},
							KeySecret: &v1.SecretKeySelector{
								LocalObjectReference: v1.LocalObjectReference{
									Name: "tls",
								},
								Key: "key",
							},
						},
					},
				},
			},
			golden: "ScrapeConfigSpecConfig_NomadSD_with_TLSConfig.golden",
		}} {
		t.Run(tc.name, func(t *testing.T) {
			store := assets.NewTestStoreBuilder(
				&v1.Secret{
					ObjectMeta: metav1.ObjectMeta{
						Name:      "secret",
						Namespace: "default",
					},
					Data: map[string][]byte{
						"proxy-header": []byte("value"),
						"token":        []byte("value"),
						"credential":   []byte("value"),
					},
				},
				&v1.ConfigMap{
					ObjectMeta: metav1.ObjectMeta{
						Name:      "oauth2",
						Namespace: "default",
					},
					Data: map[string]string{
						"client_id": "client-id",
					},
				},
				&v1.Secret{
					ObjectMeta: metav1.ObjectMeta{
						Name:      "oauth2",
						Namespace: "default",
					},
					Data: map[string][]byte{
						"client_secret": []byte("client-secret"),
					},
				},
			)

			scs := map[string]*monitoringv1alpha1.ScrapeConfig{
				"sc": {
					ObjectMeta: metav1.ObjectMeta{
						Name:      "testscrapeconfig1",
						Namespace: "default",
					},
					Spec: tc.scSpec,
				},
			}

			p := defaultPrometheus()
			cg := mustNewConfigGenerator(t, p)
			cfg, err := cg.GenerateServerConfiguration(
				p,
				nil,
				nil,
				nil,
				scs,
				store,
				nil,
				nil,
				nil,
				nil,
			)
			require.NoError(t, err)
			golden.Assert(t, string(cfg), tc.golden)
		})
	}
}

func TestScrapeConfigSpecConfigWithDockerswarmSD(t *testing.T) {
	for _, tc := range []struct {
		name   string
		scSpec monitoringv1alpha1.ScrapeConfigSpec
		golden string
	}{
		{
			name: "dockerswarm_sd_config",
			scSpec: monitoringv1alpha1.ScrapeConfigSpec{
				DockerSwarmSDConfigs: []monitoringv1alpha1.DockerSwarmSDConfig{
					{
						Host: "https://www.example.com",
						Role: "Nodes",
						Authorization: &monitoringv1.SafeAuthorization{
							Credentials: &v1.SecretKeySelector{
								LocalObjectReference: v1.LocalObjectReference{
									Name: "secret",
								},
								Key: "credential",
							},
						},
						ProxyConfig: monitoringv1.ProxyConfig{
							ProxyURL:             ptr.To("http://no-proxy.com"),
							NoProxy:              ptr.To("0.0.0.0"),
							ProxyFromEnvironment: ptr.To(true),
							ProxyConnectHeader: map[string][]v1.SecretKeySelector{
								"header": {
									{
										LocalObjectReference: v1.LocalObjectReference{
											Name: "secret",
										},
										Key: "proxy-header",
									},
								},
							},
						},
						FollowRedirects: ptr.To(true),
						EnableHTTP2:     ptr.To(true),
						RefreshInterval: (*monitoringv1.Duration)(ptr.To("30s")),
						Filters: []monitoringv1alpha1.Filter{
							{
								Name:   "foo",
								Values: []string{"bar"},
							},
						},
					},
				},
			},
			golden: "ScrapeConfigSpecConfig_DockerswarmSD.golden",
		},

		{
			name: "dockerswarm_sd_config_basicauth",
			scSpec: monitoringv1alpha1.ScrapeConfigSpec{
				DockerSwarmSDConfigs: []monitoringv1alpha1.DockerSwarmSDConfig{
					{
						Host: "http://www.example.com",
						Role: "Tasks",
						BasicAuth: &monitoringv1.BasicAuth{
							Username: v1.SecretKeySelector{
								LocalObjectReference: v1.LocalObjectReference{
									Name: "foo",
								},
								Key: "username",
							},
							Password: v1.SecretKeySelector{
								LocalObjectReference: v1.LocalObjectReference{
									Name: "foo",
								},
								Key: "password",
							},
						},
						ProxyConfig: monitoringv1.ProxyConfig{
							ProxyURL:             ptr.To("http://no-proxy.com"),
							NoProxy:              ptr.To("0.0.0.0"),
							ProxyFromEnvironment: ptr.To(true),
							ProxyConnectHeader: map[string][]v1.SecretKeySelector{
								"header": {
									{
										LocalObjectReference: v1.LocalObjectReference{
											Name: "secret",
										},
										Key: "proxy-header",
									},
								},
							},
						},
						FollowRedirects: ptr.To(true),
						EnableHTTP2:     ptr.To(true),
						RefreshInterval: (*monitoringv1.Duration)(ptr.To("30s")),
					},
				},
			},
			golden: "ScrapeConfigSpecConfig_DockerswarmSD_withBasicAuth.golden",
		},
		{
			name: "dockerswarm_sd_config_oauth",
			scSpec: monitoringv1alpha1.ScrapeConfigSpec{
				DockerSwarmSDConfigs: []monitoringv1alpha1.DockerSwarmSDConfig{
					{
						Host: "ftp://www.example.com",
						Role: "Nodes",
						OAuth2: &monitoringv1.OAuth2{
							ClientID: monitoringv1.SecretOrConfigMap{
								ConfigMap: &v1.ConfigMapKeySelector{
									LocalObjectReference: v1.LocalObjectReference{
										Name: "oauth2",
									},
									Key: "client_id",
								},
							},
							ClientSecret: v1.SecretKeySelector{
								LocalObjectReference: v1.LocalObjectReference{
									Name: "oauth2",
								},
								Key: "client_secret",
							},
							TokenURL: "http://test.url",
							Scopes:   []string{"scope 1", "scope 2"},
							EndpointParams: map[string]string{
								"param1": "value1",
								"param2": "value2",
							},
						},
					},
				},
			},
			golden: "ScrapeConfigSpecConfig_DockerswarmSD_with_OAuth.golden",
		}, {
			name: "dockerswarm_sd_config_tls",
			scSpec: monitoringv1alpha1.ScrapeConfigSpec{
				DockerSwarmSDConfigs: []monitoringv1alpha1.DockerSwarmSDConfig{
					{
						Host: "acp://www.example.com",
						Role: "Nodes",
						Authorization: &monitoringv1.SafeAuthorization{
							Credentials: &v1.SecretKeySelector{
								LocalObjectReference: v1.LocalObjectReference{
									Name: "secret",
								},
								Key: "credential",
							},
						},
						TLSConfig: &monitoringv1.SafeTLSConfig{
							CA: monitoringv1.SecretOrConfigMap{
								Secret: &v1.SecretKeySelector{
									LocalObjectReference: v1.LocalObjectReference{
										Name: "tls",
									},
									Key: "ca",
								},
							},
							Cert: monitoringv1.SecretOrConfigMap{
								Secret: &v1.SecretKeySelector{
									LocalObjectReference: v1.LocalObjectReference{
										Name: "tls",
									},
									Key: "cert",
								},
							},
							KeySecret: &v1.SecretKeySelector{
								LocalObjectReference: v1.LocalObjectReference{
									Name: "tls",
								},
								Key: "private-key",
							},
						},
					},
				},
			},
			golden: "ScrapeConfigSpecConfig_DockerswarmSD_with_TLSConfig.golden",
		}} {
		t.Run(tc.name, func(t *testing.T) {
			store := assets.NewTestStoreBuilder(
				&v1.Secret{
					ObjectMeta: metav1.ObjectMeta{
						Name:      "secret",
						Namespace: "default",
					},
					Data: map[string][]byte{
						"proxy-header": []byte("value"),
						"token":        []byte("value"),
						"credential":   []byte("value"),
					},
				},
				&v1.ConfigMap{
					ObjectMeta: metav1.ObjectMeta{
						Name:      "oauth2",
						Namespace: "default",
					},
					Data: map[string]string{
						"client_id": "client-id",
					},
				},
				&v1.Secret{
					ObjectMeta: metav1.ObjectMeta{
						Name:      "oauth2",
						Namespace: "default",
					},
					Data: map[string][]byte{
						"client_secret": []byte("client-secret"),
					},
				},
			)

			scs := map[string]*monitoringv1alpha1.ScrapeConfig{
				"sc": {
					ObjectMeta: metav1.ObjectMeta{
						Name:      "testscrapeconfig1",
						Namespace: "default",
					},
					Spec: tc.scSpec,
				},
			}

			p := defaultPrometheus()
			cg := mustNewConfigGenerator(t, p)
			cfg, err := cg.GenerateServerConfiguration(
				p,
				nil,
				nil,
				nil,
				scs,
				store,
				nil,
				nil,
				nil,
				nil,
			)
			require.NoError(t, err)
			golden.Assert(t, string(cfg), tc.golden)
		})
	}
}

func TestScrapeConfigSpecConfigWithPuppetDBSD(t *testing.T) {
	for _, tc := range []struct {
		name   string
		scSpec monitoringv1alpha1.ScrapeConfigSpec
		golden string
	}{
		{
			name: "puppetdb_sd_config",
			scSpec: monitoringv1alpha1.ScrapeConfigSpec{
				PuppetDBSDConfigs: []monitoringv1alpha1.PuppetDBSDConfig{
					{
						URL:   "https://www.example.com",
						Query: "vhost", // This is not a valid PuppetDB query, just a mock.
						Authorization: &monitoringv1.SafeAuthorization{
							Credentials: &v1.SecretKeySelector{
								LocalObjectReference: v1.LocalObjectReference{
									Name: "secret",
								},
								Key: "credential",
							},
						},
						ProxyConfig: monitoringv1.ProxyConfig{
							ProxyURL:             ptr.To("http://no-proxy.com"),
							NoProxy:              ptr.To("0.0.0.0"),
							ProxyFromEnvironment: ptr.To(true),
							ProxyConnectHeader: map[string][]v1.SecretKeySelector{
								"header": {
									{
										LocalObjectReference: v1.LocalObjectReference{
											Name: "secret",
										},
										Key: "proxy-header",
									},
								},
							},
						},
						FollowRedirects: ptr.To(true),
						EnableHTTP2:     ptr.To(true),
						RefreshInterval: (*monitoringv1.Duration)(ptr.To("30s")),
					},
				},
			},
			golden: "ScrapeConfigSpecConfig_PuppetDBSD.golden",
		},

		{
			name: "puppetdb_sd_config_basicauth",
			scSpec: monitoringv1alpha1.ScrapeConfigSpec{
				PuppetDBSDConfigs: []monitoringv1alpha1.PuppetDBSDConfig{
					{
						URL:   "http://www.example.com",
						Query: "vhost", // This is not a valid PuppetDB query, just a mock.
						BasicAuth: &monitoringv1.BasicAuth{
							Username: v1.SecretKeySelector{
								LocalObjectReference: v1.LocalObjectReference{
									Name: "foo",
								},
								Key: "username",
							},
							Password: v1.SecretKeySelector{
								LocalObjectReference: v1.LocalObjectReference{
									Name: "foo",
								},
								Key: "password",
							},
						},
						ProxyConfig: monitoringv1.ProxyConfig{
							ProxyURL:             ptr.To("http://no-proxy.com"),
							NoProxy:              ptr.To("0.0.0.0"),
							ProxyFromEnvironment: ptr.To(true),
							ProxyConnectHeader: map[string][]v1.SecretKeySelector{
								"header": {
									{
										LocalObjectReference: v1.LocalObjectReference{
											Name: "secret",
										},
										Key: "proxy-header",
									},
								},
							},
						},
						FollowRedirects: ptr.To(true),
						EnableHTTP2:     ptr.To(true),
						RefreshInterval: (*monitoringv1.Duration)(ptr.To("30s")),
					},
				},
			},
			golden: "ScrapeConfigSpecConfig_PuppetDBSD_withBasicAuth.golden",
		},
		{
			name: "puppetdb_sd_config_oauth",
			scSpec: monitoringv1alpha1.ScrapeConfigSpec{
				PuppetDBSDConfigs: []monitoringv1alpha1.PuppetDBSDConfig{
					{
						URL:   "ftp://www.example.com",
						Query: "vhost", // This is not a valid PuppetDB query, just a mock.
						OAuth2: &monitoringv1.OAuth2{
							ClientID: monitoringv1.SecretOrConfigMap{
								ConfigMap: &v1.ConfigMapKeySelector{
									LocalObjectReference: v1.LocalObjectReference{
										Name: "oauth2",
									},
									Key: "client_id",
								},
							},
							ClientSecret: v1.SecretKeySelector{
								LocalObjectReference: v1.LocalObjectReference{
									Name: "oauth2",
								},
								Key: "client_secret",
							},
							TokenURL: "http://test.url",
							Scopes:   []string{"scope 1", "scope 2"},
							EndpointParams: map[string]string{
								"param1": "value1",
								"param2": "value2",
							},
						},
					},
				},
			},
			golden: "ScrapeConfigSpecConfig_PuppetDBSD_with_OAuth.golden",
		}, {
			name: "puppetdb_sd_config_tls",
			scSpec: monitoringv1alpha1.ScrapeConfigSpec{
				PuppetDBSDConfigs: []monitoringv1alpha1.PuppetDBSDConfig{
					{
						URL:   "acp://www.example.com",
						Query: "vhost", // This is not a valid PuppetDB query, just a mock.
						Authorization: &monitoringv1.SafeAuthorization{
							Credentials: &v1.SecretKeySelector{
								LocalObjectReference: v1.LocalObjectReference{
									Name: "secret",
								},
								Key: "credential",
							},
						},
						TLSConfig: &monitoringv1.SafeTLSConfig{
							CA: monitoringv1.SecretOrConfigMap{
								Secret: &v1.SecretKeySelector{
									LocalObjectReference: v1.LocalObjectReference{
										Name: "tls",
									},
									Key: "ca",
								},
							},
							Cert: monitoringv1.SecretOrConfigMap{
								Secret: &v1.SecretKeySelector{
									LocalObjectReference: v1.LocalObjectReference{
										Name: "tls",
									},
									Key: "cert",
								},
							},
							KeySecret: &v1.SecretKeySelector{
								LocalObjectReference: v1.LocalObjectReference{
									Name: "tls",
								},
								Key: "private-key",
							},
						},
					},
				},
			},
			golden: "ScrapeConfigSpecConfig_PuppetDBSD_with_TLSConfig.golden",
		}} {
		t.Run(tc.name, func(t *testing.T) {
			store := assets.NewTestStoreBuilder(
				&v1.Secret{
					ObjectMeta: metav1.ObjectMeta{
						Name:      "secret",
						Namespace: "default",
					},
					Data: map[string][]byte{
						"proxy-header": []byte("value"),
						"token":        []byte("value"),
						"credential":   []byte("value"),
					},
				},
				&v1.ConfigMap{
					ObjectMeta: metav1.ObjectMeta{
						Name:      "oauth2",
						Namespace: "default",
					},
					Data: map[string]string{
						"client_id": "client-id",
					},
				},
				&v1.Secret{
					ObjectMeta: metav1.ObjectMeta{
						Name:      "oauth2",
						Namespace: "default",
					},
					Data: map[string][]byte{
						"client_secret": []byte("client-secret"),
					},
				},
			)

			scs := map[string]*monitoringv1alpha1.ScrapeConfig{
				"sc": {
					ObjectMeta: metav1.ObjectMeta{
						Name:      "testscrapeconfig1",
						Namespace: "default",
					},
					Spec: tc.scSpec,
				},
			}

			p := defaultPrometheus()
			cg := mustNewConfigGenerator(t, p)
			cfg, err := cg.GenerateServerConfiguration(
				p,
				nil,
				nil,
				nil,
				scs,
				store,
				nil,
				nil,
				nil,
				nil,
			)
			require.NoError(t, err)
			golden.Assert(t, string(cfg), tc.golden)
		})
	}
}
func TestScrapeConfigSpecConfigWithLightSailSD(t *testing.T) {
	for _, tc := range []struct {
		name        string
		scSpec      monitoringv1alpha1.ScrapeConfigSpec
		golden      string
		expectedErr bool
	}{
		{
			name: "lightSail_sd_config_valid_with_api_keys",
			scSpec: monitoringv1alpha1.ScrapeConfigSpec{
				LightSailSDConfigs: []monitoringv1alpha1.LightSailSDConfig{
					{
						Region:   ptr.To("us-east-1"),
						Endpoint: ptr.To("https://lightsail.us-east-1.amazonaws.com/"),
						AccessKey: &v1.SecretKeySelector{
							LocalObjectReference: v1.LocalObjectReference{
								Name: "aws-access-api",
							},
							Key: "accessKey",
						},
						SecretKey: &v1.SecretKeySelector{
							LocalObjectReference: v1.LocalObjectReference{
								Name: "aws-access-api",
							},
							Key: "secretKey",
						},
						RefreshInterval: ptr.To(monitoringv1.Duration("30s")),
						Port:            ptr.To(int32(9100)),
					},
				},
			},
			golden: "ScrapeConfigSpecConfig_LightSailSDConfigValidAPIKeys.golden",
		},
		{
			name: "lightSail_sd_config_valid_with_role_arn",
			scSpec: monitoringv1alpha1.ScrapeConfigSpec{
				LightSailSDConfigs: []monitoringv1alpha1.LightSailSDConfig{
					{
						Region:          ptr.To("us-east-1"),
						Endpoint:        ptr.To("https://lightsail.us-east-1.amazonaws.com/"),
						RoleARN:         ptr.To("arn:aws:iam::123456789:role/prometheus-role"),
						RefreshInterval: ptr.To(monitoringv1.Duration("30s")),
						Port:            ptr.To(int32(9100)),
					},
				},
			},
			golden: "ScrapeConfigSpecConfig_LightSailSDConfigValidRoleARN.golden",
		},
		{
			name: "lightSail_sd_config",
			scSpec: monitoringv1alpha1.ScrapeConfigSpec{
				LightSailSDConfigs: []monitoringv1alpha1.LightSailSDConfig{
					{
						Region:   ptr.To("us-east-1"),
						Endpoint: ptr.To("https://lightsail.us-east-1.amazonaws.com/"),
						Authorization: &monitoringv1.SafeAuthorization{
							Credentials: &v1.SecretKeySelector{
								LocalObjectReference: v1.LocalObjectReference{
									Name: "secret",
								},
								Key: "credential",
							},
						},
						ProxyConfig: monitoringv1.ProxyConfig{
							ProxyURL:             ptr.To("http://no-proxy.com"),
							NoProxy:              ptr.To("0.0.0.0"),
							ProxyFromEnvironment: ptr.To(true),
							ProxyConnectHeader: map[string][]v1.SecretKeySelector{
								"header": {
									{
										LocalObjectReference: v1.LocalObjectReference{
											Name: "secret",
										},
										Key: "proxy-header",
									},
								},
							},
						},
						FollowRedirects: ptr.To(true),
						EnableHTTP2:     ptr.To(true),
						RefreshInterval: (*monitoringv1.Duration)(ptr.To("30s")),
					},
				},
			},
			golden: "ScrapeConfigSpecConfig_LightSailSD.golden",
		},
		{
			name: "lightSail_sd_config_basicauth",
			scSpec: monitoringv1alpha1.ScrapeConfigSpec{
				LightSailSDConfigs: []monitoringv1alpha1.LightSailSDConfig{
					{
						Region:   ptr.To("us-east-1"),
						Endpoint: ptr.To("https://lightsail.us-east-1.amazonaws.com/"),
						BasicAuth: &monitoringv1.BasicAuth{
							Username: v1.SecretKeySelector{
								LocalObjectReference: v1.LocalObjectReference{
									Name: "foo",
								},
								Key: "username",
							},
							Password: v1.SecretKeySelector{
								LocalObjectReference: v1.LocalObjectReference{
									Name: "foo",
								},
								Key: "password",
							},
						},
						ProxyConfig: monitoringv1.ProxyConfig{
							ProxyURL:             ptr.To("http://no-proxy.com"),
							NoProxy:              ptr.To("0.0.0.0"),
							ProxyFromEnvironment: ptr.To(true),
							ProxyConnectHeader: map[string][]v1.SecretKeySelector{
								"header": {
									{
										LocalObjectReference: v1.LocalObjectReference{
											Name: "secret",
										},
										Key: "proxy-header",
									},
								},
							},
						},
						FollowRedirects: ptr.To(true),
						EnableHTTP2:     ptr.To(true),
						RefreshInterval: (*monitoringv1.Duration)(ptr.To("30s")),
					},
				},
			},
			golden: "ScrapeConfigSpecConfig_LightSailSD_withBasicAuth.golden",
		},
		{
			name: "lightSail_sd_config_oauth",
			scSpec: monitoringv1alpha1.ScrapeConfigSpec{
				LightSailSDConfigs: []monitoringv1alpha1.LightSailSDConfig{
					{
						Region:   ptr.To("us-east-1"),
						Endpoint: ptr.To("https://lightsail.us-east-1.amazonaws.com/"),

						OAuth2: &monitoringv1.OAuth2{
							ClientID: monitoringv1.SecretOrConfigMap{
								ConfigMap: &v1.ConfigMapKeySelector{
									LocalObjectReference: v1.LocalObjectReference{
										Name: "oauth2",
									},
									Key: "client_id",
								},
							},
							ClientSecret: v1.SecretKeySelector{
								LocalObjectReference: v1.LocalObjectReference{
									Name: "oauth2",
								},
								Key: "client_secret",
							},
							TokenURL: "http://test.url",
							Scopes:   []string{"scope 1", "scope 2"},
							EndpointParams: map[string]string{
								"param1": "value1",
								"param2": "value2",
							},
						},
					},
				},
			},
			golden: "ScrapeConfigSpecConfig_LightSailSD_with_OAuth.golden",
		},
		{
			name: "lightSail_sd_config_tls",
			scSpec: monitoringv1alpha1.ScrapeConfigSpec{
				LightSailSDConfigs: []monitoringv1alpha1.LightSailSDConfig{
					{
						Region:   ptr.To("us-east-1"),
						Endpoint: ptr.To("https://lightsail.us-east-1.amazonaws.com/"),
						Authorization: &monitoringv1.SafeAuthorization{
							Credentials: &v1.SecretKeySelector{
								LocalObjectReference: v1.LocalObjectReference{
									Name: "secret",
								},
								Key: "credential",
							},
						},
						TLSConfig: &monitoringv1.SafeTLSConfig{
							CA: monitoringv1.SecretOrConfigMap{
								Secret: &v1.SecretKeySelector{
									LocalObjectReference: v1.LocalObjectReference{
										Name: "tls",
									},
									Key: "ca",
								},
							},
							Cert: monitoringv1.SecretOrConfigMap{
								Secret: &v1.SecretKeySelector{
									LocalObjectReference: v1.LocalObjectReference{
										Name: "tls",
									},
									Key: "cert",
								},
							},
							KeySecret: &v1.SecretKeySelector{
								LocalObjectReference: v1.LocalObjectReference{
									Name: "tls",
								},
								Key: "private-key",
							},
						},
					},
				},
			},
			golden: "ScrapeConfigSpecConfig_LightSailSD_with_TLSConfig.golden",
		},
	} {
		t.Run(tc.name, func(t *testing.T) {
			store := assets.NewTestStoreBuilder(
				&v1.Secret{
					ObjectMeta: metav1.ObjectMeta{
						Name:      "secret",
						Namespace: "default",
					},
					Data: map[string][]byte{
						"proxy-header": []byte("value"),
						"token":        []byte("value"),
						"credential":   []byte("value"),
					},
				},
				&v1.ConfigMap{
					ObjectMeta: metav1.ObjectMeta{
						Name:      "oauth2",
						Namespace: "default",
					},
					Data: map[string]string{
						"client_id": "client-id",
					},
				},
				&v1.Secret{
					ObjectMeta: metav1.ObjectMeta{
						Name:      "oauth2",
						Namespace: "default",
					},
					Data: map[string][]byte{
						"client_secret": []byte("client-secret"),
					},
				},
				&v1.Secret{
					ObjectMeta: metav1.ObjectMeta{
						Name:      "aws-access-api",
						Namespace: "default",
					},
					Data: map[string][]byte{
						"accessKey": []byte("access-key"),
						"secretKey": []byte("secret-key"),
					},
				},
			)

			scs := map[string]*monitoringv1alpha1.ScrapeConfig{
				"sc": {
					ObjectMeta: metav1.ObjectMeta{
						Name:      "testscrapeconfig1",
						Namespace: "default",
					},
					Spec: tc.scSpec,
				},
			}

			p := defaultPrometheus()
			cg := mustNewConfigGenerator(t, p)
			cfg, err := cg.GenerateServerConfiguration(
				p,
				nil,
				nil,
				nil,
				scs,
				store,
				nil,
				nil,
				nil,
				nil,
			)

			require.NoError(t, err)
			golden.Assert(t, string(cfg), tc.golden)
		})
	}
}

func TestScrapeConfigSpecConfigWithOVHCloudSD(t *testing.T) {
	for _, tc := range []struct {
		name   string
		scSpec monitoringv1alpha1.ScrapeConfigSpec
		golden string
	}{
		{
			name: "ovhcloud_sd_config",
			scSpec: monitoringv1alpha1.ScrapeConfigSpec{
				OVHCloudSDConfigs: []monitoringv1alpha1.OVHCloudSDConfig{
					{
						ApplicationKey: "application-key",
						ApplicationSecret: v1.SecretKeySelector{
							LocalObjectReference: v1.LocalObjectReference{
								Name: "secret",
							},
							Key: "as",
						},
						ConsumerKey: v1.SecretKeySelector{
							LocalObjectReference: v1.LocalObjectReference{
								Name: "secret",
							},
							Key: "ck",
						},
						Service:         monitoringv1alpha1.OVHServiceDedicatedServer,
						Endpoint:        ptr.To("127.0.0.1"),
						RefreshInterval: (*monitoringv1.Duration)(ptr.To("30s")),
					},
				},
			},
			golden: "ScrapeConfigSpecConfig_OVHCloudSD.golden",
		},
	} {
		t.Run(tc.name, func(t *testing.T) {
			store := assets.NewTestStoreBuilder(
				&v1.Secret{
					ObjectMeta: metav1.ObjectMeta{
						Name:      "secret",
						Namespace: "default",
					},
					Data: map[string][]byte{
						"as": []byte("application-secret"),
						"ck": []byte("consumer-key"),
					},
				},
			)

			scs := map[string]*monitoringv1alpha1.ScrapeConfig{
				"sc": {
					ObjectMeta: metav1.ObjectMeta{
						Name:      "testscrapeconfig1",
						Namespace: "default",
					},
					Spec: tc.scSpec,
				},
			}

			p := defaultPrometheus()
			cg := mustNewConfigGenerator(t, p)
			cfg, err := cg.GenerateServerConfiguration(
				p,
				nil,
				nil,
				nil,
				scs,
				store,
				nil,
				nil,
				nil,
				nil,
			)
			require.NoError(t, err)
			golden.Assert(t, string(cfg), tc.golden)
		})
	}
}

func TestScrapeConfigSpecConfigWithScalewaySD(t *testing.T) {
	for _, tc := range []struct {
		name   string
		scSpec monitoringv1alpha1.ScrapeConfigSpec
		golden string
	}{
		{
			name: "scaleway_sd_config",
			scSpec: monitoringv1alpha1.ScrapeConfigSpec{
				ScalewaySDConfigs: []monitoringv1alpha1.ScalewaySDConfig{
					{
						AccessKey: "AccessKey",
						SecretKey: v1.SecretKeySelector{
							LocalObjectReference: v1.LocalObjectReference{
								Name: "secret",
							},
							Key: "credential",
						},
						ProjectID:  "1",
						Role:       monitoringv1alpha1.ScalewayRoleInstance,
						Zone:       ptr.To("beijing-1"),
						Port:       ptr.To(int32(23456)),
						ApiURL:     ptr.To("https://api.scaleway.com/"),
						NameFilter: ptr.To("name"),
						TagsFilter: []string{"aa", "bb"},
						ProxyConfig: monitoringv1.ProxyConfig{
							ProxyURL:             ptr.To("http://no-proxy.com"),
							NoProxy:              ptr.To("0.0.0.0"),
							ProxyFromEnvironment: ptr.To(true),
							ProxyConnectHeader: map[string][]v1.SecretKeySelector{
								"header": {
									{
										LocalObjectReference: v1.LocalObjectReference{
											Name: "secret",
										},
										Key: "proxy-header",
									},
								},
							},
						},
						FollowRedirects: ptr.To(true),
						EnableHTTP2:     ptr.To(true),
						RefreshInterval: (*monitoringv1.Duration)(ptr.To("30s")),
					},
				},
			},
			golden: "ScrapeConfigSpecConfig_ScaleWaySD.golden",
		}, {
			name: "scaleway_sd_config_tls",
			scSpec: monitoringv1alpha1.ScrapeConfigSpec{
				ScalewaySDConfigs: []monitoringv1alpha1.ScalewaySDConfig{
					{
						AccessKey: "AccessKey",
						SecretKey: v1.SecretKeySelector{
							LocalObjectReference: v1.LocalObjectReference{
								Name: "secret",
							},
							Key: "credential",
						},
						ProjectID: "1",
						Role:      monitoringv1alpha1.ScalewayRoleInstance,
						TLSConfig: &monitoringv1.SafeTLSConfig{
							CA: monitoringv1.SecretOrConfigMap{
								Secret: &v1.SecretKeySelector{
									LocalObjectReference: v1.LocalObjectReference{
										Name: "tls",
									},
									Key: "ca",
								},
							},
							Cert: monitoringv1.SecretOrConfigMap{
								Secret: &v1.SecretKeySelector{
									LocalObjectReference: v1.LocalObjectReference{
										Name: "tls",
									},
									Key: "cert",
								},
							},
							KeySecret: &v1.SecretKeySelector{
								LocalObjectReference: v1.LocalObjectReference{
									Name: "tls",
								},
								Key: "private-key",
							},
						},
					},
				},
			},
			golden: "ScrapeConfigSpecConfig_ScaleWaySD_with_TLSConfig.golden",
		}} {
		t.Run(tc.name, func(t *testing.T) {
			store := assets.NewTestStoreBuilder(
				&v1.Secret{
					ObjectMeta: metav1.ObjectMeta{
						Name:      "secret",
						Namespace: "default",
					},
					Data: map[string][]byte{
						"proxy-header": []byte("value"),
						"token":        []byte("value"),
						"credential":   []byte("value"),
					},
				},
				&v1.ConfigMap{
					ObjectMeta: metav1.ObjectMeta{
						Name:      "oauth2",
						Namespace: "default",
					},
					Data: map[string]string{
						"client_id": "client-id",
					},
				},
				&v1.Secret{
					ObjectMeta: metav1.ObjectMeta{
						Name:      "oauth2",
						Namespace: "default",
					},
					Data: map[string][]byte{
						"client_secret": []byte("client-secret"),
					},
				},
			)

			scs := map[string]*monitoringv1alpha1.ScrapeConfig{
				"sc": {
					ObjectMeta: metav1.ObjectMeta{
						Name:      "testscrapeconfig1",
						Namespace: "default",
					},
					Spec: tc.scSpec,
				},
			}

			p := defaultPrometheus()
			cg := mustNewConfigGenerator(t, p)
			cfg, err := cg.GenerateServerConfiguration(
				p,
				nil,
				nil,
				nil,
				scs,
				store,
				nil,
				nil,
				nil,
				nil,
			)
			require.NoError(t, err)
			golden.Assert(t, string(cfg), tc.golden)
		})
	}
}

func TestScrapeConfigSpecConfigWithIonosSD(t *testing.T) {
	for _, tc := range []struct {
		name   string
		scSpec monitoringv1alpha1.ScrapeConfigSpec
		golden string
	}{
		{
			name: "ionos_sd_config",
			scSpec: monitoringv1alpha1.ScrapeConfigSpec{
				IonosSDConfigs: []monitoringv1alpha1.IonosSDConfig{
					{
						DataCenterID: "11111111-1111-1111-1111-111111111111",
						Authorization: monitoringv1.SafeAuthorization{
							Credentials: &v1.SecretKeySelector{
								LocalObjectReference: v1.LocalObjectReference{
									Name: "secret",
								},
								Key: "credential",
							},
						},
						ProxyConfig: monitoringv1.ProxyConfig{
							ProxyURL:             ptr.To("http://no-proxy.com"),
							NoProxy:              ptr.To("0.0.0.0"),
							ProxyFromEnvironment: ptr.To(true),
							ProxyConnectHeader: map[string][]v1.SecretKeySelector{
								"header": {
									{
										LocalObjectReference: v1.LocalObjectReference{
											Name: "secret",
										},
										Key: "proxy-header",
									},
								},
							},
						},
						FollowRedirects: ptr.To(true),
						EnableHTTP2:     ptr.To(true),
						Port:            ptr.To(int32(9100)),
						RefreshInterval: (*monitoringv1.Duration)(ptr.To("30s")),
					},
				},
			},
			golden: "ScrapeConfigSpecConfig_IonosSD.golden",
		},
		{
			name: "ionos_sd_config_tls",
			scSpec: monitoringv1alpha1.ScrapeConfigSpec{
				IonosSDConfigs: []monitoringv1alpha1.IonosSDConfig{
					{
						DataCenterID: "11111111-1111-1111-1111-111111111111",
						Authorization: monitoringv1.SafeAuthorization{
							Credentials: &v1.SecretKeySelector{
								LocalObjectReference: v1.LocalObjectReference{
									Name: "secret",
								},
								Key: "credential",
							},
						},
						TLSConfig: &monitoringv1.SafeTLSConfig{
							CA: monitoringv1.SecretOrConfigMap{
								Secret: &v1.SecretKeySelector{
									LocalObjectReference: v1.LocalObjectReference{
										Name: "tls",
									},
									Key: "ca",
								},
							},
							Cert: monitoringv1.SecretOrConfigMap{
								Secret: &v1.SecretKeySelector{
									LocalObjectReference: v1.LocalObjectReference{
										Name: "tls",
									},
									Key: "cert",
								},
							},
							KeySecret: &v1.SecretKeySelector{
								LocalObjectReference: v1.LocalObjectReference{
									Name: "tls",
								},
								Key: "private-key",
							},
						},
					},
				},
			},
			golden: "ScrapeConfigSpecConfig_IonosSD_withTLSConfig.golden",
		},
	} {
		t.Run(tc.name, func(t *testing.T) {
			store := assets.NewTestStoreBuilder(
				&v1.Secret{
					ObjectMeta: metav1.ObjectMeta{
						Name:      "secret",
						Namespace: "default",
					},
					Data: map[string][]byte{
						"proxy-header": []byte("value"),
						"token":        []byte("value"),
						"credential":   []byte("value"),
					},
				},
				&v1.ConfigMap{
					ObjectMeta: metav1.ObjectMeta{
						Name:      "oauth2",
						Namespace: "default",
					},
					Data: map[string]string{
						"client_id": "client-id",
					},
				},
				&v1.Secret{
					ObjectMeta: metav1.ObjectMeta{
						Name:      "oauth2",
						Namespace: "default",
					},
					Data: map[string][]byte{
						"client_secret": []byte("client-secret"),
					},
				},
			)

			scs := map[string]*monitoringv1alpha1.ScrapeConfig{
				"sc": {
					ObjectMeta: metav1.ObjectMeta{
						Name:      "testscrapeconfig1",
						Namespace: "default",
					},
					Spec: tc.scSpec,
				},
			}

			p := defaultPrometheus()
			cg := mustNewConfigGenerator(t, p)
			cfg, err := cg.GenerateServerConfiguration(
				p,
				nil,
				nil,
				nil,
				scs,
				store,
				nil,
				nil,
				nil,
				nil,
			)
			require.NoError(t, err)
			golden.Assert(t, string(cfg), tc.golden)
		})
	}
}

func TestServiceMonitorWithDefaultScrapeClassRelabelings(t *testing.T) {
	p := defaultPrometheus()
	serviceMonitor := defaultServiceMonitor()
	scrapeClasses := []monitoringv1.ScrapeClass{
		{
			Name:    "default",
			Default: ptr.To(true),
			Relabelings: []monitoringv1.RelabelConfig{
				{
					Action:       "replace",
					SourceLabels: []monitoringv1.LabelName{"__meta_kubernetes_pod_app_name"},
					TargetLabel:  "app",
				},
			},
		},
		{
			Name: "not-default",
			Relabelings: []monitoringv1.RelabelConfig{
				{
					Action:       "replace",
					SourceLabels: []monitoringv1.LabelName{"__meta_kubernetes_pod_node_name"},
					TargetLabel:  "node",
				},
			},
		},
	}

	p.Spec.ScrapeClasses = scrapeClasses
	cg := mustNewConfigGenerator(t, p)

	cfg, err := cg.GenerateServerConfiguration(
		p,
		map[string]*monitoringv1.ServiceMonitor{"monitor": serviceMonitor},
		nil,
		nil,
		nil,
		&assets.StoreBuilder{},
		nil,
		nil,
		nil,
		nil,
	)
	require.NoError(t, err)
	golden.Assert(t, string(cfg), "serviceMonitorObjectWithDefaultScrapeClassWithRelabelings.golden")
}

func TestServiceMonitorWithNonDefaultScrapeClassRelabelings(t *testing.T) {
	p := defaultPrometheus()
	serviceMonitor := defaultServiceMonitor()
	sc := monitoringv1.ScrapeClass{
		Name: "test-extra-relabelings-scrape-class",
		Relabelings: []monitoringv1.RelabelConfig{
			{
				Action:       "replace",
				SourceLabels: []monitoringv1.LabelName{"__meta_kubernetes_pod_node_name"},
				TargetLabel:  "node",
			},
		},
	}

	p.Spec.ScrapeClasses = append(p.Spec.ScrapeClasses, sc)
	serviceMonitor.Spec.ScrapeClassName = ptr.To(sc.Name)
	cg := mustNewConfigGenerator(t, p)

	cfg, err := cg.GenerateServerConfiguration(
		p,
		map[string]*monitoringv1.ServiceMonitor{"monitor": serviceMonitor},
		nil,
		nil,
		nil,
		&assets.StoreBuilder{},
		nil,
		nil,
		nil,
		nil,
	)
	require.NoError(t, err)
	golden.Assert(t, string(cfg), "serviceMonitorObjectWithNonDefaultScrapeClassWithRelabelings.golden")
}

func TestPodMonitorWithDefaultScrapeClassRelabelings(t *testing.T) {
	p := defaultPrometheus()
	podMonitor := defaultPodMonitor()
	scrapeClasses := []monitoringv1.ScrapeClass{
		{
			Name:    "default",
			Default: ptr.To(true),
			Relabelings: []monitoringv1.RelabelConfig{
				{
					Action:       "replace",
					SourceLabels: []monitoringv1.LabelName{"__meta_kubernetes_pod_app_name"},
					TargetLabel:  "app",
				},
			},
		},
		{
			Name: "not-default",
			Relabelings: []monitoringv1.RelabelConfig{
				{
					Action:       "replace",
					SourceLabels: []monitoringv1.LabelName{"__meta_kubernetes_pod_node_name"},
					TargetLabel:  "node",
				},
			},
		},
	}

	p.Spec.ScrapeClasses = scrapeClasses
	cg := mustNewConfigGenerator(t, p)

	cfg, err := cg.GenerateServerConfiguration(
		p,
		nil,
		map[string]*monitoringv1.PodMonitor{"monitor": podMonitor},
		nil,
		nil,
		&assets.StoreBuilder{},
		nil,
		nil,
		nil,
		nil,
	)
	require.NoError(t, err)
	golden.Assert(t, string(cfg), "podMonitorObjectWithDefaultScrapeClassWithRelabelings.golden")
}

func TestPodMonitorWithNonDefaultScrapeClassRelabelings(t *testing.T) {
	p := defaultPrometheus()
	podMonitor := defaultPodMonitor()
	sc := monitoringv1.ScrapeClass{
		Name: "test-extra-relabelings-scrape-class",
		Relabelings: []monitoringv1.RelabelConfig{
			{
				Action:       "replace",
				SourceLabels: []monitoringv1.LabelName{"__meta_kubernetes_pod_node_name"},
				TargetLabel:  "node",
			},
		},
	}

	p.Spec.ScrapeClasses = append(p.Spec.ScrapeClasses, sc)
	podMonitor.Spec.ScrapeClassName = ptr.To(sc.Name)
	cg := mustNewConfigGenerator(t, p)

	cfg, err := cg.GenerateServerConfiguration(
		p,
		nil,
		map[string]*monitoringv1.PodMonitor{"monitor": podMonitor},
		nil,
		nil,
		&assets.StoreBuilder{},
		nil,
		nil,
		nil,
		nil,
	)
	require.NoError(t, err)
	golden.Assert(t, string(cfg), "podMonitorObjectWithNonDefaultScrapeClassWithRelabelings.golden")
}

func TestScrapeClassMetricRelabelings(t *testing.T) {
	serviceMonitorWithNonDefaultScrapeClass := defaultServiceMonitor()
	serviceMonitorWithNonDefaultScrapeClass.Spec.ScrapeClassName = ptr.To("test-extra-relabelings-scrape-class")
	podMonitorWithNonDefaultScrapeClass := defaultPodMonitor()
	podMonitorWithNonDefaultScrapeClass.Spec.ScrapeClassName = ptr.To("test-extra-relabelings-scrape-class")
	for _, tc := range []struct {
		name            string
		scrapeClasses   []monitoringv1.ScrapeClass
		serviceMonitors map[string]*monitoringv1.ServiceMonitor
		podMonitors     map[string]*monitoringv1.PodMonitor
		probes          map[string]*monitoringv1.Probe
		scrapeConfigs   map[string]*monitoringv1alpha1.ScrapeConfig
		goldenFile      string
	}{
		{
			name: "ServiceMonitor with default ScrapeClass MetricRelabelings",
			scrapeClasses: []monitoringv1.ScrapeClass{
				{
					Name:    "default",
					Default: ptr.To(true),
					MetricRelabelings: []monitoringv1.RelabelConfig{
						{
							SourceLabels: []monitoringv1.LabelName{"namespace"},
							Regex:        "tenant1-.*",
							TargetLabel:  "tenant",
							Replacement:  ptr.To("tenant1"),
						},
						{
							SourceLabels: []monitoringv1.LabelName{"namespace"},
							Regex:        "tenant2-.*",
							TargetLabel:  "tenant",
							Replacement:  ptr.To("tenant2"),
						},
					},
				},
				{
					Name: "not-default",
					MetricRelabelings: []monitoringv1.RelabelConfig{
						{
							TargetLabel: "tenant",
							Replacement: ptr.To("not-default"),
						},
					},
				},
			},
			serviceMonitors: map[string]*monitoringv1.ServiceMonitor{"monitor": defaultServiceMonitor()},
			goldenFile:      "serviceMonitorObjectWithDefaultScrapeClassWithMetricRelabelings.golden",
		},
		{
			name: "ServiceMonitor with non-default ScrapeClass MetricRelabelings",
			scrapeClasses: []monitoringv1.ScrapeClass{
				{
					Name: "test-extra-relabelings-scrape-class",
					MetricRelabelings: []monitoringv1.RelabelConfig{
						{
							TargetLabel: "extra",
							Replacement: ptr.To("value1"),
						},
					},
				},
			},
			serviceMonitors: map[string]*monitoringv1.ServiceMonitor{"monitor": serviceMonitorWithNonDefaultScrapeClass},
			goldenFile:      "serviceMonitorObjectWithNonDefaultScrapeClassWithMetricRelabelings.golden",
		},
		{
			name: "PodMonitor with default ScrapeClass MetricRelabelings",
			scrapeClasses: []monitoringv1.ScrapeClass{
				{
					Name:    "default",
					Default: ptr.To(true),
					MetricRelabelings: []monitoringv1.RelabelConfig{
						{
							SourceLabels: []monitoringv1.LabelName{"namespace"},
							Regex:        "tenant1-.*",
							TargetLabel:  "tenant",
							Replacement:  ptr.To("tenant1"),
						},
						{
							SourceLabels: []monitoringv1.LabelName{"namespace"},
							Regex:        "tenant2-.*",
							TargetLabel:  "tenant",
							Replacement:  ptr.To("tenant2"),
						},
					},
				},
				{
					Name: "not-default",
					MetricRelabelings: []monitoringv1.RelabelConfig{
						{
							TargetLabel: "tenant",
							Replacement: ptr.To("not-default"),
						},
					},
				},
			},
			podMonitors: map[string]*monitoringv1.PodMonitor{"monitor": defaultPodMonitor()},
			goldenFile:  "podMonitorObjectWithDefaultScrapeClassWithMetricRelabelings.golden",
		},
		{
			name: "PodMonitor with non-default ScrapeClass MetricRelabelings",
			scrapeClasses: []monitoringv1.ScrapeClass{
				{
					Name: "test-extra-relabelings-scrape-class",
					MetricRelabelings: []monitoringv1.RelabelConfig{
						{
							TargetLabel: "extra",
							Replacement: ptr.To("value1"),
						},
					},
				},
			},
			podMonitors: map[string]*monitoringv1.PodMonitor{"monitor": podMonitorWithNonDefaultScrapeClass},
			goldenFile:  "podMonitorObjectWithNonDefaultScrapeClassWithMetricRelabelings.golden",
		},
	} {
		t.Run(tc.name, func(t *testing.T) {
			p := defaultPrometheus()
			p.Spec.CommonPrometheusFields.EnforcedNamespaceLabel = "namespace"

			p.Spec.ScrapeClasses = tc.scrapeClasses
			cg := mustNewConfigGenerator(t, p)

			cfg, err := cg.GenerateServerConfiguration(
				p,
				tc.serviceMonitors,
				tc.podMonitors,
				tc.probes,
				tc.scrapeConfigs,
				&assets.StoreBuilder{},
				nil,
				nil,
				nil,
				nil,
			)
			require.NoError(t, err)
			golden.Assert(t, string(cfg), tc.goldenFile)
		})
	}
}

func TestScrapeClassAuthorization(t *testing.T) {
	const (
		scrapeClassName = "test-attach-authz-scrape-class"

		secretName      = "secret"
		secretNamespace = "default"
		secretKey       = "token"
		secretValue     = "token"
		authType        = "Bearer"
	)

	scn := ptr.To(scrapeClassName)

	safeAuthz := &monitoringv1.SafeAuthorization{
		Type: authType,
		Credentials: &v1.SecretKeySelector{
			LocalObjectReference: v1.LocalObjectReference{Name: secretName},
			Key:                  secretKey,
		},
	}

	authzSecret := &v1.Secret{
		ObjectMeta: metav1.ObjectMeta{
			Name:      secretName,
			Namespace: secretNamespace,
		},
		Data: map[string][]byte{
			secretKey: []byte(secretValue),
		},
	}

	serviceMonitorWithNonDefaultScrapeClass := defaultServiceMonitor()
	serviceMonitorWithNonDefaultScrapeClass.Spec.ScrapeClassName = scn
	serviceMonitorWithUserConfiguredAuthz := defaultServiceMonitor()
	serviceMonitorWithUserConfiguredAuthz.Spec.Endpoints[0].Authorization = safeAuthz

	podMonitorWithNonDefaultScrapeClass := defaultPodMonitor()
	podMonitorWithNonDefaultScrapeClass.Spec.ScrapeClassName = scn
	podMonitorWithUserConfiguredAuthz := defaultPodMonitor()
	podMonitorWithUserConfiguredAuthz.Spec.PodMetricsEndpoints[0].Authorization = safeAuthz

	probeWithNonDefaultScrapeClass := defaultProbe()
	probeWithNonDefaultScrapeClass.Spec.ScrapeClassName = scn
	probeWithUserConfiguredAuthz := defaultProbe()
	probeWithUserConfiguredAuthz.Spec.Authorization = safeAuthz

	scrapeConfigWithNonDefaultScrapeClass := defaultScrapeConfig()
	scrapeConfigWithNonDefaultScrapeClass.Spec.ScrapeClassName = scn
	scrapeConfigWithUserConfiguredAuthz := defaultScrapeConfig()
	scrapeConfigWithUserConfiguredAuthz.Spec.Authorization = safeAuthz

	for _, tc := range []struct {
		name            string
		scrapeClasses   []monitoringv1.ScrapeClass
		serviceMonitors map[string]*monitoringv1.ServiceMonitor
		podMonitors     map[string]*monitoringv1.PodMonitor
		probes          map[string]*monitoringv1.Probe
		scrapeConfigs   map[string]*monitoringv1alpha1.ScrapeConfig
		storeBuilder    *assets.StoreBuilder
		goldenFile      string
	}{
		{
			name: "ServiceMonitor with default ScrapeClass attach Authorization",
			scrapeClasses: []monitoringv1.ScrapeClass{
				{
					Name:    "default",
					Default: ptr.To(true),
					Authorization: &monitoringv1.Authorization{
						CredentialsFile: "/etc/secret/credentials",
					},
				},
			},
			serviceMonitors: map[string]*monitoringv1.ServiceMonitor{"monitor": defaultServiceMonitor()},
			goldenFile:      "serviceMonitorObjectWithDefaultScrapeClassAuthz.golden",
		},
		{
			name: "ServiceMonitor with non-default ScrapeClass attach Authorization",
			scrapeClasses: []monitoringv1.ScrapeClass{
				{
					Name: scrapeClassName,
					Authorization: &monitoringv1.Authorization{
						CredentialsFile: "/etc/secret/credentials",
					},
				},
			},
			serviceMonitors: map[string]*monitoringv1.ServiceMonitor{"monitor": serviceMonitorWithNonDefaultScrapeClass},
			goldenFile:      "serviceMonitorObjectWithNonDefaultScrapeClassAuthz.golden",
		},
		{
			name: "ServiceMonitor with user defined Authorization not overridden by ScrapeClass",
			scrapeClasses: []monitoringv1.ScrapeClass{
				{
					Name: scrapeClassName,
					Authorization: &monitoringv1.Authorization{
						CredentialsFile: "/etc/secret/credentials",
					},
				},
			},
			storeBuilder:    assets.NewTestStoreBuilder(authzSecret),
			serviceMonitors: map[string]*monitoringv1.ServiceMonitor{"monitor": serviceMonitorWithUserConfiguredAuthz},
			goldenFile:      "serviceMonitorObjectWithNonDefaultScrapeClassUserDefinedAuthz.golden",
		},
		{
			name: "PodMonitor with default ScrapeClass attach Authorization",
			scrapeClasses: []monitoringv1.ScrapeClass{
				{
					Name:    "default",
					Default: ptr.To(true),
					Authorization: &monitoringv1.Authorization{
						CredentialsFile: "/etc/secret/credentials/default",
					},
				},
				{
					Name: "not-default",
					Authorization: &monitoringv1.Authorization{
						CredentialsFile: "/etc/secret/credentials/non-default",
					},
				},
			},
			podMonitors: map[string]*monitoringv1.PodMonitor{"monitor": defaultPodMonitor()},
			goldenFile:  "podMonitorObjectWithDefaultScrapeClassAuthz.golden",
		},
		{
			name: "PodMonitor with non-default ScrapeClass attach Authorization",
			scrapeClasses: []monitoringv1.ScrapeClass{
				{
					Name: scrapeClassName,
					Authorization: &monitoringv1.Authorization{
						CredentialsFile: "/etc/secret/credentials",
					},
				},
			},
			podMonitors: map[string]*monitoringv1.PodMonitor{"monitor": podMonitorWithNonDefaultScrapeClass},
			goldenFile:  "podMonitorObjectWithNonDefaultScrapeClassAuthz.golden",
		},
		{
			name: "PodMonitor with user defined Authorization not overridden by ScrapeClass",
			scrapeClasses: []monitoringv1.ScrapeClass{
				{
					Name: scrapeClassName,
					Authorization: &monitoringv1.Authorization{
						CredentialsFile: "/etc/secret/credentials",
					},
				},
			},
			storeBuilder: assets.NewTestStoreBuilder(authzSecret),
			podMonitors:  map[string]*monitoringv1.PodMonitor{"monitor": podMonitorWithUserConfiguredAuthz},
			goldenFile:   "podMonitorObjectWithNonDefaultScrapeClassUserDefinedAuthz.golden",
		},
		{
			name: "Probe with default ScrapeClass attach Authorization",
			scrapeClasses: []monitoringv1.ScrapeClass{
				{
					Name:    "default",
					Default: ptr.To(true),
					Authorization: &monitoringv1.Authorization{
						CredentialsFile: "/etc/secret/credentials/default",
					},
				},
				{
					Name: "not-default",
					Authorization: &monitoringv1.Authorization{
						CredentialsFile: "/etc/secret/credentials/non-default",
					},
				},
			},
			probes:     map[string]*monitoringv1.Probe{"probe": defaultProbe()},
			goldenFile: "ProbeWithDefaultScrapeClassAuthz.golden",
		},
		{
			name: "Probe with non-default ScrapeClass attach Authorization",
			scrapeClasses: []monitoringv1.ScrapeClass{
				{
					Name: scrapeClassName,
					Authorization: &monitoringv1.Authorization{
						CredentialsFile: "/etc/secret/credentials",
					},
				},
			},
			probes:     map[string]*monitoringv1.Probe{"probe": probeWithNonDefaultScrapeClass},
			goldenFile: "ProbeWithNonDefaultScrapeClassAuthz.golden",
		},
		{
			name: "Probe with user defined Authorization not overridden by ScrapeClass",
			scrapeClasses: []monitoringv1.ScrapeClass{
				{
					Name: scrapeClassName,
					Authorization: &monitoringv1.Authorization{
						CredentialsFile: "/etc/secret/credentials",
					},
				},
			},
			storeBuilder: assets.NewTestStoreBuilder(authzSecret),
			probes:       map[string]*monitoringv1.Probe{"probe": probeWithUserConfiguredAuthz},
			goldenFile:   "ProbeWithNonDefaultScrapeClassUserDefinedAuthz.golden",
		},
		{
			name: "ScrapeConfig with default ScrapeClass attach Authorization",
			scrapeClasses: []monitoringv1.ScrapeClass{
				{
					Name:    "default",
					Default: ptr.To(true),
					Authorization: &monitoringv1.Authorization{
						CredentialsFile: "/etc/secret/credentials/default",
					},
				},
				{
					Name: "not-default",
					Authorization: &monitoringv1.Authorization{
						CredentialsFile: "/etc/secret/credentials/non-default",
					},
				},
			},
			scrapeConfigs: map[string]*monitoringv1alpha1.ScrapeConfig{"monitor": defaultScrapeConfig()},
			goldenFile:    "ScrapeConfigWithDefaultScrapeClassAuthz.golden",
		},
		{
			name: "ScrapeConfig with non-default ScrapeClass attach Authorization",
			scrapeClasses: []monitoringv1.ScrapeClass{
				{
					Name: scrapeClassName,
					Authorization: &monitoringv1.Authorization{
						CredentialsFile: "/etc/secret/credentials",
					},
				},
			},
			scrapeConfigs: map[string]*monitoringv1alpha1.ScrapeConfig{"monitor": scrapeConfigWithNonDefaultScrapeClass},
			goldenFile:    "ScrapeConfigWithNonDefaultScrapeClassAuthz.golden",
		},
		{
			name: "ScrapeConfig with user defined Authorization not overridden by ScrapeClass",
			scrapeClasses: []monitoringv1.ScrapeClass{
				{
					Name: scrapeClassName,
					Authorization: &monitoringv1.Authorization{
						CredentialsFile: "/etc/secret/credentials",
					},
				},
			},
			storeBuilder:  assets.NewTestStoreBuilder(authzSecret),
			scrapeConfigs: map[string]*monitoringv1alpha1.ScrapeConfig{"monitor": scrapeConfigWithUserConfiguredAuthz},
			goldenFile:    "ScrapeConfigWithNonDefaultScrapeClassUserDefinedAuthz.golden",
		},
	} {
		t.Run(tc.name, func(t *testing.T) {
			p := defaultPrometheus()
			p.Spec.CommonPrometheusFields.EnforcedNamespaceLabel = "namespace"

			p.Spec.ScrapeClasses = tc.scrapeClasses
			cg := mustNewConfigGenerator(t, p)

			if tc.storeBuilder == nil {
				tc.storeBuilder = &assets.StoreBuilder{}
			}

			cfg, err := cg.GenerateServerConfiguration(
				p,
				tc.serviceMonitors,
				tc.podMonitors,
				tc.probes,
				tc.scrapeConfigs,
				tc.storeBuilder,
				nil,
				nil,
				nil,
				nil,
			)

			require.NoError(t, err)
			golden.Assert(t, string(cfg), tc.goldenFile)
		})
	}
}

func TestScrapeClassAttachMetadata(t *testing.T) {
	serviceMonitorWithNonDefaultScrapeClass := defaultServiceMonitor()
	serviceMonitorWithNonDefaultScrapeClass.Spec.ScrapeClassName = ptr.To("test-attachmetadata-scrape-class")
	podMonitorWithNonDefaultScrapeClass := defaultPodMonitor()
	podMonitorWithNonDefaultScrapeClass.Spec.ScrapeClassName = ptr.To("test-attachmetadata-scrape-class")
	for _, tc := range []struct {
		name            string
		scrapeClasses   []monitoringv1.ScrapeClass
		serviceMonitors map[string]*monitoringv1.ServiceMonitor
		podMonitors     map[string]*monitoringv1.PodMonitor
		probes          map[string]*monitoringv1.Probe
		scrapeConfigs   map[string]*monitoringv1alpha1.ScrapeConfig
		goldenFile      string
	}{
		{
			name: "ServiceMonitor with default ScrapeClass AttachMetadata",
			scrapeClasses: []monitoringv1.ScrapeClass{
				{
					Name:           "default",
					Default:        ptr.To(true),
					AttachMetadata: &monitoringv1.AttachMetadata{Node: ptr.To(true)},
				},
			},
			serviceMonitors: map[string]*monitoringv1.ServiceMonitor{"monitor": defaultServiceMonitor()},
			goldenFile:      "serviceMonitorObjectWithDefaultScrapeClassWithAttachMetadata.golden",
		},
		{
			name: "ServiceMonitor with non-default ScrapeClass AttachMetadata",
			scrapeClasses: []monitoringv1.ScrapeClass{
				{
					Name:           "test-attachmetadata-scrape-class",
					AttachMetadata: &monitoringv1.AttachMetadata{Node: ptr.To(true)},
				},
			},
			serviceMonitors: map[string]*monitoringv1.ServiceMonitor{"monitor": serviceMonitorWithNonDefaultScrapeClass},
			goldenFile:      "serviceMonitorObjectWithNonDefaultScrapeClassWithAttachMetadata.golden",
		},
		{
			name: "PodMonitor with default ScrapeClass AttachMetadata",
			scrapeClasses: []monitoringv1.ScrapeClass{
				{
					Name:           "default",
					Default:        ptr.To(true),
					AttachMetadata: &monitoringv1.AttachMetadata{Node: ptr.To(true)},
				},
				{
					Name:           "not-default",
					AttachMetadata: &monitoringv1.AttachMetadata{Node: ptr.To(true)},
				},
			},
			podMonitors: map[string]*monitoringv1.PodMonitor{"monitor": defaultPodMonitor()},
			goldenFile:  "podMonitorObjectWithDefaultScrapeClassWithAttachMetadata.golden",
		},
		{
			name: "PodMonitor with non-default ScrapeClass AttachMetadata",
			scrapeClasses: []monitoringv1.ScrapeClass{
				{
					Name:           "test-attachmetadata-scrape-class",
					AttachMetadata: &monitoringv1.AttachMetadata{Node: ptr.To(true)},
				},
			},
			podMonitors: map[string]*monitoringv1.PodMonitor{"monitor": podMonitorWithNonDefaultScrapeClass},
			goldenFile:  "podMonitorObjectWithNonDefaultScrapeClassWithAttachMetadata.golden",
		},
	} {
		t.Run(tc.name, func(t *testing.T) {
			p := defaultPrometheus()
			p.Spec.CommonPrometheusFields.EnforcedNamespaceLabel = "namespace"

			p.Spec.ScrapeClasses = tc.scrapeClasses
			cg := mustNewConfigGenerator(t, p)

			cfg, err := cg.GenerateServerConfiguration(
				p,
				tc.serviceMonitors,
				tc.podMonitors,
				tc.probes,
				tc.scrapeConfigs,
				&assets.StoreBuilder{},
				nil,
				nil,
				nil,
				nil,
			)

			require.NoError(t, err)
			golden.Assert(t, string(cfg), tc.goldenFile)
		})
	}
}

func TestScrapeClassFallbackScrapeProtocol(t *testing.T) {
	serviceMonitorWithNonDefaultScrapeClass := defaultServiceMonitor()
	serviceMonitorWithNonDefaultScrapeClass.Spec.ScrapeClassName = ptr.To("test-fallback-scrapeprotocol-scrape-class")
	podMonitorWithNonDefaultScrapeClass := defaultPodMonitor()
	podMonitorWithNonDefaultScrapeClass.Spec.ScrapeClassName = ptr.To("test-fallback-scrapeprotocol-scrape-class")
	probeWithNonDefaultScrapeClass := defaultProbe()
	probeWithNonDefaultScrapeClass.Spec.ScrapeClassName = ptr.To("test-fallback-scrapeprotocol-scrape-class")
	scrapeConfigWithNonDefaultScrapeClass := defaultScrapeConfig()
	scrapeConfigWithNonDefaultScrapeClass.Spec.ScrapeClassName = ptr.To("test-fallback-scrapeprotocol-scrape-class")
	for _, tc := range []struct {
		name            string
		scrapeClasses   []monitoringv1.ScrapeClass
		serviceMonitors map[string]*monitoringv1.ServiceMonitor
		podMonitors     map[string]*monitoringv1.PodMonitor
		probes          map[string]*monitoringv1.Probe
		scrapeConfigs   map[string]*monitoringv1alpha1.ScrapeConfig
		goldenFile      string
	}{
		{
			name: "ServiceMonitor with default ScrapeClass FallbackScrapeProtocol",
			scrapeClasses: []monitoringv1.ScrapeClass{
				{
					Name:                   "default",
					Default:                ptr.To(true),
					FallbackScrapeProtocol: ptr.To(monitoringv1.OpenMetricsText1_0_0),
				},
			},
			serviceMonitors: map[string]*monitoringv1.ServiceMonitor{"monitor": defaultServiceMonitor()},
			goldenFile:      "serviceMonitorObjectWithDefaultScrapeClassWithFallbackScrapeProtocol.golden",
		},
		{
			name: "ServiceMonitor with non-default ScrapeClass FallbackScrapeProtocol",
			scrapeClasses: []monitoringv1.ScrapeClass{
				{
					Name:                   "test-fallback-scrapeprotocol-scrape-class",
					FallbackScrapeProtocol: ptr.To(monitoringv1.PrometheusText0_0_4),
				},
			},
			serviceMonitors: map[string]*monitoringv1.ServiceMonitor{"monitor": serviceMonitorWithNonDefaultScrapeClass},
			goldenFile:      "serviceMonitorObjectWithNonDefaultScrapeClassWithFallbackScrapeProtocol.golden",
		},
		{
			name: "PodMonitor with default ScrapeClass FallbackScrapeProtocol",
			scrapeClasses: []monitoringv1.ScrapeClass{
				{
					Name:                   "default",
					Default:                ptr.To(true),
					FallbackScrapeProtocol: ptr.To(monitoringv1.OpenMetricsText1_0_0),
				},
			},
			podMonitors: map[string]*monitoringv1.PodMonitor{"monitor": defaultPodMonitor()},
			goldenFile:  "podMonitorObjectWithDefaultScrapeClassWithFallbackScrapeProtocol.golden",
		},
		{
			name: "PodMonitor with non-default ScrapeClass FallbackScrapeProtocol",
			scrapeClasses: []monitoringv1.ScrapeClass{
				{
					Name:                   "test-fallback-scrapeprotocol-scrape-class",
					FallbackScrapeProtocol: ptr.To(monitoringv1.PrometheusText0_0_4),
				},
			},
			podMonitors: map[string]*monitoringv1.PodMonitor{"monitor": podMonitorWithNonDefaultScrapeClass},
			goldenFile:  "podMonitorObjectWithNonDefaultScrapeClassWithFallbackScrapeProtocol.golden",
		},
		{
			name: "Probe with default ScrapeClass FallbackScrapeProtocol",
			scrapeClasses: []monitoringv1.ScrapeClass{
				{
					Name:                   "default",
					Default:                ptr.To(true),
					FallbackScrapeProtocol: ptr.To(monitoringv1.OpenMetricsText1_0_0),
				},
			},
			probes:     map[string]*monitoringv1.Probe{"monitor": defaultProbe()},
			goldenFile: "probeObjectWithDefaultScrapeClassWithFallbackScrapeProtocol.golden",
		},
		{
			name: "Probe with non-default ScrapeClass FallbackScrapeProtocol",
			scrapeClasses: []monitoringv1.ScrapeClass{
				{
					Name:                   "test-fallback-scrapeprotocol-scrape-class",
					FallbackScrapeProtocol: ptr.To(monitoringv1.PrometheusText0_0_4),
				},
			},
			probes:     map[string]*monitoringv1.Probe{"monitor": probeWithNonDefaultScrapeClass},
			goldenFile: "probeObjectWithNonDefaultScrapeClassWithFallbackScrapeProtocol.golden",
		},
		{
			name: "ScrapeConfig with default ScrapeClass FallbackScrapeProtocol",
			scrapeClasses: []monitoringv1.ScrapeClass{
				{
					Name:                   "default",
					Default:                ptr.To(true),
					FallbackScrapeProtocol: ptr.To(monitoringv1.OpenMetricsText1_0_0),
				},
			},
			scrapeConfigs: map[string]*monitoringv1alpha1.ScrapeConfig{"monitor": defaultScrapeConfig()},
			goldenFile:    "scrapeConfigObjectWithDefaultScrapeClassWithFallbackScrapeProtocol.golden",
		},
		{
			name: "ScrapeConfig with non-default ScrapeClass FallbackScrapeProtocol",
			scrapeClasses: []monitoringv1.ScrapeClass{
				{
					Name:                   "test-fallback-scrapeprotocol-scrape-class",
					FallbackScrapeProtocol: ptr.To(monitoringv1.PrometheusText0_0_4),
				},
			},
			scrapeConfigs: map[string]*monitoringv1alpha1.ScrapeConfig{"monitor": scrapeConfigWithNonDefaultScrapeClass},
			goldenFile:    "scrapeConfigObjectWithNonDefaultScrapeClassWithFallbackScrapeProtocol.golden",
		},
	} {
		t.Run(tc.name, func(t *testing.T) {
			p := defaultPrometheus()
			p.Spec.CommonPrometheusFields.EnforcedNamespaceLabel = "namespace"

			p.Spec.ScrapeClasses = tc.scrapeClasses
			cg := mustNewConfigGenerator(t, p)

			cfg, err := cg.GenerateServerConfiguration(
				p,
				tc.serviceMonitors,
				tc.podMonitors,
				tc.probes,
				tc.scrapeConfigs,
				&assets.StoreBuilder{},
				nil,
				nil,
				nil,
				nil,
			)

			require.NoError(t, err)
			golden.Assert(t, string(cfg), tc.goldenFile)
		})
	}
}

func TestGenerateAlertmanagerConfig(t *testing.T) {
	for _, tc := range []struct {
		alerting *monitoringv1.AlertingSpec
		sdRole   *monitoringv1.ServiceDiscoveryRole
		golden   string
	}{
		{
			alerting: nil,
			golden:   "AlertmanagerConfigEmpty.golden",
		},
		{
			alerting: &monitoringv1.AlertingSpec{
				Alertmanagers: []monitoringv1.AlertmanagerEndpoints{
					{
						Name:      "foo",
						Namespace: ptr.To("other"),
						Port:      intstr.FromString("web"),
					},
				},
			},
			golden: "AlertmanagerConfigOtherNamespace.golden",
		},
		{
			alerting: &monitoringv1.AlertingSpec{
				Alertmanagers: []monitoringv1.AlertmanagerEndpoints{
					{
						Name:      "foo",
						Namespace: ptr.To("default"),
						Port:      intstr.FromString("web"),
						ProxyConfig: monitoringv1.ProxyConfig{
							ProxyURL:             ptr.To("http://no-proxy.com"),
							NoProxy:              ptr.To("0.0.0.0"),
							ProxyFromEnvironment: ptr.To(false),
							ProxyConnectHeader: map[string][]v1.SecretKeySelector{
								"header": {
									{
										LocalObjectReference: v1.LocalObjectReference{
											Name: "foo",
										},
										Key: "proxy-header",
									},
								},
							},
						},
					},
				},
			},
			golden: "AlertmanagerConfigProxyconfig.golden",
		},
		{
			alerting: &monitoringv1.AlertingSpec{
				Alertmanagers: []monitoringv1.AlertmanagerEndpoints{
					{
						Name:      "foo",
						Namespace: ptr.To("default"),
						Port:      intstr.FromString("web"),
						TLSConfig: &monitoringv1.TLSConfig{
							SafeTLSConfig: monitoringv1.SafeTLSConfig{
								CA: monitoringv1.SecretOrConfigMap{
									Secret: &v1.SecretKeySelector{
										LocalObjectReference: v1.LocalObjectReference{
											Name: "tls",
										},
										Key: "ca",
									},
								},
								Cert: monitoringv1.SecretOrConfigMap{
									Secret: &v1.SecretKeySelector{
										LocalObjectReference: v1.LocalObjectReference{
											Name: "tls",
										},
										Key: "cert",
									},
								},
								KeySecret: &v1.SecretKeySelector{
									LocalObjectReference: v1.LocalObjectReference{
										Name: "tls",
									},
									Key: "private-key",
								},
							},
						},
					},
				},
			},
			golden: "AlertmanagerConfigTLSconfig.golden",
		},
		{
			alerting: &monitoringv1.AlertingSpec{
				Alertmanagers: []monitoringv1.AlertmanagerEndpoints{
					{
						Name:      "foo",
						Namespace: ptr.To("other"),
						Port:      intstr.FromString("web"),
						TLSConfig: &monitoringv1.TLSConfig{
							SafeTLSConfig: monitoringv1.SafeTLSConfig{
								CA: monitoringv1.SecretOrConfigMap{
									Secret: &v1.SecretKeySelector{
										LocalObjectReference: v1.LocalObjectReference{
											Name: "tls",
										},
										Key: "ca",
									},
								},
								Cert: monitoringv1.SecretOrConfigMap{
									Secret: &v1.SecretKeySelector{
										LocalObjectReference: v1.LocalObjectReference{
											Name: "tls",
										},
										Key: "cert",
									},
								},
								KeySecret: &v1.SecretKeySelector{
									LocalObjectReference: v1.LocalObjectReference{
										Name: "tls",
									},
									Key: "private-key",
								},
							},
						},
					},
				},
			},
			golden: "AlertmanagerConfigTLSconfigOtherNamespace.golden",
		},
		{
			alerting: &monitoringv1.AlertingSpec{
				Alertmanagers: []monitoringv1.AlertmanagerEndpoints{
					{
						Name:      "foo",
						Namespace: ptr.To("default"),
						Port:      intstr.FromString("web"),
					},
				},
			},
			sdRole: ptr.To(monitoringv1.EndpointSliceRole),
			golden: "AlertmanagerConfigEndpointSlice.golden",
		},
	} {
		t.Run("", func(t *testing.T) {
			p := &monitoringv1.Prometheus{
				ObjectMeta: metav1.ObjectMeta{
					Name:      "test",
					Namespace: "default",
				},
				Spec: monitoringv1.PrometheusSpec{
					Alerting: tc.alerting,
					CommonPrometheusFields: monitoringv1.CommonPrometheusFields{
						ServiceDiscoveryRole: tc.sdRole,
					},
				},
			}

			cg := mustNewConfigGenerator(t, p)
			cfg, err := cg.GenerateServerConfiguration(
				p,
				map[string]*monitoringv1.ServiceMonitor{},
				nil,
				nil,
				nil,
				assets.NewTestStoreBuilder(
					&v1.Secret{
						ObjectMeta: metav1.ObjectMeta{
							Name:      "foo",
							Namespace: "default",
						},
						Data: map[string][]byte{
							"proxy-header": []byte("value"),
							"token":        []byte("value"),
						},
					},
				),
				nil,
				nil,
				nil,
				nil,
			)

			require.NoError(t, err)
			golden.Assert(t, string(cfg), tc.golden)
		})
	}
}

func TestAlertmanagerTLSConfig(t *testing.T) {
	for _, tc := range []struct {
		name     string
		version  string
		alerting *monitoringv1.AlertingSpec
		golden   string
	}{
		{
			name:    "Valid Prom Version with TLSConfig",
			version: "2.26.0",
			alerting: &monitoringv1.AlertingSpec{
				Alertmanagers: []monitoringv1.AlertmanagerEndpoints{
					{
						Name:      "foo",
						Namespace: ptr.To("other"),
						TLSConfig: &monitoringv1.TLSConfig{
							SafeTLSConfig: monitoringv1.SafeTLSConfig{
								CA: monitoringv1.SecretOrConfigMap{
									Secret: &v1.SecretKeySelector{
										LocalObjectReference: v1.LocalObjectReference{
											Name: "tls",
										},
										Key: "ca",
									},
								},
								Cert: monitoringv1.SecretOrConfigMap{
									Secret: &v1.SecretKeySelector{
										LocalObjectReference: v1.LocalObjectReference{
											Name: "tls",
										},
										Key: "cert",
									},
								},
								KeySecret: &v1.SecretKeySelector{
									LocalObjectReference: v1.LocalObjectReference{
										Name: "tls",
									},
									Key: "private-key",
								},
								MaxVersion: ptr.To(monitoringv1.TLSVersion12),
								MinVersion: ptr.To(monitoringv1.TLSVersion10),
							},
						},
					},
				},
			},
			golden: "AlertmanagerTLSConfig_Valid_Prom_TLSConfig.golden",
		},
		{
			name:    "Invalid Prom Version with TLSConfig MinVersion",
			version: "2.36.0",
			alerting: &monitoringv1.AlertingSpec{
				Alertmanagers: []monitoringv1.AlertmanagerEndpoints{
					{
						Name:      "foo",
						Namespace: ptr.To("other"),
						TLSConfig: &monitoringv1.TLSConfig{
							SafeTLSConfig: monitoringv1.SafeTLSConfig{
								CA: monitoringv1.SecretOrConfigMap{
									Secret: &v1.SecretKeySelector{
										LocalObjectReference: v1.LocalObjectReference{
											Name: "tls",
										},
										Key: "ca",
									},
								},
								Cert: monitoringv1.SecretOrConfigMap{
									Secret: &v1.SecretKeySelector{
										LocalObjectReference: v1.LocalObjectReference{
											Name: "tls",
										},
										Key: "cert",
									},
								},
								KeySecret: &v1.SecretKeySelector{
									LocalObjectReference: v1.LocalObjectReference{
										Name: "tls",
									},
									Key: "private-key",
								},
								MinVersion: ptr.To(monitoringv1.TLSVersion10),
							},
						},
					},
				},
			},
			golden: "AlertmanagerTLSConfig_Valid_Prom_TLSConfig_MinVersion.golden",
		},
		{
			name:    "Invalid Prom Version with TLSConfig MaxVersion",
			version: "2.41.0",
			alerting: &monitoringv1.AlertingSpec{

				Alertmanagers: []monitoringv1.AlertmanagerEndpoints{
					{
						Name:      "foo",
						Namespace: ptr.To("other"),
						TLSConfig: &monitoringv1.TLSConfig{
							SafeTLSConfig: monitoringv1.SafeTLSConfig{
								CA: monitoringv1.SecretOrConfigMap{
									Secret: &v1.SecretKeySelector{
										LocalObjectReference: v1.LocalObjectReference{
											Name: "tls",
										},
										Key: "ca",
									},
								},
								Cert: monitoringv1.SecretOrConfigMap{
									Secret: &v1.SecretKeySelector{
										LocalObjectReference: v1.LocalObjectReference{
											Name: "tls",
										},
										Key: "cert",
									},
								},
								KeySecret: &v1.SecretKeySelector{
									LocalObjectReference: v1.LocalObjectReference{
										Name: "tls",
									},
									Key: "private-key",
								},
								MaxVersion: ptr.To(monitoringv1.TLSVersion12),
							},
						},
					},
				},
			},
			golden: "AlertmanagerTLSConfig_Valid_Prom_TLSConfig_MaxVersion.golden",
		},
		{
			name:    "Invalid Prom Version with TLSConfig MaxVersion and MinVersion",
			version: "2.51.0",
			alerting: &monitoringv1.AlertingSpec{

				Alertmanagers: []monitoringv1.AlertmanagerEndpoints{
					{
						Name:      "foo",
						Namespace: ptr.To("other"),
						TLSConfig: &monitoringv1.TLSConfig{
							SafeTLSConfig: monitoringv1.SafeTLSConfig{
								CA: monitoringv1.SecretOrConfigMap{
									Secret: &v1.SecretKeySelector{
										LocalObjectReference: v1.LocalObjectReference{
											Name: "tls",
										},
										Key: "ca",
									},
								},
								Cert: monitoringv1.SecretOrConfigMap{
									Secret: &v1.SecretKeySelector{
										LocalObjectReference: v1.LocalObjectReference{
											Name: "tls",
										},
										Key: "cert",
									},
								},
								KeySecret: &v1.SecretKeySelector{
									LocalObjectReference: v1.LocalObjectReference{
										Name: "tls",
									},
									Key: "private-key",
								},
								MaxVersion: ptr.To(monitoringv1.TLSVersion12),
								MinVersion: ptr.To(monitoringv1.TLSVersion10),
							},
						},
					},
				},
			},
			golden: "AlertmanagerTLSConfig_Valid_Prom_TLSConfig_MaxVersion_MinVersion.golden",
		},
	} {

		p := &monitoringv1.Prometheus{
			ObjectMeta: metav1.ObjectMeta{
				Name:      "test",
				Namespace: "default",
			},
			Spec: monitoringv1.PrometheusSpec{
				CommonPrometheusFields: monitoringv1.CommonPrometheusFields{
					Version: tc.version,
				},
				Alerting: tc.alerting,
			},
		}

		cg := mustNewConfigGenerator(t, p)
		cfg, err := cg.GenerateServerConfiguration(
			p,
			map[string]*monitoringv1.ServiceMonitor{},
			nil,
			nil,
			nil,
			assets.NewTestStoreBuilder(),
			nil,
			nil,
			nil,
			nil,
		)

		require.NoError(t, err)
		golden.Assert(t, string(cfg), tc.golden)

	}
}

func TestServiceMonitorSelectors(t *testing.T) {
	for _, tc := range []struct {
		name                 string
		golden               string
		serviceMonitor       *monitoringv1.ServiceMonitor
		serviceDiscoveryRole monitoringv1.ServiceDiscoveryRole
	}{
		{
			name:                 "ServiceMonitor with Match Label Selector",
			golden:               "ServiceMonitorObjectWithMatchLabelSelector.golden",
			serviceDiscoveryRole: monitoringv1.EndpointsRole,
			serviceMonitor: &monitoringv1.ServiceMonitor{
				ObjectMeta: metav1.ObjectMeta{
					Name:      "defaultServiceMonitor",
					Namespace: "default",
					Labels: map[string]string{
						"group": "group1",
					},
				},
				Spec: monitoringv1.ServiceMonitorSpec{
					SelectorMechanism: ptr.To(monitoringv1.SelectorMechanismRole),
					Selector: metav1.LabelSelector{
						MatchLabels: map[string]string{
							"group": "group1",
						},
					},
					Endpoints: []monitoringv1.Endpoint{
						{
							Port:     "web",
							Interval: "30s",
						},
					},
				},
			},
		},
		{
			name:                 "ServiceMonitor with Match Expression Selector",
			golden:               "ServiceMonitorObjectWithMatchExpressionSelector.golden",
			serviceDiscoveryRole: monitoringv1.EndpointsRole,
			serviceMonitor: &monitoringv1.ServiceMonitor{
				ObjectMeta: metav1.ObjectMeta{
					Name:      "defaultServiceMonitor",
					Namespace: "default",
					Labels: map[string]string{
						"group": "group1",
					},
				},
				Spec: monitoringv1.ServiceMonitorSpec{
					SelectorMechanism: ptr.To(monitoringv1.SelectorMechanismRole),
					Selector: metav1.LabelSelector{
						MatchExpressions: []metav1.LabelSelectorRequirement{
							{
								Key:      "group",
								Operator: metav1.LabelSelectorOpIn,
								Values:   []string{"group1"},
							},
						},
					},
					Endpoints: []monitoringv1.Endpoint{
						{
							Port:     "web",
							Interval: "30s",
						},
					},
				},
			},
		},
		{
			name:                 "ServiceMonitor with endpoint slice selector and match label selector",
			golden:               "ServiceMonitorObjectWithEndpointSliceSelectorAndMatchLabelSelector.golden",
			serviceDiscoveryRole: monitoringv1.EndpointSliceRole,
			serviceMonitor: &monitoringv1.ServiceMonitor{
				ObjectMeta: metav1.ObjectMeta{
					Name:      "defaultServiceMonitor",
					Namespace: "default",
					Labels: map[string]string{
						"group": "group1",
					},
				},
				Spec: monitoringv1.ServiceMonitorSpec{
					SelectorMechanism: ptr.To(monitoringv1.SelectorMechanismRole),
					Selector: metav1.LabelSelector{
						MatchLabels: map[string]string{
							"group": "group1",
						},
					},
					Endpoints: []monitoringv1.Endpoint{
						{
							Port:     "web",
							Interval: "30s",
						},
					},
				},
			},
		},
		{
			name:                 "ServiceMonitor with selector and match expression selector",
			golden:               "ServiceMonitorObjectWithSelectorAndMatchExpressionSelector.golden",
			serviceDiscoveryRole: monitoringv1.EndpointSliceRole,
			serviceMonitor: &monitoringv1.ServiceMonitor{
				ObjectMeta: metav1.ObjectMeta{
					Name:      "defaultServiceMonitor",
					Namespace: "default",
					Labels: map[string]string{
						"group": "group1",
					},
				},
				Spec: monitoringv1.ServiceMonitorSpec{
					SelectorMechanism: ptr.To(monitoringv1.SelectorMechanismRole),
					Selector: metav1.LabelSelector{
						MatchLabels: map[string]string{
							"group": "group1",
						},
						MatchExpressions: []metav1.LabelSelectorRequirement{
							{
								Key:      "group",
								Operator: metav1.LabelSelectorOpIn,
								Values:   []string{"group2"},
							},
						},
					},
					Endpoints: []monitoringv1.Endpoint{
						{
							Port:     "web",
							Interval: "30s",
						},
					},
				},
			},
		},
	} {
		t.Run(tc.name, func(t *testing.T) {
			p := defaultPrometheus()
			p.Spec.ServiceDiscoveryRole = &tc.serviceDiscoveryRole
			cg := mustNewConfigGenerator(t, p)
			cfg, err := cg.GenerateServerConfiguration(
				p,
				map[string]*monitoringv1.ServiceMonitor{"monitor": tc.serviceMonitor},
				nil,
				nil,
				nil,
				assets.NewTestStoreBuilder(),
				nil,
				nil,
				nil,
				nil,
			)
			require.NoError(t, err)
			golden.Assert(t, string(cfg), tc.golden)
		})
	}
}

func TestPodMonitorSelectors(t *testing.T) {
	for _, tc := range []struct {
		name       string
		golden     string
		podMonitor *monitoringv1.PodMonitor
	}{
		{
			name:   "PodMonitor with Match Label Selector",
			golden: "PodMonitorObjectWithMatchLabelSelector.golden",
			podMonitor: &monitoringv1.PodMonitor{
				ObjectMeta: metav1.ObjectMeta{
					Name:      "defaultPodMonitor",
					Namespace: "default",
					Labels: map[string]string{
						"group": "group1",
					},
				},
				Spec: monitoringv1.PodMonitorSpec{
					SelectorMechanism: ptr.To(monitoringv1.SelectorMechanismRole),
					Selector: metav1.LabelSelector{
						MatchLabels: map[string]string{
							"group": "group1",
						},
					},
					PodMetricsEndpoints: []monitoringv1.PodMetricsEndpoint{
						{
							Port:     ptr.To("web"),
							Interval: "30s",
						},
					},
				},
			},
		},
		{
			name:   "PodMonitor with Match Expression Selector",
			golden: "PodMonitorObjectWithMatchExpressionSelector.golden",
			podMonitor: &monitoringv1.PodMonitor{
				ObjectMeta: metav1.ObjectMeta{
					Name:      "defaultPodMonitor",
					Namespace: "default",
					Labels: map[string]string{
						"group": "group1",
					},
				},
				Spec: monitoringv1.PodMonitorSpec{
					SelectorMechanism: ptr.To(monitoringv1.SelectorMechanismRole),
					Selector: metav1.LabelSelector{
						MatchExpressions: []metav1.LabelSelectorRequirement{
							{
								Key:      "group",
								Operator: metav1.LabelSelectorOpIn,
								Values:   []string{"group1"},
							},
						},
					},
					PodMetricsEndpoints: []monitoringv1.PodMetricsEndpoint{
						{
							Port:     ptr.To("web"),
							Interval: "30s",
						},
					},
				},
			},
		},
		{
			name:   "PodMonitor with endpoint slice selector and match label selector",
			golden: "PodMonitorObjectWithEndpointSliceSelectorAndMatchLabelSelector.golden",
			podMonitor: &monitoringv1.PodMonitor{
				ObjectMeta: metav1.ObjectMeta{
					Name:      "defaultPodMonitor",
					Namespace: "default",
					Labels: map[string]string{
						"group": "group1",
					},
				},
				Spec: monitoringv1.PodMonitorSpec{
					SelectorMechanism: ptr.To(monitoringv1.SelectorMechanismRole),
					Selector: metav1.LabelSelector{
						MatchLabels: map[string]string{
							"group": "group1",
						},
					},
					PodMetricsEndpoints: []monitoringv1.PodMetricsEndpoint{
						{
							Port:     ptr.To("web"),
							Interval: "30s",
						},
					},
				},
			},
		},
		{
			name:   "PodMonitor with selector and match expression selector",
			golden: "PodMonitorObjectWithSelectorAndMatchExpressionSelector.golden",
			podMonitor: &monitoringv1.PodMonitor{
				ObjectMeta: metav1.ObjectMeta{
					Name:      "defaultPodMonitor",
					Namespace: "default",
					Labels: map[string]string{
						"group": "group1",
					},
				},
				Spec: monitoringv1.PodMonitorSpec{
					SelectorMechanism: ptr.To(monitoringv1.SelectorMechanismRole),
					Selector: metav1.LabelSelector{
						MatchLabels: map[string]string{
							"group": "group1",
						},
						MatchExpressions: []metav1.LabelSelectorRequirement{
							{
								Key:      "group",
								Operator: metav1.LabelSelectorOpIn,
								Values:   []string{"group2"},
							},
							{
								Key:      "groupb",
								Operator: metav1.LabelSelectorOpDoesNotExist,
							},
						},
					},
					PodMetricsEndpoints: []monitoringv1.PodMetricsEndpoint{
						{
							Port:     ptr.To("web"),
							Interval: "30s",
						},
					},
				},
			},
		},
	} {
		t.Run(tc.name, func(t *testing.T) {
			p := defaultPrometheus()
			cg := mustNewConfigGenerator(t, p)
			cfg, err := cg.GenerateServerConfiguration(
				p,
				nil,
				map[string]*monitoringv1.PodMonitor{"monitor": tc.podMonitor},
				nil,
				nil,
				assets.NewTestStoreBuilder(),
				nil,
				nil,
				nil,
				nil,
			)
			require.NoError(t, err)
			golden.Assert(t, string(cfg), tc.golden)
		})
	}
}<|MERGE_RESOLUTION|>--- conflicted
+++ resolved
@@ -9399,7 +9399,6 @@
 			golden: "OTLPConfig_Config_keep_identifying_resource_attributes_with_old_version.golden",
 		},
 		{
-<<<<<<< HEAD
 			name:    "Config NoTranslation translation strategy",
 			version: "v3.4.0",
 			otlpConfig: &monitoringv1.OTLPConfig{
@@ -9414,7 +9413,8 @@
 				TranslationStrategy: ptr.To(monitoringv1.NoTranslation),
 			},
 			expectedErr: true,
-=======
+		},
+		{
 			name:    "Config ConvertHistogramsToNHCB",
 			version: "v3.4.0",
 			otlpConfig: &monitoringv1.OTLPConfig{
@@ -9429,7 +9429,6 @@
 				ConvertHistogramsToNHCB: ptr.To(true),
 			},
 			golden: "OTLPConfig_Config_convert_histograms_to_nhcb_with_old_version.golden",
->>>>>>> bfffa515
 		},
 	}
 	for _, tc := range testCases {
