// Copyright 2017 The prometheus-operator Authors
//
// Licensed under the Apache License, Version 2.0 (the "License");
// you may not use this file except in compliance with the License.
// You may obtain a copy of the License at
//
//     http://www.apache.org/licenses/LICENSE-2.0
//
// Unless required by applicable law or agreed to in writing, software
// distributed under the License is distributed on an "AS IS" BASIS,
// WITHOUT WARRANTIES OR CONDITIONS OF ANY KIND, either express or implied.
// See the License for the specific language governing permissions and
// limitations under the License.

package prometheus

import (
	"fmt"
	"os"
	"strings"
	"testing"

	monitoringv1alpha1 "github.com/prometheus-operator/prometheus-operator/pkg/apis/monitoring/v1alpha1"
	"github.com/stretchr/testify/require"

	"github.com/go-kit/log"
	"github.com/go-kit/log/level"
	"github.com/go-openapi/swag"
	"gopkg.in/yaml.v2"
	v1 "k8s.io/api/core/v1"
	"k8s.io/apimachinery/pkg/api/resource"
	metav1 "k8s.io/apimachinery/pkg/apis/meta/v1"
	"k8s.io/apimachinery/pkg/util/intstr"
	"k8s.io/utils/pointer"

	"github.com/prometheus-operator/prometheus-operator/pkg/apis/monitoring"
	monitoringv1 "github.com/prometheus-operator/prometheus-operator/pkg/apis/monitoring/v1"
	"github.com/prometheus-operator/prometheus-operator/pkg/assets"
	"github.com/prometheus-operator/prometheus-operator/pkg/operator"
)

func defaultPrometheus() *monitoringv1.Prometheus {
	return &monitoringv1.Prometheus{
		ObjectMeta: metav1.ObjectMeta{
			Name:      "test",
			Namespace: "default",
		},
		Spec: monitoringv1.PrometheusSpec{
			CommonPrometheusFields: monitoringv1.CommonPrometheusFields{
				ProbeSelector: &metav1.LabelSelector{
					MatchLabels: map[string]string{
						"group": "group1",
					},
				},
				Version:        operator.DefaultPrometheusVersion,
				ScrapeInterval: "30s",
			},
			EvaluationInterval: "30s",
		},
	}
}

func mustNewConfigGenerator(t *testing.T, p *monitoringv1.Prometheus) *ConfigGenerator {
	t.Helper()

	if p == nil {
		p = &monitoringv1.Prometheus{}
	}

	logger := level.NewFilter(log.NewLogfmtLogger(os.Stderr), level.AllowWarn())

	cg, err := NewConfigGenerator(log.With(logger, "test", t.Name()), p, false)
	require.NoError(t, err)

	return cg
}

func TestConfigGeneration(t *testing.T) {
	for i := range operator.PrometheusCompatibilityMatrix {
		v := operator.PrometheusCompatibilityMatrix[i]
		t.Run(v, func(t *testing.T) {
			t.Parallel()
			cfg, err := generateTestConfig(t, v)
			require.NoError(t, err)

			reps := 1000
			if testing.Short() {
				reps = 100
			}

			for i := 0; i < reps; i++ {
				testcfg, err := generateTestConfig(t, v)
				require.NoError(t, err)

				require.Equal(t, testcfg, cfg)
			}
		})
	}
}

func TestGlobalSettings(t *testing.T) {
	for _, tc := range []struct {
		Scenario           string
		EvaluationInterval monitoringv1.Duration
		ScrapeInterval     monitoringv1.Duration
		ScrapeTimeout      monitoringv1.Duration
		ExternalLabels     map[string]string
		QueryLogFile       string
		Version            string
		Expected           string
		ExpectError        bool
	}{
		{
			Scenario:           "valid config",
			Version:            "v2.15.2",
			ScrapeInterval:     "15s",
			EvaluationInterval: "30s",
			Expected: `global:
  evaluation_interval: 30s
  scrape_interval: 15s
  external_labels:
    prometheus: /
    prometheus_replica: $(POD_NAME)
scrape_configs: []
`,
		},
		{
			Scenario:       "invalid scrape timeout specified when scrape interval specified",
			Version:        "v2.30.0",
			ScrapeInterval: "30s",
			ScrapeTimeout:  "60s",
			ExpectError:    true,
		},
		{
			Scenario:           "valid scrape timeout along with valid scrape interval specified",
			Version:            "v2.15.2",
			ScrapeInterval:     "60s",
			ScrapeTimeout:      "10s",
			EvaluationInterval: "30s",
			Expected: `global:
  evaluation_interval: 30s
  scrape_interval: 60s
  scrape_timeout: 10s
  external_labels:
    prometheus: /
    prometheus_replica: $(POD_NAME)
scrape_configs: []
`,
		},
		{
			Scenario:           "external label specified",
			Version:            "v2.15.2",
			ScrapeInterval:     "30s",
			EvaluationInterval: "30s",
			ExternalLabels: map[string]string{
				"key1": "value1",
				"key2": "value2",
			},
			Expected: `global:
  evaluation_interval: 30s
  scrape_interval: 30s
  external_labels:
    key1: value1
    key2: value2
    prometheus: /
    prometheus_replica: $(POD_NAME)
scrape_configs: []
`,
		},
		{
			Scenario:           "query log file",
			Version:            "v2.16.0",
			ScrapeInterval:     "30s",
			EvaluationInterval: "30s",
			QueryLogFile:       "test.log",
			Expected: `global:
  evaluation_interval: 30s
  scrape_interval: 30s
  external_labels:
    prometheus: /
    prometheus_replica: $(POD_NAME)
  query_log_file: /var/log/prometheus/test.log
scrape_configs: []
`,
		},
	} {

		p := &monitoringv1.Prometheus{
			ObjectMeta: metav1.ObjectMeta{},
			Spec: monitoringv1.PrometheusSpec{
				CommonPrometheusFields: monitoringv1.CommonPrometheusFields{
					ScrapeInterval: tc.ScrapeInterval,
					ScrapeTimeout:  tc.ScrapeTimeout,
					ExternalLabels: tc.ExternalLabels,
					Version:        tc.Version,
				},
				EvaluationInterval: tc.EvaluationInterval,
				QueryLogFile:       tc.QueryLogFile,
			},
		}

		cg := mustNewConfigGenerator(t, p)
		t.Run(fmt.Sprintf("case %s", tc.Scenario), func(t *testing.T) {
			cfg, err := cg.GenerateServerConfiguration(
				p.Spec.EvaluationInterval,
				p.Spec.QueryLogFile,
				p.Spec.RuleSelector,
				p.Spec.Exemplars,
				p.Spec.TSDB,
				p.Spec.Alerting,
				p.Spec.RemoteRead,
				map[string]*monitoringv1.ServiceMonitor{},
				nil,
				nil,
				nil,
				&assets.Store{},
				nil,
				nil,
				nil,
				nil,
			)

			if tc.ExpectError {
				require.Error(t, err)
			} else {
				require.NoError(t, err)
			}

			require.Equal(t, tc.Expected, string(cfg))
		})
	}
}

func TestNamespaceSetCorrectly(t *testing.T) {
	type testCase struct {
		ServiceMonitor           *monitoringv1.ServiceMonitor
		IgnoreNamespaceSelectors bool
		Expected                 string
	}

	testcases := []testCase{
		// Test that namespaces from 'MatchNames' are returned instead of the current namespace
		{
			ServiceMonitor: &monitoringv1.ServiceMonitor{
				ObjectMeta: metav1.ObjectMeta{
					Name:      "testservicemonitor1",
					Namespace: "default",
					Labels: map[string]string{
						"group": "group1",
					},
				},
				Spec: monitoringv1.ServiceMonitorSpec{
					NamespaceSelector: monitoringv1.NamespaceSelector{
						MatchNames: []string{"test1", "test2"},
					},
					AttachMetadata: &monitoringv1.AttachMetadata{
						Node: true,
					},
				},
			},
			IgnoreNamespaceSelectors: false,
			Expected: `kubernetes_sd_configs:
- role: endpoints
  namespaces:
    names:
    - test1
    - test2
  attach_metadata:
    node: true
`,
		},
		// Test that 'Any' returns an empty list instead of the current namespace
		{
			ServiceMonitor: &monitoringv1.ServiceMonitor{
				ObjectMeta: metav1.ObjectMeta{
					Name:      "testservicemonitor2",
					Namespace: "default",
					Labels: map[string]string{
						"group": "group1",
					},
				},
				Spec: monitoringv1.ServiceMonitorSpec{
					NamespaceSelector: monitoringv1.NamespaceSelector{
						Any: true,
					},
				},
			},
			IgnoreNamespaceSelectors: false,
			Expected: `kubernetes_sd_configs:
- role: endpoints
`,
		},
		// Test that Any takes precedence over MatchNames
		{
			ServiceMonitor: &monitoringv1.ServiceMonitor{
				ObjectMeta: metav1.ObjectMeta{
					Name:      "testservicemonitor2",
					Namespace: "default",
					Labels: map[string]string{
						"group": "group1",
					},
				},
				Spec: monitoringv1.ServiceMonitorSpec{
					NamespaceSelector: monitoringv1.NamespaceSelector{
						Any:        true,
						MatchNames: []string{"foo", "bar"},
					},
				},
			},
			IgnoreNamespaceSelectors: false,
			Expected: `kubernetes_sd_configs:
- role: endpoints
`,
		},
		// Test that IgnoreNamespaceSelectors overrides Any and MatchNames
		{
			ServiceMonitor: &monitoringv1.ServiceMonitor{
				ObjectMeta: metav1.ObjectMeta{
					Name:      "testservicemonitor2",
					Namespace: "default",
					Labels: map[string]string{
						"group": "group1",
					},
				},
				Spec: monitoringv1.ServiceMonitorSpec{
					NamespaceSelector: monitoringv1.NamespaceSelector{
						Any:        true,
						MatchNames: []string{"foo", "bar"},
					},
				},
			},
			IgnoreNamespaceSelectors: true,
			Expected: `kubernetes_sd_configs:
- role: endpoints
  namespaces:
    names:
    - default
`,
		},
	}

	for _, tc := range testcases {
		cg := mustNewConfigGenerator(
			t,
			&monitoringv1.Prometheus{
				Spec: monitoringv1.PrometheusSpec{
					CommonPrometheusFields: monitoringv1.CommonPrometheusFields{
						IgnoreNamespaceSelectors: tc.IgnoreNamespaceSelectors,
					},
				},
			},
		)

		var attachMetaConfig *attachMetadataConfig
		if tc.ServiceMonitor.Spec.AttachMetadata != nil {
			attachMetaConfig = &attachMetadataConfig{
				MinimumVersion: "2.37.0",
				AttachMetadata: tc.ServiceMonitor.Spec.AttachMetadata,
			}
		}

		c := cg.generateK8SSDConfig(tc.ServiceMonitor.Spec.NamespaceSelector, tc.ServiceMonitor.Namespace, nil, nil, kubernetesSDRoleEndpoint, attachMetaConfig)
		s, err := yaml.Marshal(yaml.MapSlice{c})
		require.NoError(t, err)
		require.Equal(t, tc.Expected, string(s))
	}
}

func TestNamespaceSetCorrectlyForPodMonitor(t *testing.T) {
	pm := &monitoringv1.PodMonitor{
		ObjectMeta: metav1.ObjectMeta{
			Name:      "testpodmonitor1",
			Namespace: "default",
			Labels: map[string]string{
				"group": "group1",
			},
		},
		Spec: monitoringv1.PodMonitorSpec{
			NamespaceSelector: monitoringv1.NamespaceSelector{
				MatchNames: []string{"test"},
			},
			AttachMetadata: &monitoringv1.AttachMetadata{
				Node: true,
			},
		},
	}

	cg := mustNewConfigGenerator(
		t,
		&monitoringv1.Prometheus{
			Spec: monitoringv1.PrometheusSpec{
				CommonPrometheusFields: monitoringv1.CommonPrometheusFields{
					IgnoreNamespaceSelectors: false,
				},
			},
		},
	)

	attachMetadataConfig := &attachMetadataConfig{
		MinimumVersion: "2.35.0",
		AttachMetadata: pm.Spec.AttachMetadata,
	}
	c := cg.generateK8SSDConfig(pm.Spec.NamespaceSelector, pm.Namespace, nil, nil, kubernetesSDRolePod, attachMetadataConfig)

	s, err := yaml.Marshal(yaml.MapSlice{c})
	require.NoError(t, err)

	expected := `kubernetes_sd_configs:
- role: pod
  namespaces:
    names:
    - test
  attach_metadata:
    node: true
`

	require.Equal(t, expected, string(s))
}

func TestProbeStaticTargetsConfigGeneration(t *testing.T) {
	p := defaultPrometheus()

	cg := mustNewConfigGenerator(t, p)

	cfg, err := cg.GenerateServerConfiguration(
		p.Spec.EvaluationInterval,
		p.Spec.QueryLogFile,
		p.Spec.RuleSelector,
		p.Spec.Exemplars,
		p.Spec.TSDB,
		p.Spec.Alerting,
		p.Spec.RemoteRead,
		nil,
		nil,
		map[string]*monitoringv1.Probe{
			"probe1": {
				ObjectMeta: metav1.ObjectMeta{
					Name:      "testprobe1",
					Namespace: "default",
					Labels: map[string]string{
						"group": "group1",
					},
				},
				Spec: monitoringv1.ProbeSpec{
					ProberSpec: monitoringv1.ProberSpec{
						Scheme:   "http",
						URL:      "blackbox.exporter.io",
						Path:     "/probe",
						ProxyURL: "socks://myproxy:9095",
					},
					Module: "http_2xx",
					Targets: monitoringv1.ProbeTargets{
						StaticConfig: &monitoringv1.ProbeTargetStaticConfig{
							Targets: []string{
								"prometheus.io",
								"promcon.io",
							},
							Labels: map[string]string{
								"static": "label",
							},
							RelabelConfigs: []*monitoringv1.RelabelConfig{
								{
									TargetLabel: "foo",
									Replacement: "bar",
									Action:      "replace",
								},
							},
						},
					},
				},
			},
		},
		nil,
		&assets.Store{},
		nil,
		nil,
		nil,
		nil,
	)
	require.NoError(t, err)

	expected := `global:
  evaluation_interval: 30s
  scrape_interval: 30s
  external_labels:
    prometheus: default/test
    prometheus_replica: $(POD_NAME)
scrape_configs:
- job_name: probe/default/testprobe1
  honor_timestamps: true
  metrics_path: /probe
  scheme: http
  proxy_url: socks://myproxy:9095
  params:
    module:
    - http_2xx
  static_configs:
  - targets:
    - prometheus.io
    - promcon.io
    labels:
      namespace: default
      static: label
  relabel_configs:
  - source_labels:
    - job
    target_label: __tmp_prometheus_job_name
  - source_labels:
    - __address__
    target_label: __param_target
  - source_labels:
    - __param_target
    target_label: instance
  - target_label: __address__
    replacement: blackbox.exporter.io
  - target_label: foo
    replacement: bar
    action: replace
  metric_relabel_configs: []
`

	require.Equal(t, expected, string(cfg))
}

func TestProbeStaticTargetsConfigGenerationWithLabelEnforce(t *testing.T) {
	p := defaultPrometheus()
	p.Spec.CommonPrometheusFields.EnforcedNamespaceLabel = "namespace"

	cg := mustNewConfigGenerator(t, p)

	cfg, err := cg.GenerateServerConfiguration(
		p.Spec.EvaluationInterval,
		p.Spec.QueryLogFile,
		p.Spec.RuleSelector,
		p.Spec.Exemplars,
		p.Spec.TSDB,
		p.Spec.Alerting,
		p.Spec.RemoteRead,
		nil,
		nil,
		map[string]*monitoringv1.Probe{
			"probe1": {
				ObjectMeta: metav1.ObjectMeta{
					Name:      "testprobe1",
					Namespace: "default",
					Labels: map[string]string{
						"group": "group1",
					},
				},
				Spec: monitoringv1.ProbeSpec{
					ProberSpec: monitoringv1.ProberSpec{
						Scheme: "http",
						URL:    "blackbox.exporter.io",
						Path:   "/probe",
					},
					Module: "http_2xx",
					Targets: monitoringv1.ProbeTargets{
						StaticConfig: &monitoringv1.ProbeTargetStaticConfig{
							Targets: []string{
								"prometheus.io",
								"promcon.io",
							},
							Labels: map[string]string{
								"namespace": "custom",
								"static":    "label",
							},
						},
					},
					MetricRelabelConfigs: []*monitoringv1.RelabelConfig{
						{
							Regex:  "noisy_labels.*",
							Action: "labeldrop",
						},
					},
				},
			},
		},
		nil,
		&assets.Store{},
		nil,
		nil,
		nil,
		nil,
	)
	require.NoError(t, err)

	expected := `global:
  evaluation_interval: 30s
  scrape_interval: 30s
  external_labels:
    prometheus: default/test
    prometheus_replica: $(POD_NAME)
scrape_configs:
- job_name: probe/default/testprobe1
  honor_timestamps: true
  metrics_path: /probe
  scheme: http
  params:
    module:
    - http_2xx
  static_configs:
  - targets:
    - prometheus.io
    - promcon.io
    labels:
      namespace: custom
      static: label
  relabel_configs:
  - source_labels:
    - job
    target_label: __tmp_prometheus_job_name
  - source_labels:
    - __address__
    target_label: __param_target
  - source_labels:
    - __param_target
    target_label: instance
  - target_label: __address__
    replacement: blackbox.exporter.io
  - target_label: namespace
    replacement: default
  metric_relabel_configs:
  - regex: noisy_labels.*
    action: labeldrop
  - target_label: namespace
    replacement: default
`

	require.Equal(t, expected, string(cfg))
}

func TestProbeStaticTargetsConfigGenerationWithJobName(t *testing.T) {
	p := defaultPrometheus()

	cg := mustNewConfigGenerator(t, p)
	cfg, err := cg.GenerateServerConfiguration(
		p.Spec.EvaluationInterval,
		p.Spec.QueryLogFile,
		p.Spec.RuleSelector,
		p.Spec.Exemplars,
		p.Spec.TSDB,
		p.Spec.Alerting,
		p.Spec.RemoteRead,
		nil,
		nil,
		map[string]*monitoringv1.Probe{
			"probe1": {
				ObjectMeta: metav1.ObjectMeta{
					Name:      "testprobe1",
					Namespace: "default",
					Labels: map[string]string{
						"group": "group1",
					},
				},
				Spec: monitoringv1.ProbeSpec{
					JobName: "blackbox",
					ProberSpec: monitoringv1.ProberSpec{
						Scheme: "http",
						URL:    "blackbox.exporter.io",
						Path:   "/probe",
					},
					Module: "http_2xx",
					Targets: monitoringv1.ProbeTargets{
						StaticConfig: &monitoringv1.ProbeTargetStaticConfig{
							Targets: []string{
								"prometheus.io",
								"promcon.io",
							},
						},
					},
				},
			},
		},
		nil,
		&assets.Store{},
		nil,
		nil,
		nil,
		nil,
	)
	require.NoError(t, err)

	expected := `global:
  evaluation_interval: 30s
  scrape_interval: 30s
  external_labels:
    prometheus: default/test
    prometheus_replica: $(POD_NAME)
scrape_configs:
- job_name: probe/default/testprobe1
  honor_timestamps: true
  metrics_path: /probe
  scheme: http
  params:
    module:
    - http_2xx
  static_configs:
  - targets:
    - prometheus.io
    - promcon.io
    labels:
      namespace: default
  relabel_configs:
  - source_labels:
    - job
    target_label: __tmp_prometheus_job_name
  - target_label: job
    replacement: blackbox
  - source_labels:
    - __address__
    target_label: __param_target
  - source_labels:
    - __param_target
    target_label: instance
  - target_label: __address__
    replacement: blackbox.exporter.io
  metric_relabel_configs: []
`

	require.Equal(t, expected, string(cfg))
}

func TestProbeStaticTargetsConfigGenerationWithoutModule(t *testing.T) {
	p := defaultPrometheus()

	cg := mustNewConfigGenerator(t, p)
	cfg, err := cg.GenerateServerConfiguration(
		p.Spec.EvaluationInterval,
		p.Spec.QueryLogFile,
		p.Spec.RuleSelector,
		p.Spec.Exemplars,
		p.Spec.TSDB,
		p.Spec.Alerting,
		p.Spec.RemoteRead,
		nil,
		nil,
		map[string]*monitoringv1.Probe{
			"probe1": {
				ObjectMeta: metav1.ObjectMeta{
					Name:      "testprobe1",
					Namespace: "default",
					Labels: map[string]string{
						"group": "group1",
					},
				},
				Spec: monitoringv1.ProbeSpec{
					JobName: "blackbox",
					ProberSpec: monitoringv1.ProberSpec{
						Scheme: "http",
						URL:    "blackbox.exporter.io",
						Path:   "/probe",
					},
					Targets: monitoringv1.ProbeTargets{
						StaticConfig: &monitoringv1.ProbeTargetStaticConfig{
							Targets: []string{
								"prometheus.io",
								"promcon.io",
							},
						},
					},
				},
			},
		},
		nil,
		&assets.Store{},
		nil,
		nil,
		nil,
		nil,
	)
	require.NoError(t, err)

	expected := `global:
  evaluation_interval: 30s
  scrape_interval: 30s
  external_labels:
    prometheus: default/test
    prometheus_replica: $(POD_NAME)
scrape_configs:
- job_name: probe/default/testprobe1
  honor_timestamps: true
  metrics_path: /probe
  scheme: http
  static_configs:
  - targets:
    - prometheus.io
    - promcon.io
    labels:
      namespace: default
  relabel_configs:
  - source_labels:
    - job
    target_label: __tmp_prometheus_job_name
  - target_label: job
    replacement: blackbox
  - source_labels:
    - __address__
    target_label: __param_target
  - source_labels:
    - __param_target
    target_label: instance
  - target_label: __address__
    replacement: blackbox.exporter.io
  metric_relabel_configs: []
`

	require.Equal(t, expected, string(cfg))
}

func TestProbeIngressSDConfigGeneration(t *testing.T) {
	p := defaultPrometheus()

	cg := mustNewConfigGenerator(t, p)
	cfg, err := cg.GenerateServerConfiguration(
		p.Spec.EvaluationInterval,
		p.Spec.QueryLogFile,
		p.Spec.RuleSelector,
		p.Spec.Exemplars,
		p.Spec.TSDB,
		p.Spec.Alerting,
		p.Spec.RemoteRead,
		nil,
		nil,
		map[string]*monitoringv1.Probe{
			"probe1": {
				ObjectMeta: metav1.ObjectMeta{
					Name:      "testprobe1",
					Namespace: "default",
					Labels: map[string]string{
						"group": "group1",
					},
				},
				Spec: monitoringv1.ProbeSpec{
					ProberSpec: monitoringv1.ProberSpec{
						Scheme: "http",
						URL:    "blackbox.exporter.io",
						Path:   "/probe",
					},
					Module: "http_2xx",
					Targets: monitoringv1.ProbeTargets{
						Ingress: &monitoringv1.ProbeTargetIngress{
							Selector: metav1.LabelSelector{
								MatchLabels: map[string]string{
									"prometheus.io/probe": "true",
								},
							},
							NamespaceSelector: monitoringv1.NamespaceSelector{
								Any: true,
							},
							RelabelConfigs: []*monitoringv1.RelabelConfig{
								{
									TargetLabel: "foo",
									Replacement: "bar",
									Action:      "replace",
								},
							},
						},
					},
				},
			},
		},
		nil,
		&assets.Store{},
		nil,
		nil,
		nil,
		nil,
	)
	require.NoError(t, err)

	expected := `global:
  evaluation_interval: 30s
  scrape_interval: 30s
  external_labels:
    prometheus: default/test
    prometheus_replica: $(POD_NAME)
scrape_configs:
- job_name: probe/default/testprobe1
  honor_timestamps: true
  metrics_path: /probe
  scheme: http
  params:
    module:
    - http_2xx
  kubernetes_sd_configs:
  - role: ingress
  relabel_configs:
  - source_labels:
    - job
    target_label: __tmp_prometheus_job_name
  - action: keep
    source_labels:
    - __meta_kubernetes_ingress_label_prometheus_io_probe
    - __meta_kubernetes_ingress_labelpresent_prometheus_io_probe
    regex: (true);true
  - source_labels:
    - __meta_kubernetes_ingress_scheme
    - __address__
    - __meta_kubernetes_ingress_path
    separator: ;
    regex: (.+);(.+);(.+)
    target_label: __param_target
    replacement: ${1}://${2}${3}
    action: replace
  - source_labels:
    - __meta_kubernetes_namespace
    target_label: namespace
  - source_labels:
    - __meta_kubernetes_ingress_name
    target_label: ingress
  - source_labels:
    - __address__
    separator: ;
    regex: (.*)
    target_label: __tmp_ingress_address
    replacement: $1
    action: replace
  - source_labels:
    - __param_target
    target_label: instance
  - target_label: __address__
    replacement: blackbox.exporter.io
  - target_label: foo
    replacement: bar
    action: replace
  - source_labels:
    - __param_target
    target_label: __tmp_hash
    modulus: 1
    action: hashmod
  - source_labels:
    - __tmp_hash
    regex: $(SHARD)
    action: keep
  metric_relabel_configs: []
`

	require.Equal(t, expected, string(cfg))
}

func TestProbeIngressSDConfigGenerationWithShards(t *testing.T) {
	p := defaultPrometheus()
	p.Spec.Shards = pointer.Int32(2)

	cg := mustNewConfigGenerator(t, p)
	cfg, err := cg.GenerateServerConfiguration(
		p.Spec.EvaluationInterval,
		p.Spec.QueryLogFile,
		p.Spec.RuleSelector,
		p.Spec.Exemplars,
		p.Spec.TSDB,
		p.Spec.Alerting,
		p.Spec.RemoteRead,
		nil,
		nil,
		map[string]*monitoringv1.Probe{
			"probe1": {
				ObjectMeta: metav1.ObjectMeta{
					Name:      "testprobe1",
					Namespace: "default",
					Labels: map[string]string{
						"group": "group1",
					},
				},
				Spec: monitoringv1.ProbeSpec{
					ProberSpec: monitoringv1.ProberSpec{
						Scheme: "http",
						URL:    "blackbox.exporter.io",
						Path:   "/probe",
					},
					Module: "http_2xx",
					Targets: monitoringv1.ProbeTargets{
						Ingress: &monitoringv1.ProbeTargetIngress{
							Selector: metav1.LabelSelector{
								MatchLabels: map[string]string{
									"prometheus.io/probe": "true",
								},
							},
							NamespaceSelector: monitoringv1.NamespaceSelector{
								Any: true,
							},
							RelabelConfigs: []*monitoringv1.RelabelConfig{
								{
									TargetLabel: "foo",
									Replacement: "bar",
									Action:      "replace",
								},
							},
						},
					},
				},
			},
		},
		nil,
		&assets.Store{},
		nil,
		nil,
		nil,
		nil,
	)
	require.NoError(t, err)

	expected := `global:
  evaluation_interval: 30s
  scrape_interval: 30s
  external_labels:
    prometheus: default/test
    prometheus_replica: $(POD_NAME)
scrape_configs:
- job_name: probe/default/testprobe1
  honor_timestamps: true
  metrics_path: /probe
  scheme: http
  params:
    module:
    - http_2xx
  kubernetes_sd_configs:
  - role: ingress
  relabel_configs:
  - source_labels:
    - job
    target_label: __tmp_prometheus_job_name
  - action: keep
    source_labels:
    - __meta_kubernetes_ingress_label_prometheus_io_probe
    - __meta_kubernetes_ingress_labelpresent_prometheus_io_probe
    regex: (true);true
  - source_labels:
    - __meta_kubernetes_ingress_scheme
    - __address__
    - __meta_kubernetes_ingress_path
    separator: ;
    regex: (.+);(.+);(.+)
    target_label: __param_target
    replacement: ${1}://${2}${3}
    action: replace
  - source_labels:
    - __meta_kubernetes_namespace
    target_label: namespace
  - source_labels:
    - __meta_kubernetes_ingress_name
    target_label: ingress
  - source_labels:
    - __address__
    separator: ;
    regex: (.*)
    target_label: __tmp_ingress_address
    replacement: $1
    action: replace
  - source_labels:
    - __param_target
    target_label: instance
  - target_label: __address__
    replacement: blackbox.exporter.io
  - target_label: foo
    replacement: bar
    action: replace
  - source_labels:
    - __param_target
    target_label: __tmp_hash
    modulus: 2
    action: hashmod
  - source_labels:
    - __tmp_hash
    regex: $(SHARD)
    action: keep
  metric_relabel_configs: []
`
	require.Equal(t, expected, string(cfg))
}

func TestProbeIngressSDConfigGenerationWithLabelEnforce(t *testing.T) {
	p := defaultPrometheus()
	p.Spec.EnforcedNamespaceLabel = "namespace"

	cg := mustNewConfigGenerator(t, p)
	cfg, err := cg.GenerateServerConfiguration(
		p.Spec.EvaluationInterval,
		p.Spec.QueryLogFile,
		p.Spec.RuleSelector,
		p.Spec.Exemplars,
		p.Spec.TSDB,
		p.Spec.Alerting,
		p.Spec.RemoteRead,
		nil,
		nil,
		map[string]*monitoringv1.Probe{
			"probe1": {
				ObjectMeta: metav1.ObjectMeta{
					Name:      "testprobe1",
					Namespace: "default",
					Labels: map[string]string{
						"group": "group1",
					},
				},
				Spec: monitoringv1.ProbeSpec{
					ProberSpec: monitoringv1.ProberSpec{
						Scheme: "http",
						URL:    "blackbox.exporter.io",
						Path:   "/probe",
					},
					Module: "http_2xx",
					Targets: monitoringv1.ProbeTargets{
						Ingress: &monitoringv1.ProbeTargetIngress{
							Selector: metav1.LabelSelector{
								MatchLabels: map[string]string{
									"prometheus.io/probe": "true",
								},
							},
							NamespaceSelector: monitoringv1.NamespaceSelector{
								Any: true,
							},
							RelabelConfigs: []*monitoringv1.RelabelConfig{
								{
									TargetLabel: "foo",
									Replacement: "bar",
									Action:      "replace",
								},
							},
						},
					},
				},
			},
		},
		nil,
		&assets.Store{},
		nil,
		nil,
		nil,
		nil,
	)
	require.NoError(t, err)

	expected := `global:
  evaluation_interval: 30s
  scrape_interval: 30s
  external_labels:
    prometheus: default/test
    prometheus_replica: $(POD_NAME)
scrape_configs:
- job_name: probe/default/testprobe1
  honor_timestamps: true
  metrics_path: /probe
  scheme: http
  params:
    module:
    - http_2xx
  kubernetes_sd_configs:
  - role: ingress
  relabel_configs:
  - source_labels:
    - job
    target_label: __tmp_prometheus_job_name
  - action: keep
    source_labels:
    - __meta_kubernetes_ingress_label_prometheus_io_probe
    - __meta_kubernetes_ingress_labelpresent_prometheus_io_probe
    regex: (true);true
  - source_labels:
    - __meta_kubernetes_ingress_scheme
    - __address__
    - __meta_kubernetes_ingress_path
    separator: ;
    regex: (.+);(.+);(.+)
    target_label: __param_target
    replacement: ${1}://${2}${3}
    action: replace
  - source_labels:
    - __meta_kubernetes_namespace
    target_label: namespace
  - source_labels:
    - __meta_kubernetes_ingress_name
    target_label: ingress
  - source_labels:
    - __address__
    separator: ;
    regex: (.*)
    target_label: __tmp_ingress_address
    replacement: $1
    action: replace
  - source_labels:
    - __param_target
    target_label: instance
  - target_label: __address__
    replacement: blackbox.exporter.io
  - target_label: foo
    replacement: bar
    action: replace
  - target_label: namespace
    replacement: default
  - source_labels:
    - __param_target
    target_label: __tmp_hash
    modulus: 1
    action: hashmod
  - source_labels:
    - __tmp_hash
    regex: $(SHARD)
    action: keep
  metric_relabel_configs:
  - target_label: namespace
    replacement: default
`

	require.Equal(t, expected, string(cfg))
}

func TestK8SSDConfigGeneration(t *testing.T) {
	sm := &monitoringv1.ServiceMonitor{
		ObjectMeta: metav1.ObjectMeta{
			Name:      "testservicemonitor1",
			Namespace: "default",
			Labels: map[string]string{
				"group": "group1",
			},
		},
		Spec: monitoringv1.ServiceMonitorSpec{
			NamespaceSelector: monitoringv1.NamespaceSelector{
				MatchNames: []string{"test"},
			},
		},
	}

	testcases := []struct {
		apiserverConfig *monitoringv1.APIServerConfig
		store           *assets.Store
		expected        string
	}{
		{
			nil,
			nil,
			`kubernetes_sd_configs:
- role: endpoints
  namespaces:
    names:
    - test
`,
		},
		{
			&monitoringv1.APIServerConfig{
				Host:            "example.com",
				BasicAuth:       &monitoringv1.BasicAuth{},
				BearerToken:     "bearer_token",
				BearerTokenFile: "bearer_token_file",
				TLSConfig:       nil,
			},
			&assets.Store{
				BasicAuthAssets: map[string]assets.BasicAuthCredentials{
					"apiserver": {
						Username: "foo",
						Password: "bar",
					},
				},
				OAuth2Assets: map[string]assets.OAuth2Credentials{},
				TokenAssets:  map[string]assets.Token{},
			},
			`kubernetes_sd_configs:
- role: endpoints
  namespaces:
    names:
    - test
  api_server: example.com
  basic_auth:
    username: foo
    password: bar
  bearer_token: bearer_token
  bearer_token_file: bearer_token_file
`,
		},
	}

	for _, tc := range testcases {
		cg := mustNewConfigGenerator(
			t,
			&monitoringv1.Prometheus{
				Spec: monitoringv1.PrometheusSpec{
					CommonPrometheusFields: monitoringv1.CommonPrometheusFields{
						IgnoreNamespaceSelectors: false,
					},
				},
			},
		)

		var attachMetaConfig *attachMetadataConfig
		if sm.Spec.AttachMetadata != nil {
			attachMetaConfig = &attachMetadataConfig{
				MinimumVersion: "2.37.0",
				AttachMetadata: sm.Spec.AttachMetadata,
			}
		}
		c := cg.generateK8SSDConfig(
			sm.Spec.NamespaceSelector,
			sm.Namespace,
			tc.apiserverConfig,
			tc.store,
			kubernetesSDRoleEndpoint,
			attachMetaConfig,
		)
		s, err := yaml.Marshal(yaml.MapSlice{c})
		require.NoError(t, err)
		require.Equal(t, tc.expected, string(s))
	}
}

func TestAlertmanagerBearerToken(t *testing.T) {
	p := defaultPrometheus()
	p.Spec.Alerting = &monitoringv1.AlertingSpec{
		Alertmanagers: []monitoringv1.AlertmanagerEndpoints{
			{
				Name:            "alertmanager-main",
				Namespace:       "default",
				Port:            intstr.FromString("web"),
				BearerTokenFile: "/some/file/on/disk",
			},
		},
	}

	cg := mustNewConfigGenerator(t, p)
	cfg, err := cg.GenerateServerConfiguration(
		p.Spec.EvaluationInterval,
		p.Spec.QueryLogFile,
		p.Spec.RuleSelector,
		p.Spec.Exemplars,
		p.Spec.TSDB,
		p.Spec.Alerting,
		p.Spec.RemoteRead,
		nil,
		nil,
		nil,
		nil,
		&assets.Store{},
		nil,
		nil,
		nil,
		nil,
	)
	require.NoError(t, err)

	// If this becomes an endless sink of maintenance, then we should just
	// change this to check that just the `bearer_token_file` is set with
	// something like json-path.
	expected := `global:
  evaluation_interval: 30s
  scrape_interval: 30s
  external_labels:
    prometheus: default/test
    prometheus_replica: $(POD_NAME)
scrape_configs: []
alerting:
  alert_relabel_configs:
  - action: labeldrop
    regex: prometheus_replica
  alertmanagers:
  - path_prefix: /
    scheme: http
    kubernetes_sd_configs:
    - role: endpoints
      namespaces:
        names:
        - default
    bearer_token_file: /some/file/on/disk
    relabel_configs:
    - action: keep
      source_labels:
      - __meta_kubernetes_service_name
      regex: alertmanager-main
    - action: keep
      source_labels:
      - __meta_kubernetes_endpoint_port_name
      regex: web
`

	require.Equal(t, expected, string(cfg))
}

func TestAlertmanagerBasicAuth(t *testing.T) {
	for _, tc := range []struct {
		name           string
		version        string
		expectedConfig string
	}{
		{
			name:    "Valid Prom Version",
			version: "2.26.0",
			expectedConfig: `global:
  evaluation_interval: 30s
  scrape_interval: 30s
  external_labels:
    prometheus: default/test
    prometheus_replica: $(POD_NAME)
scrape_configs: []
alerting:
  alert_relabel_configs:
  - action: labeldrop
    regex: prometheus_replica
  alertmanagers:
  - path_prefix: /
    scheme: http
    kubernetes_sd_configs:
    - role: endpoints
      namespaces:
        names:
        - default
    basic_auth:
      username: bob
      password: alice
    relabel_configs:
    - action: keep
      source_labels:
      - __meta_kubernetes_service_name
      regex: alertmanager-main
    - action: keep
      source_labels:
      - __meta_kubernetes_endpoint_port_name
      regex: web
`,
		},
		{
			name:    "Invalid Prom Version",
			version: "2.25.0",
			expectedConfig: `global:
  evaluation_interval: 30s
  scrape_interval: 30s
  external_labels:
    prometheus: default/test
    prometheus_replica: $(POD_NAME)
scrape_configs: []
alerting:
  alert_relabel_configs:
  - action: labeldrop
    regex: prometheus_replica
  alertmanagers:
  - path_prefix: /
    scheme: http
    kubernetes_sd_configs:
    - role: endpoints
      namespaces:
        names:
        - default
    relabel_configs:
    - action: keep
      source_labels:
      - __meta_kubernetes_service_name
      regex: alertmanager-main
    - action: keep
      source_labels:
      - __meta_kubernetes_endpoint_port_name
      regex: web
`,
		},
	} {

		p := &monitoringv1.Prometheus{
			ObjectMeta: metav1.ObjectMeta{
				Name:      "test",
				Namespace: "default",
			},
			Spec: monitoringv1.PrometheusSpec{
				CommonPrometheusFields: monitoringv1.CommonPrometheusFields{
					ScrapeInterval: "30s",
					Version:        tc.version,
				},
				EvaluationInterval: "30s",
				Alerting: &monitoringv1.AlertingSpec{
					Alertmanagers: []monitoringv1.AlertmanagerEndpoints{
						{
							Name:      "alertmanager-main",
							Namespace: "default",
							Port:      intstr.FromString("web"),
							BasicAuth: &monitoringv1.BasicAuth{
								Username: v1.SecretKeySelector{
									LocalObjectReference: v1.LocalObjectReference{
										Name: "foo",
									},
									Key: "username",
								},
								Password: v1.SecretKeySelector{
									LocalObjectReference: v1.LocalObjectReference{
										Name: "foo",
									},
									Key: "password",
								},
							},
						},
					},
				},
			},
		}

		cg := mustNewConfigGenerator(t, p)

		cfg, err := cg.GenerateServerConfiguration(
			p.Spec.EvaluationInterval,
			p.Spec.QueryLogFile,
			p.Spec.RuleSelector,
			p.Spec.Exemplars,
			p.Spec.TSDB,
			p.Spec.Alerting,
			p.Spec.RemoteRead,
			nil,
			nil,
			nil,
			nil,
			&assets.Store{BasicAuthAssets: map[string]assets.BasicAuthCredentials{
				"alertmanager/auth/0": {
					Username: "bob",
					Password: "alice",
				},
			}},
			nil,
			nil,
			nil,
			nil,
		)
		if err != nil {
			t.Fatal(err)
		}

		require.Equal(t, tc.expectedConfig, string(cfg))
	}
}

func TestAlertmanagerAPIVersion(t *testing.T) {
	p := defaultPrometheus()
	p.Spec.Alerting = &monitoringv1.AlertingSpec{
		Alertmanagers: []monitoringv1.AlertmanagerEndpoints{
			{
				Name:       "alertmanager-main",
				Namespace:  "default",
				Port:       intstr.FromString("web"),
				APIVersion: "v2",
			},
		},
	}

	cg := mustNewConfigGenerator(t, p)
	cfg, err := cg.GenerateServerConfiguration(
		p.Spec.EvaluationInterval,
		p.Spec.QueryLogFile,
		p.Spec.RuleSelector,
		p.Spec.Exemplars,
		p.Spec.TSDB,
		p.Spec.Alerting,
		p.Spec.RemoteRead,
		nil,
		nil,
		nil,
		nil,
		&assets.Store{},
		nil,
		nil,
		nil,
		nil,
	)
	require.NoError(t, err)

	// If this becomes an endless sink of maintenance, then we should just
	// change this to check that just the `api_version` is set with
	// something like json-path.
	expected := `global:
  evaluation_interval: 30s
  scrape_interval: 30s
  external_labels:
    prometheus: default/test
    prometheus_replica: $(POD_NAME)
scrape_configs: []
alerting:
  alert_relabel_configs:
  - action: labeldrop
    regex: prometheus_replica
  alertmanagers:
  - path_prefix: /
    scheme: http
    kubernetes_sd_configs:
    - role: endpoints
      namespaces:
        names:
        - default
    api_version: v2
    relabel_configs:
    - action: keep
      source_labels:
      - __meta_kubernetes_service_name
      regex: alertmanager-main
    - action: keep
      source_labels:
      - __meta_kubernetes_endpoint_port_name
      regex: web
`

	require.Equal(t, expected, string(cfg))
}

func TestAlertmanagerTimeoutConfig(t *testing.T) {
	p := defaultPrometheus()
	p.Spec.Alerting = &monitoringv1.AlertingSpec{
		Alertmanagers: []monitoringv1.AlertmanagerEndpoints{
			{
				Name:       "alertmanager-main",
				Namespace:  "default",
				Port:       intstr.FromString("web"),
				APIVersion: "v2",
				Timeout:    (*monitoringv1.Duration)(pointer.String("60s")),
			},
		},
	}

	cg := mustNewConfigGenerator(t, p)
	cfg, err := cg.GenerateServerConfiguration(
		p.Spec.EvaluationInterval,
		p.Spec.QueryLogFile,
		p.Spec.RuleSelector,
		p.Spec.Exemplars,
		p.Spec.TSDB,
		p.Spec.Alerting,
		p.Spec.RemoteRead,
		nil,
		nil,
		nil,
		nil,
		&assets.Store{},
		nil,
		nil,
		nil,
		nil,
	)
	require.NoError(t, err)

	// If this becomes an endless sink of maintenance, then we should just
	// change this to check that just the `api_version` is set with
	// something like json-path.
	expected := `global:
  evaluation_interval: 30s
  scrape_interval: 30s
  external_labels:
    prometheus: default/test
    prometheus_replica: $(POD_NAME)
scrape_configs: []
alerting:
  alert_relabel_configs:
  - action: labeldrop
    regex: prometheus_replica
  alertmanagers:
  - path_prefix: /
    scheme: http
    timeout: 60s
    kubernetes_sd_configs:
    - role: endpoints
      namespaces:
        names:
        - default
    api_version: v2
    relabel_configs:
    - action: keep
      source_labels:
      - __meta_kubernetes_service_name
      regex: alertmanager-main
    - action: keep
      source_labels:
      - __meta_kubernetes_endpoint_port_name
      regex: web
`

	require.Equal(t, expected, string(cfg))
}

func TestAlertmanagerEnableHttp2(t *testing.T) {
	expectedWithHTTP2Unsupported := `global:
  evaluation_interval: 30s
  scrape_interval: 30s
  external_labels:
    prometheus: default/test
    prometheus_replica: $(POD_NAME)
scrape_configs: []
alerting:
  alert_relabel_configs:
  - action: labeldrop
    regex: prometheus_replica
  alertmanagers:
  - path_prefix: /
    scheme: http
    kubernetes_sd_configs:
    - role: endpoints
      namespaces:
        names:
        - default
    api_version: v2
    relabel_configs:
    - action: keep
      source_labels:
      - __meta_kubernetes_service_name
      regex: alertmanager-main
    - action: keep
      source_labels:
      - __meta_kubernetes_endpoint_port_name
      regex: web
`

	expectedWithHTTP2Disabled := `global:
  evaluation_interval: 30s
  scrape_interval: 30s
  external_labels:
    prometheus: default/test
    prometheus_replica: $(POD_NAME)
scrape_configs: []
alerting:
  alert_relabel_configs:
  - action: labeldrop
    regex: prometheus_replica
  alertmanagers:
  - path_prefix: /
    scheme: http
    enable_http2: false
    kubernetes_sd_configs:
    - role: endpoints
      namespaces:
        names:
        - default
    api_version: v2
    relabel_configs:
    - action: keep
      source_labels:
      - __meta_kubernetes_service_name
      regex: alertmanager-main
    - action: keep
      source_labels:
      - __meta_kubernetes_endpoint_port_name
      regex: web
`

	expectedWithHTTP2Enabled := `global:
  evaluation_interval: 30s
  scrape_interval: 30s
  external_labels:
    prometheus: default/test
    prometheus_replica: $(POD_NAME)
scrape_configs: []
alerting:
  alert_relabel_configs:
  - action: labeldrop
    regex: prometheus_replica
  alertmanagers:
  - path_prefix: /
    scheme: http
    enable_http2: true
    kubernetes_sd_configs:
    - role: endpoints
      namespaces:
        names:
        - default
    api_version: v2
    relabel_configs:
    - action: keep
      source_labels:
      - __meta_kubernetes_service_name
      regex: alertmanager-main
    - action: keep
      source_labels:
      - __meta_kubernetes_endpoint_port_name
      regex: web
`

	for _, tc := range []struct {
		version     string
		expected    string
		enableHTTP2 bool
	}{
		{
			version:     "v2.34.0",
			enableHTTP2: false,
			expected:    expectedWithHTTP2Unsupported,
		},
		{
			version:     "v2.34.0",
			enableHTTP2: true,
			expected:    expectedWithHTTP2Unsupported,
		},
		{
			version:     "v2.35.0",
			enableHTTP2: true,
			expected:    expectedWithHTTP2Enabled,
		},
		{
			version:     "v2.35.0",
			enableHTTP2: false,
			expected:    expectedWithHTTP2Disabled,
		},
	} {
		t.Run(fmt.Sprintf("%s TestAlertmanagerEnableHttp2(%t)", tc.version, tc.enableHTTP2), func(t *testing.T) {
			p := defaultPrometheus()
			p.Spec.Version = tc.version
			p.Spec.Alerting = &monitoringv1.AlertingSpec{
				Alertmanagers: []monitoringv1.AlertmanagerEndpoints{
					{
						Name:        "alertmanager-main",
						Namespace:   "default",
						Port:        intstr.FromString("web"),
						APIVersion:  "v2",
						EnableHttp2: swag.Bool(tc.enableHTTP2),
					},
				},
			}

			cg := mustNewConfigGenerator(t, p)
			cfg, err := cg.GenerateServerConfiguration(
				p.Spec.EvaluationInterval,
				p.Spec.QueryLogFile,
				p.Spec.RuleSelector,
				p.Spec.Exemplars,
				p.Spec.TSDB,
				p.Spec.Alerting,
				p.Spec.RemoteRead,
				nil,
				nil,
				nil,
				nil,
				&assets.Store{},
				nil,
				nil,
				nil,
				nil,
			)
			require.NoError(t, err)
			require.Equal(t, tc.expected, string(cfg))
		})
	}
}

func TestAdditionalScrapeConfigs(t *testing.T) {
	getCfg := func(shards *int32) string {
		p := defaultPrometheus()
		p.Spec.Shards = shards

		cg := mustNewConfigGenerator(t, p)
		cfg, err := cg.GenerateServerConfiguration(
			p.Spec.EvaluationInterval,
			p.Spec.QueryLogFile,
			p.Spec.RuleSelector,
			p.Spec.Exemplars,
			p.Spec.TSDB,
			p.Spec.Alerting,
			p.Spec.RemoteRead,
			nil,
			nil,
			nil,
			nil,
			&assets.Store{},
			[]byte(`- job_name: prometheus
  scrape_interval: 15s
  static_configs:
  - targets: ['localhost:9090']
- job_name: gce_app_bar
  scrape_interval: 5s
  gce_sd_config:
    - project: foo
      zone: us-central1
  relabel_configs:
    - action: keep
      source_labels:
      - __meta_gce_label_app
      regex: my_app
`),
			nil,
			nil,
			nil,
		)
		require.NoError(t, err)

		return string(cfg)
	}

	testCases := []struct {
		name     string
		result   string
		expected string
	}{
		{
			name:   "unsharded prometheus",
			result: getCfg(nil),
			expected: `global:
  evaluation_interval: 30s
  scrape_interval: 30s
  external_labels:
    prometheus: default/test
    prometheus_replica: $(POD_NAME)
scrape_configs:
- job_name: prometheus
  scrape_interval: 15s
  static_configs:
  - targets:
    - localhost:9090
- job_name: gce_app_bar
  scrape_interval: 5s
  gce_sd_config:
  - project: foo
    zone: us-central1
  relabel_configs:
  - action: keep
    source_labels:
    - __meta_gce_label_app
    regex: my_app
`,
		},
		{
			name:   "one prometheus shard",
			result: getCfg(pointer.Int32(1)),
			expected: `global:
  evaluation_interval: 30s
  scrape_interval: 30s
  external_labels:
    prometheus: default/test
    prometheus_replica: $(POD_NAME)
scrape_configs:
- job_name: prometheus
  scrape_interval: 15s
  static_configs:
  - targets:
    - localhost:9090
- job_name: gce_app_bar
  scrape_interval: 5s
  gce_sd_config:
  - project: foo
    zone: us-central1
  relabel_configs:
  - action: keep
    source_labels:
    - __meta_gce_label_app
    regex: my_app
`,
		},
		{
			name:   "sharded prometheus",
			result: getCfg(pointer.Int32(3)),
			expected: `global:
  evaluation_interval: 30s
  scrape_interval: 30s
  external_labels:
    prometheus: default/test
    prometheus_replica: $(POD_NAME)
scrape_configs:
- job_name: prometheus
  scrape_interval: 15s
  static_configs:
  - targets:
    - localhost:9090
  relabel_configs:
  - source_labels:
    - __address__
    target_label: __tmp_hash
    modulus: 3
    action: hashmod
  - source_labels:
    - __tmp_hash
    regex: $(SHARD)
    action: keep
- job_name: gce_app_bar
  scrape_interval: 5s
  gce_sd_config:
  - project: foo
    zone: us-central1
  relabel_configs:
  - action: keep
    source_labels:
    - __meta_gce_label_app
    regex: my_app
  - source_labels:
    - __address__
    target_label: __tmp_hash
    modulus: 3
    action: hashmod
  - source_labels:
    - __tmp_hash
    regex: $(SHARD)
    action: keep
`,
		},
	}

	for _, tt := range testCases {
		t.Run(tt.name, func(t *testing.T) {
			require.Equal(t, tt.result, tt.expected)
		},
		)
	}
}

func TestAdditionalAlertRelabelConfigs(t *testing.T) {
	p := defaultPrometheus()
	p.Spec.Alerting = &monitoringv1.AlertingSpec{
		Alertmanagers: []monitoringv1.AlertmanagerEndpoints{
			{
				Name:      "alertmanager-main",
				Namespace: "default",
				Port:      intstr.FromString("web"),
			},
		},
	}

	cg := mustNewConfigGenerator(t, p)
	cfg, err := cg.GenerateServerConfiguration(
		p.Spec.EvaluationInterval,
		p.Spec.QueryLogFile,
		p.Spec.RuleSelector,
		p.Spec.Exemplars,
		p.Spec.TSDB,
		p.Spec.Alerting,
		p.Spec.RemoteRead,
		nil,
		nil,
		nil,
		nil,
		&assets.Store{},
		nil,
		[]byte(`- action: drop
  source_labels: [__meta_kubernetes_node_name]
  regex: spot-(.+)

`),
		nil,
		nil,
	)
	require.NoError(t, err)

	expected := `global:
  evaluation_interval: 30s
  scrape_interval: 30s
  external_labels:
    prometheus: default/test
    prometheus_replica: $(POD_NAME)
scrape_configs: []
alerting:
  alert_relabel_configs:
  - action: labeldrop
    regex: prometheus_replica
  - action: drop
    source_labels:
    - __meta_kubernetes_node_name
    regex: spot-(.+)
  alertmanagers:
  - path_prefix: /
    scheme: http
    kubernetes_sd_configs:
    - role: endpoints
      namespaces:
        names:
        - default
    relabel_configs:
    - action: keep
      source_labels:
      - __meta_kubernetes_service_name
      regex: alertmanager-main
    - action: keep
      source_labels:
      - __meta_kubernetes_endpoint_port_name
      regex: web
`

	require.Equal(t, expected, string(cfg))
}

func TestNoEnforcedNamespaceLabelServiceMonitor(t *testing.T) {
	p := defaultPrometheus()

	cg := mustNewConfigGenerator(t, p)
	cfg, err := cg.GenerateServerConfiguration(
		p.Spec.EvaluationInterval,
		p.Spec.QueryLogFile,
		p.Spec.RuleSelector,
		p.Spec.Exemplars,
		p.Spec.TSDB,
		p.Spec.Alerting,
		p.Spec.RemoteRead,
		map[string]*monitoringv1.ServiceMonitor{
			"test": {
				ObjectMeta: metav1.ObjectMeta{
					Name:      "test",
					Namespace: "default",
				},
				Spec: monitoringv1.ServiceMonitorSpec{
					Selector: metav1.LabelSelector{
						MatchLabels: map[string]string{
							"foo": "bar",
						},
					},
					Endpoints: []monitoringv1.Endpoint{
						{
							Port:        "https-metrics",
							HonorLabels: true,
							Interval:    "30s",
							MetricRelabelConfigs: []*monitoringv1.RelabelConfig{
								{
									Action:       "drop",
									Regex:        "container_(network_tcp_usage_total|network_udp_usage_total|tasks_state|cpu_load_average_10s)",
									SourceLabels: []monitoringv1.LabelName{"__name__"},
								},
							},
							RelabelConfigs: []*monitoringv1.RelabelConfig{
								{
									Action:       "replace",
									Regex:        "(.+)(?::d+)",
									Replacement:  "$1:9537",
									SourceLabels: []monitoringv1.LabelName{"__address__"},
									TargetLabel:  "__address__",
								},
								{
									Action:      "replace",
									Replacement: "crio",
									TargetLabel: "job",
								},
							},
						},
					},
				},
			},
		},
		nil,
		nil,
		nil,
		&assets.Store{},
		nil,
		nil,
		nil,
		nil,
	)
	require.NoError(t, err)

	expected := `global:
  evaluation_interval: 30s
  scrape_interval: 30s
  external_labels:
    prometheus: default/test
    prometheus_replica: $(POD_NAME)
scrape_configs:
- job_name: serviceMonitor/default/test/0
  honor_labels: true
  kubernetes_sd_configs:
  - role: endpoints
    namespaces:
      names:
      - default
  scrape_interval: 30s
  relabel_configs:
  - source_labels:
    - job
    target_label: __tmp_prometheus_job_name
  - action: keep
    source_labels:
    - __meta_kubernetes_service_label_foo
    - __meta_kubernetes_service_labelpresent_foo
    regex: (bar);true
  - action: keep
    source_labels:
    - __meta_kubernetes_endpoint_port_name
    regex: https-metrics
  - source_labels:
    - __meta_kubernetes_endpoint_address_target_kind
    - __meta_kubernetes_endpoint_address_target_name
    separator: ;
    regex: Node;(.*)
    replacement: ${1}
    target_label: node
  - source_labels:
    - __meta_kubernetes_endpoint_address_target_kind
    - __meta_kubernetes_endpoint_address_target_name
    separator: ;
    regex: Pod;(.*)
    replacement: ${1}
    target_label: pod
  - source_labels:
    - __meta_kubernetes_namespace
    target_label: namespace
  - source_labels:
    - __meta_kubernetes_service_name
    target_label: service
  - source_labels:
    - __meta_kubernetes_pod_name
    target_label: pod
  - source_labels:
    - __meta_kubernetes_pod_container_name
    target_label: container
  - action: drop
    source_labels:
    - __meta_kubernetes_pod_phase
    regex: (Failed|Succeeded)
  - source_labels:
    - __meta_kubernetes_service_name
    target_label: job
    replacement: ${1}
  - target_label: endpoint
    replacement: https-metrics
  - source_labels:
    - __address__
    target_label: __address__
    regex: (.+)(?::d+)
    replacement: $1:9537
    action: replace
  - target_label: job
    replacement: crio
    action: replace
  - source_labels:
    - __address__
    target_label: __tmp_hash
    modulus: 1
    action: hashmod
  - source_labels:
    - __tmp_hash
    regex: $(SHARD)
    action: keep
  metric_relabel_configs:
  - source_labels:
    - __name__
    regex: container_(network_tcp_usage_total|network_udp_usage_total|tasks_state|cpu_load_average_10s)
    action: drop
`

	require.Equal(t, expected, string(cfg))
}

func TestServiceMonitorWithEndpointSliceEnable(t *testing.T) {
	p := defaultPrometheus()
	p.Spec.CommonPrometheusFields.EnforcedNamespaceLabel = "ns-key"

	cg := mustNewConfigGenerator(t, p)
	cg.endpointSliceSupported = true

	cfg, err := cg.GenerateServerConfiguration(
		p.Spec.EvaluationInterval,
		p.Spec.QueryLogFile,
		p.Spec.RuleSelector,
		p.Spec.Exemplars,
		p.Spec.TSDB,
		p.Spec.Alerting,
		p.Spec.RemoteRead,
		map[string]*monitoringv1.ServiceMonitor{
			"test": {
				ObjectMeta: metav1.ObjectMeta{
					Name:      "test",
					Namespace: "default",
				},
				Spec: monitoringv1.ServiceMonitorSpec{
					Selector: metav1.LabelSelector{
						MatchLabels: map[string]string{
							"foo": "bar",
						},
						MatchExpressions: []metav1.LabelSelectorRequirement{
							{
								Key:      "alpha",
								Operator: metav1.LabelSelectorOpIn,
								Values:   []string{"beta", "gamma"},
							},
						},
					},
					Endpoints: []monitoringv1.Endpoint{
						{
							Port:     "web",
							Interval: "30s",
							MetricRelabelConfigs: []*monitoringv1.RelabelConfig{
								{
									Action:       "drop",
									Regex:        "my-job-pod-.+",
									SourceLabels: []monitoringv1.LabelName{"pod_name"},
									TargetLabel:  "ns-key",
								},
							},
							RelabelConfigs: []*monitoringv1.RelabelConfig{
								{
									Action:       "replace",
									Regex:        "(.*)",
									Replacement:  "$1",
									SourceLabels: []monitoringv1.LabelName{"__meta_kubernetes_pod_ready"},
								},
							},
						},
					},
				},
			},
		},
		nil,
		nil,
		nil,
		&assets.Store{},
		nil,
		nil,
		nil,
		nil,
	)
	require.NoError(t, err)

	expected := `global:
  evaluation_interval: 30s
  scrape_interval: 30s
  external_labels:
    prometheus: default/test
    prometheus_replica: $(POD_NAME)
scrape_configs:
- job_name: serviceMonitor/default/test/0
  honor_labels: false
  kubernetes_sd_configs:
  - role: endpointslice
    namespaces:
      names:
      - default
  scrape_interval: 30s
  relabel_configs:
  - source_labels:
    - job
    target_label: __tmp_prometheus_job_name
  - action: keep
    source_labels:
    - __meta_kubernetes_service_label_foo
    - __meta_kubernetes_service_labelpresent_foo
    regex: (bar);true
  - action: keep
    source_labels:
    - __meta_kubernetes_service_label_alpha
    - __meta_kubernetes_service_labelpresent_alpha
    regex: (beta|gamma);true
  - action: keep
    source_labels:
    - __meta_kubernetes_endpointslice_port_name
    regex: web
  - source_labels:
    - __meta_kubernetes_endpointslice_address_target_kind
    - __meta_kubernetes_endpointslice_address_target_name
    separator: ;
    regex: Node;(.*)
    replacement: ${1}
    target_label: node
  - source_labels:
    - __meta_kubernetes_endpointslice_address_target_kind
    - __meta_kubernetes_endpointslice_address_target_name
    separator: ;
    regex: Pod;(.*)
    replacement: ${1}
    target_label: pod
  - source_labels:
    - __meta_kubernetes_namespace
    target_label: namespace
  - source_labels:
    - __meta_kubernetes_service_name
    target_label: service
  - source_labels:
    - __meta_kubernetes_pod_name
    target_label: pod
  - source_labels:
    - __meta_kubernetes_pod_container_name
    target_label: container
  - action: drop
    source_labels:
    - __meta_kubernetes_pod_phase
    regex: (Failed|Succeeded)
  - source_labels:
    - __meta_kubernetes_service_name
    target_label: job
    replacement: ${1}
  - target_label: endpoint
    replacement: web
  - source_labels:
    - __meta_kubernetes_pod_ready
    regex: (.*)
    replacement: $1
    action: replace
  - target_label: ns-key
    replacement: default
  - source_labels:
    - __address__
    target_label: __tmp_hash
    modulus: 1
    action: hashmod
  - source_labels:
    - __tmp_hash
    regex: $(SHARD)
    action: keep
  metric_relabel_configs:
  - source_labels:
    - pod_name
    target_label: ns-key
    regex: my-job-pod-.+
    action: drop
  - target_label: ns-key
    replacement: default
`

	require.Equal(t, expected, string(cfg))
}

func TestEnforcedNamespaceLabelPodMonitor(t *testing.T) {
	p := defaultPrometheus()
	p.Spec.CommonPrometheusFields.EnforcedNamespaceLabel = "ns-key"

	cg := mustNewConfigGenerator(t, p)
	cfg, err := cg.GenerateServerConfiguration(
		p.Spec.EvaluationInterval,
		p.Spec.QueryLogFile,
		p.Spec.RuleSelector,
		p.Spec.Exemplars,
		p.Spec.TSDB,
		p.Spec.Alerting,
		p.Spec.RemoteRead,
		nil,
		map[string]*monitoringv1.PodMonitor{
			"testpodmonitor1": {
				ObjectMeta: metav1.ObjectMeta{
					Name:      "testpodmonitor1",
					Namespace: "pod-monitor-ns",
					Labels: map[string]string{
						"group": "group1",
					},
				},
				Spec: monitoringv1.PodMonitorSpec{
					PodTargetLabels: []string{"example", "env"},
					PodMetricsEndpoints: []monitoringv1.PodMetricsEndpoint{
						{
							Port:     "web",
							Interval: "30s",
							MetricRelabelConfigs: []*monitoringv1.RelabelConfig{
								{
									Action:       "drop",
									Regex:        "my-job-pod-.+",
									SourceLabels: []monitoringv1.LabelName{"pod_name"},
									TargetLabel:  "my-ns",
								},
							},
							RelabelConfigs: []*monitoringv1.RelabelConfig{
								{
									Action:       "replace",
									Regex:        "(.*)",
									Replacement:  "$1",
									SourceLabels: []monitoringv1.LabelName{"__meta_kubernetes_pod_ready"},
								},
							},
						},
					},
				},
			},
		},
		nil,
		nil,
		&assets.Store{},
		nil,
		nil,
		nil,
		nil,
	)
	require.NoError(t, err)

	expected := `global:
  evaluation_interval: 30s
  scrape_interval: 30s
  external_labels:
    prometheus: default/test
    prometheus_replica: $(POD_NAME)
scrape_configs:
- job_name: podMonitor/pod-monitor-ns/testpodmonitor1/0
  honor_labels: false
  kubernetes_sd_configs:
  - role: pod
    namespaces:
      names:
      - pod-monitor-ns
  scrape_interval: 30s
  relabel_configs:
  - source_labels:
    - job
    target_label: __tmp_prometheus_job_name
  - action: drop
    source_labels:
    - __meta_kubernetes_pod_phase
    regex: (Failed|Succeeded)
  - action: keep
    source_labels:
    - __meta_kubernetes_pod_container_port_name
    regex: web
  - source_labels:
    - __meta_kubernetes_namespace
    target_label: namespace
  - source_labels:
    - __meta_kubernetes_pod_container_name
    target_label: container
  - source_labels:
    - __meta_kubernetes_pod_name
    target_label: pod
  - source_labels:
    - __meta_kubernetes_pod_label_example
    target_label: example
    regex: (.+)
    replacement: ${1}
  - source_labels:
    - __meta_kubernetes_pod_label_env
    target_label: env
    regex: (.+)
    replacement: ${1}
  - target_label: job
    replacement: pod-monitor-ns/testpodmonitor1
  - target_label: endpoint
    replacement: web
  - source_labels:
    - __meta_kubernetes_pod_ready
    regex: (.*)
    replacement: $1
    action: replace
  - target_label: ns-key
    replacement: pod-monitor-ns
  - source_labels:
    - __address__
    target_label: __tmp_hash
    modulus: 1
    action: hashmod
  - source_labels:
    - __tmp_hash
    regex: $(SHARD)
    action: keep
  metric_relabel_configs:
  - source_labels:
    - pod_name
    target_label: my-ns
    regex: my-job-pod-.+
    action: drop
  - target_label: ns-key
    replacement: pod-monitor-ns
`

	require.Equal(t, expected, string(cfg))
}

func TestEnforcedNamespaceLabelOnExcludedPodMonitor(t *testing.T) {
	p := defaultPrometheus()
	p.Spec.CommonPrometheusFields.ExcludedFromEnforcement = []monitoringv1.ObjectReference{
		{
			Namespace: "pod-monitor-ns",
			Group:     monitoring.GroupName,
			Resource:  monitoringv1.PodMonitorName,
			Name:      "testpodmonitor1",
		},
	}

	cg := mustNewConfigGenerator(t, p)
	cfg, err := cg.GenerateServerConfiguration(
		p.Spec.EvaluationInterval,
		p.Spec.QueryLogFile,
		p.Spec.RuleSelector,
		p.Spec.Exemplars,
		p.Spec.TSDB,
		p.Spec.Alerting,
		p.Spec.RemoteRead,
		nil,
		map[string]*monitoringv1.PodMonitor{
			"testpodmonitor1": {
				ObjectMeta: metav1.ObjectMeta{
					Name:      "testpodmonitor1",
					Namespace: "pod-monitor-ns",
					Labels: map[string]string{
						"group": "group1",
					},
				},
				TypeMeta: metav1.TypeMeta{
					APIVersion: monitoring.GroupName + "/" + monitoringv1.Version,
					Kind:       monitoringv1.PodMonitorsKind,
				},
				Spec: monitoringv1.PodMonitorSpec{
					PodTargetLabels: []string{"example", "env"},
					PodMetricsEndpoints: []monitoringv1.PodMetricsEndpoint{
						{
							Port:     "web",
							Interval: "30s",
							MetricRelabelConfigs: []*monitoringv1.RelabelConfig{
								{
									Action:       "drop",
									Regex:        "my-job-pod-.+",
									SourceLabels: []monitoringv1.LabelName{"pod_name"},
									TargetLabel:  "my-ns",
								},
							},
							RelabelConfigs: []*monitoringv1.RelabelConfig{
								{
									Action:       "replace",
									Regex:        "(.*)",
									Replacement:  "$1",
									SourceLabels: []monitoringv1.LabelName{"__meta_kubernetes_pod_ready"},
								},
							},
						},
					},
				},
			},
		},
		nil,
		nil,
		&assets.Store{},
		nil,
		nil,
		nil,
		nil,
	)
	require.NoError(t, err)

	expected := `global:
  evaluation_interval: 30s
  scrape_interval: 30s
  external_labels:
    prometheus: default/test
    prometheus_replica: $(POD_NAME)
scrape_configs:
- job_name: podMonitor/pod-monitor-ns/testpodmonitor1/0
  honor_labels: false
  kubernetes_sd_configs:
  - role: pod
    namespaces:
      names:
      - pod-monitor-ns
  scrape_interval: 30s
  relabel_configs:
  - source_labels:
    - job
    target_label: __tmp_prometheus_job_name
  - action: drop
    source_labels:
    - __meta_kubernetes_pod_phase
    regex: (Failed|Succeeded)
  - action: keep
    source_labels:
    - __meta_kubernetes_pod_container_port_name
    regex: web
  - source_labels:
    - __meta_kubernetes_namespace
    target_label: namespace
  - source_labels:
    - __meta_kubernetes_pod_container_name
    target_label: container
  - source_labels:
    - __meta_kubernetes_pod_name
    target_label: pod
  - source_labels:
    - __meta_kubernetes_pod_label_example
    target_label: example
    regex: (.+)
    replacement: ${1}
  - source_labels:
    - __meta_kubernetes_pod_label_env
    target_label: env
    regex: (.+)
    replacement: ${1}
  - target_label: job
    replacement: pod-monitor-ns/testpodmonitor1
  - target_label: endpoint
    replacement: web
  - source_labels:
    - __meta_kubernetes_pod_ready
    regex: (.*)
    replacement: $1
    action: replace
  - source_labels:
    - __address__
    target_label: __tmp_hash
    modulus: 1
    action: hashmod
  - source_labels:
    - __tmp_hash
    regex: $(SHARD)
    action: keep
  metric_relabel_configs:
  - source_labels:
    - pod_name
    target_label: my-ns
    regex: my-job-pod-.+
    action: drop
`

	require.Equal(t, expected, string(cfg))
}

func TestEnforcedNamespaceLabelServiceMonitor(t *testing.T) {
	p := defaultPrometheus()
	p.Spec.CommonPrometheusFields.EnforcedNamespaceLabel = "ns-key"

	cg := mustNewConfigGenerator(t, p)
	cfg, err := cg.GenerateServerConfiguration(
		p.Spec.EvaluationInterval,
		p.Spec.QueryLogFile,
		p.Spec.RuleSelector,
		p.Spec.Exemplars,
		p.Spec.TSDB,
		p.Spec.Alerting,
		p.Spec.RemoteRead,
		map[string]*monitoringv1.ServiceMonitor{
			"test": {
				ObjectMeta: metav1.ObjectMeta{
					Name:      "test",
					Namespace: "default",
				},
				Spec: monitoringv1.ServiceMonitorSpec{
					Selector: metav1.LabelSelector{
						MatchLabels: map[string]string{
							"foo": "bar",
						},
						MatchExpressions: []metav1.LabelSelectorRequirement{
							{
								Key:      "alpha",
								Operator: metav1.LabelSelectorOpIn,
								Values:   []string{"beta", "gamma"},
							},
						},
					},
					Endpoints: []monitoringv1.Endpoint{
						{
							Port:     "web",
							Interval: "30s",
							MetricRelabelConfigs: []*monitoringv1.RelabelConfig{
								{
									Action:       "drop",
									Regex:        "my-job-pod-.+",
									SourceLabels: []monitoringv1.LabelName{"pod_name"},
									TargetLabel:  "ns-key",
								},
							},
							RelabelConfigs: []*monitoringv1.RelabelConfig{
								{
									Action:       "replace",
									Regex:        "(.*)",
									Replacement:  "$1",
									SourceLabels: []monitoringv1.LabelName{"__meta_kubernetes_pod_ready"},
								},
							},
						},
					},
				},
			},
		},
		nil,
		nil,
		nil,
		&assets.Store{},
		nil,
		nil,
		nil,
		nil,
	)
	require.NoError(t, err)

	expected := `global:
  evaluation_interval: 30s
  scrape_interval: 30s
  external_labels:
    prometheus: default/test
    prometheus_replica: $(POD_NAME)
scrape_configs:
- job_name: serviceMonitor/default/test/0
  honor_labels: false
  kubernetes_sd_configs:
  - role: endpoints
    namespaces:
      names:
      - default
  scrape_interval: 30s
  relabel_configs:
  - source_labels:
    - job
    target_label: __tmp_prometheus_job_name
  - action: keep
    source_labels:
    - __meta_kubernetes_service_label_foo
    - __meta_kubernetes_service_labelpresent_foo
    regex: (bar);true
  - action: keep
    source_labels:
    - __meta_kubernetes_service_label_alpha
    - __meta_kubernetes_service_labelpresent_alpha
    regex: (beta|gamma);true
  - action: keep
    source_labels:
    - __meta_kubernetes_endpoint_port_name
    regex: web
  - source_labels:
    - __meta_kubernetes_endpoint_address_target_kind
    - __meta_kubernetes_endpoint_address_target_name
    separator: ;
    regex: Node;(.*)
    replacement: ${1}
    target_label: node
  - source_labels:
    - __meta_kubernetes_endpoint_address_target_kind
    - __meta_kubernetes_endpoint_address_target_name
    separator: ;
    regex: Pod;(.*)
    replacement: ${1}
    target_label: pod
  - source_labels:
    - __meta_kubernetes_namespace
    target_label: namespace
  - source_labels:
    - __meta_kubernetes_service_name
    target_label: service
  - source_labels:
    - __meta_kubernetes_pod_name
    target_label: pod
  - source_labels:
    - __meta_kubernetes_pod_container_name
    target_label: container
  - action: drop
    source_labels:
    - __meta_kubernetes_pod_phase
    regex: (Failed|Succeeded)
  - source_labels:
    - __meta_kubernetes_service_name
    target_label: job
    replacement: ${1}
  - target_label: endpoint
    replacement: web
  - source_labels:
    - __meta_kubernetes_pod_ready
    regex: (.*)
    replacement: $1
    action: replace
  - target_label: ns-key
    replacement: default
  - source_labels:
    - __address__
    target_label: __tmp_hash
    modulus: 1
    action: hashmod
  - source_labels:
    - __tmp_hash
    regex: $(SHARD)
    action: keep
  metric_relabel_configs:
  - source_labels:
    - pod_name
    target_label: ns-key
    regex: my-job-pod-.+
    action: drop
  - target_label: ns-key
    replacement: default
`

	require.Equal(t, expected, string(cfg))
}

func TestEnforcedNamespaceLabelOnExcludedServiceMonitor(t *testing.T) {
	p := defaultPrometheus()
	p.Spec.CommonPrometheusFields.ExcludedFromEnforcement = []monitoringv1.ObjectReference{
		{
			Namespace: "service-monitor-ns",
			Group:     monitoring.GroupName,
			Resource:  monitoringv1.ServiceMonitorName,
			Name:      "", // exclude all servicemonitors in this namespace
		},
	}

	cg := mustNewConfigGenerator(t, p)
	cfg, err := cg.GenerateServerConfiguration(
		p.Spec.EvaluationInterval,
		p.Spec.QueryLogFile,
		p.Spec.RuleSelector,
		p.Spec.Exemplars,
		p.Spec.TSDB,
		p.Spec.Alerting,
		p.Spec.RemoteRead,
		map[string]*monitoringv1.ServiceMonitor{
			"test": {
				ObjectMeta: metav1.ObjectMeta{
					Name:      "servicemonitor1",
					Namespace: "service-monitor-ns",
					Labels: map[string]string{
						"group": "group1",
					},
				},
				TypeMeta: metav1.TypeMeta{
					APIVersion: monitoring.GroupName + "/" + monitoringv1.Version,
					Kind:       monitoringv1.ServiceMonitorsKind,
				},
				Spec: monitoringv1.ServiceMonitorSpec{
					Selector: metav1.LabelSelector{
						MatchLabels: map[string]string{
							"foo": "bar",
						},
					},
					Endpoints: []monitoringv1.Endpoint{
						{
							Port:     "web",
							Interval: "30s",
							MetricRelabelConfigs: []*monitoringv1.RelabelConfig{
								{
									Action:       "drop",
									Regex:        "my-job-pod-.+",
									SourceLabels: []monitoringv1.LabelName{"pod_name"},
									TargetLabel:  "ns-key",
								},
							},
							RelabelConfigs: []*monitoringv1.RelabelConfig{
								{
									Action:       "replace",
									Regex:        "(.*)",
									Replacement:  "$1",
									SourceLabels: []monitoringv1.LabelName{"__meta_kubernetes_pod_ready"},
								},
							},
						},
					},
				},
			},
		},
		nil,
		nil,
		nil,
		&assets.Store{},
		nil,
		nil,
		nil,
		nil,
	)
	require.NoError(t, err)

	expected := `global:
  evaluation_interval: 30s
  scrape_interval: 30s
  external_labels:
    prometheus: default/test
    prometheus_replica: $(POD_NAME)
scrape_configs:
- job_name: serviceMonitor/service-monitor-ns/servicemonitor1/0
  honor_labels: false
  kubernetes_sd_configs:
  - role: endpoints
    namespaces:
      names:
      - service-monitor-ns
  scrape_interval: 30s
  relabel_configs:
  - source_labels:
    - job
    target_label: __tmp_prometheus_job_name
  - action: keep
    source_labels:
    - __meta_kubernetes_service_label_foo
    - __meta_kubernetes_service_labelpresent_foo
    regex: (bar);true
  - action: keep
    source_labels:
    - __meta_kubernetes_endpoint_port_name
    regex: web
  - source_labels:
    - __meta_kubernetes_endpoint_address_target_kind
    - __meta_kubernetes_endpoint_address_target_name
    separator: ;
    regex: Node;(.*)
    replacement: ${1}
    target_label: node
  - source_labels:
    - __meta_kubernetes_endpoint_address_target_kind
    - __meta_kubernetes_endpoint_address_target_name
    separator: ;
    regex: Pod;(.*)
    replacement: ${1}
    target_label: pod
  - source_labels:
    - __meta_kubernetes_namespace
    target_label: namespace
  - source_labels:
    - __meta_kubernetes_service_name
    target_label: service
  - source_labels:
    - __meta_kubernetes_pod_name
    target_label: pod
  - source_labels:
    - __meta_kubernetes_pod_container_name
    target_label: container
  - action: drop
    source_labels:
    - __meta_kubernetes_pod_phase
    regex: (Failed|Succeeded)
  - source_labels:
    - __meta_kubernetes_service_name
    target_label: job
    replacement: ${1}
  - target_label: endpoint
    replacement: web
  - source_labels:
    - __meta_kubernetes_pod_ready
    regex: (.*)
    replacement: $1
    action: replace
  - source_labels:
    - __address__
    target_label: __tmp_hash
    modulus: 1
    action: hashmod
  - source_labels:
    - __tmp_hash
    regex: $(SHARD)
    action: keep
  metric_relabel_configs:
  - source_labels:
    - pod_name
    target_label: ns-key
    regex: my-job-pod-.+
    action: drop
`

	require.Equal(t, expected, string(cfg))
}

func TestAdditionalAlertmanagers(t *testing.T) {
	p := defaultPrometheus()
	p.Spec.Alerting = &monitoringv1.AlertingSpec{
		Alertmanagers: []monitoringv1.AlertmanagerEndpoints{
			{
				Name:      "alertmanager-main",
				Namespace: "default",
				Port:      intstr.FromString("web"),
			},
		},
	}

	cg := mustNewConfigGenerator(t, p)

	cfg, err := cg.GenerateServerConfiguration(
		p.Spec.EvaluationInterval,
		p.Spec.QueryLogFile,
		p.Spec.RuleSelector,
		p.Spec.Exemplars,
		p.Spec.TSDB,
		p.Spec.Alerting,
		p.Spec.RemoteRead,
		nil,
		nil,
		nil,
		nil,
		&assets.Store{},
		nil,
		nil,
		[]byte(`- static_configs:
  - targets:
    - localhost
`),
		nil,
	)
	require.NoError(t, err)

	expected := `global:
  evaluation_interval: 30s
  scrape_interval: 30s
  external_labels:
    prometheus: default/test
    prometheus_replica: $(POD_NAME)
scrape_configs: []
alerting:
  alert_relabel_configs:
  - action: labeldrop
    regex: prometheus_replica
  alertmanagers:
  - path_prefix: /
    scheme: http
    kubernetes_sd_configs:
    - role: endpoints
      namespaces:
        names:
        - default
    relabel_configs:
    - action: keep
      source_labels:
      - __meta_kubernetes_service_name
      regex: alertmanager-main
    - action: keep
      source_labels:
      - __meta_kubernetes_endpoint_port_name
      regex: web
  - static_configs:
    - targets:
      - localhost
`

	require.Equal(t, expected, string(cfg))
}

func TestSettingHonorTimestampsInServiceMonitor(t *testing.T) {
	p := defaultPrometheus()

	cg := mustNewConfigGenerator(t, p)
	cfg, err := cg.GenerateServerConfiguration(
		p.Spec.EvaluationInterval,
		p.Spec.QueryLogFile,
		p.Spec.RuleSelector,
		p.Spec.Exemplars,
		p.Spec.TSDB,
		p.Spec.Alerting,
		p.Spec.RemoteRead,
		map[string]*monitoringv1.ServiceMonitor{
			"testservicemonitor1": {
				ObjectMeta: metav1.ObjectMeta{
					Name:      "testservicemonitor1",
					Namespace: "default",
				},
				Spec: monitoringv1.ServiceMonitorSpec{
					TargetLabels: []string{"example", "env"},
					Endpoints: []monitoringv1.Endpoint{
						{
							HonorTimestamps: swag.Bool(false),
							Port:            "web",
							Interval:        "30s",
						},
					},
				},
			},
		},
		nil,
		nil,
		nil,
		&assets.Store{},
		nil,
		nil,
		nil,
		nil,
	)
	require.NoError(t, err)

	expected := `global:
  evaluation_interval: 30s
  scrape_interval: 30s
  external_labels:
    prometheus: default/test
    prometheus_replica: $(POD_NAME)
scrape_configs:
- job_name: serviceMonitor/default/testservicemonitor1/0
  honor_labels: false
  honor_timestamps: false
  kubernetes_sd_configs:
  - role: endpoints
    namespaces:
      names:
      - default
  scrape_interval: 30s
  relabel_configs:
  - source_labels:
    - job
    target_label: __tmp_prometheus_job_name
  - action: keep
    source_labels:
    - __meta_kubernetes_endpoint_port_name
    regex: web
  - source_labels:
    - __meta_kubernetes_endpoint_address_target_kind
    - __meta_kubernetes_endpoint_address_target_name
    separator: ;
    regex: Node;(.*)
    replacement: ${1}
    target_label: node
  - source_labels:
    - __meta_kubernetes_endpoint_address_target_kind
    - __meta_kubernetes_endpoint_address_target_name
    separator: ;
    regex: Pod;(.*)
    replacement: ${1}
    target_label: pod
  - source_labels:
    - __meta_kubernetes_namespace
    target_label: namespace
  - source_labels:
    - __meta_kubernetes_service_name
    target_label: service
  - source_labels:
    - __meta_kubernetes_pod_name
    target_label: pod
  - source_labels:
    - __meta_kubernetes_pod_container_name
    target_label: container
  - action: drop
    source_labels:
    - __meta_kubernetes_pod_phase
    regex: (Failed|Succeeded)
  - source_labels:
    - __meta_kubernetes_service_label_example
    target_label: example
    regex: (.+)
    replacement: ${1}
  - source_labels:
    - __meta_kubernetes_service_label_env
    target_label: env
    regex: (.+)
    replacement: ${1}
  - source_labels:
    - __meta_kubernetes_service_name
    target_label: job
    replacement: ${1}
  - target_label: endpoint
    replacement: web
  - source_labels:
    - __address__
    target_label: __tmp_hash
    modulus: 1
    action: hashmod
  - source_labels:
    - __tmp_hash
    regex: $(SHARD)
    action: keep
  metric_relabel_configs: []
`

	require.Equal(t, expected, string(cfg))
}

func TestSettingHonorTimestampsInPodMonitor(t *testing.T) {
	p := defaultPrometheus()

	cg := mustNewConfigGenerator(t, p)
	cfg, err := cg.GenerateServerConfiguration(
		p.Spec.EvaluationInterval,
		p.Spec.QueryLogFile,
		p.Spec.RuleSelector,
		p.Spec.Exemplars,
		p.Spec.TSDB,
		p.Spec.Alerting,
		p.Spec.RemoteRead,
		nil,
		map[string]*monitoringv1.PodMonitor{
			"testpodmonitor1": {
				ObjectMeta: metav1.ObjectMeta{
					Name:      "testpodmonitor1",
					Namespace: "default",
				},
				Spec: monitoringv1.PodMonitorSpec{
					PodTargetLabels: []string{"example", "env"},
					PodMetricsEndpoints: []monitoringv1.PodMetricsEndpoint{
						{
							HonorTimestamps: swag.Bool(false),
							Port:            "web",
							Interval:        "30s",
						},
					},
				},
			},
		},
		nil,
		nil,
		&assets.Store{},
		nil,
		nil,
		nil,
		nil,
	)
	require.NoError(t, err)

	expected := `global:
  evaluation_interval: 30s
  scrape_interval: 30s
  external_labels:
    prometheus: default/test
    prometheus_replica: $(POD_NAME)
scrape_configs:
- job_name: podMonitor/default/testpodmonitor1/0
  honor_labels: false
  honor_timestamps: false
  kubernetes_sd_configs:
  - role: pod
    namespaces:
      names:
      - default
  scrape_interval: 30s
  relabel_configs:
  - source_labels:
    - job
    target_label: __tmp_prometheus_job_name
  - action: drop
    source_labels:
    - __meta_kubernetes_pod_phase
    regex: (Failed|Succeeded)
  - action: keep
    source_labels:
    - __meta_kubernetes_pod_container_port_name
    regex: web
  - source_labels:
    - __meta_kubernetes_namespace
    target_label: namespace
  - source_labels:
    - __meta_kubernetes_pod_container_name
    target_label: container
  - source_labels:
    - __meta_kubernetes_pod_name
    target_label: pod
  - source_labels:
    - __meta_kubernetes_pod_label_example
    target_label: example
    regex: (.+)
    replacement: ${1}
  - source_labels:
    - __meta_kubernetes_pod_label_env
    target_label: env
    regex: (.+)
    replacement: ${1}
  - target_label: job
    replacement: default/testpodmonitor1
  - target_label: endpoint
    replacement: web
  - source_labels:
    - __address__
    target_label: __tmp_hash
    modulus: 1
    action: hashmod
  - source_labels:
    - __tmp_hash
    regex: $(SHARD)
    action: keep
  metric_relabel_configs: []
`

	require.Equal(t, expected, string(cfg))
}

func TestHonorTimestampsOverriding(t *testing.T) {
	p := defaultPrometheus()
	p.Spec.CommonPrometheusFields.OverrideHonorTimestamps = true

	cg := mustNewConfigGenerator(t, p)
	cfg, err := cg.GenerateServerConfiguration(
		p.Spec.EvaluationInterval,
		p.Spec.QueryLogFile,
		p.Spec.RuleSelector,
		p.Spec.Exemplars,
		p.Spec.TSDB,
		p.Spec.Alerting,
		p.Spec.RemoteRead,
		map[string]*monitoringv1.ServiceMonitor{
			"testservicemonitor1": {
				ObjectMeta: metav1.ObjectMeta{
					Name:      "testservicemonitor1",
					Namespace: "default",
				},
				Spec: monitoringv1.ServiceMonitorSpec{
					TargetLabels: []string{"example", "env"},
					Endpoints: []monitoringv1.Endpoint{
						{
							HonorTimestamps: swag.Bool(true),
							Port:            "web",
							Interval:        "30s",
						},
					},
				},
			},
		},
		nil,
		nil,
		nil,
		&assets.Store{},
		nil,
		nil,
		nil,
		nil,
	)
	require.NoError(t, err)

	expected := `global:
  evaluation_interval: 30s
  scrape_interval: 30s
  external_labels:
    prometheus: default/test
    prometheus_replica: $(POD_NAME)
scrape_configs:
- job_name: serviceMonitor/default/testservicemonitor1/0
  honor_labels: false
  honor_timestamps: false
  kubernetes_sd_configs:
  - role: endpoints
    namespaces:
      names:
      - default
  scrape_interval: 30s
  relabel_configs:
  - source_labels:
    - job
    target_label: __tmp_prometheus_job_name
  - action: keep
    source_labels:
    - __meta_kubernetes_endpoint_port_name
    regex: web
  - source_labels:
    - __meta_kubernetes_endpoint_address_target_kind
    - __meta_kubernetes_endpoint_address_target_name
    separator: ;
    regex: Node;(.*)
    replacement: ${1}
    target_label: node
  - source_labels:
    - __meta_kubernetes_endpoint_address_target_kind
    - __meta_kubernetes_endpoint_address_target_name
    separator: ;
    regex: Pod;(.*)
    replacement: ${1}
    target_label: pod
  - source_labels:
    - __meta_kubernetes_namespace
    target_label: namespace
  - source_labels:
    - __meta_kubernetes_service_name
    target_label: service
  - source_labels:
    - __meta_kubernetes_pod_name
    target_label: pod
  - source_labels:
    - __meta_kubernetes_pod_container_name
    target_label: container
  - action: drop
    source_labels:
    - __meta_kubernetes_pod_phase
    regex: (Failed|Succeeded)
  - source_labels:
    - __meta_kubernetes_service_label_example
    target_label: example
    regex: (.+)
    replacement: ${1}
  - source_labels:
    - __meta_kubernetes_service_label_env
    target_label: env
    regex: (.+)
    replacement: ${1}
  - source_labels:
    - __meta_kubernetes_service_name
    target_label: job
    replacement: ${1}
  - target_label: endpoint
    replacement: web
  - source_labels:
    - __address__
    target_label: __tmp_hash
    modulus: 1
    action: hashmod
  - source_labels:
    - __tmp_hash
    regex: $(SHARD)
    action: keep
  metric_relabel_configs: []
`

	require.Equal(t, expected, string(cfg))
}

func TestSettingHonorLabels(t *testing.T) {
	p := defaultPrometheus()

	cg := mustNewConfigGenerator(t, p)
	cfg, err := cg.GenerateServerConfiguration(
		p.Spec.EvaluationInterval,
		p.Spec.QueryLogFile,
		p.Spec.RuleSelector,
		p.Spec.Exemplars,
		p.Spec.TSDB,
		p.Spec.Alerting,
		p.Spec.RemoteRead,
		map[string]*monitoringv1.ServiceMonitor{
			"testservicemonitor1": {
				ObjectMeta: metav1.ObjectMeta{
					Name:      "testservicemonitor1",
					Namespace: "default",
					Labels: map[string]string{
						"group": "group1",
					},
				},
				Spec: monitoringv1.ServiceMonitorSpec{
					TargetLabels: []string{"example", "env"},
					Endpoints: []monitoringv1.Endpoint{
						{
							HonorLabels: true,
							Port:        "web",
							Interval:    "30s",
						},
					},
				},
			},
		},
		nil,
		nil,
		nil,
		&assets.Store{},
		nil,
		nil,
		nil,
		nil,
	)
	require.NoError(t, err)

	expected := `global:
  evaluation_interval: 30s
  scrape_interval: 30s
  external_labels:
    prometheus: default/test
    prometheus_replica: $(POD_NAME)
scrape_configs:
- job_name: serviceMonitor/default/testservicemonitor1/0
  honor_labels: true
  kubernetes_sd_configs:
  - role: endpoints
    namespaces:
      names:
      - default
  scrape_interval: 30s
  relabel_configs:
  - source_labels:
    - job
    target_label: __tmp_prometheus_job_name
  - action: keep
    source_labels:
    - __meta_kubernetes_endpoint_port_name
    regex: web
  - source_labels:
    - __meta_kubernetes_endpoint_address_target_kind
    - __meta_kubernetes_endpoint_address_target_name
    separator: ;
    regex: Node;(.*)
    replacement: ${1}
    target_label: node
  - source_labels:
    - __meta_kubernetes_endpoint_address_target_kind
    - __meta_kubernetes_endpoint_address_target_name
    separator: ;
    regex: Pod;(.*)
    replacement: ${1}
    target_label: pod
  - source_labels:
    - __meta_kubernetes_namespace
    target_label: namespace
  - source_labels:
    - __meta_kubernetes_service_name
    target_label: service
  - source_labels:
    - __meta_kubernetes_pod_name
    target_label: pod
  - source_labels:
    - __meta_kubernetes_pod_container_name
    target_label: container
  - action: drop
    source_labels:
    - __meta_kubernetes_pod_phase
    regex: (Failed|Succeeded)
  - source_labels:
    - __meta_kubernetes_service_label_example
    target_label: example
    regex: (.+)
    replacement: ${1}
  - source_labels:
    - __meta_kubernetes_service_label_env
    target_label: env
    regex: (.+)
    replacement: ${1}
  - source_labels:
    - __meta_kubernetes_service_name
    target_label: job
    replacement: ${1}
  - target_label: endpoint
    replacement: web
  - source_labels:
    - __address__
    target_label: __tmp_hash
    modulus: 1
    action: hashmod
  - source_labels:
    - __tmp_hash
    regex: $(SHARD)
    action: keep
  metric_relabel_configs: []
`

	require.Equal(t, expected, string(cfg))
}

func TestHonorLabelsOverriding(t *testing.T) {
	p := defaultPrometheus()
	p.Spec.CommonPrometheusFields.OverrideHonorLabels = true

	cg := mustNewConfigGenerator(t, p)
	cfg, err := cg.GenerateServerConfiguration(
		p.Spec.EvaluationInterval,
		p.Spec.QueryLogFile,
		p.Spec.RuleSelector,
		p.Spec.Exemplars,
		p.Spec.TSDB,
		p.Spec.Alerting,
		p.Spec.RemoteRead,
		map[string]*monitoringv1.ServiceMonitor{
			"testservicemonitor1": {
				ObjectMeta: metav1.ObjectMeta{
					Name:      "testservicemonitor1",
					Namespace: "default",
					Labels: map[string]string{
						"group": "group1",
					},
				},
				Spec: monitoringv1.ServiceMonitorSpec{
					TargetLabels: []string{"example", "env"},
					Endpoints: []monitoringv1.Endpoint{
						{
							HonorLabels: true,
							Port:        "web",
							Interval:    "30s",
						},
					},
				},
			},
		},
		nil,
		nil,
		nil,
		&assets.Store{},
		nil,
		nil,
		nil,
		nil,
	)
	require.NoError(t, err)

	expected := `global:
  evaluation_interval: 30s
  scrape_interval: 30s
  external_labels:
    prometheus: default/test
    prometheus_replica: $(POD_NAME)
scrape_configs:
- job_name: serviceMonitor/default/testservicemonitor1/0
  honor_labels: false
  kubernetes_sd_configs:
  - role: endpoints
    namespaces:
      names:
      - default
  scrape_interval: 30s
  relabel_configs:
  - source_labels:
    - job
    target_label: __tmp_prometheus_job_name
  - action: keep
    source_labels:
    - __meta_kubernetes_endpoint_port_name
    regex: web
  - source_labels:
    - __meta_kubernetes_endpoint_address_target_kind
    - __meta_kubernetes_endpoint_address_target_name
    separator: ;
    regex: Node;(.*)
    replacement: ${1}
    target_label: node
  - source_labels:
    - __meta_kubernetes_endpoint_address_target_kind
    - __meta_kubernetes_endpoint_address_target_name
    separator: ;
    regex: Pod;(.*)
    replacement: ${1}
    target_label: pod
  - source_labels:
    - __meta_kubernetes_namespace
    target_label: namespace
  - source_labels:
    - __meta_kubernetes_service_name
    target_label: service
  - source_labels:
    - __meta_kubernetes_pod_name
    target_label: pod
  - source_labels:
    - __meta_kubernetes_pod_container_name
    target_label: container
  - action: drop
    source_labels:
    - __meta_kubernetes_pod_phase
    regex: (Failed|Succeeded)
  - source_labels:
    - __meta_kubernetes_service_label_example
    target_label: example
    regex: (.+)
    replacement: ${1}
  - source_labels:
    - __meta_kubernetes_service_label_env
    target_label: env
    regex: (.+)
    replacement: ${1}
  - source_labels:
    - __meta_kubernetes_service_name
    target_label: job
    replacement: ${1}
  - target_label: endpoint
    replacement: web
  - source_labels:
    - __address__
    target_label: __tmp_hash
    modulus: 1
    action: hashmod
  - source_labels:
    - __tmp_hash
    regex: $(SHARD)
    action: keep
  metric_relabel_configs: []
`

	require.Equal(t, expected, string(cfg))
}

func TestTargetLabels(t *testing.T) {
	p := defaultPrometheus()

	cg := mustNewConfigGenerator(t, p)
	cfg, err := cg.GenerateServerConfiguration(
		p.Spec.EvaluationInterval,
		p.Spec.QueryLogFile,
		p.Spec.RuleSelector,
		p.Spec.Exemplars,
		p.Spec.TSDB,
		p.Spec.Alerting,
		p.Spec.RemoteRead,
		map[string]*monitoringv1.ServiceMonitor{
			"testservicemonitor1": {
				ObjectMeta: metav1.ObjectMeta{
					Name:      "testservicemonitor1",
					Namespace: "default",
				},
				Spec: monitoringv1.ServiceMonitorSpec{
					TargetLabels: []string{"example", "env"},
					Endpoints: []monitoringv1.Endpoint{
						{
							Port:     "web",
							Interval: "30s",
						},
					},
				},
			},
		},
		nil,
		nil,
		nil,
		&assets.Store{},
		nil,
		nil,
		nil,
		nil,
	)
	require.NoError(t, err)

	expected := `global:
  evaluation_interval: 30s
  scrape_interval: 30s
  external_labels:
    prometheus: default/test
    prometheus_replica: $(POD_NAME)
scrape_configs:
- job_name: serviceMonitor/default/testservicemonitor1/0
  honor_labels: false
  kubernetes_sd_configs:
  - role: endpoints
    namespaces:
      names:
      - default
  scrape_interval: 30s
  relabel_configs:
  - source_labels:
    - job
    target_label: __tmp_prometheus_job_name
  - action: keep
    source_labels:
    - __meta_kubernetes_endpoint_port_name
    regex: web
  - source_labels:
    - __meta_kubernetes_endpoint_address_target_kind
    - __meta_kubernetes_endpoint_address_target_name
    separator: ;
    regex: Node;(.*)
    replacement: ${1}
    target_label: node
  - source_labels:
    - __meta_kubernetes_endpoint_address_target_kind
    - __meta_kubernetes_endpoint_address_target_name
    separator: ;
    regex: Pod;(.*)
    replacement: ${1}
    target_label: pod
  - source_labels:
    - __meta_kubernetes_namespace
    target_label: namespace
  - source_labels:
    - __meta_kubernetes_service_name
    target_label: service
  - source_labels:
    - __meta_kubernetes_pod_name
    target_label: pod
  - source_labels:
    - __meta_kubernetes_pod_container_name
    target_label: container
  - action: drop
    source_labels:
    - __meta_kubernetes_pod_phase
    regex: (Failed|Succeeded)
  - source_labels:
    - __meta_kubernetes_service_label_example
    target_label: example
    regex: (.+)
    replacement: ${1}
  - source_labels:
    - __meta_kubernetes_service_label_env
    target_label: env
    regex: (.+)
    replacement: ${1}
  - source_labels:
    - __meta_kubernetes_service_name
    target_label: job
    replacement: ${1}
  - target_label: endpoint
    replacement: web
  - source_labels:
    - __address__
    target_label: __tmp_hash
    modulus: 1
    action: hashmod
  - source_labels:
    - __tmp_hash
    regex: $(SHARD)
    action: keep
  metric_relabel_configs: []
`

	require.Equal(t, expected, string(cfg))
}

func TestEndpointOAuth2(t *testing.T) {
	oauth2 := monitoringv1.OAuth2{
		ClientID: monitoringv1.SecretOrConfigMap{
			ConfigMap: &v1.ConfigMapKeySelector{
				LocalObjectReference: v1.LocalObjectReference{
					Name: "oauth2",
				},
				Key: "client_id",
			},
		},
		ClientSecret: v1.SecretKeySelector{
			LocalObjectReference: v1.LocalObjectReference{
				Name: "oauth2",
			},
			Key: "client_secret",
		},
		TokenURL: "http://test.url",
		Scopes:   []string{"scope 1", "scope 2"},
		EndpointParams: map[string]string{
			"param1": "value1",
			"param2": "value2",
		},
	}

	expectedCfg := strings.TrimSpace(`
oauth2:
    client_id: test_client_id
    client_secret: test_client_secret
    token_url: http://test.url
    scopes:
    - scope 1
    - scope 2
    endpoint_params:
      param1: value1
      param2: value2`)

	testCases := []struct {
		name              string
		sMons             map[string]*monitoringv1.ServiceMonitor
		pMons             map[string]*monitoringv1.PodMonitor
		probes            map[string]*monitoringv1.Probe
		oauth2Credentials map[string]assets.OAuth2Credentials
		expectedCfg       string
	}{
		{
			name: "service monitor with oauth2",
			sMons: map[string]*monitoringv1.ServiceMonitor{
				"testservicemonitor1": {
					ObjectMeta: metav1.ObjectMeta{
						Name:      "testservicemonitor1",
						Namespace: "default",
						Labels: map[string]string{
							"group": "group1",
						},
					},
					Spec: monitoringv1.ServiceMonitorSpec{
						Endpoints: []monitoringv1.Endpoint{
							{
								Port:   "web",
								OAuth2: &oauth2,
							},
						},
					},
				},
			},
			oauth2Credentials: map[string]assets.OAuth2Credentials{
				"serviceMonitor/default/testservicemonitor1/0": {
					ClientID:     "test_client_id",
					ClientSecret: "test_client_secret",
				},
			},
			expectedCfg: expectedCfg,
		},
		{
			name: "pod monitor with oauth2",
			pMons: map[string]*monitoringv1.PodMonitor{
				"testpodmonitor1": {
					ObjectMeta: metav1.ObjectMeta{
						Name:      "testpodmonitor1",
						Namespace: "default",
						Labels: map[string]string{
							"group": "group1",
						},
					},
					Spec: monitoringv1.PodMonitorSpec{
						PodMetricsEndpoints: []monitoringv1.PodMetricsEndpoint{
							{
								Port:   "web",
								OAuth2: &oauth2,
							},
						},
					},
				},
			},
			oauth2Credentials: map[string]assets.OAuth2Credentials{
				"podMonitor/default/testpodmonitor1/0": {
					ClientID:     "test_client_id",
					ClientSecret: "test_client_secret",
				},
			},
			expectedCfg: expectedCfg,
		},
		{
			name: "probe monitor with oauth2",
			probes: map[string]*monitoringv1.Probe{
				"testprobe1": {
					ObjectMeta: metav1.ObjectMeta{
						Name:      "testprobe1",
						Namespace: "default",
						Labels: map[string]string{
							"group": "group1",
						},
					},
					Spec: monitoringv1.ProbeSpec{
						OAuth2: &oauth2,
						Targets: monitoringv1.ProbeTargets{
							StaticConfig: &monitoringv1.ProbeTargetStaticConfig{
								Targets: []string{"127.0.0.1"},
							},
						},
					},
				},
			},
			oauth2Credentials: map[string]assets.OAuth2Credentials{
				"probe/default/testprobe1": {
					ClientID:     "test_client_id",
					ClientSecret: "test_client_secret",
				},
			},
			expectedCfg: expectedCfg,
		},
	}

	for _, tt := range testCases {
		tt := tt
		t.Run(tt.name, func(t *testing.T) {
			p := defaultPrometheus()

			cg := mustNewConfigGenerator(t, p)
			cfg, err := cg.GenerateServerConfiguration(
				p.Spec.EvaluationInterval,
				p.Spec.QueryLogFile,
				p.Spec.RuleSelector,
				p.Spec.Exemplars,
				p.Spec.TSDB,
				p.Spec.Alerting,
				p.Spec.RemoteRead,
				tt.sMons,
				tt.pMons,
				tt.probes,
				nil,
				&assets.Store{
					BasicAuthAssets: map[string]assets.BasicAuthCredentials{},
					OAuth2Assets:    tt.oauth2Credentials,
					TokenAssets:     map[string]assets.Token{},
				},
				nil,
				nil,
				nil,
				nil,
			)
			require.NoError(t, err)
			result := string(cfg)

			if !strings.Contains(result, tt.expectedCfg) {
				t.Fatalf("expected Prometheus configuration to contain:\n %s\nFull config:\n %s", tt.expectedCfg, result)
			}
		})
	}
}

func TestPodTargetLabels(t *testing.T) {
	p := defaultPrometheus()

	cg := mustNewConfigGenerator(t, p)
	cfg, err := cg.GenerateServerConfiguration(
		p.Spec.EvaluationInterval,
		p.Spec.QueryLogFile,
		p.Spec.RuleSelector,
		p.Spec.Exemplars,
		p.Spec.TSDB,
		p.Spec.Alerting,
		p.Spec.RemoteRead,
		map[string]*monitoringv1.ServiceMonitor{
			"testservicemonitor1": {
				ObjectMeta: metav1.ObjectMeta{
					Name:      "testservicemonitor1",
					Namespace: "default",
					Labels: map[string]string{
						"group": "group1",
					},
				},
				Spec: monitoringv1.ServiceMonitorSpec{
					PodTargetLabels: []string{"example", "env"},
					Endpoints: []monitoringv1.Endpoint{
						{
							Port:     "web",
							Interval: "30s",
						},
					},
				},
			},
		},
		nil,
		nil,
		nil,
		&assets.Store{},
		nil,
		nil,
		nil,
		nil,
	)
	require.NoError(t, err)

	expected := `global:
  evaluation_interval: 30s
  scrape_interval: 30s
  external_labels:
    prometheus: default/test
    prometheus_replica: $(POD_NAME)
scrape_configs:
- job_name: serviceMonitor/default/testservicemonitor1/0
  honor_labels: false
  kubernetes_sd_configs:
  - role: endpoints
    namespaces:
      names:
      - default
  scrape_interval: 30s
  relabel_configs:
  - source_labels:
    - job
    target_label: __tmp_prometheus_job_name
  - action: keep
    source_labels:
    - __meta_kubernetes_endpoint_port_name
    regex: web
  - source_labels:
    - __meta_kubernetes_endpoint_address_target_kind
    - __meta_kubernetes_endpoint_address_target_name
    separator: ;
    regex: Node;(.*)
    replacement: ${1}
    target_label: node
  - source_labels:
    - __meta_kubernetes_endpoint_address_target_kind
    - __meta_kubernetes_endpoint_address_target_name
    separator: ;
    regex: Pod;(.*)
    replacement: ${1}
    target_label: pod
  - source_labels:
    - __meta_kubernetes_namespace
    target_label: namespace
  - source_labels:
    - __meta_kubernetes_service_name
    target_label: service
  - source_labels:
    - __meta_kubernetes_pod_name
    target_label: pod
  - source_labels:
    - __meta_kubernetes_pod_container_name
    target_label: container
  - action: drop
    source_labels:
    - __meta_kubernetes_pod_phase
    regex: (Failed|Succeeded)
  - source_labels:
    - __meta_kubernetes_pod_label_example
    target_label: example
    regex: (.+)
    replacement: ${1}
  - source_labels:
    - __meta_kubernetes_pod_label_env
    target_label: env
    regex: (.+)
    replacement: ${1}
  - source_labels:
    - __meta_kubernetes_service_name
    target_label: job
    replacement: ${1}
  - target_label: endpoint
    replacement: web
  - source_labels:
    - __address__
    target_label: __tmp_hash
    modulus: 1
    action: hashmod
  - source_labels:
    - __tmp_hash
    regex: $(SHARD)
    action: keep
  metric_relabel_configs: []
`

	require.Equal(t, expected, string(cfg))
}

func TestPodTargetLabelsFromPodMonitor(t *testing.T) {
	p := defaultPrometheus()

	cg := mustNewConfigGenerator(t, p)
	cfg, err := cg.GenerateServerConfiguration(
		p.Spec.EvaluationInterval,
		p.Spec.QueryLogFile,
		p.Spec.RuleSelector,
		p.Spec.Exemplars,
		p.Spec.TSDB,
		p.Spec.Alerting,
		p.Spec.RemoteRead,
		nil,
		map[string]*monitoringv1.PodMonitor{
			"testpodmonitor1": {
				ObjectMeta: metav1.ObjectMeta{
					Name:      "testpodmonitor1",
					Namespace: "default",
					Labels: map[string]string{
						"group": "group1",
					},
				},
				Spec: monitoringv1.PodMonitorSpec{
					PodTargetLabels: []string{"example", "env"},
					PodMetricsEndpoints: []monitoringv1.PodMetricsEndpoint{
						{
							Port:     "web",
							Interval: "30s",
						},
					},
				},
			},
		},
		nil,
		nil,
		&assets.Store{},
		nil,
		nil,
		nil,
		nil,
	)
	require.NoError(t, err)

	expected := `global:
  evaluation_interval: 30s
  scrape_interval: 30s
  external_labels:
    prometheus: default/test
    prometheus_replica: $(POD_NAME)
scrape_configs:
- job_name: podMonitor/default/testpodmonitor1/0
  honor_labels: false
  kubernetes_sd_configs:
  - role: pod
    namespaces:
      names:
      - default
  scrape_interval: 30s
  relabel_configs:
  - source_labels:
    - job
    target_label: __tmp_prometheus_job_name
  - action: drop
    source_labels:
    - __meta_kubernetes_pod_phase
    regex: (Failed|Succeeded)
  - action: keep
    source_labels:
    - __meta_kubernetes_pod_container_port_name
    regex: web
  - source_labels:
    - __meta_kubernetes_namespace
    target_label: namespace
  - source_labels:
    - __meta_kubernetes_pod_container_name
    target_label: container
  - source_labels:
    - __meta_kubernetes_pod_name
    target_label: pod
  - source_labels:
    - __meta_kubernetes_pod_label_example
    target_label: example
    regex: (.+)
    replacement: ${1}
  - source_labels:
    - __meta_kubernetes_pod_label_env
    target_label: env
    regex: (.+)
    replacement: ${1}
  - target_label: job
    replacement: default/testpodmonitor1
  - target_label: endpoint
    replacement: web
  - source_labels:
    - __address__
    target_label: __tmp_hash
    modulus: 1
    action: hashmod
  - source_labels:
    - __tmp_hash
    regex: $(SHARD)
    action: keep
  metric_relabel_configs: []
`

	require.Equal(t, expected, string(cfg))
}

func TestPodTargetLabelsFromPodMonitorAndGlobal(t *testing.T) {
	p := defaultPrometheus()
	p.Spec.CommonPrometheusFields.PodTargetLabels = []string{"global"}

	cg := mustNewConfigGenerator(t, p)
	cfg, err := cg.GenerateServerConfiguration(
		p.Spec.EvaluationInterval,
		p.Spec.QueryLogFile,
		p.Spec.RuleSelector,
		p.Spec.Exemplars,
		p.Spec.TSDB,
		p.Spec.Alerting,
		p.Spec.RemoteRead,
		nil,
		map[string]*monitoringv1.PodMonitor{
			"testpodmonitor1": {
				ObjectMeta: metav1.ObjectMeta{
					Name:      "testpodmonitor1",
					Namespace: "default",
					Labels: map[string]string{
						"group": "group1",
					},
				},
				Spec: monitoringv1.PodMonitorSpec{
					PodTargetLabels: []string{"local"},
					PodMetricsEndpoints: []monitoringv1.PodMetricsEndpoint{
						{
							Port:     "web",
							Interval: "30s",
						},
					},
				},
			},
		},
		nil,
		nil,
		&assets.Store{},
		nil,
		nil,
		nil,
		nil,
	)
	require.NoError(t, err)

	expected := `global:
  evaluation_interval: 30s
  scrape_interval: 30s
  external_labels:
    prometheus: default/test
    prometheus_replica: $(POD_NAME)
scrape_configs:
- job_name: podMonitor/default/testpodmonitor1/0
  honor_labels: false
  kubernetes_sd_configs:
  - role: pod
    namespaces:
      names:
      - default
  scrape_interval: 30s
  relabel_configs:
  - source_labels:
    - job
    target_label: __tmp_prometheus_job_name
  - action: drop
    source_labels:
    - __meta_kubernetes_pod_phase
    regex: (Failed|Succeeded)
  - action: keep
    source_labels:
    - __meta_kubernetes_pod_container_port_name
    regex: web
  - source_labels:
    - __meta_kubernetes_namespace
    target_label: namespace
  - source_labels:
    - __meta_kubernetes_pod_container_name
    target_label: container
  - source_labels:
    - __meta_kubernetes_pod_name
    target_label: pod
  - source_labels:
    - __meta_kubernetes_pod_label_local
    target_label: local
    regex: (.+)
    replacement: ${1}
  - source_labels:
    - __meta_kubernetes_pod_label_global
    target_label: global
    regex: (.+)
    replacement: ${1}
  - target_label: job
    replacement: default/testpodmonitor1
  - target_label: endpoint
    replacement: web
  - source_labels:
    - __address__
    target_label: __tmp_hash
    modulus: 1
    action: hashmod
  - source_labels:
    - __tmp_hash
    regex: $(SHARD)
    action: keep
  metric_relabel_configs: []
`

	require.Equal(t, expected, string(cfg))
}

func TestEmptyEndpointPorts(t *testing.T) {
	p := defaultPrometheus()

	cg := mustNewConfigGenerator(t, p)
	cfg, err := cg.GenerateServerConfiguration(
		p.Spec.EvaluationInterval,
		p.Spec.QueryLogFile,
		p.Spec.RuleSelector,
		p.Spec.Exemplars,
		p.Spec.TSDB,
		p.Spec.Alerting,
		p.Spec.RemoteRead,
		map[string]*monitoringv1.ServiceMonitor{
			"test": {
				ObjectMeta: metav1.ObjectMeta{
					Name:      "test",
					Namespace: "default",
				},
				Spec: monitoringv1.ServiceMonitorSpec{
					Selector: metav1.LabelSelector{
						MatchLabels: map[string]string{
							"foo": "bar",
						},
					},
					Endpoints: []monitoringv1.Endpoint{
						// Add a single endpoint with empty configuration.
						{},
					},
				},
			},
		},
		nil,
		nil,
		nil,
		&assets.Store{},
		nil,
		nil,
		nil,
		nil,
	)
	require.NoError(t, err)

	// If this becomes an endless sink of maintenance, then we should just
	// change this to check that just the `bearer_token_file` is set with
	// something like json-path.
	expected := `global:
  evaluation_interval: 30s
  scrape_interval: 30s
  external_labels:
    prometheus: default/test
    prometheus_replica: $(POD_NAME)
scrape_configs:
- job_name: serviceMonitor/default/test/0
  honor_labels: false
  kubernetes_sd_configs:
  - role: endpoints
    namespaces:
      names:
      - default
  relabel_configs:
  - source_labels:
    - job
    target_label: __tmp_prometheus_job_name
  - action: keep
    source_labels:
    - __meta_kubernetes_service_label_foo
    - __meta_kubernetes_service_labelpresent_foo
    regex: (bar);true
  - source_labels:
    - __meta_kubernetes_endpoint_address_target_kind
    - __meta_kubernetes_endpoint_address_target_name
    separator: ;
    regex: Node;(.*)
    replacement: ${1}
    target_label: node
  - source_labels:
    - __meta_kubernetes_endpoint_address_target_kind
    - __meta_kubernetes_endpoint_address_target_name
    separator: ;
    regex: Pod;(.*)
    replacement: ${1}
    target_label: pod
  - source_labels:
    - __meta_kubernetes_namespace
    target_label: namespace
  - source_labels:
    - __meta_kubernetes_service_name
    target_label: service
  - source_labels:
    - __meta_kubernetes_pod_name
    target_label: pod
  - source_labels:
    - __meta_kubernetes_pod_container_name
    target_label: container
  - action: drop
    source_labels:
    - __meta_kubernetes_pod_phase
    regex: (Failed|Succeeded)
  - source_labels:
    - __meta_kubernetes_service_name
    target_label: job
    replacement: ${1}
  - source_labels:
    - __address__
    target_label: __tmp_hash
    modulus: 1
    action: hashmod
  - source_labels:
    - __tmp_hash
    regex: $(SHARD)
    action: keep
  metric_relabel_configs: []
`

	require.Equal(t, expected, string(cfg))
}

func generateTestConfig(t *testing.T, version string) ([]byte, error) {
	t.Helper()

	p := &monitoringv1.Prometheus{
		ObjectMeta: metav1.ObjectMeta{
			Name:      "test",
			Namespace: "default",
		},
		Spec: monitoringv1.PrometheusSpec{
			Alerting: &monitoringv1.AlertingSpec{
				Alertmanagers: []monitoringv1.AlertmanagerEndpoints{
					{
						Name:      "alertmanager-main",
						Namespace: "default",
						Port:      intstr.FromString("web"),
					},
				},
			},
			CommonPrometheusFields: monitoringv1.CommonPrometheusFields{
				ExternalLabels: map[string]string{
					"label1": "value1",
					"label2": "value2",
				},
				Version:  version,
				Replicas: func(i int32) *int32 { return &i }(1),
				ServiceMonitorSelector: &metav1.LabelSelector{
					MatchLabels: map[string]string{
						"group": "group1",
					},
				},
				PodMonitorSelector: &metav1.LabelSelector{
					MatchLabels: map[string]string{
						"group": "group1",
					},
				},
				Resources: v1.ResourceRequirements{
					Requests: v1.ResourceList{
						v1.ResourceMemory: resource.MustParse("400Mi"),
					},
				},
				RemoteWrite: []monitoringv1.RemoteWriteSpec{{
					URL: "https://example.com/remote_write",
				}},
			},
			RuleSelector: &metav1.LabelSelector{
				MatchLabels: map[string]string{
					"role": "rulefile",
				},
			},
			RemoteRead: []monitoringv1.RemoteReadSpec{{
				URL: "https://example.com/remote_read",
			}},
		},
	}
	cg := mustNewConfigGenerator(t, p)

	return cg.GenerateServerConfiguration(
		p.Spec.EvaluationInterval,
		p.Spec.QueryLogFile,
		p.Spec.RuleSelector,
		p.Spec.Exemplars,
		p.Spec.TSDB,
		p.Spec.Alerting,
		p.Spec.RemoteRead,
		makeServiceMonitors(),
		makePodMonitors(),
		nil,
		nil,
		&assets.Store{},
		nil,
		nil,
		nil,
		nil,
	)
}

func makeServiceMonitors() map[string]*monitoringv1.ServiceMonitor {
	res := map[string]*monitoringv1.ServiceMonitor{}

	res["servicemonitor1"] = &monitoringv1.ServiceMonitor{
		ObjectMeta: metav1.ObjectMeta{
			Name:      "testservicemonitor1",
			Namespace: "default",
			Labels: map[string]string{
				"group": "group1",
			},
		},
		Spec: monitoringv1.ServiceMonitorSpec{
			Selector: metav1.LabelSelector{
				MatchLabels: map[string]string{
					"group": "group1",
				},
			},
			Endpoints: []monitoringv1.Endpoint{
				{
					Port:     "web",
					Interval: "30s",
				},
			},
		},
	}

	res["servicemonitor2"] = &monitoringv1.ServiceMonitor{
		ObjectMeta: metav1.ObjectMeta{
			Name:      "testservicemonitor2",
			Namespace: "default",
			Labels: map[string]string{
				"group": "group2",
			},
		},
		Spec: monitoringv1.ServiceMonitorSpec{
			Selector: metav1.LabelSelector{
				MatchLabels: map[string]string{
					"group":  "group2",
					"group3": "group3",
				},
			},
			Endpoints: []monitoringv1.Endpoint{
				{
					Port:     "web",
					Interval: "30s",
				},
			},
		},
	}

	res["servicemonitor3"] = &monitoringv1.ServiceMonitor{
		ObjectMeta: metav1.ObjectMeta{
			Name:      "testservicemonitor3",
			Namespace: "default",
			Labels: map[string]string{
				"group": "group4",
			},
		},
		Spec: monitoringv1.ServiceMonitorSpec{
			Selector: metav1.LabelSelector{
				MatchLabels: map[string]string{
					"group":  "group4",
					"group3": "group5",
				},
			},
			Endpoints: []monitoringv1.Endpoint{
				{
					Port:     "web",
					Interval: "30s",
					Path:     "/federate",
					Params:   map[string][]string{"metrics[]": {"{__name__=~\"job:.*\"}"}},
				},
			},
		},
	}

	res["servicemonitor4"] = &monitoringv1.ServiceMonitor{
		ObjectMeta: metav1.ObjectMeta{
			Name:      "testservicemonitor4",
			Namespace: "default",
			Labels: map[string]string{
				"group": "group6",
			},
		},
		Spec: monitoringv1.ServiceMonitorSpec{
			Selector: metav1.LabelSelector{
				MatchLabels: map[string]string{
					"group":  "group6",
					"group3": "group7",
				},
			},
			Endpoints: []monitoringv1.Endpoint{
				{
					Port:     "web",
					Interval: "30s",
					MetricRelabelConfigs: []*monitoringv1.RelabelConfig{
						{
							Action:       "drop",
							Regex:        "my-job-pod-.+",
							SourceLabels: []monitoringv1.LabelName{"pod_name"},
						},
						{
							Action:       "drop",
							Regex:        "test",
							SourceLabels: []monitoringv1.LabelName{"namespace"},
						},
					},
				},
			},
		},
	}

	res["servicemonitor5"] = &monitoringv1.ServiceMonitor{
		ObjectMeta: metav1.ObjectMeta{
			Name:      "testservicemonitor4",
			Namespace: "default",
			Labels: map[string]string{
				"group": "group8",
			},
		},
		Spec: monitoringv1.ServiceMonitorSpec{
			Selector: metav1.LabelSelector{
				MatchLabels: map[string]string{
					"group":  "group8",
					"group3": "group9",
				},
			},
			Endpoints: []monitoringv1.Endpoint{
				{
					Port:     "web",
					Interval: "30s",
					RelabelConfigs: []*monitoringv1.RelabelConfig{
						{
							Action:       "replace",
							Regex:        "(.*)",
							Replacement:  "$1",
							SourceLabels: []monitoringv1.LabelName{"__meta_kubernetes_pod_ready"},
							TargetLabel:  "pod_ready",
						},
						{
							Action:       "replace",
							Regex:        "(.*)",
							Replacement:  "$1",
							SourceLabels: []monitoringv1.LabelName{"__meta_kubernetes_pod_node_name"},
							TargetLabel:  "nodename",
						},
					},
				},
			},
		},
	}

	return res
}

func makePodMonitors() map[string]*monitoringv1.PodMonitor {
	res := map[string]*monitoringv1.PodMonitor{}

	res["podmonitor1"] = &monitoringv1.PodMonitor{
		ObjectMeta: metav1.ObjectMeta{
			Name:      "testpodmonitor1",
			Namespace: "default",
			Labels: map[string]string{
				"group": "group1",
			},
		},
		Spec: monitoringv1.PodMonitorSpec{
			Selector: metav1.LabelSelector{
				MatchLabels: map[string]string{
					"group": "group1",
				},
			},
			PodMetricsEndpoints: []monitoringv1.PodMetricsEndpoint{
				{
					Port:     "web",
					Interval: "30s",
				},
			},
		},
	}

	res["podmonitor2"] = &monitoringv1.PodMonitor{
		ObjectMeta: metav1.ObjectMeta{
			Name:      "testpodmonitor2",
			Namespace: "default",
			Labels: map[string]string{
				"group": "group2",
			},
		},
		Spec: monitoringv1.PodMonitorSpec{
			Selector: metav1.LabelSelector{
				MatchLabels: map[string]string{
					"group":  "group2",
					"group3": "group3",
				},
			},
			PodMetricsEndpoints: []monitoringv1.PodMetricsEndpoint{
				{
					Port:     "web",
					Interval: "30s",
				},
			},
		},
	}

	res["podmonitor3"] = &monitoringv1.PodMonitor{
		ObjectMeta: metav1.ObjectMeta{
			Name:      "testpodmonitor3",
			Namespace: "default",
			Labels: map[string]string{
				"group": "group4",
			},
		},
		Spec: monitoringv1.PodMonitorSpec{
			Selector: metav1.LabelSelector{
				MatchLabels: map[string]string{
					"group":  "group4",
					"group3": "group5",
				},
			},
			PodMetricsEndpoints: []monitoringv1.PodMetricsEndpoint{
				{
					Port:     "web",
					Interval: "30s",
					Path:     "/federate",
					Params:   map[string][]string{"metrics[]": {"{__name__=~\"job:.*\"}"}},
				},
			},
		},
	}

	res["podmonitor4"] = &monitoringv1.PodMonitor{
		ObjectMeta: metav1.ObjectMeta{
			Name:      "testpodmonitor4",
			Namespace: "default",
			Labels: map[string]string{
				"group": "group6",
			},
		},
		Spec: monitoringv1.PodMonitorSpec{
			Selector: metav1.LabelSelector{
				MatchLabels: map[string]string{
					"group":  "group6",
					"group3": "group7",
				},
			},
			PodMetricsEndpoints: []monitoringv1.PodMetricsEndpoint{
				{
					Port:     "web",
					Interval: "30s",
					MetricRelabelConfigs: []*monitoringv1.RelabelConfig{
						{
							Action:       "drop",
							Regex:        "my-job-pod-.+",
							SourceLabels: []monitoringv1.LabelName{"pod_name"},
						},
						{
							Action:       "drop",
							Regex:        "test",
							SourceLabels: []monitoringv1.LabelName{"namespace"},
						},
					},
				},
			},
		},
	}

	res["podmonitor5"] = &monitoringv1.PodMonitor{
		ObjectMeta: metav1.ObjectMeta{
			Name:      "testpodmonitor4",
			Namespace: "default",
			Labels: map[string]string{
				"group": "group8",
			},
		},
		Spec: monitoringv1.PodMonitorSpec{
			Selector: metav1.LabelSelector{
				MatchLabels: map[string]string{
					"group":  "group8",
					"group3": "group9",
				},
			},
			PodMetricsEndpoints: []monitoringv1.PodMetricsEndpoint{
				{
					Port:     "web",
					Interval: "30s",
					RelabelConfigs: []*monitoringv1.RelabelConfig{
						{
							Action:       "replace",
							Regex:        "(.*)",
							Replacement:  "$1",
							SourceLabels: []monitoringv1.LabelName{"__meta_kubernetes_pod_ready"},
							TargetLabel:  "pod_ready",
						},
						{
							Action:       "replace",
							Regex:        "(.*)",
							Replacement:  "$1",
							SourceLabels: []monitoringv1.LabelName{"__meta_kubernetes_pod_node_name"},
							TargetLabel:  "nodename",
						},
					},
				},
			},
		},
	}

	return res
}

func TestHonorLabels(t *testing.T) {
	type testCase struct {
		UserHonorLabels     bool
		OverrideHonorLabels bool
		Expected            bool
	}

	testCases := []testCase{
		{
			UserHonorLabels:     false,
			OverrideHonorLabels: true,
			Expected:            false,
		},
		{
			UserHonorLabels:     true,
			OverrideHonorLabels: false,
			Expected:            true,
		},
		{
			UserHonorLabels:     true,
			OverrideHonorLabels: true,
			Expected:            false,
		},
		{
			UserHonorLabels:     false,
			OverrideHonorLabels: false,
			Expected:            false,
		},
	}

	for _, tc := range testCases {
		cg := mustNewConfigGenerator(
			t,
			&monitoringv1.Prometheus{
				Spec: monitoringv1.PrometheusSpec{
					CommonPrometheusFields: monitoringv1.CommonPrometheusFields{
						OverrideHonorLabels: tc.OverrideHonorLabels,
					},
				},
			},
		)
		cfg := cg.AddHonorLabels(yaml.MapSlice{}, tc.UserHonorLabels)
		k, v := cfg[0].Key.(string), cfg[0].Value.(bool)
		require.Equal(t, "honor_labels", k)
		require.Equal(t, tc.Expected, v)
	}
}

func TestHonorTimestamps(t *testing.T) {
	type testCase struct {
		UserHonorTimestamps     *bool
		OverrideHonorTimestamps bool
		Expected                string
	}

	testCases := []testCase{
		{
			UserHonorTimestamps:     nil,
			OverrideHonorTimestamps: true,
			Expected:                "honor_timestamps: false\n",
		},
		{
			UserHonorTimestamps:     nil,
			OverrideHonorTimestamps: false,
			Expected:                "{}\n",
		},
		{
			UserHonorTimestamps:     swag.Bool(false),
			OverrideHonorTimestamps: true,
			Expected:                "honor_timestamps: false\n",
		},
		{
			UserHonorTimestamps:     swag.Bool(false),
			OverrideHonorTimestamps: false,
			Expected:                "honor_timestamps: false\n",
		},
		{
			UserHonorTimestamps:     swag.Bool(true),
			OverrideHonorTimestamps: true,
			Expected:                "honor_timestamps: false\n",
		},
		{
			UserHonorTimestamps:     swag.Bool(true),
			OverrideHonorTimestamps: false,
			Expected:                "honor_timestamps: true\n",
		},
	}

	for _, tc := range testCases {
		t.Run("", func(t *testing.T) {
			cg := mustNewConfigGenerator(t, &monitoringv1.Prometheus{
				Spec: monitoringv1.PrometheusSpec{
					CommonPrometheusFields: monitoringv1.CommonPrometheusFields{
						Version:                 "2.9.0",
						OverrideHonorTimestamps: tc.OverrideHonorTimestamps,
					},
				},
			})

			hl, _ := yaml.Marshal(cg.AddHonorTimestamps(yaml.MapSlice{}, tc.UserHonorTimestamps))
			require.Equal(t, tc.Expected, string(hl))
		})
	}
}

func TestSampleLimits(t *testing.T) {
	expectNoLimit := `global:
  evaluation_interval: 30s
  scrape_interval: 30s
  external_labels:
    prometheus: default/test
    prometheus_replica: $(POD_NAME)
scrape_configs:
- job_name: serviceMonitor/default/testservicemonitor1/0
  honor_labels: false
  kubernetes_sd_configs:
  - role: endpoints
    namespaces:
      names:
      - default
  scrape_interval: 30s
  relabel_configs:
  - source_labels:
    - job
    target_label: __tmp_prometheus_job_name
  - action: keep
    source_labels:
    - __meta_kubernetes_endpoint_port_name
    regex: web
  - source_labels:
    - __meta_kubernetes_endpoint_address_target_kind
    - __meta_kubernetes_endpoint_address_target_name
    separator: ;
    regex: Node;(.*)
    replacement: ${1}
    target_label: node
  - source_labels:
    - __meta_kubernetes_endpoint_address_target_kind
    - __meta_kubernetes_endpoint_address_target_name
    separator: ;
    regex: Pod;(.*)
    replacement: ${1}
    target_label: pod
  - source_labels:
    - __meta_kubernetes_namespace
    target_label: namespace
  - source_labels:
    - __meta_kubernetes_service_name
    target_label: service
  - source_labels:
    - __meta_kubernetes_pod_name
    target_label: pod
  - source_labels:
    - __meta_kubernetes_pod_container_name
    target_label: container
  - action: drop
    source_labels:
    - __meta_kubernetes_pod_phase
    regex: (Failed|Succeeded)
  - source_labels:
    - __meta_kubernetes_service_name
    target_label: job
    replacement: ${1}
  - target_label: endpoint
    replacement: web
  - source_labels:
    - __address__
    target_label: __tmp_hash
    modulus: 1
    action: hashmod
  - source_labels:
    - __tmp_hash
    regex: $(SHARD)
    action: keep
  metric_relabel_configs: []
`

	expectLimit := `global:
  evaluation_interval: 30s
  scrape_interval: 30s
  external_labels:
    prometheus: default/test
    prometheus_replica: $(POD_NAME)
scrape_configs:
- job_name: serviceMonitor/default/testservicemonitor1/0
  honor_labels: false
  kubernetes_sd_configs:
  - role: endpoints
    namespaces:
      names:
      - default
  scrape_interval: 30s
  relabel_configs:
  - source_labels:
    - job
    target_label: __tmp_prometheus_job_name
  - action: keep
    source_labels:
    - __meta_kubernetes_endpoint_port_name
    regex: web
  - source_labels:
    - __meta_kubernetes_endpoint_address_target_kind
    - __meta_kubernetes_endpoint_address_target_name
    separator: ;
    regex: Node;(.*)
    replacement: ${1}
    target_label: node
  - source_labels:
    - __meta_kubernetes_endpoint_address_target_kind
    - __meta_kubernetes_endpoint_address_target_name
    separator: ;
    regex: Pod;(.*)
    replacement: ${1}
    target_label: pod
  - source_labels:
    - __meta_kubernetes_namespace
    target_label: namespace
  - source_labels:
    - __meta_kubernetes_service_name
    target_label: service
  - source_labels:
    - __meta_kubernetes_pod_name
    target_label: pod
  - source_labels:
    - __meta_kubernetes_pod_container_name
    target_label: container
  - action: drop
    source_labels:
    - __meta_kubernetes_pod_phase
    regex: (Failed|Succeeded)
  - source_labels:
    - __meta_kubernetes_service_name
    target_label: job
    replacement: ${1}
  - target_label: endpoint
    replacement: web
  - source_labels:
    - __address__
    target_label: __tmp_hash
    modulus: 1
    action: hashmod
  - source_labels:
    - __tmp_hash
    regex: $(SHARD)
    action: keep
  sample_limit: %d
  metric_relabel_configs: []
`

	for _, tc := range []struct {
		enforcedLimit int
		limit         int
		expected      string
	}{
		{
			enforcedLimit: -1,
			limit:         -1,
			expected:      expectNoLimit,
		},
		{
			enforcedLimit: 1000,
			limit:         -1,
			expected:      fmt.Sprintf(expectLimit, 1000),
		},
		{
			enforcedLimit: 1000,
			limit:         2000,
			expected:      fmt.Sprintf(expectLimit, 1000),
		},
		{
			enforcedLimit: 1000,
			limit:         500,
			expected:      fmt.Sprintf(expectLimit, 500),
		},
	} {
		t.Run(fmt.Sprintf("enforcedlimit(%d) limit(%d)", tc.enforcedLimit, tc.limit), func(t *testing.T) {
			p := defaultPrometheus()
			if tc.enforcedLimit >= 0 {
				i := uint64(tc.enforcedLimit)
				p.Spec.EnforcedSampleLimit = &i
			}

			serviceMonitor := monitoringv1.ServiceMonitor{
				ObjectMeta: metav1.ObjectMeta{
					Name:      "testservicemonitor1",
					Namespace: "default",
					Labels: map[string]string{
						"group": "group1",
					},
				},
				Spec: monitoringv1.ServiceMonitorSpec{
					Endpoints: []monitoringv1.Endpoint{
						{
							Port:     "web",
							Interval: "30s",
						},
					},
				},
			}
			if tc.limit >= 0 {
				serviceMonitor.Spec.SampleLimit = uint64(tc.limit)
			}

			cg := mustNewConfigGenerator(t, p)
			cfg, err := cg.GenerateServerConfiguration(
				p.Spec.EvaluationInterval,
				p.Spec.QueryLogFile,
				p.Spec.RuleSelector,
				p.Spec.Exemplars,
				p.Spec.TSDB,
				p.Spec.Alerting,
				p.Spec.RemoteRead,
				map[string]*monitoringv1.ServiceMonitor{
					"testservicemonitor1": &serviceMonitor,
				},
				nil,
				nil,
				nil,
				&assets.Store{},
				nil,
				nil,
				nil,
				nil,
			)
			require.NoError(t, err)
			require.Equal(t, tc.expected, string(cfg))
		})
	}
}

func TestTargetLimits(t *testing.T) {
	expectNoLimit := `global:
  evaluation_interval: 30s
  scrape_interval: 30s
  external_labels:
    prometheus: default/test
    prometheus_replica: $(POD_NAME)
scrape_configs:
- job_name: serviceMonitor/default/testservicemonitor1/0
  honor_labels: false
  kubernetes_sd_configs:
  - role: endpoints
    namespaces:
      names:
      - default
  scrape_interval: 30s
  relabel_configs:
  - source_labels:
    - job
    target_label: __tmp_prometheus_job_name
  - action: keep
    source_labels:
    - __meta_kubernetes_endpoint_port_name
    regex: web
  - source_labels:
    - __meta_kubernetes_endpoint_address_target_kind
    - __meta_kubernetes_endpoint_address_target_name
    separator: ;
    regex: Node;(.*)
    replacement: ${1}
    target_label: node
  - source_labels:
    - __meta_kubernetes_endpoint_address_target_kind
    - __meta_kubernetes_endpoint_address_target_name
    separator: ;
    regex: Pod;(.*)
    replacement: ${1}
    target_label: pod
  - source_labels:
    - __meta_kubernetes_namespace
    target_label: namespace
  - source_labels:
    - __meta_kubernetes_service_name
    target_label: service
  - source_labels:
    - __meta_kubernetes_pod_name
    target_label: pod
  - source_labels:
    - __meta_kubernetes_pod_container_name
    target_label: container
  - action: drop
    source_labels:
    - __meta_kubernetes_pod_phase
    regex: (Failed|Succeeded)
  - source_labels:
    - __meta_kubernetes_service_name
    target_label: job
    replacement: ${1}
  - target_label: endpoint
    replacement: web
  - source_labels:
    - __address__
    target_label: __tmp_hash
    modulus: 1
    action: hashmod
  - source_labels:
    - __tmp_hash
    regex: $(SHARD)
    action: keep
  metric_relabel_configs: []
`

	expectLimit := `global:
  evaluation_interval: 30s
  scrape_interval: 30s
  external_labels:
    prometheus: default/test
    prometheus_replica: $(POD_NAME)
scrape_configs:
- job_name: serviceMonitor/default/testservicemonitor1/0
  honor_labels: false
  kubernetes_sd_configs:
  - role: endpoints
    namespaces:
      names:
      - default
  scrape_interval: 30s
  relabel_configs:
  - source_labels:
    - job
    target_label: __tmp_prometheus_job_name
  - action: keep
    source_labels:
    - __meta_kubernetes_endpoint_port_name
    regex: web
  - source_labels:
    - __meta_kubernetes_endpoint_address_target_kind
    - __meta_kubernetes_endpoint_address_target_name
    separator: ;
    regex: Node;(.*)
    replacement: ${1}
    target_label: node
  - source_labels:
    - __meta_kubernetes_endpoint_address_target_kind
    - __meta_kubernetes_endpoint_address_target_name
    separator: ;
    regex: Pod;(.*)
    replacement: ${1}
    target_label: pod
  - source_labels:
    - __meta_kubernetes_namespace
    target_label: namespace
  - source_labels:
    - __meta_kubernetes_service_name
    target_label: service
  - source_labels:
    - __meta_kubernetes_pod_name
    target_label: pod
  - source_labels:
    - __meta_kubernetes_pod_container_name
    target_label: container
  - action: drop
    source_labels:
    - __meta_kubernetes_pod_phase
    regex: (Failed|Succeeded)
  - source_labels:
    - __meta_kubernetes_service_name
    target_label: job
    replacement: ${1}
  - target_label: endpoint
    replacement: web
  - source_labels:
    - __address__
    target_label: __tmp_hash
    modulus: 1
    action: hashmod
  - source_labels:
    - __tmp_hash
    regex: $(SHARD)
    action: keep
  target_limit: %d
  metric_relabel_configs: []
`

	for _, tc := range []struct {
		version       string
		enforcedLimit int
		limit         int
		expected      string
	}{
		{
			version:       "v2.15.0",
			enforcedLimit: -1,
			limit:         -1,
			expected:      expectNoLimit,
		},
		{
			version:       "v2.21.0",
			enforcedLimit: -1,
			limit:         -1,
			expected:      expectNoLimit,
		},
		{
			version:       "v2.15.0",
			enforcedLimit: 1000,
			limit:         -1,
			expected:      expectNoLimit,
		},
		{
			version:       "v2.21.0",
			enforcedLimit: 1000,
			limit:         -1,
			expected:      fmt.Sprintf(expectLimit, 1000),
		},
		{
			version:       "v2.15.0",
			enforcedLimit: 1000,
			limit:         2000,
			expected:      expectNoLimit,
		},
		{
			version:       "v2.21.0",
			enforcedLimit: 1000,
			limit:         2000,
			expected:      fmt.Sprintf(expectLimit, 1000),
		},
		{
			version:       "v2.15.0",
			enforcedLimit: 1000,
			limit:         500,
			expected:      expectNoLimit,
		},
		{
			version:       "v2.21.0",
			enforcedLimit: 1000,
			limit:         500,
			expected:      fmt.Sprintf(expectLimit, 500),
		},
	} {
		t.Run(fmt.Sprintf("%s enforcedlimit(%d) limit(%d)", tc.version, tc.enforcedLimit, tc.limit), func(t *testing.T) {
			p := defaultPrometheus()
			p.Spec.CommonPrometheusFields.Version = tc.version

			if tc.enforcedLimit >= 0 {
				i := uint64(tc.enforcedLimit)
				p.Spec.EnforcedTargetLimit = &i
			}

			serviceMonitor := monitoringv1.ServiceMonitor{
				ObjectMeta: metav1.ObjectMeta{
					Name:      "testservicemonitor1",
					Namespace: "default",
					Labels: map[string]string{
						"group": "group1",
					},
				},
				Spec: monitoringv1.ServiceMonitorSpec{
					Endpoints: []monitoringv1.Endpoint{
						{
							Port:     "web",
							Interval: "30s",
						},
					},
				},
			}
			if tc.limit >= 0 {
				serviceMonitor.Spec.TargetLimit = uint64(tc.limit)
			}

			cg := mustNewConfigGenerator(t, p)
			cfg, err := cg.GenerateServerConfiguration(
				p.Spec.EvaluationInterval,
				p.Spec.QueryLogFile,
				p.Spec.RuleSelector,
				p.Spec.Exemplars,
				p.Spec.TSDB,
				p.Spec.Alerting,
				p.Spec.RemoteRead,
				map[string]*monitoringv1.ServiceMonitor{
					"testservicemonitor1": &serviceMonitor,
				},
				nil,
				nil,
				nil,
				&assets.Store{},
				nil,
				nil,
				nil,
				nil,
			)
			require.NoError(t, err)
			require.Equal(t, tc.expected, string(cfg))
		})
	}
}

func TestRemoteReadConfig(t *testing.T) {
	for _, tc := range []struct {
		version     string
		remoteRead  monitoringv1.RemoteReadSpec
		expected    string
		expectedErr error
	}{
		{
			version: "v2.27.1",
			remoteRead: monitoringv1.RemoteReadSpec{
				URL: "http://example.com",
				OAuth2: &monitoringv1.OAuth2{
					TokenURL:       "http://token-url",
					Scopes:         []string{"scope1"},
					EndpointParams: map[string]string{"param": "value"},
				},
			},
			expected: `global:
  evaluation_interval: 30s
  scrape_interval: 30s
  external_labels:
    prometheus: default/test
    prometheus_replica: $(POD_NAME)
scrape_configs: []
remote_read:
- url: http://example.com
  remote_timeout: 30s
  oauth2:
    client_id: client-id
    client_secret: client-secret
    token_url: http://token-url
    scopes:
    - scope1
    endpoint_params:
      param: value
`,
		},
		{
			version: "v2.26.0",
			remoteRead: monitoringv1.RemoteReadSpec{
				URL: "http://example.com",
				OAuth2: &monitoringv1.OAuth2{
					TokenURL:       "http://token-url",
					Scopes:         []string{"scope1"},
					EndpointParams: map[string]string{"param": "value"},
				},
			},
			expected: `global:
  evaluation_interval: 30s
  scrape_interval: 30s
  external_labels:
    prometheus: default/test
    prometheus_replica: $(POD_NAME)
scrape_configs: []
remote_read:
- url: http://example.com
  remote_timeout: 30s
`,
		},
		{
			version: "v2.26.0",
			remoteRead: monitoringv1.RemoteReadSpec{
				URL:                  "http://example.com",
				FilterExternalLabels: pointer.Bool(true),
			},
			expected: `global:
  evaluation_interval: 30s
  scrape_interval: 30s
  external_labels:
    prometheus: default/test
    prometheus_replica: $(POD_NAME)
scrape_configs: []
remote_read:
- url: http://example.com
  remote_timeout: 30s
`,
		},
		{
			version: "v2.34.0",
			remoteRead: monitoringv1.RemoteReadSpec{
				URL: "http://example.com",
			},
			expected: `global:
  evaluation_interval: 30s
  scrape_interval: 30s
  external_labels:
    prometheus: default/test
    prometheus_replica: $(POD_NAME)
scrape_configs: []
remote_read:
- url: http://example.com
  remote_timeout: 30s
`,
		},
		{
			version: "v2.34.0",
			remoteRead: monitoringv1.RemoteReadSpec{
				URL:                  "http://example.com",
				FilterExternalLabels: pointer.Bool(false),
			},
			expected: `global:
  evaluation_interval: 30s
  scrape_interval: 30s
  external_labels:
    prometheus: default/test
    prometheus_replica: $(POD_NAME)
scrape_configs: []
remote_read:
- url: http://example.com
  remote_timeout: 30s
  filter_external_labels: false
`,
		},
		{
			version: "v2.34.0",
			remoteRead: monitoringv1.RemoteReadSpec{
				URL:                  "http://example.com",
				FilterExternalLabels: pointer.Bool(true),
			},
			expected: `global:
  evaluation_interval: 30s
  scrape_interval: 30s
  external_labels:
    prometheus: default/test
    prometheus_replica: $(POD_NAME)
scrape_configs: []
remote_read:
- url: http://example.com
  remote_timeout: 30s
  filter_external_labels: true
`,
		},
		{
			version: "v2.26.0",
			remoteRead: monitoringv1.RemoteReadSpec{
				URL: "http://example.com",
				Authorization: &monitoringv1.Authorization{
					SafeAuthorization: monitoringv1.SafeAuthorization{
						Credentials: &v1.SecretKeySelector{
							LocalObjectReference: v1.LocalObjectReference{
								Name: "key",
							},
						},
					},
				},
			},
			expected: `global:
  evaluation_interval: 30s
  scrape_interval: 30s
  external_labels:
    prometheus: default/test
    prometheus_replica: $(POD_NAME)
scrape_configs: []
remote_read:
- url: http://example.com
  remote_timeout: 30s
  authorization:
    type: Bearer
    credentials: secret
`,
		},
	} {
		t.Run(fmt.Sprintf("version=%s", tc.version), func(t *testing.T) {
			p := defaultPrometheus()
			p.Spec.CommonPrometheusFields.Version = tc.version
			p.Spec.RemoteRead = []monitoringv1.RemoteReadSpec{tc.remoteRead}

			cg := mustNewConfigGenerator(t, p)
			cfg, err := cg.GenerateServerConfiguration(
				p.Spec.EvaluationInterval,
				p.Spec.QueryLogFile,
				p.Spec.RuleSelector,
				p.Spec.Exemplars,
				p.Spec.TSDB,
				p.Spec.Alerting,
				p.Spec.RemoteRead,
				nil,
				nil,
				nil,
				nil,
				&assets.Store{
					BasicAuthAssets: map[string]assets.BasicAuthCredentials{},
					OAuth2Assets: map[string]assets.OAuth2Credentials{
						"remoteRead/0": {
							ClientID:     "client-id",
							ClientSecret: "client-secret",
						},
					},
					TokenAssets: map[string]assets.Token{
						"remoteRead/auth/0": assets.Token("secret"),
					},
				},
				nil,
				nil,
				nil,
				nil,
			)
			if tc.expectedErr != nil {
				require.Error(t, err)
				require.Equal(t, tc.expectedErr.Error(), err.Error())
				return
			}
			require.NoError(t, err)
			require.Equal(t, tc.expected, string(cfg))
		})
	}
}

func TestRemoteWriteConfig(t *testing.T) {
	sendNativeHistograms := true
	for _, tc := range []struct {
		version     string
		remoteWrite monitoringv1.RemoteWriteSpec
		expected    string
		expectedErr error
	}{
		{
			version: "v2.22.0",
			remoteWrite: monitoringv1.RemoteWriteSpec{
				URL: "http://example.com",
				QueueConfig: &monitoringv1.QueueConfig{
					Capacity:          1000,
					MinShards:         1,
					MaxShards:         10,
					MaxSamplesPerSend: 100,
					BatchSendDeadline: "20s",
					MaxRetries:        3,
					MinBackoff:        "1s",
					MaxBackoff:        "10s",
				},
				MetadataConfig: &monitoringv1.MetadataConfig{
					Send:         false,
					SendInterval: "1m",
				},
			},
			expected: `global:
  evaluation_interval: 30s
  scrape_interval: 30s
  external_labels:
    prometheus: default/test
    prometheus_replica: $(POD_NAME)
scrape_configs: []
remote_write:
- url: http://example.com
  remote_timeout: 30s
  queue_config:
    capacity: 1000
    min_shards: 1
    max_shards: 10
    max_samples_per_send: 100
    batch_send_deadline: 20s
    min_backoff: 1s
    max_backoff: 10s
`,
		},
		{
			version: "v2.23.0",
			remoteWrite: monitoringv1.RemoteWriteSpec{
				URL: "http://example.com",
				QueueConfig: &monitoringv1.QueueConfig{
					Capacity:          1000,
					MinShards:         1,
					MaxShards:         10,
					MaxSamplesPerSend: 100,
					BatchSendDeadline: "20s",
					MaxRetries:        3,
					MinBackoff:        "1s",
					MaxBackoff:        "10s",
				},
				MetadataConfig: &monitoringv1.MetadataConfig{
					Send:         false,
					SendInterval: "1m",
				},
			},
			expected: `global:
  evaluation_interval: 30s
  scrape_interval: 30s
  external_labels:
    prometheus: default/test
    prometheus_replica: $(POD_NAME)
scrape_configs: []
remote_write:
- url: http://example.com
  remote_timeout: 30s
  queue_config:
    capacity: 1000
    min_shards: 1
    max_shards: 10
    max_samples_per_send: 100
    batch_send_deadline: 20s
    min_backoff: 1s
    max_backoff: 10s
  metadata_config:
    send: false
    send_interval: 1m
`,
		},
		{
			version: "v2.23.0",
			remoteWrite: monitoringv1.RemoteWriteSpec{
				URL: "http://example.com",
				QueueConfig: &monitoringv1.QueueConfig{
					Capacity:          1000,
					MinShards:         1,
					MaxShards:         10,
					MaxSamplesPerSend: 100,
					BatchSendDeadline: "20s",
					MinBackoff:        "1s",
					MaxBackoff:        "10s",
				},
				MetadataConfig: &monitoringv1.MetadataConfig{
					Send:         false,
					SendInterval: "1m",
				},
			},
			expected: `global:
  evaluation_interval: 30s
  scrape_interval: 30s
  external_labels:
    prometheus: default/test
    prometheus_replica: $(POD_NAME)
scrape_configs: []
remote_write:
- url: http://example.com
  remote_timeout: 30s
  queue_config:
    capacity: 1000
    min_shards: 1
    max_shards: 10
    max_samples_per_send: 100
    batch_send_deadline: 20s
    min_backoff: 1s
    max_backoff: 10s
  metadata_config:
    send: false
    send_interval: 1m
`,
		},
		{
			version: "v2.10.0",
			remoteWrite: monitoringv1.RemoteWriteSpec{
				URL: "http://example.com",
				QueueConfig: &monitoringv1.QueueConfig{
					Capacity:          1000,
					MinShards:         1,
					MaxShards:         10,
					MaxSamplesPerSend: 100,
					BatchSendDeadline: "20s",
					MaxRetries:        3,
					MinBackoff:        "1s",
					MaxBackoff:        "10s",
				},
				MetadataConfig: &monitoringv1.MetadataConfig{
					Send:         false,
					SendInterval: "1m",
				},
			},
			expected: `global:
  evaluation_interval: 30s
  scrape_interval: 30s
  external_labels:
    prometheus: default/test
    prometheus_replica: $(POD_NAME)
scrape_configs: []
remote_write:
- url: http://example.com
  remote_timeout: 30s
  queue_config:
    capacity: 1000
    min_shards: 1
    max_shards: 10
    max_samples_per_send: 100
    batch_send_deadline: 20s
    max_retries: 3
    min_backoff: 1s
    max_backoff: 10s
`,
		},
		{
			version: "v2.27.1",
			remoteWrite: monitoringv1.RemoteWriteSpec{
				URL: "http://example.com",
				OAuth2: &monitoringv1.OAuth2{
					TokenURL:       "http://token-url",
					Scopes:         []string{"scope1"},
					EndpointParams: map[string]string{"param": "value"},
				},
			},
			expected: `global:
  evaluation_interval: 30s
  scrape_interval: 30s
  external_labels:
    prometheus: default/test
    prometheus_replica: $(POD_NAME)
scrape_configs: []
remote_write:
- url: http://example.com
  remote_timeout: 30s
  oauth2:
    client_id: client-id
    client_secret: client-secret
    token_url: http://token-url
    scopes:
    - scope1
    endpoint_params:
      param: value
`,
		},
		{
			version: "v2.26.0",
			remoteWrite: monitoringv1.RemoteWriteSpec{
				URL: "http://example.com",
				Authorization: &monitoringv1.Authorization{
					SafeAuthorization: monitoringv1.SafeAuthorization{
						Credentials: &v1.SecretKeySelector{
							LocalObjectReference: v1.LocalObjectReference{
								Name: "key",
							},
						},
					},
				},
			},
			expected: `global:
  evaluation_interval: 30s
  scrape_interval: 30s
  external_labels:
    prometheus: default/test
    prometheus_replica: $(POD_NAME)
scrape_configs: []
remote_write:
- url: http://example.com
  remote_timeout: 30s
  authorization:
    type: Bearer
    credentials: secret
`,
		},
		{
			version: "v2.26.0",
			remoteWrite: monitoringv1.RemoteWriteSpec{
				URL: "http://example.com",
				Sigv4: &monitoringv1.Sigv4{
					Profile: "profilename",
					RoleArn: "arn:aws:iam::123456789012:instance-profile/prometheus",
					AccessKey: &v1.SecretKeySelector{
						LocalObjectReference: v1.LocalObjectReference{
							Name: "sigv4-secret",
						},
						Key: "access-key",
					},
					SecretKey: &v1.SecretKeySelector{
						LocalObjectReference: v1.LocalObjectReference{
							Name: "sigv4-secret",
						},
						Key: "secret-key",
					},
					Region: "us-central-0",
				},
				QueueConfig: &monitoringv1.QueueConfig{
					Capacity:          1000,
					MinShards:         1,
					MaxShards:         10,
					MaxSamplesPerSend: 100,
					BatchSendDeadline: "20s",
					MaxRetries:        3,
					MinBackoff:        "1s",
					MaxBackoff:        "10s",
				},
				MetadataConfig: &monitoringv1.MetadataConfig{
					Send:         false,
					SendInterval: "1m",
				},
			},
			expected: `global:
  evaluation_interval: 30s
  scrape_interval: 30s
  external_labels:
    prometheus: default/test
    prometheus_replica: $(POD_NAME)
scrape_configs: []
remote_write:
- url: http://example.com
  remote_timeout: 30s
  sigv4:
    region: us-central-0
    access_key: access-key
    secret_key: secret-key
    profile: profilename
    role_arn: arn:aws:iam::123456789012:instance-profile/prometheus
  queue_config:
    capacity: 1000
    min_shards: 1
    max_shards: 10
    max_samples_per_send: 100
    batch_send_deadline: 20s
    min_backoff: 1s
    max_backoff: 10s
  metadata_config:
    send: false
    send_interval: 1m
`,
		},
		{
			version: "v2.26.0",
			remoteWrite: monitoringv1.RemoteWriteSpec{
				URL:           "http://example.com",
				RemoteTimeout: "1s",
				Sigv4:         nil,
			},
			expected: `global:
  evaluation_interval: 30s
  scrape_interval: 30s
  external_labels:
    prometheus: default/test
    prometheus_replica: $(POD_NAME)
scrape_configs: []
remote_write:
- url: http://example.com
  remote_timeout: 1s
`,
		},
		{
			version: "v2.26.0",
			remoteWrite: monitoringv1.RemoteWriteSpec{
				URL:           "http://example.com",
				Sigv4:         &monitoringv1.Sigv4{},
				RemoteTimeout: "1s",
			},
			expected: `global:
  evaluation_interval: 30s
  scrape_interval: 30s
  external_labels:
    prometheus: default/test
    prometheus_replica: $(POD_NAME)
scrape_configs: []
remote_write:
- url: http://example.com
  remote_timeout: 1s
  sigv4: {}
`,
		},
		{
			version: "v2.30.0",
			remoteWrite: monitoringv1.RemoteWriteSpec{
				URL: "http://example.com",
				QueueConfig: &monitoringv1.QueueConfig{
					Capacity:          1000,
					MinShards:         1,
					MaxShards:         10,
					MaxSamplesPerSend: 100,
					BatchSendDeadline: "20s",
					MaxRetries:        3,
					MinBackoff:        "1s",
					MaxBackoff:        "10s",
					RetryOnRateLimit:  true,
				},
			},
			expected: `global:
  evaluation_interval: 30s
  scrape_interval: 30s
  external_labels:
    prometheus: default/test
    prometheus_replica: $(POD_NAME)
scrape_configs: []
remote_write:
- url: http://example.com
  remote_timeout: 30s
  queue_config:
    capacity: 1000
    min_shards: 1
    max_shards: 10
    max_samples_per_send: 100
    batch_send_deadline: 20s
    min_backoff: 1s
    max_backoff: 10s
    retry_on_http_429: true
`,
		},
		{
			version: "v2.43.0",
			remoteWrite: monitoringv1.RemoteWriteSpec{
				URL:                  "http://example.com",
				SendNativeHistograms: &sendNativeHistograms,
				QueueConfig: &monitoringv1.QueueConfig{
					Capacity:          1000,
					MinShards:         1,
					MaxShards:         10,
					MaxSamplesPerSend: 100,
					BatchSendDeadline: "20s",
					MaxRetries:        3,
					MinBackoff:        "1s",
					MaxBackoff:        "10s",
					RetryOnRateLimit:  true,
				},
			},
			expected: `global:
  evaluation_interval: 30s
  scrape_interval: 30s
  external_labels:
    prometheus: default/test
    prometheus_replica: $(POD_NAME)
scrape_configs: []
remote_write:
- url: http://example.com
  remote_timeout: 30s
  send_native_histograms: true
  queue_config:
    capacity: 1000
    min_shards: 1
    max_shards: 10
    max_samples_per_send: 100
    batch_send_deadline: 20s
    min_backoff: 1s
    max_backoff: 10s
    retry_on_http_429: true
`,
		},
		{
			version: "v2.39.0",
			remoteWrite: monitoringv1.RemoteWriteSpec{
				URL:                  "http://example.com",
				SendNativeHistograms: &sendNativeHistograms,
				QueueConfig: &monitoringv1.QueueConfig{
					Capacity:          1000,
					MinShards:         1,
					MaxShards:         10,
					MaxSamplesPerSend: 100,
					BatchSendDeadline: "20s",
					MaxRetries:        3,
					MinBackoff:        "1s",
					MaxBackoff:        "10s",
					RetryOnRateLimit:  true,
				},
			},
			expected: `global:
  evaluation_interval: 30s
  scrape_interval: 30s
  external_labels:
    prometheus: default/test
    prometheus_replica: $(POD_NAME)
scrape_configs: []
remote_write:
- url: http://example.com
  remote_timeout: 30s
  queue_config:
    capacity: 1000
    min_shards: 1
    max_shards: 10
    max_samples_per_send: 100
    batch_send_deadline: 20s
    min_backoff: 1s
    max_backoff: 10s
    retry_on_http_429: true
`,
		},
	} {
		t.Run(fmt.Sprintf("version=%s", tc.version), func(t *testing.T) {
			p := defaultPrometheus()
			p.Spec.CommonPrometheusFields.Version = tc.version
			p.Spec.CommonPrometheusFields.RemoteWrite = []monitoringv1.RemoteWriteSpec{tc.remoteWrite}
			p.Spec.CommonPrometheusFields.Secrets = []string{"sigv4-secret"}

			store := &assets.Store{
				BasicAuthAssets: map[string]assets.BasicAuthCredentials{},
				OAuth2Assets: map[string]assets.OAuth2Credentials{
					"remoteWrite/0": {
						ClientID:     "client-id",
						ClientSecret: "client-secret",
					},
				},
				TokenAssets: map[string]assets.Token{
					"remoteWrite/auth/0": assets.Token("secret"),
				},
			}
			if tc.remoteWrite.Sigv4 != nil && tc.remoteWrite.Sigv4.AccessKey != nil {
				store.SigV4Assets = map[string]assets.SigV4Credentials{
					"remoteWrite/0": {
						AccessKeyID: "access-key",
						SecretKeyID: "secret-key",
					},
				}
			}

			cg := mustNewConfigGenerator(t, p)
			cfg, err := cg.GenerateServerConfiguration(
				p.Spec.EvaluationInterval,
				p.Spec.QueryLogFile,
				p.Spec.RuleSelector,
				p.Spec.Exemplars,
				p.Spec.TSDB,
				p.Spec.Alerting,
				p.Spec.RemoteRead,
				nil,
				nil,
				nil,
				nil,
				store,
				nil,
				nil,
				nil,
				nil)
			if tc.expectedErr != nil {
				require.Error(t, err)
				require.Equal(t, tc.expectedErr.Error(), err.Error())
				return
			}
			require.NoError(t, err)
			require.Equal(t, tc.expected, string(cfg))
		})
	}
}

func TestLabelLimits(t *testing.T) {
	expectNoLimit := `global:
  evaluation_interval: 30s
  scrape_interval: 30s
  external_labels:
    prometheus: default/test
    prometheus_replica: $(POD_NAME)
scrape_configs:
- job_name: serviceMonitor/default/testservicemonitor1/0
  honor_labels: false
  kubernetes_sd_configs:
  - role: endpoints
    namespaces:
      names:
      - default
  scrape_interval: 30s
  relabel_configs:
  - source_labels:
    - job
    target_label: __tmp_prometheus_job_name
  - action: keep
    source_labels:
    - __meta_kubernetes_endpoint_port_name
    regex: web
  - source_labels:
    - __meta_kubernetes_endpoint_address_target_kind
    - __meta_kubernetes_endpoint_address_target_name
    separator: ;
    regex: Node;(.*)
    replacement: ${1}
    target_label: node
  - source_labels:
    - __meta_kubernetes_endpoint_address_target_kind
    - __meta_kubernetes_endpoint_address_target_name
    separator: ;
    regex: Pod;(.*)
    replacement: ${1}
    target_label: pod
  - source_labels:
    - __meta_kubernetes_namespace
    target_label: namespace
  - source_labels:
    - __meta_kubernetes_service_name
    target_label: service
  - source_labels:
    - __meta_kubernetes_pod_name
    target_label: pod
  - source_labels:
    - __meta_kubernetes_pod_container_name
    target_label: container
  - action: drop
    source_labels:
    - __meta_kubernetes_pod_phase
    regex: (Failed|Succeeded)
  - source_labels:
    - __meta_kubernetes_service_name
    target_label: job
    replacement: ${1}
  - target_label: endpoint
    replacement: web
  - source_labels:
    - __address__
    target_label: __tmp_hash
    modulus: 1
    action: hashmod
  - source_labels:
    - __tmp_hash
    regex: $(SHARD)
    action: keep
  metric_relabel_configs: []
`

	expectLimit := `global:
  evaluation_interval: 30s
  scrape_interval: 30s
  external_labels:
    prometheus: default/test
    prometheus_replica: $(POD_NAME)
scrape_configs:
- job_name: serviceMonitor/default/testservicemonitor1/0
  honor_labels: false
  kubernetes_sd_configs:
  - role: endpoints
    namespaces:
      names:
      - default
  scrape_interval: 30s
  relabel_configs:
  - source_labels:
    - job
    target_label: __tmp_prometheus_job_name
  - action: keep
    source_labels:
    - __meta_kubernetes_endpoint_port_name
    regex: web
  - source_labels:
    - __meta_kubernetes_endpoint_address_target_kind
    - __meta_kubernetes_endpoint_address_target_name
    separator: ;
    regex: Node;(.*)
    replacement: ${1}
    target_label: node
  - source_labels:
    - __meta_kubernetes_endpoint_address_target_kind
    - __meta_kubernetes_endpoint_address_target_name
    separator: ;
    regex: Pod;(.*)
    replacement: ${1}
    target_label: pod
  - source_labels:
    - __meta_kubernetes_namespace
    target_label: namespace
  - source_labels:
    - __meta_kubernetes_service_name
    target_label: service
  - source_labels:
    - __meta_kubernetes_pod_name
    target_label: pod
  - source_labels:
    - __meta_kubernetes_pod_container_name
    target_label: container
  - action: drop
    source_labels:
    - __meta_kubernetes_pod_phase
    regex: (Failed|Succeeded)
  - source_labels:
    - __meta_kubernetes_service_name
    target_label: job
    replacement: ${1}
  - target_label: endpoint
    replacement: web
  - source_labels:
    - __address__
    target_label: __tmp_hash
    modulus: 1
    action: hashmod
  - source_labels:
    - __tmp_hash
    regex: $(SHARD)
    action: keep
  label_limit: %d
  metric_relabel_configs: []
`

	for _, tc := range []struct {
		version            string
		enforcedLabelLimit int
		labelLimit         int
		expected           string
	}{
		{
			version:            "v2.26.0",
			enforcedLabelLimit: -1,
			labelLimit:         -1,
			expected:           expectNoLimit,
		},
		{
			version:            "v2.27.0",
			enforcedLabelLimit: -1,
			labelLimit:         -1,
			expected:           expectNoLimit,
		},
		{
			version:            "v2.26.0",
			enforcedLabelLimit: 1000,
			labelLimit:         -1,
			expected:           expectNoLimit,
		},
		{
			version:            "v2.27.0",
			enforcedLabelLimit: 1000,
			labelLimit:         -1,
			expected:           fmt.Sprintf(expectLimit, 1000),
		},
		{
			version:            "v2.26.0",
			enforcedLabelLimit: 1000,
			labelLimit:         2000,
			expected:           expectNoLimit,
		},
		{
			version:            "v2.27.0",
			enforcedLabelLimit: 1000,
			labelLimit:         2000,
			expected:           fmt.Sprintf(expectLimit, 1000),
		},
		{
			version:            "v2.26.0",
			enforcedLabelLimit: 1000,
			labelLimit:         500,
			expected:           expectNoLimit,
		},
		{
			version:            "v2.27.0",
			enforcedLabelLimit: 1000,
			labelLimit:         500,
			expected:           fmt.Sprintf(expectLimit, 500),
		},
	} {
		t.Run(fmt.Sprintf("%s enforcedLabelLimit(%d) labelLimit(%d)", tc.version, tc.enforcedLabelLimit, tc.labelLimit), func(t *testing.T) {
			p := defaultPrometheus()
			p.Spec.CommonPrometheusFields.Version = tc.version

			if tc.enforcedLabelLimit >= 0 {
				p.Spec.EnforcedLabelLimit = pointer.Uint64(uint64(tc.enforcedLabelLimit))
			}

			serviceMonitor := monitoringv1.ServiceMonitor{
				ObjectMeta: metav1.ObjectMeta{
					Name:      "testservicemonitor1",
					Namespace: "default",
					Labels: map[string]string{
						"group": "group1",
					},
				},
				Spec: monitoringv1.ServiceMonitorSpec{
					Endpoints: []monitoringv1.Endpoint{
						{
							Port:     "web",
							Interval: "30s",
						},
					},
				},
			}
			if tc.labelLimit >= 0 {
				serviceMonitor.Spec.LabelLimit = uint64(tc.labelLimit)
			}

			cg := mustNewConfigGenerator(t, p)
			cfg, err := cg.GenerateServerConfiguration(
				p.Spec.EvaluationInterval,
				p.Spec.QueryLogFile,
				p.Spec.RuleSelector,
				p.Spec.Exemplars,
				p.Spec.TSDB,
				p.Spec.Alerting,
				p.Spec.RemoteRead,
				map[string]*monitoringv1.ServiceMonitor{
					"testservicemonitor1": &serviceMonitor,
				},
				nil,
				nil,
				nil,
				&assets.Store{},
				nil,
				nil,
				nil,
				nil,
			)
			require.NoError(t, err)
			require.Equal(t, tc.expected, string(cfg))
		})
	}
}

func TestLabelNameLengthLimits(t *testing.T) {
	expectNoLimit := `global:
  evaluation_interval: 30s
  scrape_interval: 30s
  external_labels:
    prometheus: default/test
    prometheus_replica: $(POD_NAME)
scrape_configs:
- job_name: podMonitor/default/testpodmonitor1/0
  honor_labels: false
  kubernetes_sd_configs:
  - role: pod
    namespaces:
      names:
      - default
  scrape_interval: 30s
  relabel_configs:
  - source_labels:
    - job
    target_label: __tmp_prometheus_job_name
  - action: drop
    source_labels:
    - __meta_kubernetes_pod_phase
    regex: (Failed|Succeeded)
  - action: keep
    source_labels:
    - __meta_kubernetes_pod_container_port_name
    regex: web
  - source_labels:
    - __meta_kubernetes_namespace
    target_label: namespace
  - source_labels:
    - __meta_kubernetes_pod_container_name
    target_label: container
  - source_labels:
    - __meta_kubernetes_pod_name
    target_label: pod
  - target_label: job
    replacement: default/testpodmonitor1
  - target_label: endpoint
    replacement: web
  - source_labels:
    - __address__
    target_label: __tmp_hash
    modulus: 1
    action: hashmod
  - source_labels:
    - __tmp_hash
    regex: $(SHARD)
    action: keep
  metric_relabel_configs: []
`

	expectLimit := `global:
  evaluation_interval: 30s
  scrape_interval: 30s
  external_labels:
    prometheus: default/test
    prometheus_replica: $(POD_NAME)
scrape_configs:
- job_name: podMonitor/default/testpodmonitor1/0
  honor_labels: false
  kubernetes_sd_configs:
  - role: pod
    namespaces:
      names:
      - default
  scrape_interval: 30s
  relabel_configs:
  - source_labels:
    - job
    target_label: __tmp_prometheus_job_name
  - action: drop
    source_labels:
    - __meta_kubernetes_pod_phase
    regex: (Failed|Succeeded)
  - action: keep
    source_labels:
    - __meta_kubernetes_pod_container_port_name
    regex: web
  - source_labels:
    - __meta_kubernetes_namespace
    target_label: namespace
  - source_labels:
    - __meta_kubernetes_pod_container_name
    target_label: container
  - source_labels:
    - __meta_kubernetes_pod_name
    target_label: pod
  - target_label: job
    replacement: default/testpodmonitor1
  - target_label: endpoint
    replacement: web
  - source_labels:
    - __address__
    target_label: __tmp_hash
    modulus: 1
    action: hashmod
  - source_labels:
    - __tmp_hash
    regex: $(SHARD)
    action: keep
  label_name_length_limit: %d
  metric_relabel_configs: []
`

	for _, tc := range []struct {
		version                      string
		enforcedLabelNameLengthLimit int
		labelNameLengthLimit         int
		expected                     string
	}{
		{
			version:                      "v2.26.0",
			enforcedLabelNameLengthLimit: -1,
			labelNameLengthLimit:         -1,
			expected:                     expectNoLimit,
		},
		{
			version:                      "v2.27.0",
			enforcedLabelNameLengthLimit: -1,
			labelNameLengthLimit:         -1,
			expected:                     expectNoLimit,
		},
		{
			version:                      "v2.26.0",
			enforcedLabelNameLengthLimit: 1000,
			labelNameLengthLimit:         -1,
			expected:                     expectNoLimit,
		},
		{
			version:                      "v2.27.0",
			enforcedLabelNameLengthLimit: 1000,
			labelNameLengthLimit:         -1,
			expected:                     fmt.Sprintf(expectLimit, 1000),
		},
		{
			version:                      "v2.26.0",
			enforcedLabelNameLengthLimit: 1000,
			labelNameLengthLimit:         2000,
			expected:                     expectNoLimit,
		},
		{
			version:                      "v2.27.0",
			enforcedLabelNameLengthLimit: 1000,
			labelNameLengthLimit:         2000,
			expected:                     fmt.Sprintf(expectLimit, 1000),
		},
		{
			version:                      "v2.26.0",
			enforcedLabelNameLengthLimit: 1000,
			labelNameLengthLimit:         500,
			expected:                     expectNoLimit,
		},
		{
			version:                      "v2.27.0",
			enforcedLabelNameLengthLimit: 1000,
			labelNameLengthLimit:         500,
			expected:                     fmt.Sprintf(expectLimit, 500),
		},
	} {
		t.Run(fmt.Sprintf("%s enforcedLabelNameLengthLimit(%d) labelNameLengthLimit(%d)", tc.version, tc.enforcedLabelNameLengthLimit, tc.labelNameLengthLimit), func(t *testing.T) {
			p := defaultPrometheus()
			p.Spec.CommonPrometheusFields.Version = tc.version

			if tc.enforcedLabelNameLengthLimit >= 0 {
				p.Spec.EnforcedLabelNameLengthLimit = pointer.Uint64(uint64(tc.enforcedLabelNameLengthLimit))
			}

			podMonitor := monitoringv1.PodMonitor{
				ObjectMeta: metav1.ObjectMeta{
					Name:      "testpodmonitor1",
					Namespace: "default",
					Labels: map[string]string{
						"group": "group1",
					},
				},
				Spec: monitoringv1.PodMonitorSpec{
					PodMetricsEndpoints: []monitoringv1.PodMetricsEndpoint{
						{
							Port:     "web",
							Interval: "30s",
						},
					},
				},
			}
			if tc.labelNameLengthLimit >= 0 {
				podMonitor.Spec.LabelNameLengthLimit = uint64(tc.labelNameLengthLimit)
			}

			cg := mustNewConfigGenerator(t, p)
			cfg, err := cg.GenerateServerConfiguration(
				p.Spec.EvaluationInterval,
				p.Spec.QueryLogFile,
				p.Spec.RuleSelector,
				p.Spec.Exemplars,
				p.Spec.TSDB,
				p.Spec.Alerting,
				p.Spec.RemoteRead,
				nil,
				map[string]*monitoringv1.PodMonitor{
					"testpodmonitor1": &podMonitor,
				},
				nil,
				nil,
				&assets.Store{},
				nil,
				nil,
				nil,
				nil,
			)
			require.NoError(t, err)
			require.Equal(t, tc.expected, string(cfg))
		})
	}
}

func TestLabelValueLengthLimits(t *testing.T) {
	expectNoLimit := `global:
  evaluation_interval: 30s
  scrape_interval: 30s
  external_labels:
    prometheus: default/test
    prometheus_replica: $(POD_NAME)
scrape_configs:
- job_name: probe/default/testprobe1
  honor_timestamps: true
  metrics_path: /probe
  scheme: http
  proxy_url: socks://myproxy:9095
  params:
    module:
    - http_2xx
  static_configs:
  - targets:
    - prometheus.io
    - promcon.io
    labels:
      namespace: default
      static: label
  relabel_configs:
  - source_labels:
    - job
    target_label: __tmp_prometheus_job_name
  - source_labels:
    - __address__
    target_label: __param_target
  - source_labels:
    - __param_target
    target_label: instance
  - target_label: __address__
    replacement: blackbox.exporter.io
  metric_relabel_configs: []
`

	expectLimit := `global:
  evaluation_interval: 30s
  scrape_interval: 30s
  external_labels:
    prometheus: default/test
    prometheus_replica: $(POD_NAME)
scrape_configs:
- job_name: probe/default/testprobe1
  honor_timestamps: true
  metrics_path: /probe
  scheme: http
  proxy_url: socks://myproxy:9095
  params:
    module:
    - http_2xx
  label_value_length_limit: %d
  static_configs:
  - targets:
    - prometheus.io
    - promcon.io
    labels:
      namespace: default
      static: label
  relabel_configs:
  - source_labels:
    - job
    target_label: __tmp_prometheus_job_name
  - source_labels:
    - __address__
    target_label: __param_target
  - source_labels:
    - __param_target
    target_label: instance
  - target_label: __address__
    replacement: blackbox.exporter.io
  metric_relabel_configs: []
`

	for _, tc := range []struct {
		version                       string
		enforcedLabelValueLengthLimit int
		labelValueLengthLimit         int
		expected                      string
	}{
		{
			version:                       "v2.26.0",
			enforcedLabelValueLengthLimit: -1,
			labelValueLengthLimit:         -1,
			expected:                      expectNoLimit,
		},
		{
			version:                       "v2.27.0",
			enforcedLabelValueLengthLimit: -1,
			labelValueLengthLimit:         -1,
			expected:                      expectNoLimit,
		},
		{
			version:                       "v2.26.0",
			enforcedLabelValueLengthLimit: 1000,
			labelValueLengthLimit:         -1,
			expected:                      expectNoLimit,
		},
		{
			version:                       "v2.27.0",
			enforcedLabelValueLengthLimit: 1000,
			labelValueLengthLimit:         -1,
			expected:                      fmt.Sprintf(expectLimit, 1000),
		},
		{
			version:                       "v2.26.0",
			enforcedLabelValueLengthLimit: 1000,
			labelValueLengthLimit:         2000,
			expected:                      expectNoLimit,
		},
		{
			version:                       "v2.27.0",
			enforcedLabelValueLengthLimit: 1000,
			labelValueLengthLimit:         2000,
			expected:                      fmt.Sprintf(expectLimit, 1000),
		},
		{
			version:                       "v2.26.0",
			enforcedLabelValueLengthLimit: 1000,
			labelValueLengthLimit:         500,
			expected:                      expectNoLimit,
		},
		{
			version:                       "v2.27.0",
			enforcedLabelValueLengthLimit: 1000,
			labelValueLengthLimit:         500,
			expected:                      fmt.Sprintf(expectLimit, 500),
		},
	} {
		t.Run(fmt.Sprintf("%s enforcedLabelValueLengthLimit(%d) labelValueLengthLimit(%d)", tc.version, tc.enforcedLabelValueLengthLimit, tc.labelValueLengthLimit), func(t *testing.T) {
			p := defaultPrometheus()
			p.Spec.CommonPrometheusFields.Version = tc.version

			if tc.enforcedLabelValueLengthLimit >= 0 {
				p.Spec.EnforcedLabelValueLengthLimit = pointer.Uint64(uint64(tc.enforcedLabelValueLengthLimit))
			}

			probe := monitoringv1.Probe{
				ObjectMeta: metav1.ObjectMeta{
					Name:      "testprobe1",
					Namespace: "default",
					Labels: map[string]string{
						"group": "group1",
					},
				},
				Spec: monitoringv1.ProbeSpec{
					ProberSpec: monitoringv1.ProberSpec{
						Scheme:   "http",
						URL:      "blackbox.exporter.io",
						Path:     "/probe",
						ProxyURL: "socks://myproxy:9095",
					},
					Module: "http_2xx",
					Targets: monitoringv1.ProbeTargets{
						StaticConfig: &monitoringv1.ProbeTargetStaticConfig{
							Targets: []string{
								"prometheus.io",
								"promcon.io",
							},
							Labels: map[string]string{
								"static": "label",
							},
						},
					},
				},
			}
			if tc.labelValueLengthLimit >= 0 {
				probe.Spec.LabelValueLengthLimit = uint64(tc.labelValueLengthLimit)
			}

			cg := mustNewConfigGenerator(t, p)
			cfg, err := cg.GenerateServerConfiguration(
				p.Spec.EvaluationInterval,
				p.Spec.QueryLogFile,
				p.Spec.RuleSelector,
				p.Spec.Exemplars,
				p.Spec.TSDB,
				p.Spec.Alerting,
				p.Spec.RemoteRead,
				nil,
				nil,
				map[string]*monitoringv1.Probe{
					"testprobe1": &probe,
				},
				nil,
				&assets.Store{},
				nil,
				nil,
				nil,
				nil,
			)
			require.NoError(t, err)
			require.Equal(t, tc.expected, string(cfg))
		})
	}
}

func TestBodySizeLimits(t *testing.T) {
	expectNoLimit := `global:
  evaluation_interval: 30s
  scrape_interval: 30s
  external_labels:
    prometheus: default/test
    prometheus_replica: $(POD_NAME)
scrape_configs:
- job_name: serviceMonitor/default/testservicemonitor1/0
  honor_labels: false
  kubernetes_sd_configs:
  - role: endpoints
    namespaces:
      names:
      - default
  scrape_interval: 30s
  relabel_configs:
  - source_labels:
    - job
    target_label: __tmp_prometheus_job_name
  - action: keep
    source_labels:
    - __meta_kubernetes_endpoint_port_name
    regex: web
  - source_labels:
    - __meta_kubernetes_endpoint_address_target_kind
    - __meta_kubernetes_endpoint_address_target_name
    separator: ;
    regex: Node;(.*)
    replacement: ${1}
    target_label: node
  - source_labels:
    - __meta_kubernetes_endpoint_address_target_kind
    - __meta_kubernetes_endpoint_address_target_name
    separator: ;
    regex: Pod;(.*)
    replacement: ${1}
    target_label: pod
  - source_labels:
    - __meta_kubernetes_namespace
    target_label: namespace
  - source_labels:
    - __meta_kubernetes_service_name
    target_label: service
  - source_labels:
    - __meta_kubernetes_pod_name
    target_label: pod
  - source_labels:
    - __meta_kubernetes_pod_container_name
    target_label: container
  - action: drop
    source_labels:
    - __meta_kubernetes_pod_phase
    regex: (Failed|Succeeded)
  - source_labels:
    - __meta_kubernetes_service_name
    target_label: job
    replacement: ${1}
  - target_label: endpoint
    replacement: web
  - source_labels:
    - __address__
    target_label: __tmp_hash
    modulus: 1
    action: hashmod
  - source_labels:
    - __tmp_hash
    regex: $(SHARD)
    action: keep
  metric_relabel_configs: []
`

	expectLimit := `global:
  evaluation_interval: 30s
  scrape_interval: 30s
  external_labels:
    prometheus: default/test
    prometheus_replica: $(POD_NAME)
scrape_configs:
- job_name: serviceMonitor/default/testservicemonitor1/0
  honor_labels: false
  kubernetes_sd_configs:
  - role: endpoints
    namespaces:
      names:
      - default
  scrape_interval: 30s
  relabel_configs:
  - source_labels:
    - job
    target_label: __tmp_prometheus_job_name
  - action: keep
    source_labels:
    - __meta_kubernetes_endpoint_port_name
    regex: web
  - source_labels:
    - __meta_kubernetes_endpoint_address_target_kind
    - __meta_kubernetes_endpoint_address_target_name
    separator: ;
    regex: Node;(.*)
    replacement: ${1}
    target_label: node
  - source_labels:
    - __meta_kubernetes_endpoint_address_target_kind
    - __meta_kubernetes_endpoint_address_target_name
    separator: ;
    regex: Pod;(.*)
    replacement: ${1}
    target_label: pod
  - source_labels:
    - __meta_kubernetes_namespace
    target_label: namespace
  - source_labels:
    - __meta_kubernetes_service_name
    target_label: service
  - source_labels:
    - __meta_kubernetes_pod_name
    target_label: pod
  - source_labels:
    - __meta_kubernetes_pod_container_name
    target_label: container
  - action: drop
    source_labels:
    - __meta_kubernetes_pod_phase
    regex: (Failed|Succeeded)
  - source_labels:
    - __meta_kubernetes_service_name
    target_label: job
    replacement: ${1}
  - target_label: endpoint
    replacement: web
  - source_labels:
    - __address__
    target_label: __tmp_hash
    modulus: 1
    action: hashmod
  - source_labels:
    - __tmp_hash
    regex: $(SHARD)
    action: keep
  body_size_limit: %s
  metric_relabel_configs: []
`

	for _, tc := range []struct {
		version               string
		enforcedBodySizeLimit monitoringv1.ByteSize
		expected              string
		expectedErr           error
	}{
		{
			version:               "v2.27.0",
			enforcedBodySizeLimit: "1000MB",
			expected:              expectNoLimit,
		},
		{
			version:               "v2.28.0",
			enforcedBodySizeLimit: "1000MB",
			expected:              fmt.Sprintf(expectLimit, "1000MB"),
		},
		{
			version:               "v2.28.0",
			enforcedBodySizeLimit: "",
			expected:              expectNoLimit,
		},
	} {
		t.Run(fmt.Sprintf("%s enforcedBodySizeLimit(%s)", tc.version, tc.enforcedBodySizeLimit), func(t *testing.T) {
			p := defaultPrometheus()
			p.Spec.CommonPrometheusFields.Version = tc.version

			if tc.enforcedBodySizeLimit != "" {
				p.Spec.EnforcedBodySizeLimit = tc.enforcedBodySizeLimit
			}

			serviceMonitor := monitoringv1.ServiceMonitor{
				ObjectMeta: metav1.ObjectMeta{
					Name:      "testservicemonitor1",
					Namespace: "default",
					Labels: map[string]string{
						"group": "group1",
					},
				},
				Spec: monitoringv1.ServiceMonitorSpec{
					Endpoints: []monitoringv1.Endpoint{
						{
							Port:     "web",
							Interval: "30s",
						},
					},
				},
			}

			cg := mustNewConfigGenerator(t, p)
			cfg, err := cg.GenerateServerConfiguration(
				p.Spec.EvaluationInterval,
				p.Spec.QueryLogFile,
				p.Spec.RuleSelector,
				p.Spec.Exemplars,
				p.Spec.TSDB,
				p.Spec.Alerting,
				p.Spec.RemoteRead,
				map[string]*monitoringv1.ServiceMonitor{
					"testservicemonitor1": &serviceMonitor,
				},
				nil,
				nil,
				nil,
				&assets.Store{},
				nil,
				nil,
				nil,
				nil,
			)

			if tc.expectedErr != nil {
				require.Error(t, err)
				require.Equal(t, tc.expectedErr.Error(), err.Error())
				return
			}
			require.NoError(t, err)
			require.Equal(t, tc.expected, string(cfg))
		})
	}
}

func TestMatchExpressionsServiceMonitor(t *testing.T) {
	p := defaultPrometheus()

	cg := mustNewConfigGenerator(t, p)
	cfg, err := cg.GenerateServerConfiguration(
		p.Spec.EvaluationInterval,
		p.Spec.QueryLogFile,
		p.Spec.RuleSelector,
		p.Spec.Exemplars,
		p.Spec.TSDB,
		p.Spec.Alerting,
		p.Spec.RemoteRead,
		map[string]*monitoringv1.ServiceMonitor{
			"test": {
				ObjectMeta: metav1.ObjectMeta{
					Name:      "test",
					Namespace: "default",
				},
				Spec: monitoringv1.ServiceMonitorSpec{
					Selector: metav1.LabelSelector{
						MatchExpressions: []metav1.LabelSelectorRequirement{
							{
								Key:      "alpha",
								Operator: metav1.LabelSelectorOpIn,
								Values:   []string{"beta", "gamma"},
							},
						},
					},
					Endpoints: []monitoringv1.Endpoint{
						{
							Port:     "web",
							Interval: "30s",
						},
					},
				},
			},
		},
		nil,
		nil,
		nil,
		&assets.Store{},
		nil,
		nil,
		nil,
		nil,
	)
	require.NoError(t, err)

	expected := `global:
  evaluation_interval: 30s
  scrape_interval: 30s
  external_labels:
    prometheus: default/test
    prometheus_replica: $(POD_NAME)
scrape_configs:
- job_name: serviceMonitor/default/test/0
  honor_labels: false
  kubernetes_sd_configs:
  - role: endpoints
    namespaces:
      names:
      - default
  scrape_interval: 30s
  relabel_configs:
  - source_labels:
    - job
    target_label: __tmp_prometheus_job_name
  - action: keep
    source_labels:
    - __meta_kubernetes_service_label_alpha
    - __meta_kubernetes_service_labelpresent_alpha
    regex: (beta|gamma);true
  - action: keep
    source_labels:
    - __meta_kubernetes_endpoint_port_name
    regex: web
  - source_labels:
    - __meta_kubernetes_endpoint_address_target_kind
    - __meta_kubernetes_endpoint_address_target_name
    separator: ;
    regex: Node;(.*)
    replacement: ${1}
    target_label: node
  - source_labels:
    - __meta_kubernetes_endpoint_address_target_kind
    - __meta_kubernetes_endpoint_address_target_name
    separator: ;
    regex: Pod;(.*)
    replacement: ${1}
    target_label: pod
  - source_labels:
    - __meta_kubernetes_namespace
    target_label: namespace
  - source_labels:
    - __meta_kubernetes_service_name
    target_label: service
  - source_labels:
    - __meta_kubernetes_pod_name
    target_label: pod
  - source_labels:
    - __meta_kubernetes_pod_container_name
    target_label: container
  - action: drop
    source_labels:
    - __meta_kubernetes_pod_phase
    regex: (Failed|Succeeded)
  - source_labels:
    - __meta_kubernetes_service_name
    target_label: job
    replacement: ${1}
  - target_label: endpoint
    replacement: web
  - source_labels:
    - __address__
    target_label: __tmp_hash
    modulus: 1
    action: hashmod
  - source_labels:
    - __tmp_hash
    regex: $(SHARD)
    action: keep
  metric_relabel_configs: []
`

	require.Equal(t, expected, string(cfg))
}

func TestServiceMonitorEndpointFollowRedirects(t *testing.T) {
	expectedWithRedirectsUnsupported := `global:
  evaluation_interval: 30s
  scrape_interval: 30s
  external_labels:
    prometheus: default/test
    prometheus_replica: $(POD_NAME)
scrape_configs:
- job_name: serviceMonitor/default/testservicemonitor1/0
  honor_labels: false
  kubernetes_sd_configs:
  - role: endpoints
    namespaces:
      names:
      - default
  scrape_interval: 30s
  relabel_configs:
  - source_labels:
    - job
    target_label: __tmp_prometheus_job_name
  - action: keep
    source_labels:
    - __meta_kubernetes_endpoint_port_name
    regex: web
  - source_labels:
    - __meta_kubernetes_endpoint_address_target_kind
    - __meta_kubernetes_endpoint_address_target_name
    separator: ;
    regex: Node;(.*)
    replacement: ${1}
    target_label: node
  - source_labels:
    - __meta_kubernetes_endpoint_address_target_kind
    - __meta_kubernetes_endpoint_address_target_name
    separator: ;
    regex: Pod;(.*)
    replacement: ${1}
    target_label: pod
  - source_labels:
    - __meta_kubernetes_namespace
    target_label: namespace
  - source_labels:
    - __meta_kubernetes_service_name
    target_label: service
  - source_labels:
    - __meta_kubernetes_pod_name
    target_label: pod
  - source_labels:
    - __meta_kubernetes_pod_container_name
    target_label: container
  - action: drop
    source_labels:
    - __meta_kubernetes_pod_phase
    regex: (Failed|Succeeded)
  - source_labels:
    - __meta_kubernetes_service_name
    target_label: job
    replacement: ${1}
  - target_label: endpoint
    replacement: web
  - source_labels:
    - __address__
    target_label: __tmp_hash
    modulus: 1
    action: hashmod
  - source_labels:
    - __tmp_hash
    regex: $(SHARD)
    action: keep
  metric_relabel_configs: []
`

	expectedWithRedirectsDisabled := `global:
  evaluation_interval: 30s
  scrape_interval: 30s
  external_labels:
    prometheus: default/test
    prometheus_replica: $(POD_NAME)
scrape_configs:
- job_name: serviceMonitor/default/testservicemonitor1/0
  honor_labels: false
  kubernetes_sd_configs:
  - role: endpoints
    namespaces:
      names:
      - default
  scrape_interval: 30s
  follow_redirects: false
  relabel_configs:
  - source_labels:
    - job
    target_label: __tmp_prometheus_job_name
  - action: keep
    source_labels:
    - __meta_kubernetes_endpoint_port_name
    regex: web
  - source_labels:
    - __meta_kubernetes_endpoint_address_target_kind
    - __meta_kubernetes_endpoint_address_target_name
    separator: ;
    regex: Node;(.*)
    replacement: ${1}
    target_label: node
  - source_labels:
    - __meta_kubernetes_endpoint_address_target_kind
    - __meta_kubernetes_endpoint_address_target_name
    separator: ;
    regex: Pod;(.*)
    replacement: ${1}
    target_label: pod
  - source_labels:
    - __meta_kubernetes_namespace
    target_label: namespace
  - source_labels:
    - __meta_kubernetes_service_name
    target_label: service
  - source_labels:
    - __meta_kubernetes_pod_name
    target_label: pod
  - source_labels:
    - __meta_kubernetes_pod_container_name
    target_label: container
  - action: drop
    source_labels:
    - __meta_kubernetes_pod_phase
    regex: (Failed|Succeeded)
  - source_labels:
    - __meta_kubernetes_service_name
    target_label: job
    replacement: ${1}
  - target_label: endpoint
    replacement: web
  - source_labels:
    - __address__
    target_label: __tmp_hash
    modulus: 1
    action: hashmod
  - source_labels:
    - __tmp_hash
    regex: $(SHARD)
    action: keep
  metric_relabel_configs: []
`
	expectedWithRedirectsEnabled := `global:
  evaluation_interval: 30s
  scrape_interval: 30s
  external_labels:
    prometheus: default/test
    prometheus_replica: $(POD_NAME)
scrape_configs:
- job_name: serviceMonitor/default/testservicemonitor1/0
  honor_labels: false
  kubernetes_sd_configs:
  - role: endpoints
    namespaces:
      names:
      - default
  scrape_interval: 30s
  follow_redirects: true
  relabel_configs:
  - source_labels:
    - job
    target_label: __tmp_prometheus_job_name
  - action: keep
    source_labels:
    - __meta_kubernetes_endpoint_port_name
    regex: web
  - source_labels:
    - __meta_kubernetes_endpoint_address_target_kind
    - __meta_kubernetes_endpoint_address_target_name
    separator: ;
    regex: Node;(.*)
    replacement: ${1}
    target_label: node
  - source_labels:
    - __meta_kubernetes_endpoint_address_target_kind
    - __meta_kubernetes_endpoint_address_target_name
    separator: ;
    regex: Pod;(.*)
    replacement: ${1}
    target_label: pod
  - source_labels:
    - __meta_kubernetes_namespace
    target_label: namespace
  - source_labels:
    - __meta_kubernetes_service_name
    target_label: service
  - source_labels:
    - __meta_kubernetes_pod_name
    target_label: pod
  - source_labels:
    - __meta_kubernetes_pod_container_name
    target_label: container
  - action: drop
    source_labels:
    - __meta_kubernetes_pod_phase
    regex: (Failed|Succeeded)
  - source_labels:
    - __meta_kubernetes_service_name
    target_label: job
    replacement: ${1}
  - target_label: endpoint
    replacement: web
  - source_labels:
    - __address__
    target_label: __tmp_hash
    modulus: 1
    action: hashmod
  - source_labels:
    - __tmp_hash
    regex: $(SHARD)
    action: keep
  metric_relabel_configs: []
`

	for _, tc := range []struct {
		version         string
		expected        string
		followRedirects bool
	}{
		{
			version:         "v2.25.0",
			followRedirects: false,
			expected:        expectedWithRedirectsUnsupported,
		},
		{
			version:         "v2.25.0",
			followRedirects: true,
			expected:        expectedWithRedirectsUnsupported,
		},
		{
			version:         "v2.28.0",
			followRedirects: true,
			expected:        expectedWithRedirectsEnabled,
		},
		{
			version:         "v2.28.0",
			followRedirects: false,
			expected:        expectedWithRedirectsDisabled,
		},
	} {
		t.Run(fmt.Sprintf("%s TestServiceMonitorEndpointFollowRedirects(%t)", tc.version, tc.followRedirects), func(t *testing.T) {
			p := defaultPrometheus()
			p.Spec.CommonPrometheusFields.Version = tc.version

			serviceMonitor := monitoringv1.ServiceMonitor{
				ObjectMeta: metav1.ObjectMeta{
					Name:      "testservicemonitor1",
					Namespace: "default",
					Labels: map[string]string{
						"group": "group1",
					},
				},
				Spec: monitoringv1.ServiceMonitorSpec{
					Endpoints: []monitoringv1.Endpoint{
						{
							Port:            "web",
							Interval:        "30s",
							FollowRedirects: swag.Bool(tc.followRedirects),
						},
					},
				},
			}

			cg := mustNewConfigGenerator(t, p)
			cfg, err := cg.GenerateServerConfiguration(
				p.Spec.EvaluationInterval,
				p.Spec.QueryLogFile,
				p.Spec.RuleSelector,
				p.Spec.Exemplars,
				p.Spec.TSDB,
				p.Spec.Alerting,
				p.Spec.RemoteRead,
				map[string]*monitoringv1.ServiceMonitor{
					"testservicemonitor1": &serviceMonitor,
				},
				nil,
				nil,
				nil,
				&assets.Store{},
				nil,
				nil,
				nil,
				nil,
			)
			require.NoError(t, err)
			require.Equal(t, tc.expected, string(cfg))
		})
	}
}

func TestPodMonitorEndpointFollowRedirects(t *testing.T) {
	expectedWithRedirectsUnsupported := `global:
  evaluation_interval: 30s
  scrape_interval: 30s
  external_labels:
    prometheus: default/test
    prometheus_replica: $(POD_NAME)
scrape_configs:
- job_name: podMonitor/pod-monitor-ns/testpodmonitor1/0
  honor_labels: false
  kubernetes_sd_configs:
  - role: pod
    namespaces:
      names:
      - pod-monitor-ns
  scrape_interval: 30s
  relabel_configs:
  - source_labels:
    - job
    target_label: __tmp_prometheus_job_name
  - action: drop
    source_labels:
    - __meta_kubernetes_pod_phase
    regex: (Failed|Succeeded)
  - action: keep
    source_labels:
    - __meta_kubernetes_pod_container_port_name
    regex: web
  - source_labels:
    - __meta_kubernetes_namespace
    target_label: namespace
  - source_labels:
    - __meta_kubernetes_pod_container_name
    target_label: container
  - source_labels:
    - __meta_kubernetes_pod_name
    target_label: pod
  - target_label: job
    replacement: pod-monitor-ns/testpodmonitor1
  - target_label: endpoint
    replacement: web
  - source_labels:
    - __address__
    target_label: __tmp_hash
    modulus: 1
    action: hashmod
  - source_labels:
    - __tmp_hash
    regex: $(SHARD)
    action: keep
  metric_relabel_configs: []
`

	expectedWithRedirectsDisabled := `global:
  evaluation_interval: 30s
  scrape_interval: 30s
  external_labels:
    prometheus: default/test
    prometheus_replica: $(POD_NAME)
scrape_configs:
- job_name: podMonitor/pod-monitor-ns/testpodmonitor1/0
  honor_labels: false
  kubernetes_sd_configs:
  - role: pod
    namespaces:
      names:
      - pod-monitor-ns
  scrape_interval: 30s
  follow_redirects: false
  relabel_configs:
  - source_labels:
    - job
    target_label: __tmp_prometheus_job_name
  - action: drop
    source_labels:
    - __meta_kubernetes_pod_phase
    regex: (Failed|Succeeded)
  - action: keep
    source_labels:
    - __meta_kubernetes_pod_container_port_name
    regex: web
  - source_labels:
    - __meta_kubernetes_namespace
    target_label: namespace
  - source_labels:
    - __meta_kubernetes_pod_container_name
    target_label: container
  - source_labels:
    - __meta_kubernetes_pod_name
    target_label: pod
  - target_label: job
    replacement: pod-monitor-ns/testpodmonitor1
  - target_label: endpoint
    replacement: web
  - source_labels:
    - __address__
    target_label: __tmp_hash
    modulus: 1
    action: hashmod
  - source_labels:
    - __tmp_hash
    regex: $(SHARD)
    action: keep
  metric_relabel_configs: []
`
	expectedWithRedirectsEnabled := `global:
  evaluation_interval: 30s
  scrape_interval: 30s
  external_labels:
    prometheus: default/test
    prometheus_replica: $(POD_NAME)
scrape_configs:
- job_name: podMonitor/pod-monitor-ns/testpodmonitor1/0
  honor_labels: false
  kubernetes_sd_configs:
  - role: pod
    namespaces:
      names:
      - pod-monitor-ns
  scrape_interval: 30s
  follow_redirects: true
  relabel_configs:
  - source_labels:
    - job
    target_label: __tmp_prometheus_job_name
  - action: drop
    source_labels:
    - __meta_kubernetes_pod_phase
    regex: (Failed|Succeeded)
  - action: keep
    source_labels:
    - __meta_kubernetes_pod_container_port_name
    regex: web
  - source_labels:
    - __meta_kubernetes_namespace
    target_label: namespace
  - source_labels:
    - __meta_kubernetes_pod_container_name
    target_label: container
  - source_labels:
    - __meta_kubernetes_pod_name
    target_label: pod
  - target_label: job
    replacement: pod-monitor-ns/testpodmonitor1
  - target_label: endpoint
    replacement: web
  - source_labels:
    - __address__
    target_label: __tmp_hash
    modulus: 1
    action: hashmod
  - source_labels:
    - __tmp_hash
    regex: $(SHARD)
    action: keep
  metric_relabel_configs: []
`

	for _, tc := range []struct {
		version         string
		expected        string
		followRedirects bool
	}{
		{
			version:         "v2.25.0",
			followRedirects: false,
			expected:        expectedWithRedirectsUnsupported,
		},
		{
			version:         "v2.25.0",
			followRedirects: true,
			expected:        expectedWithRedirectsUnsupported,
		},
		{
			version:         "v2.28.0",
			followRedirects: true,
			expected:        expectedWithRedirectsEnabled,
		},
		{
			version:         "v2.28.0",
			followRedirects: false,
			expected:        expectedWithRedirectsDisabled,
		},
	} {
		t.Run(fmt.Sprintf("%s TestServiceMonitorEndpointFollowRedirects(%t)", tc.version, tc.followRedirects), func(t *testing.T) {
			p := defaultPrometheus()
			p.Spec.CommonPrometheusFields.Version = tc.version

			podMonitor := monitoringv1.PodMonitor{
				ObjectMeta: metav1.ObjectMeta{
					Name:      "testpodmonitor1",
					Namespace: "pod-monitor-ns",
					Labels: map[string]string{
						"group": "group1",
					},
				},
				Spec: monitoringv1.PodMonitorSpec{
					PodMetricsEndpoints: []monitoringv1.PodMetricsEndpoint{
						{
							Port:            "web",
							Interval:        "30s",
							FollowRedirects: swag.Bool(tc.followRedirects),
						},
					},
				},
			}

			cg := mustNewConfigGenerator(t, p)

			cfg, err := cg.GenerateServerConfiguration(
				p.Spec.EvaluationInterval,
				p.Spec.QueryLogFile,
				p.Spec.RuleSelector,
				p.Spec.Exemplars,
				p.Spec.TSDB,
				p.Spec.Alerting,
				p.Spec.RemoteRead,
				nil,
				map[string]*monitoringv1.PodMonitor{
					"testpodmonitor1": &podMonitor,
				},
				nil,
				nil,
				&assets.Store{},
				nil,
				nil,
				nil,
				nil,
			)
			require.NoError(t, err)
			require.Equal(t, tc.expected, string(cfg))
		})
	}
}

func TestServiceMonitorEndpointEnableHttp2(t *testing.T) {
	expectedWithHTTP2Unsupported := `global:
  evaluation_interval: 30s
  scrape_interval: 30s
  external_labels:
    prometheus: default/test
    prometheus_replica: $(POD_NAME)
scrape_configs:
- job_name: serviceMonitor/default/testservicemonitor1/0
  honor_labels: false
  kubernetes_sd_configs:
  - role: endpoints
    namespaces:
      names:
      - default
  scrape_interval: 30s
  relabel_configs:
  - source_labels:
    - job
    target_label: __tmp_prometheus_job_name
  - action: keep
    source_labels:
    - __meta_kubernetes_endpoint_port_name
    regex: web
  - source_labels:
    - __meta_kubernetes_endpoint_address_target_kind
    - __meta_kubernetes_endpoint_address_target_name
    separator: ;
    regex: Node;(.*)
    replacement: ${1}
    target_label: node
  - source_labels:
    - __meta_kubernetes_endpoint_address_target_kind
    - __meta_kubernetes_endpoint_address_target_name
    separator: ;
    regex: Pod;(.*)
    replacement: ${1}
    target_label: pod
  - source_labels:
    - __meta_kubernetes_namespace
    target_label: namespace
  - source_labels:
    - __meta_kubernetes_service_name
    target_label: service
  - source_labels:
    - __meta_kubernetes_pod_name
    target_label: pod
  - source_labels:
    - __meta_kubernetes_pod_container_name
    target_label: container
  - action: drop
    source_labels:
    - __meta_kubernetes_pod_phase
    regex: (Failed|Succeeded)
  - source_labels:
    - __meta_kubernetes_service_name
    target_label: job
    replacement: ${1}
  - target_label: endpoint
    replacement: web
  - source_labels:
    - __address__
    target_label: __tmp_hash
    modulus: 1
    action: hashmod
  - source_labels:
    - __tmp_hash
    regex: $(SHARD)
    action: keep
  metric_relabel_configs: []
`

	expectedWithHTTP2Disabled := `global:
  evaluation_interval: 30s
  scrape_interval: 30s
  external_labels:
    prometheus: default/test
    prometheus_replica: $(POD_NAME)
scrape_configs:
- job_name: serviceMonitor/default/testservicemonitor1/0
  honor_labels: false
  kubernetes_sd_configs:
  - role: endpoints
    namespaces:
      names:
      - default
  scrape_interval: 30s
  enable_http2: false
  relabel_configs:
  - source_labels:
    - job
    target_label: __tmp_prometheus_job_name
  - action: keep
    source_labels:
    - __meta_kubernetes_endpoint_port_name
    regex: web
  - source_labels:
    - __meta_kubernetes_endpoint_address_target_kind
    - __meta_kubernetes_endpoint_address_target_name
    separator: ;
    regex: Node;(.*)
    replacement: ${1}
    target_label: node
  - source_labels:
    - __meta_kubernetes_endpoint_address_target_kind
    - __meta_kubernetes_endpoint_address_target_name
    separator: ;
    regex: Pod;(.*)
    replacement: ${1}
    target_label: pod
  - source_labels:
    - __meta_kubernetes_namespace
    target_label: namespace
  - source_labels:
    - __meta_kubernetes_service_name
    target_label: service
  - source_labels:
    - __meta_kubernetes_pod_name
    target_label: pod
  - source_labels:
    - __meta_kubernetes_pod_container_name
    target_label: container
  - action: drop
    source_labels:
    - __meta_kubernetes_pod_phase
    regex: (Failed|Succeeded)
  - source_labels:
    - __meta_kubernetes_service_name
    target_label: job
    replacement: ${1}
  - target_label: endpoint
    replacement: web
  - source_labels:
    - __address__
    target_label: __tmp_hash
    modulus: 1
    action: hashmod
  - source_labels:
    - __tmp_hash
    regex: $(SHARD)
    action: keep
  metric_relabel_configs: []
`
	expectedWithHTTP2Enabled := `global:
  evaluation_interval: 30s
  scrape_interval: 30s
  external_labels:
    prometheus: default/test
    prometheus_replica: $(POD_NAME)
scrape_configs:
- job_name: serviceMonitor/default/testservicemonitor1/0
  honor_labels: false
  kubernetes_sd_configs:
  - role: endpoints
    namespaces:
      names:
      - default
  scrape_interval: 30s
  enable_http2: true
  relabel_configs:
  - source_labels:
    - job
    target_label: __tmp_prometheus_job_name
  - action: keep
    source_labels:
    - __meta_kubernetes_endpoint_port_name
    regex: web
  - source_labels:
    - __meta_kubernetes_endpoint_address_target_kind
    - __meta_kubernetes_endpoint_address_target_name
    separator: ;
    regex: Node;(.*)
    replacement: ${1}
    target_label: node
  - source_labels:
    - __meta_kubernetes_endpoint_address_target_kind
    - __meta_kubernetes_endpoint_address_target_name
    separator: ;
    regex: Pod;(.*)
    replacement: ${1}
    target_label: pod
  - source_labels:
    - __meta_kubernetes_namespace
    target_label: namespace
  - source_labels:
    - __meta_kubernetes_service_name
    target_label: service
  - source_labels:
    - __meta_kubernetes_pod_name
    target_label: pod
  - source_labels:
    - __meta_kubernetes_pod_container_name
    target_label: container
  - action: drop
    source_labels:
    - __meta_kubernetes_pod_phase
    regex: (Failed|Succeeded)
  - source_labels:
    - __meta_kubernetes_service_name
    target_label: job
    replacement: ${1}
  - target_label: endpoint
    replacement: web
  - source_labels:
    - __address__
    target_label: __tmp_hash
    modulus: 1
    action: hashmod
  - source_labels:
    - __tmp_hash
    regex: $(SHARD)
    action: keep
  metric_relabel_configs: []
`

	for _, tc := range []struct {
		version     string
		expected    string
		enableHTTP2 bool
	}{
		{
			version:     "v2.34.0",
			enableHTTP2: false,
			expected:    expectedWithHTTP2Unsupported,
		},
		{
			version:     "v2.34.0",
			enableHTTP2: true,
			expected:    expectedWithHTTP2Unsupported,
		},
		{
			version:     "v2.35.0",
			enableHTTP2: true,
			expected:    expectedWithHTTP2Enabled,
		},
		{
			version:     "v2.35.0",
			enableHTTP2: false,
			expected:    expectedWithHTTP2Disabled,
		},
	} {
		t.Run(fmt.Sprintf("%s TestServiceMonitorEndpointEnableHttp2(%t)", tc.version, tc.enableHTTP2), func(t *testing.T) {
			p := defaultPrometheus()
			p.Spec.CommonPrometheusFields.Version = tc.version

			serviceMonitor := monitoringv1.ServiceMonitor{
				ObjectMeta: metav1.ObjectMeta{
					Name:      "testservicemonitor1",
					Namespace: "default",
					Labels: map[string]string{
						"group": "group1",
					},
				},
				Spec: monitoringv1.ServiceMonitorSpec{
					Endpoints: []monitoringv1.Endpoint{
						{
							Port:        "web",
							Interval:    "30s",
							EnableHttp2: swag.Bool(tc.enableHTTP2),
						},
					},
				},
			}

			cg := mustNewConfigGenerator(t, p)
			cfg, err := cg.GenerateServerConfiguration(
				p.Spec.EvaluationInterval,
				p.Spec.QueryLogFile,
				p.Spec.RuleSelector,
				p.Spec.Exemplars,
				p.Spec.TSDB,
				p.Spec.Alerting,
				p.Spec.RemoteRead,
				map[string]*monitoringv1.ServiceMonitor{
					"testservicemonitor1": &serviceMonitor,
				},
				nil,
				nil,
				nil,
				&assets.Store{},
				nil,
				nil,
				nil,
				nil,
			)
			require.NoError(t, err)
			require.Equal(t, tc.expected, string(cfg))
		})
	}
}

func TestPodMonitorPhaseFilter(t *testing.T) {
	p := defaultPrometheus()

	cg := mustNewConfigGenerator(t, p)
	cfg, err := cg.GenerateServerConfiguration(
		p.Spec.EvaluationInterval,
		p.Spec.QueryLogFile,
		p.Spec.RuleSelector,
		p.Spec.Exemplars,
		p.Spec.TSDB,
		p.Spec.Alerting,
		p.Spec.RemoteRead,
		nil,
		map[string]*monitoringv1.PodMonitor{
			"testpodmonitor1": {
				ObjectMeta: metav1.ObjectMeta{
					Name:      "testpodmonitor1",
					Namespace: "default",
					Labels: map[string]string{
						"group": "group1",
					},
				},
				Spec: monitoringv1.PodMonitorSpec{
					PodMetricsEndpoints: []monitoringv1.PodMetricsEndpoint{
						{
							FilterRunning: swag.Bool(false),
							Port:          "test",
						},
					},
				},
			},
		},
		nil,
		nil,
		&assets.Store{},
		nil,
		nil,
		nil,
		nil,
	)
	require.NoError(t, err)

	expected := `global:
  evaluation_interval: 30s
  scrape_interval: 30s
  external_labels:
    prometheus: default/test
    prometheus_replica: $(POD_NAME)
scrape_configs:
- job_name: podMonitor/default/testpodmonitor1/0
  honor_labels: false
  kubernetes_sd_configs:
  - role: pod
    namespaces:
      names:
      - default
  relabel_configs:
  - source_labels:
    - job
    target_label: __tmp_prometheus_job_name
  - action: keep
    source_labels:
    - __meta_kubernetes_pod_container_port_name
    regex: test
  - source_labels:
    - __meta_kubernetes_namespace
    target_label: namespace
  - source_labels:
    - __meta_kubernetes_pod_container_name
    target_label: container
  - source_labels:
    - __meta_kubernetes_pod_name
    target_label: pod
  - target_label: job
    replacement: default/testpodmonitor1
  - target_label: endpoint
    replacement: test
  - source_labels:
    - __address__
    target_label: __tmp_hash
    modulus: 1
    action: hashmod
  - source_labels:
    - __tmp_hash
    regex: $(SHARD)
    action: keep
  metric_relabel_configs: []
`

	require.Equal(t, expected, string(cfg))
}

func TestPodMonitorEndpointEnableHttp2(t *testing.T) {
	expectedWithHTTP2Unsupported := `global:
  evaluation_interval: 30s
  scrape_interval: 30s
  external_labels:
    prometheus: default/test
    prometheus_replica: $(POD_NAME)
scrape_configs:
- job_name: podMonitor/pod-monitor-ns/testpodmonitor1/0
  honor_labels: false
  kubernetes_sd_configs:
  - role: pod
    namespaces:
      names:
      - pod-monitor-ns
  scrape_interval: 30s
  relabel_configs:
  - source_labels:
    - job
    target_label: __tmp_prometheus_job_name
  - action: drop
    source_labels:
    - __meta_kubernetes_pod_phase
    regex: (Failed|Succeeded)
  - action: keep
    source_labels:
    - __meta_kubernetes_pod_container_port_name
    regex: web
  - source_labels:
    - __meta_kubernetes_namespace
    target_label: namespace
  - source_labels:
    - __meta_kubernetes_pod_container_name
    target_label: container
  - source_labels:
    - __meta_kubernetes_pod_name
    target_label: pod
  - target_label: job
    replacement: pod-monitor-ns/testpodmonitor1
  - target_label: endpoint
    replacement: web
  - source_labels:
    - __address__
    target_label: __tmp_hash
    modulus: 1
    action: hashmod
  - source_labels:
    - __tmp_hash
    regex: $(SHARD)
    action: keep
  metric_relabel_configs: []
`

	expectedWithHTTP2Disabled := `global:
  evaluation_interval: 30s
  scrape_interval: 30s
  external_labels:
    prometheus: default/test
    prometheus_replica: $(POD_NAME)
scrape_configs:
- job_name: podMonitor/pod-monitor-ns/testpodmonitor1/0
  honor_labels: false
  kubernetes_sd_configs:
  - role: pod
    namespaces:
      names:
      - pod-monitor-ns
  scrape_interval: 30s
  enable_http2: false
  relabel_configs:
  - source_labels:
    - job
    target_label: __tmp_prometheus_job_name
  - action: drop
    source_labels:
    - __meta_kubernetes_pod_phase
    regex: (Failed|Succeeded)
  - action: keep
    source_labels:
    - __meta_kubernetes_pod_container_port_name
    regex: web
  - source_labels:
    - __meta_kubernetes_namespace
    target_label: namespace
  - source_labels:
    - __meta_kubernetes_pod_container_name
    target_label: container
  - source_labels:
    - __meta_kubernetes_pod_name
    target_label: pod
  - target_label: job
    replacement: pod-monitor-ns/testpodmonitor1
  - target_label: endpoint
    replacement: web
  - source_labels:
    - __address__
    target_label: __tmp_hash
    modulus: 1
    action: hashmod
  - source_labels:
    - __tmp_hash
    regex: $(SHARD)
    action: keep
  metric_relabel_configs: []
`
	expectedWithHTTP2Enabled := `global:
  evaluation_interval: 30s
  scrape_interval: 30s
  external_labels:
    prometheus: default/test
    prometheus_replica: $(POD_NAME)
scrape_configs:
- job_name: podMonitor/pod-monitor-ns/testpodmonitor1/0
  honor_labels: false
  kubernetes_sd_configs:
  - role: pod
    namespaces:
      names:
      - pod-monitor-ns
  scrape_interval: 30s
  enable_http2: true
  relabel_configs:
  - source_labels:
    - job
    target_label: __tmp_prometheus_job_name
  - action: drop
    source_labels:
    - __meta_kubernetes_pod_phase
    regex: (Failed|Succeeded)
  - action: keep
    source_labels:
    - __meta_kubernetes_pod_container_port_name
    regex: web
  - source_labels:
    - __meta_kubernetes_namespace
    target_label: namespace
  - source_labels:
    - __meta_kubernetes_pod_container_name
    target_label: container
  - source_labels:
    - __meta_kubernetes_pod_name
    target_label: pod
  - target_label: job
    replacement: pod-monitor-ns/testpodmonitor1
  - target_label: endpoint
    replacement: web
  - source_labels:
    - __address__
    target_label: __tmp_hash
    modulus: 1
    action: hashmod
  - source_labels:
    - __tmp_hash
    regex: $(SHARD)
    action: keep
  metric_relabel_configs: []
`

	for _, tc := range []struct {
		version     string
		expected    string
		enableHTTP2 bool
	}{
		{
			version:     "v2.34.0",
			enableHTTP2: false,
			expected:    expectedWithHTTP2Unsupported,
		},
		{
			version:     "v2.34.0",
			enableHTTP2: true,
			expected:    expectedWithHTTP2Unsupported,
		},
		{
			version:     "v2.35.0",
			enableHTTP2: true,
			expected:    expectedWithHTTP2Enabled,
		},
		{
			version:     "v2.35.0",
			enableHTTP2: false,
			expected:    expectedWithHTTP2Disabled,
		},
	} {
		t.Run(fmt.Sprintf("%s TestServiceMonitorEndpointEnableHttp2(%t)", tc.version, tc.enableHTTP2), func(t *testing.T) {
			p := defaultPrometheus()
			p.Spec.CommonPrometheusFields.Version = tc.version

			podMonitor := monitoringv1.PodMonitor{
				ObjectMeta: metav1.ObjectMeta{
					Name:      "testpodmonitor1",
					Namespace: "pod-monitor-ns",
					Labels: map[string]string{
						"group": "group1",
					},
				},
				Spec: monitoringv1.PodMonitorSpec{
					PodMetricsEndpoints: []monitoringv1.PodMetricsEndpoint{
						{
							Port:        "web",
							Interval:    "30s",
							EnableHttp2: swag.Bool(tc.enableHTTP2),
						},
					},
				},
			}

			cg := mustNewConfigGenerator(t, p)
			cfg, err := cg.GenerateServerConfiguration(
				p.Spec.EvaluationInterval,
				p.Spec.QueryLogFile,
				p.Spec.RuleSelector,
				p.Spec.Exemplars,
				p.Spec.TSDB,
				p.Spec.Alerting,
				p.Spec.RemoteRead,
				nil,
				map[string]*monitoringv1.PodMonitor{
					"testpodmonitor1": &podMonitor,
				},
				nil,
				nil,
				&assets.Store{},
				nil,
				nil,
				nil,
				nil,
			)
			require.NoError(t, err)
			require.Equal(t, tc.expected, string(cfg))
		})
	}
}

func TestStorageSettingMaxExemplars(t *testing.T) {
	for _, tc := range []struct {
		Scenario       string
		Version        string
		Exemplars      *monitoringv1.Exemplars
		ExpectedConfig string
	}{
		{
			Scenario: "Exemplars maxSize is set to 5000000",
			Exemplars: &monitoringv1.Exemplars{
				MaxSize: pointer.Int64(5000000),
			},
			ExpectedConfig: `global:
  evaluation_interval: 30s
  scrape_interval: 30s
  external_labels:
    prometheus: default/test
    prometheus_replica: $(POD_NAME)
scrape_configs: []
storage:
  exemplars:
    max_exemplars: 5000000
`,
		},
		{
			Scenario: "max_exemplars is not set if version is less than v2.29.0",
			Version:  "v2.28.0",
			Exemplars: &monitoringv1.Exemplars{
				MaxSize: pointer.Int64(5000000),
			},
			ExpectedConfig: `global:
  evaluation_interval: 30s
  scrape_interval: 30s
  external_labels:
    prometheus: default/test
    prometheus_replica: $(POD_NAME)
scrape_configs: []
`,
		},
		{
			Scenario: "Exemplars maxSize is not set",
			ExpectedConfig: `global:
  evaluation_interval: 30s
  scrape_interval: 30s
  external_labels:
    prometheus: default/test
    prometheus_replica: $(POD_NAME)
scrape_configs: []
`,
		},
	} {
		t.Run(fmt.Sprintf("case %s", tc.Scenario), func(t *testing.T) {
			p := defaultPrometheus()
			if tc.Version != "" {
				p.Spec.CommonPrometheusFields.Version = tc.Version
			}
			if tc.Exemplars != nil {
				p.Spec.Exemplars = tc.Exemplars
			}
			cg := mustNewConfigGenerator(t, p)

			cfg, err := cg.GenerateServerConfiguration(
				p.Spec.EvaluationInterval,
				p.Spec.QueryLogFile,
				p.Spec.RuleSelector,
				p.Spec.Exemplars,
				p.Spec.TSDB,
				p.Spec.Alerting,
				p.Spec.RemoteRead,
				nil,
				nil,
				nil,
				nil,
				&assets.Store{},
				nil,
				nil,
				nil,
				nil,
			)
			require.NoError(t, err)
			require.Equal(t, tc.ExpectedConfig, string(cfg))
		})
	}
}

func TestTSDBConfig(t *testing.T) {
	for _, tc := range []struct {
		name     string
		p        *monitoringv1.Prometheus
		version  string
		tsdb     *monitoringv1.TSDBSpec
		expected string
	}{
		{
			name: "no TSDB config",
			expected: `global:
  evaluation_interval: 30s
  scrape_interval: 30s
  external_labels:
    prometheus: default/test
    prometheus_replica: $(POD_NAME)
scrape_configs: []
`,
		},
		{
			name:    "TSDB config < v2.39.0",
			version: "v2.38.0",
			tsdb: &monitoringv1.TSDBSpec{
				OutOfOrderTimeWindow: monitoringv1.Duration("10m"),
			},
			expected: `global:
  evaluation_interval: 30s
  scrape_interval: 30s
  external_labels:
    prometheus: default/test
    prometheus_replica: $(POD_NAME)
scrape_configs: []
`,
		},
		{
			name: "TSDB config >= v2.39.0",
			tsdb: &monitoringv1.TSDBSpec{
				OutOfOrderTimeWindow: monitoringv1.Duration("10m"),
			},
			expected: `global:
  evaluation_interval: 30s
  scrape_interval: 30s
  external_labels:
    prometheus: default/test
    prometheus_replica: $(POD_NAME)
scrape_configs: []
storage:
  tsdb:
    out_of_order_time_window: 10m
`,
		},
	} {
		t.Run(tc.name, func(t *testing.T) {
			p := defaultPrometheus()
			if tc.version != "" {
				p.Spec.CommonPrometheusFields.Version = tc.version
			}
			if tc.tsdb != nil {
				p.Spec.TSDB = *tc.tsdb
			}

			cg := mustNewConfigGenerator(t, p)
			cfg, err := cg.GenerateServerConfiguration(
				p.Spec.EvaluationInterval,
				p.Spec.QueryLogFile,
				p.Spec.RuleSelector,
				p.Spec.Exemplars,
				p.Spec.TSDB,
				p.Spec.Alerting,
				p.Spec.RemoteRead,
				nil,
				nil,
				nil,
				nil,
				&assets.Store{},
				nil,
				nil,
				nil,
				nil,
			)
			require.NoError(t, err)
			require.Equal(t, tc.expected, string(cfg))
		})
	}
}

func TestGenerateRelabelConfig(t *testing.T) {
	p := defaultPrometheus()

	cg := mustNewConfigGenerator(t, p)
	cfg, err := cg.GenerateServerConfiguration(
		p.Spec.EvaluationInterval,
		p.Spec.QueryLogFile,
		p.Spec.RuleSelector,
		p.Spec.Exemplars,
		p.Spec.TSDB,
		p.Spec.Alerting,
		p.Spec.RemoteRead,
		map[string]*monitoringv1.ServiceMonitor{
			"test": {
				ObjectMeta: metav1.ObjectMeta{
					Name:      "test",
					Namespace: "default",
				},
				Spec: monitoringv1.ServiceMonitorSpec{
					Selector: metav1.LabelSelector{
						MatchLabels: map[string]string{
							"foo": "bar",
						},
					},
					Endpoints: []monitoringv1.Endpoint{
						{
							Port:     "https-metrics",
							Interval: "30s",
							MetricRelabelConfigs: []*monitoringv1.RelabelConfig{
								{
									Action:       "Drop",
									Regex:        "container_fs*",
									SourceLabels: []monitoringv1.LabelName{"__name__"},
								},
							},
							RelabelConfigs: []*monitoringv1.RelabelConfig{
								{
									Action:       "Uppercase",
									SourceLabels: []monitoringv1.LabelName{"instance"},
									TargetLabel:  "instance",
								},
								{
									Action:       "Replace",
									Regex:        "(.+)(?::d+)",
									Replacement:  "$1:9537",
									SourceLabels: []monitoringv1.LabelName{"__address__"},
									TargetLabel:  "__address__",
								},
								{
									Action:      "Replace",
									Replacement: "crio",
									TargetLabel: "job",
								},
							},
						},
					},
				},
			},
		},
		nil,
		nil,
		nil,
		&assets.Store{},
		nil,
		nil,
		nil,
		nil,
	)
	require.NoError(t, err)

	expected := `global:
  evaluation_interval: 30s
  scrape_interval: 30s
  external_labels:
    prometheus: default/test
    prometheus_replica: $(POD_NAME)
scrape_configs:
- job_name: serviceMonitor/default/test/0
  honor_labels: false
  kubernetes_sd_configs:
  - role: endpoints
    namespaces:
      names:
      - default
  scrape_interval: 30s
  relabel_configs:
  - source_labels:
    - job
    target_label: __tmp_prometheus_job_name
  - action: keep
    source_labels:
    - __meta_kubernetes_service_label_foo
    - __meta_kubernetes_service_labelpresent_foo
    regex: (bar);true
  - action: keep
    source_labels:
    - __meta_kubernetes_endpoint_port_name
    regex: https-metrics
  - source_labels:
    - __meta_kubernetes_endpoint_address_target_kind
    - __meta_kubernetes_endpoint_address_target_name
    separator: ;
    regex: Node;(.*)
    replacement: ${1}
    target_label: node
  - source_labels:
    - __meta_kubernetes_endpoint_address_target_kind
    - __meta_kubernetes_endpoint_address_target_name
    separator: ;
    regex: Pod;(.*)
    replacement: ${1}
    target_label: pod
  - source_labels:
    - __meta_kubernetes_namespace
    target_label: namespace
  - source_labels:
    - __meta_kubernetes_service_name
    target_label: service
  - source_labels:
    - __meta_kubernetes_pod_name
    target_label: pod
  - source_labels:
    - __meta_kubernetes_pod_container_name
    target_label: container
  - action: drop
    source_labels:
    - __meta_kubernetes_pod_phase
    regex: (Failed|Succeeded)
  - source_labels:
    - __meta_kubernetes_service_name
    target_label: job
    replacement: ${1}
  - target_label: endpoint
    replacement: https-metrics
  - source_labels:
    - instance
    target_label: instance
    action: uppercase
  - source_labels:
    - __address__
    target_label: __address__
    regex: (.+)(?::d+)
    replacement: $1:9537
    action: replace
  - target_label: job
    replacement: crio
    action: replace
  - source_labels:
    - __address__
    target_label: __tmp_hash
    modulus: 1
    action: hashmod
  - source_labels:
    - __tmp_hash
    regex: $(SHARD)
    action: keep
  metric_relabel_configs:
  - source_labels:
    - __name__
    regex: container_fs*
    action: drop
`

	require.Equal(t, expected, string(cfg))
}

// When adding new test cases the developer should specify a name, a ScrapeConfig Spec
// (scSpec) and an expectedConfig. (Optional) It's also possible to specify a
// function (patchProm) that modifies the default Prometheus CR used if necessary for the test
// case.
func TestScrapeConfigSpecConfig(t *testing.T) {
	refreshInterval := monitoringv1.Duration("5m")
	for _, tc := range []struct {
		name        string
		patchProm   func(*monitoringv1.Prometheus)
		scSpec      monitoringv1alpha1.ScrapeConfigSpec
		expectedCfg string
	}{
		{
			name:   "empty_scrape_config",
			scSpec: monitoringv1alpha1.ScrapeConfigSpec{},
			expectedCfg: `global:
  evaluation_interval: 30s
  scrape_interval: 30s
  external_labels:
    prometheus: default/test
    prometheus_replica: $(POD_NAME)
scrape_configs:
- job_name: scrapeconfig/default/testscrapeconfig1
`,
		},
		{
			name: "static_config",
			scSpec: monitoringv1alpha1.ScrapeConfigSpec{
				StaticConfigs: []monitoringv1alpha1.StaticConfig{
					{
						Targets: []monitoringv1alpha1.Target{"http://localhost:9100"},
						Labels: map[monitoringv1.LabelName]string{
							"label1": "value1",
						},
					},
				},
			},
			expectedCfg: `global:
  evaluation_interval: 30s
  scrape_interval: 30s
  external_labels:
    prometheus: default/test
    prometheus_replica: $(POD_NAME)
scrape_configs:
- job_name: scrapeconfig/default/testscrapeconfig1
  static_configs:
  - targets:
    - http://localhost:9100
    labels:
      label1: value1
`,
		},
		{
			name: "file_sd_config",
			scSpec: monitoringv1alpha1.ScrapeConfigSpec{
				FileSDConfigs: []monitoringv1alpha1.FileSDConfig{
					{
						Files:           []monitoringv1alpha1.SDFile{"/tmp/myfile.json"},
						RefreshInterval: &refreshInterval,
					},
				},
			},
			expectedCfg: `global:
  evaluation_interval: 30s
  scrape_interval: 30s
  external_labels:
    prometheus: default/test
    prometheus_replica: $(POD_NAME)
scrape_configs:
- job_name: scrapeconfig/default/testscrapeconfig1
  file_sd_configs:
  - files:
    - /tmp/myfile.json
    refresh_interval: 5m
`,
		},
		{
			name: "http_sd_config",
			scSpec: monitoringv1alpha1.ScrapeConfigSpec{
				HTTPSDConfigs: []monitoringv1alpha1.HTTPSDConfig{
					{
						URL:             "http://localhost:9100/sd.json",
						RefreshInterval: &refreshInterval,
					},
				},
			},
			expectedCfg: `global:
  evaluation_interval: 30s
  scrape_interval: 30s
  external_labels:
    prometheus: default/test
    prometheus_replica: $(POD_NAME)
scrape_configs:
- job_name: scrapeconfig/default/testscrapeconfig1
  http_sd_configs:
  - url: http://localhost:9100/sd.json
    refresh_interval: 5m
`,
		},
		{
			name: "metrics_path",
			scSpec: monitoringv1alpha1.ScrapeConfigSpec{
				MetricsPath: "/metrics",
			},
			expectedCfg: `global:
  evaluation_interval: 30s
  scrape_interval: 30s
  external_labels:
    prometheus: default/test
    prometheus_replica: $(POD_NAME)
scrape_configs:
- job_name: scrapeconfig/default/testscrapeconfig1
  metrics_path: /metrics
`,
		},
		{
			name: "empty_relabel_config",
			scSpec: monitoringv1alpha1.ScrapeConfigSpec{
				RelabelConfigs: []*monitoringv1.RelabelConfig{},
			},
			expectedCfg: `global:
  evaluation_interval: 30s
  scrape_interval: 30s
  external_labels:
    prometheus: default/test
    prometheus_replica: $(POD_NAME)
scrape_configs:
- job_name: scrapeconfig/default/testscrapeconfig1
  relabel_configs: []
`,
		},
		{
			name: "honor_timestamp",
			scSpec: monitoringv1alpha1.ScrapeConfigSpec{
				HonorTimestamps: pointer.Bool(true),
			},
			expectedCfg: `global:
  evaluation_interval: 30s
  scrape_interval: 30s
  external_labels:
    prometheus: default/test
    prometheus_replica: $(POD_NAME)
scrape_configs:
- job_name: scrapeconfig/default/testscrapeconfig1
  honor_timestamps: true
`,
		},
		{
			name: "honor_labels",
			scSpec: monitoringv1alpha1.ScrapeConfigSpec{
				HonorLabels: pointer.Bool(true),
			},
			expectedCfg: `global:
  evaluation_interval: 30s
  scrape_interval: 30s
  external_labels:
    prometheus: default/test
    prometheus_replica: $(POD_NAME)
scrape_configs:
- job_name: scrapeconfig/default/testscrapeconfig1
  honor_labels: true
<<<<<<< HEAD
`,
=======
`

	result := string(cfg)
	if diff := cmp.Diff(expected, result); diff != "" {
		t.Fatalf("Unexpected result got(-) want(+)\n%s\n", diff)
	}
}

func TestScrapeConfigWithEmptyRelabelConfigs(t *testing.T) {
	p := &monitoringv1.Prometheus{
		ObjectMeta: metav1.ObjectMeta{
			Name:      "test",
			Namespace: "default",
>>>>>>> 3a34881c
		},
	} {
		t.Run(tc.name, func(t *testing.T) {
			scs := map[string]*monitoringv1alpha1.ScrapeConfig{
				"sc": {
					ObjectMeta: metav1.ObjectMeta{
						Name:      "testscrapeconfig1",
						Namespace: "default",
					},
					Spec: tc.scSpec,
				},
			}

			p := defaultPrometheus()
			if tc.patchProm != nil {
				tc.patchProm(p)
			}

<<<<<<< HEAD
			cg := mustNewConfigGenerator(t, p)
			cfg, err := cg.GenerateServerConfiguration(
				p.Spec.EvaluationInterval,
				p.Spec.QueryLogFile,
				nil,
				nil,
				p.Spec.TSDB,
				nil,
				nil,
				nil,
				nil,
				nil,
				scs,
				nil,
				nil,
				nil,
				nil,
				nil,
			)
			require.NoError(t, err)
			require.Equal(t, tc.expectedCfg, string(cfg))
		})
=======
	expected := `global:
  evaluation_interval: 30s
  scrape_interval: 30s
  external_labels:
    prometheus: default/test
    prometheus_replica: $(POD_NAME)
scrape_configs:
- job_name: scrapeconfig/default/testscrapeconfig1
  relabel_configs:
  - source_labels:
    - job
    target_label: __tmp_prometheus_job_name
`

	result := string(cfg)
	if diff := cmp.Diff(expected, result); diff != "" {
		t.Fatalf("Unexpected result got(-) want(+)\n%s\n", diff)
	}
}

func TestScrapeConfigWithNonEmptyRelabelConfigs(t *testing.T) {
	p := &monitoringv1.Prometheus{
		ObjectMeta: metav1.ObjectMeta{
			Name:      "test",
			Namespace: "default",
		},
		Spec: monitoringv1.PrometheusSpec{
			CommonPrometheusFields: monitoringv1.CommonPrometheusFields{
				ScrapeConfigSelector: &metav1.LabelSelector{
					MatchLabels: map[string]string{
						"group": "group1",
					},
				},
				Version:        operator.DefaultPrometheusVersion,
				ScrapeInterval: "30s",
			},
			EvaluationInterval: "30s",
		},
	}

	cg := mustNewConfigGenerator(t, p)

	cfg, err := cg.GenerateServerConfiguration(
		p.Spec.EvaluationInterval,
		p.Spec.QueryLogFile,
		p.Spec.RuleSelector,
		p.Spec.Exemplars,
		p.Spec.TSDB,
		p.Spec.Alerting,
		p.Spec.RemoteRead,
		nil,
		nil,
		nil,
		map[string]*monitoringv1alpha1.ScrapeConfig{
			"probe1": {
				ObjectMeta: metav1.ObjectMeta{
					Name:      "testscrapeconfig1",
					Namespace: "default",
					Labels: map[string]string{
						"group": "group1",
					},
				},
				Spec: monitoringv1alpha1.ScrapeConfigSpec{
					RelabelConfigs: []*monitoringv1.RelabelConfig{
						{
							Action:       "Replace",
							Regex:        "(.+)(?::d+)",
							Replacement:  "$1:9537",
							SourceLabels: []monitoringv1.LabelName{"__address__"},
							TargetLabel:  "__address__",
						},
					},
				},
			},
		},
		&assets.Store{},
		nil,
		nil,
		nil,
		nil,
	)
	if err != nil {
		t.Fatal(err)
	}

	expected := `global:
  evaluation_interval: 30s
  scrape_interval: 30s
  external_labels:
    prometheus: default/test
    prometheus_replica: $(POD_NAME)
scrape_configs:
- job_name: scrapeconfig/default/testscrapeconfig1
  relabel_configs:
  - source_labels:
    - job
    target_label: __tmp_prometheus_job_name
  - source_labels:
    - __address__
    target_label: __address__
    regex: (.+)(?::d+)
    replacement: $1:9537
    action: replace
`
>>>>>>> 3a34881c

	}
}<|MERGE_RESOLUTION|>--- conflicted
+++ resolved
@@ -20,23 +20,24 @@
 	"strings"
 	"testing"
 
-	monitoringv1alpha1 "github.com/prometheus-operator/prometheus-operator/pkg/apis/monitoring/v1alpha1"
-	"github.com/stretchr/testify/require"
-
 	"github.com/go-kit/log"
 	"github.com/go-kit/log/level"
 	"github.com/go-openapi/swag"
+	"github.com/stretchr/testify/require"
+
+	"github.com/prometheus-operator/prometheus-operator/pkg/apis/monitoring"
+	monitoringv1 "github.com/prometheus-operator/prometheus-operator/pkg/apis/monitoring/v1"
+	monitoringv1alpha1 "github.com/prometheus-operator/prometheus-operator/pkg/apis/monitoring/v1alpha1"
+	"github.com/prometheus-operator/prometheus-operator/pkg/assets"
+	"github.com/prometheus-operator/prometheus-operator/pkg/operator"
+
 	"gopkg.in/yaml.v2"
+
 	v1 "k8s.io/api/core/v1"
 	"k8s.io/apimachinery/pkg/api/resource"
 	metav1 "k8s.io/apimachinery/pkg/apis/meta/v1"
 	"k8s.io/apimachinery/pkg/util/intstr"
 	"k8s.io/utils/pointer"
-
-	"github.com/prometheus-operator/prometheus-operator/pkg/apis/monitoring"
-	monitoringv1 "github.com/prometheus-operator/prometheus-operator/pkg/apis/monitoring/v1"
-	"github.com/prometheus-operator/prometheus-operator/pkg/assets"
-	"github.com/prometheus-operator/prometheus-operator/pkg/operator"
 )
 
 func defaultPrometheus() *monitoringv1.Prometheus {
@@ -8748,22 +8749,6 @@
 `,
 		},
 		{
-			name: "empty_relabel_config",
-			scSpec: monitoringv1alpha1.ScrapeConfigSpec{
-				RelabelConfigs: []*monitoringv1.RelabelConfig{},
-			},
-			expectedCfg: `global:
-  evaluation_interval: 30s
-  scrape_interval: 30s
-  external_labels:
-    prometheus: default/test
-    prometheus_replica: $(POD_NAME)
-scrape_configs:
-- job_name: scrapeconfig/default/testscrapeconfig1
-  relabel_configs: []
-`,
-		},
-		{
 			name: "honor_timestamp",
 			scSpec: monitoringv1alpha1.ScrapeConfigSpec{
 				HonorTimestamps: pointer.Bool(true),
@@ -8793,23 +8778,7 @@
 scrape_configs:
 - job_name: scrapeconfig/default/testscrapeconfig1
   honor_labels: true
-<<<<<<< HEAD
 `,
-=======
-`
-
-	result := string(cfg)
-	if diff := cmp.Diff(expected, result); diff != "" {
-		t.Fatalf("Unexpected result got(-) want(+)\n%s\n", diff)
-	}
-}
-
-func TestScrapeConfigWithEmptyRelabelConfigs(t *testing.T) {
-	p := &monitoringv1.Prometheus{
-		ObjectMeta: metav1.ObjectMeta{
-			Name:      "test",
-			Namespace: "default",
->>>>>>> 3a34881c
 		},
 	} {
 		t.Run(tc.name, func(t *testing.T) {
@@ -8828,7 +8797,6 @@
 				tc.patchProm(p)
 			}
 
-<<<<<<< HEAD
 			cg := mustNewConfigGenerator(t, p)
 			cfg, err := cg.GenerateServerConfiguration(
 				p.Spec.EvaluationInterval,
@@ -8851,112 +8819,6 @@
 			require.NoError(t, err)
 			require.Equal(t, tc.expectedCfg, string(cfg))
 		})
-=======
-	expected := `global:
-  evaluation_interval: 30s
-  scrape_interval: 30s
-  external_labels:
-    prometheus: default/test
-    prometheus_replica: $(POD_NAME)
-scrape_configs:
-- job_name: scrapeconfig/default/testscrapeconfig1
-  relabel_configs:
-  - source_labels:
-    - job
-    target_label: __tmp_prometheus_job_name
-`
-
-	result := string(cfg)
-	if diff := cmp.Diff(expected, result); diff != "" {
-		t.Fatalf("Unexpected result got(-) want(+)\n%s\n", diff)
-	}
-}
-
-func TestScrapeConfigWithNonEmptyRelabelConfigs(t *testing.T) {
-	p := &monitoringv1.Prometheus{
-		ObjectMeta: metav1.ObjectMeta{
-			Name:      "test",
-			Namespace: "default",
-		},
-		Spec: monitoringv1.PrometheusSpec{
-			CommonPrometheusFields: monitoringv1.CommonPrometheusFields{
-				ScrapeConfigSelector: &metav1.LabelSelector{
-					MatchLabels: map[string]string{
-						"group": "group1",
-					},
-				},
-				Version:        operator.DefaultPrometheusVersion,
-				ScrapeInterval: "30s",
-			},
-			EvaluationInterval: "30s",
-		},
-	}
-
-	cg := mustNewConfigGenerator(t, p)
-
-	cfg, err := cg.GenerateServerConfiguration(
-		p.Spec.EvaluationInterval,
-		p.Spec.QueryLogFile,
-		p.Spec.RuleSelector,
-		p.Spec.Exemplars,
-		p.Spec.TSDB,
-		p.Spec.Alerting,
-		p.Spec.RemoteRead,
-		nil,
-		nil,
-		nil,
-		map[string]*monitoringv1alpha1.ScrapeConfig{
-			"probe1": {
-				ObjectMeta: metav1.ObjectMeta{
-					Name:      "testscrapeconfig1",
-					Namespace: "default",
-					Labels: map[string]string{
-						"group": "group1",
-					},
-				},
-				Spec: monitoringv1alpha1.ScrapeConfigSpec{
-					RelabelConfigs: []*monitoringv1.RelabelConfig{
-						{
-							Action:       "Replace",
-							Regex:        "(.+)(?::d+)",
-							Replacement:  "$1:9537",
-							SourceLabels: []monitoringv1.LabelName{"__address__"},
-							TargetLabel:  "__address__",
-						},
-					},
-				},
-			},
-		},
-		&assets.Store{},
-		nil,
-		nil,
-		nil,
-		nil,
-	)
-	if err != nil {
-		t.Fatal(err)
-	}
-
-	expected := `global:
-  evaluation_interval: 30s
-  scrape_interval: 30s
-  external_labels:
-    prometheus: default/test
-    prometheus_replica: $(POD_NAME)
-scrape_configs:
-- job_name: scrapeconfig/default/testscrapeconfig1
-  relabel_configs:
-  - source_labels:
-    - job
-    target_label: __tmp_prometheus_job_name
-  - source_labels:
-    - __address__
-    target_label: __address__
-    regex: (.+)(?::d+)
-    replacement: $1:9537
-    action: replace
-`
->>>>>>> 3a34881c
 
 	}
 }