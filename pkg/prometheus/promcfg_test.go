// Copyright 2017 The prometheus-operator Authors
//
// Licensed under the Apache License, Version 2.0 (the "License");
// you may not use this file except in compliance with the License.
// You may obtain a copy of the License at
//
//     http://www.apache.org/licenses/LICENSE-2.0
//
// Unless required by applicable law or agreed to in writing, software
// distributed under the License is distributed on an "AS IS" BASIS,
// WITHOUT WARRANTIES OR CONDITIONS OF ANY KIND, either express or implied.
// See the License for the specific language governing permissions and
// limitations under the License.

package prometheus

import (
	"context"
	"fmt"
	"os"
	"testing"

	"github.com/go-kit/log"
	"github.com/go-kit/log/level"
	"github.com/stretchr/testify/require"
	"gopkg.in/yaml.v2"
	"gotest.tools/v3/golden"
	v1 "k8s.io/api/core/v1"
	"k8s.io/apimachinery/pkg/api/resource"
	metav1 "k8s.io/apimachinery/pkg/apis/meta/v1"
	"k8s.io/apimachinery/pkg/util/intstr"
	"k8s.io/client-go/kubernetes/fake"
	"k8s.io/utils/ptr"

	"github.com/prometheus-operator/prometheus-operator/pkg/apis/monitoring"
	monitoringv1 "github.com/prometheus-operator/prometheus-operator/pkg/apis/monitoring/v1"
	monitoringv1alpha1 "github.com/prometheus-operator/prometheus-operator/pkg/apis/monitoring/v1alpha1"
	"github.com/prometheus-operator/prometheus-operator/pkg/assets"
	"github.com/prometheus-operator/prometheus-operator/pkg/operator"
)

func defaultPrometheus() *monitoringv1.Prometheus {
	return &monitoringv1.Prometheus{
		ObjectMeta: metav1.ObjectMeta{
			Name:      "test",
			Namespace: "default",
		},
		Spec: monitoringv1.PrometheusSpec{
			CommonPrometheusFields: monitoringv1.CommonPrometheusFields{
				ProbeSelector: &metav1.LabelSelector{
					MatchLabels: map[string]string{
						"group": "group1",
					},
				},
				Version:        operator.DefaultPrometheusVersion,
				ScrapeInterval: "30s",
			},
			EvaluationInterval: "30s",
		},
	}
}

func mustNewConfigGenerator(t *testing.T, p *monitoringv1.Prometheus) *ConfigGenerator {
	t.Helper()

	if p == nil {
		p = &monitoringv1.Prometheus{}
	}
	logger := level.NewFilter(log.NewLogfmtLogger(os.Stdout), level.AllowWarn())

	cg, err := NewConfigGenerator(log.With(logger, "test", t.Name()), p, false)
	require.NoError(t, err)

	return cg
}

func TestConfigGeneration(t *testing.T) {
	for i := range operator.PrometheusCompatibilityMatrix {
		v := operator.PrometheusCompatibilityMatrix[i]
		t.Run(v, func(t *testing.T) {
			t.Parallel()
			cfg, err := generateTestConfig(t, v)
			require.NoError(t, err)

			reps := 1000
			if testing.Short() {
				reps = 100
			}

			for i := 0; i < reps; i++ {
				testcfg, err := generateTestConfig(t, v)
				require.NoError(t, err)

				require.Equal(t, testcfg, cfg)
			}
		})
	}
}

func TestGlobalSettings(t *testing.T) {
	var (
		expectedBodySizeLimit         monitoringv1.ByteSize         = "1000MB"
		expectedSampleLimit           uint64                        = 10000
		expectedTargetLimit           uint64                        = 1000
		expectedLabelLimit            uint64                        = 50
		expectedLabelNameLengthLimit  uint64                        = 40
		expectedLabelValueLengthLimit uint64                        = 30
		expectedkeepDroppedTargets    uint64                        = 50
		expectedscrapeProtocols       []monitoringv1.ScrapeProtocol = []monitoringv1.ScrapeProtocol{
			"OpenMetricsText1.0.0",
			"OpenMetricsText0.0.1",
			"PrometheusText0.0.4",
		}
	)

	for _, tc := range []struct {
		Scenario                    string
		EvaluationInterval          monitoringv1.Duration
		ScrapeInterval              monitoringv1.Duration
		ScrapeTimeout               monitoringv1.Duration
		ScrapeProtocols             []monitoringv1.ScrapeProtocol
		ExternalLabels              map[string]string
		PrometheusExternalLabelName *string
		ReplicaExternalLabelName    *string
		QueryLogFile                string
		Version                     string
		BodySizeLimit               *monitoringv1.ByteSize
		SampleLimit                 *uint64
		TargetLimit                 *uint64
		LabelLimit                  *uint64
		LabelNameLengthLimit        *uint64
		LabelValueLengthLimit       *uint64
		KeepDroppedTargets          *uint64
		ExpectError                 bool
		Golden                      string
	}{
		{
			Scenario:           "valid config",
			Version:            "v2.15.2",
			ScrapeInterval:     "15s",
			EvaluationInterval: "30s",
			Golden:             "global_settings_valid_config_v2.15.2.golden",
		},
		{
			Scenario:       "invalid scrape timeout specified when scrape interval specified",
			Version:        "v2.30.0",
			ScrapeInterval: "30s",
			ScrapeTimeout:  "60s",
			Golden:         "invalid_scrape_timeout_specified_when_scrape_interval_specified.golden",
			ExpectError:    true,
		},
		{
			Scenario:           "valid scrape timeout along with valid scrape interval specified",
			Version:            "v2.15.2",
			ScrapeInterval:     "60s",
			ScrapeTimeout:      "10s",
			EvaluationInterval: "30s",
			Golden:             "valid_scrape_timeout_along_with_valid_scrape_interval_specified.golden",
		},
		{
			Scenario:           "external label specified",
			Version:            "v2.15.2",
			ScrapeInterval:     "30s",
			EvaluationInterval: "30s",
			ExternalLabels: map[string]string{
				"key1": "value1",
				"key2": "value2",
			},
			Golden: "external_label_specified.golden",
		},
		{
			Scenario:           "external label specified along with reserved labels",
			Version:            "v2.45.0",
			ScrapeInterval:     "30s",
			EvaluationInterval: "30s",
			ExternalLabels: map[string]string{
				"prometheus_replica": "1",
				"prometheus":         "prometheus-k8s-1",
				"some-other-key":     "some-value",
			},
			PrometheusExternalLabelName: ptr.To("prometheus"),
			ReplicaExternalLabelName:    ptr.To("prometheus_replica"),
			Golden:                      "external_label_specified_along_with_reserved_labels.golden",
		},
		{
			Scenario:           "query log file",
			Version:            "v2.16.0",
			ScrapeInterval:     "30s",
			EvaluationInterval: "30s",
			QueryLogFile:       "test.log",
			Golden:             "query_log_file.golden",
		},
		{
			Scenario:           "valid global limits",
			Version:            "v2.45.0",
			ScrapeInterval:     "30s",
			EvaluationInterval: "30s",
			BodySizeLimit:      &expectedBodySizeLimit,
			SampleLimit:        &expectedSampleLimit,
			TargetLimit:        &expectedTargetLimit,
			Golden:             "valid_global_limits.golden",
		},
		{
			Scenario:              "valid global config with label limits",
			Version:               "v2.45.0",
			ScrapeInterval:        "30s",
			EvaluationInterval:    "30s",
			BodySizeLimit:         &expectedBodySizeLimit,
			SampleLimit:           &expectedSampleLimit,
			TargetLimit:           &expectedTargetLimit,
			LabelLimit:            &expectedLabelLimit,
			LabelNameLengthLimit:  &expectedLabelNameLengthLimit,
			LabelValueLengthLimit: &expectedLabelValueLengthLimit,
			Golden:                "valid_global_config_with_label_limits.golden",
		},
		{
			Scenario:           "valid global config with keep dropped targets",
			Version:            "v2.47.0",
			ScrapeInterval:     "30s",
			EvaluationInterval: "30s",
			KeepDroppedTargets: &expectedkeepDroppedTargets,
			Golden:             "valid_global_config_with_keep_dropped_targets.golden",
		},
		{
			Scenario:           "valid global config with scrape protocols",
			Version:            "v2.49.0",
			ScrapeInterval:     "30s",
			EvaluationInterval: "30s",
			ScrapeProtocols:    expectedscrapeProtocols,
			Golden:             "valid_global_config_with_scrape_protocols.golden",
		},
	} {

		p := &monitoringv1.Prometheus{
			ObjectMeta: metav1.ObjectMeta{},
			Spec: monitoringv1.PrometheusSpec{
				CommonPrometheusFields: monitoringv1.CommonPrometheusFields{
					ScrapeInterval:              tc.ScrapeInterval,
					ScrapeTimeout:               tc.ScrapeTimeout,
					ScrapeProtocols:             tc.ScrapeProtocols,
					ExternalLabels:              tc.ExternalLabels,
					PrometheusExternalLabelName: tc.PrometheusExternalLabelName,
					ReplicaExternalLabelName:    tc.ReplicaExternalLabelName,
					Version:                     tc.Version,
					TracingConfig:               nil,
					BodySizeLimit:               tc.BodySizeLimit,
					SampleLimit:                 tc.SampleLimit,
					TargetLimit:                 tc.TargetLimit,
					LabelLimit:                  tc.LabelLimit,
					LabelNameLengthLimit:        tc.LabelNameLengthLimit,
					LabelValueLengthLimit:       tc.LabelValueLengthLimit,
					KeepDroppedTargets:          tc.KeepDroppedTargets,
				},
				EvaluationInterval: tc.EvaluationInterval,
				QueryLogFile:       tc.QueryLogFile,
			},
		}

		cg := mustNewConfigGenerator(t, p)
		t.Run(fmt.Sprintf("case %s", tc.Scenario), func(t *testing.T) {
			cfg, err := cg.GenerateServerConfiguration(
				context.Background(),
				p.Spec.EvaluationInterval,
				p.Spec.QueryLogFile,
				p.Spec.RuleSelector,
				p.Spec.Exemplars,
				p.Spec.TSDB,
				p.Spec.Alerting,
				p.Spec.RemoteRead,
				map[string]*monitoringv1.ServiceMonitor{},
				nil,
				nil,
				nil,
				&assets.StoreBuilder{},
				nil,
				nil,
				nil,
				nil,
			)

			if tc.ExpectError {
				require.Error(t, err)
			} else {
				require.NoError(t, err)
			}

			golden.Assert(t, string(cfg), tc.Golden)
		})
	}
}

func TestNamespaceSetCorrectly(t *testing.T) {
	type testCase struct {
		ServiceMonitor           *monitoringv1.ServiceMonitor
		IgnoreNamespaceSelectors bool
		Golden                   string
	}

	testcases := []testCase{
		// Test that namespaces from 'MatchNames' are returned instead of the current namespace
		{
			ServiceMonitor: &monitoringv1.ServiceMonitor{
				ObjectMeta: metav1.ObjectMeta{
					Name:      "testservicemonitor1",
					Namespace: "default",
					Labels: map[string]string{
						"group": "group1",
					},
				},
				Spec: monitoringv1.ServiceMonitorSpec{
					NamespaceSelector: monitoringv1.NamespaceSelector{
						MatchNames: []string{"test1", "test2"},
					},
					AttachMetadata: &monitoringv1.AttachMetadata{
						Node: ptr.To(true),
					},
				},
			},
			IgnoreNamespaceSelectors: false,
			Golden:                   "namespaces_from_MatchNames_are_returned_instead_of_the_current_namespace.golden",
		},
		// Test that 'Any' returns an empty list instead of the current namespace
		{
			ServiceMonitor: &monitoringv1.ServiceMonitor{
				ObjectMeta: metav1.ObjectMeta{
					Name:      "testservicemonitor2",
					Namespace: "default",
					Labels: map[string]string{
						"group": "group1",
					},
				},
				Spec: monitoringv1.ServiceMonitorSpec{
					NamespaceSelector: monitoringv1.NamespaceSelector{
						Any: true,
					},
				},
			},
			IgnoreNamespaceSelectors: false,
			Golden:                   "Any_returns_an_empty_list_instead_of_the_current_namespace.golden",
		},
		// Test that Any takes precedence over MatchNames
		{
			ServiceMonitor: &monitoringv1.ServiceMonitor{
				ObjectMeta: metav1.ObjectMeta{
					Name:      "testservicemonitor2",
					Namespace: "default",
					Labels: map[string]string{
						"group": "group1",
					},
				},
				Spec: monitoringv1.ServiceMonitorSpec{
					NamespaceSelector: monitoringv1.NamespaceSelector{
						Any:        true,
						MatchNames: []string{"foo", "bar"},
					},
				},
			},
			IgnoreNamespaceSelectors: false,
			Golden:                   "Any_takes_precedence_over_MatchNames.golden",
		},
		// Test that IgnoreNamespaceSelectors overrides Any and MatchNames
		{
			ServiceMonitor: &monitoringv1.ServiceMonitor{
				ObjectMeta: metav1.ObjectMeta{
					Name:      "testservicemonitor2",
					Namespace: "default",
					Labels: map[string]string{
						"group": "group1",
					},
				},
				Spec: monitoringv1.ServiceMonitorSpec{
					NamespaceSelector: monitoringv1.NamespaceSelector{
						Any:        true,
						MatchNames: []string{"foo", "bar"},
					},
				},
			},
			IgnoreNamespaceSelectors: true,
			Golden:                   "IgnoreNamespaceSelectors_overrides_Any_and_MatchNames.golden",
		},
	}

	for _, tc := range testcases {
		cg := mustNewConfigGenerator(
			t,
			&monitoringv1.Prometheus{
				Spec: monitoringv1.PrometheusSpec{
					CommonPrometheusFields: monitoringv1.CommonPrometheusFields{
						IgnoreNamespaceSelectors: tc.IgnoreNamespaceSelectors,
					},
				},
			},
		)

		var attachMetaConfig *attachMetadataConfig
		if tc.ServiceMonitor.Spec.AttachMetadata != nil {
			attachMetaConfig = &attachMetadataConfig{
				MinimumVersion: "2.37.0",
				AttachMetadata: tc.ServiceMonitor.Spec.AttachMetadata,
			}
		}

		c := cg.generateK8SSDConfig(tc.ServiceMonitor.Spec.NamespaceSelector, tc.ServiceMonitor.Namespace, nil, assets.NewTestStoreBuilder(), kubernetesSDRoleEndpoint, attachMetaConfig)
		s, err := yaml.Marshal(yaml.MapSlice{c})
		require.NoError(t, err)
		golden.Assert(t, string(s), tc.Golden)
	}
}

func TestNamespaceSetCorrectlyForPodMonitor(t *testing.T) {
	pm := &monitoringv1.PodMonitor{
		ObjectMeta: metav1.ObjectMeta{
			Name:      "testpodmonitor1",
			Namespace: "default",
			Labels: map[string]string{
				"group": "group1",
			},
		},
		Spec: monitoringv1.PodMonitorSpec{
			NamespaceSelector: monitoringv1.NamespaceSelector{
				MatchNames: []string{"test"},
			},
			AttachMetadata: &monitoringv1.AttachMetadata{
				Node: ptr.To(true),
			},
		},
	}

	cg := mustNewConfigGenerator(
		t,
		&monitoringv1.Prometheus{
			Spec: monitoringv1.PrometheusSpec{
				CommonPrometheusFields: monitoringv1.CommonPrometheusFields{
					IgnoreNamespaceSelectors: false,
				},
			},
		},
	)

	attachMetadataConfig := &attachMetadataConfig{
		MinimumVersion: "2.35.0",
		AttachMetadata: pm.Spec.AttachMetadata,
	}
	c := cg.generateK8SSDConfig(pm.Spec.NamespaceSelector, pm.Namespace, nil, assets.NewTestStoreBuilder(), kubernetesSDRolePod, attachMetadataConfig)

	s, err := yaml.Marshal(yaml.MapSlice{c})
	require.NoError(t, err)

	golden.Assert(t, string(s), "NamespaceSetCorrectlyForPodMonitor.golden")
}

func TestProbeStaticTargetsConfigGenerationWithLabelEnforce(t *testing.T) {
	p := defaultPrometheus()
	p.Spec.CommonPrometheusFields.EnforcedNamespaceLabel = "namespace"

	cg := mustNewConfigGenerator(t, p)
	cfg, err := cg.GenerateServerConfiguration(
		context.Background(),
		p.Spec.EvaluationInterval,
		p.Spec.QueryLogFile,
		p.Spec.RuleSelector,
		p.Spec.Exemplars,
		p.Spec.TSDB,
		p.Spec.Alerting,
		p.Spec.RemoteRead,
		nil,
		nil,
		map[string]*monitoringv1.Probe{
			"probe1": {
				ObjectMeta: metav1.ObjectMeta{
					Name:      "testprobe1",
					Namespace: "default",
					Labels: map[string]string{
						"group": "group1",
					},
				},
				Spec: monitoringv1.ProbeSpec{
					ProberSpec: monitoringv1.ProberSpec{
						Scheme: "http",
						URL:    "blackbox.exporter.io",
						Path:   "/probe",
					},
					Module: "http_2xx",
					Targets: monitoringv1.ProbeTargets{
						StaticConfig: &monitoringv1.ProbeTargetStaticConfig{
							Targets: []string{
								"prometheus.io",
								"promcon.io",
							},
							Labels: map[string]string{
								"namespace": "custom",
								"static":    "label",
							},
						},
					},
					MetricRelabelConfigs: []monitoringv1.RelabelConfig{
						{
							Regex:  "noisy_labels.*",
							Action: "labeldrop",
						},
					},
				},
			},
		},
		nil,
		&assets.StoreBuilder{},
		nil,
		nil,
		nil,
		nil,
	)
	require.NoError(t, err)
	golden.Assert(t, string(cfg), "ProbeStaticTargetsConfigGenerationWithLabelEnforce.golden")
}

func TestProbeStaticTargetsConfigGenerationWithJobName(t *testing.T) {
	p := defaultPrometheus()

	cg := mustNewConfigGenerator(t, p)
	cfg, err := cg.GenerateServerConfiguration(
		context.Background(),
		p.Spec.EvaluationInterval,
		p.Spec.QueryLogFile,
		p.Spec.RuleSelector,
		p.Spec.Exemplars,
		p.Spec.TSDB,
		p.Spec.Alerting,
		p.Spec.RemoteRead,
		nil,
		nil,
		map[string]*monitoringv1.Probe{
			"probe1": {
				ObjectMeta: metav1.ObjectMeta{
					Name:      "testprobe1",
					Namespace: "default",
					Labels: map[string]string{
						"group": "group1",
					},
				},
				Spec: monitoringv1.ProbeSpec{
					JobName: "blackbox",
					ProberSpec: monitoringv1.ProberSpec{
						Scheme: "http",
						URL:    "blackbox.exporter.io",
						Path:   "/probe",
					},
					Module: "http_2xx",
					Targets: monitoringv1.ProbeTargets{
						StaticConfig: &monitoringv1.ProbeTargetStaticConfig{
							Targets: []string{
								"prometheus.io",
								"promcon.io",
							},
						},
					},
				},
			},
		},
		nil,
		&assets.StoreBuilder{},
		nil,
		nil,
		nil,
		nil,
	)
	require.NoError(t, err)
	golden.Assert(t, string(cfg), "ProbeStaticTargetsConfigGenerationWithJobName.golden")
}

func TestProbeStaticTargetsConfigGenerationWithoutModule(t *testing.T) {
	p := defaultPrometheus()

	cg := mustNewConfigGenerator(t, p)
	cfg, err := cg.GenerateServerConfiguration(
		context.Background(),
		p.Spec.EvaluationInterval,
		p.Spec.QueryLogFile,
		p.Spec.RuleSelector,
		p.Spec.Exemplars,
		p.Spec.TSDB,
		p.Spec.Alerting,
		p.Spec.RemoteRead,
		nil,
		nil,
		map[string]*monitoringv1.Probe{
			"probe1": {
				ObjectMeta: metav1.ObjectMeta{
					Name:      "testprobe1",
					Namespace: "default",
					Labels: map[string]string{
						"group": "group1",
					},
				},
				Spec: monitoringv1.ProbeSpec{
					JobName: "blackbox",
					ProberSpec: monitoringv1.ProberSpec{
						Scheme: "http",
						URL:    "blackbox.exporter.io",
						Path:   "/probe",
					},
					Targets: monitoringv1.ProbeTargets{
						StaticConfig: &monitoringv1.ProbeTargetStaticConfig{
							Targets: []string{
								"prometheus.io",
								"promcon.io",
							},
						},
					},
				},
			},
		},
		nil,
		&assets.StoreBuilder{},
		nil,
		nil,
		nil,
		nil,
	)
	require.NoError(t, err)
	golden.Assert(t, string(cfg), "ProbeStaticTargetsConfigGenerationWithoutModule.golden")
}

func TestProbeIngressSDConfigGeneration(t *testing.T) {
	p := defaultPrometheus()

	cg := mustNewConfigGenerator(t, p)
	cfg, err := cg.GenerateServerConfiguration(
		context.Background(),
		p.Spec.EvaluationInterval,
		p.Spec.QueryLogFile,
		p.Spec.RuleSelector,
		p.Spec.Exemplars,
		p.Spec.TSDB,
		p.Spec.Alerting,
		p.Spec.RemoteRead,
		nil,
		nil,
		map[string]*monitoringv1.Probe{
			"probe1": {
				ObjectMeta: metav1.ObjectMeta{
					Name:      "testprobe1",
					Namespace: "default",
					Labels: map[string]string{
						"group": "group1",
					},
				},
				Spec: monitoringv1.ProbeSpec{
					ProberSpec: monitoringv1.ProberSpec{
						Scheme: "http",
						URL:    "blackbox.exporter.io",
						Path:   "/probe",
					},
					Module: "http_2xx",
					Targets: monitoringv1.ProbeTargets{
						Ingress: &monitoringv1.ProbeTargetIngress{
							Selector: metav1.LabelSelector{
								MatchLabels: map[string]string{
									"prometheus.io/probe": "true",
								},
							},
							NamespaceSelector: monitoringv1.NamespaceSelector{
								Any: true,
							},
							RelabelConfigs: []monitoringv1.RelabelConfig{
								{
									TargetLabel: "foo",
									Replacement: ptr.To("bar"),
									Action:      "replace",
								},
							},
						},
					},
				},
			},
		},
		nil,
		&assets.StoreBuilder{},
		nil,
		nil,
		nil,
		nil,
	)
	require.NoError(t, err)

	golden.Assert(t, string(cfg), "ProbeIngressSDConfigGeneration.golden")
}

func TestProbeIngressSDConfigGenerationWithShards(t *testing.T) {
	p := defaultPrometheus()
	p.Spec.Shards = ptr.To(int32(2))

	cg := mustNewConfigGenerator(t, p)
	cfg, err := cg.GenerateServerConfiguration(
		context.Background(),
		p.Spec.EvaluationInterval,
		p.Spec.QueryLogFile,
		p.Spec.RuleSelector,
		p.Spec.Exemplars,
		p.Spec.TSDB,
		p.Spec.Alerting,
		p.Spec.RemoteRead,
		nil,
		nil,
		map[string]*monitoringv1.Probe{
			"probe1": {
				ObjectMeta: metav1.ObjectMeta{
					Name:      "testprobe1",
					Namespace: "default",
					Labels: map[string]string{
						"group": "group1",
					},
				},
				Spec: monitoringv1.ProbeSpec{
					ProberSpec: monitoringv1.ProberSpec{
						Scheme: "http",
						URL:    "blackbox.exporter.io",
						Path:   "/probe",
					},
					Module: "http_2xx",
					Targets: monitoringv1.ProbeTargets{
						Ingress: &monitoringv1.ProbeTargetIngress{
							Selector: metav1.LabelSelector{
								MatchLabels: map[string]string{
									"prometheus.io/probe": "true",
								},
							},
							NamespaceSelector: monitoringv1.NamespaceSelector{
								Any: true,
							},
							RelabelConfigs: []monitoringv1.RelabelConfig{
								{
									TargetLabel: "foo",
									Replacement: ptr.To("bar"),
									Action:      "replace",
								},
							},
						},
					},
				},
			},
		},
		nil,
		&assets.StoreBuilder{},
		nil,
		nil,
		nil,
		nil,
	)
	require.NoError(t, err)
	golden.Assert(t, string(cfg), "ProbeIngressSDConfigGenerationWithShards.golden")
}

func TestProbeIngressSDConfigGenerationWithLabelEnforce(t *testing.T) {
	p := defaultPrometheus()
	p.Spec.EnforcedNamespaceLabel = "namespace"

	cg := mustNewConfigGenerator(t, p)
	cfg, err := cg.GenerateServerConfiguration(
		context.Background(),
		p.Spec.EvaluationInterval,
		p.Spec.QueryLogFile,
		p.Spec.RuleSelector,
		p.Spec.Exemplars,
		p.Spec.TSDB,
		p.Spec.Alerting,
		p.Spec.RemoteRead,
		nil,
		nil,
		map[string]*monitoringv1.Probe{
			"probe1": {
				ObjectMeta: metav1.ObjectMeta{
					Name:      "testprobe1",
					Namespace: "default",
					Labels: map[string]string{
						"group": "group1",
					},
				},
				Spec: monitoringv1.ProbeSpec{
					ProberSpec: monitoringv1.ProberSpec{
						Scheme: "http",
						URL:    "blackbox.exporter.io",
						Path:   "/probe",
					},
					Module: "http_2xx",
					Targets: monitoringv1.ProbeTargets{
						Ingress: &monitoringv1.ProbeTargetIngress{
							Selector: metav1.LabelSelector{
								MatchLabels: map[string]string{
									"prometheus.io/probe": "true",
								},
							},
							NamespaceSelector: monitoringv1.NamespaceSelector{
								Any: true,
							},
							RelabelConfigs: []monitoringv1.RelabelConfig{
								{
									TargetLabel: "foo",
									Replacement: ptr.To("bar"),
									Action:      "replace",
								},
							},
						},
					},
				},
			},
		},
		nil,
		&assets.StoreBuilder{},
		nil,
		nil,
		nil,
		nil,
	)
	require.NoError(t, err)
	golden.Assert(t, string(cfg), "ProbeIngressSDConfigGenerationWithLabelEnforce.golden")
}

func TestK8SSDConfigGeneration(t *testing.T) {
	sm := &monitoringv1.ServiceMonitor{
		ObjectMeta: metav1.ObjectMeta{
			Name:      "testservicemonitor1",
			Namespace: "default",
			Labels: map[string]string{
				"group": "group1",
			},
		},
		Spec: monitoringv1.ServiceMonitorSpec{
			NamespaceSelector: monitoringv1.NamespaceSelector{
				MatchNames: []string{"test"},
			},
		},
	}

	testcases := []struct {
		apiServerConfig *monitoringv1.APIServerConfig
		store           *assets.StoreBuilder
		golden          string
	}{
		{
			apiServerConfig: nil,
			store:           assets.NewTestStoreBuilder(),
			golden:          "K8SSDConfigGenerationFirst.golden",
		},
		{
			apiServerConfig: &monitoringv1.APIServerConfig{
				Host: "example.com",
				BasicAuth: &monitoringv1.BasicAuth{
					Username: v1.SecretKeySelector{
						LocalObjectReference: v1.LocalObjectReference{
							Name: "foo",
						},
						Key: "username",
					},
					Password: v1.SecretKeySelector{
						LocalObjectReference: v1.LocalObjectReference{
							Name: "foo",
						},
						Key: "password",
					},
				},
				BearerToken:     "bearer_token",
				BearerTokenFile: "bearer_token_file",
			},
			store: assets.NewTestStoreBuilder(
				&v1.Secret{
					ObjectMeta: metav1.ObjectMeta{
						Name:      "foo",
						Namespace: "default",
					},
					Data: map[string][]byte{
						"username": []byte("foo"),
						"password": []byte("bar"),
					},
				},
			),
			golden: "K8SSDConfigGenerationTwo.golden",
		},
	}

	for _, tc := range testcases {
		cg := mustNewConfigGenerator(
			t,
			&monitoringv1.Prometheus{
				Spec: monitoringv1.PrometheusSpec{
					CommonPrometheusFields: monitoringv1.CommonPrometheusFields{
						IgnoreNamespaceSelectors: false,
					},
				},
			},
		)

		var attachMetaConfig *attachMetadataConfig
		if sm.Spec.AttachMetadata != nil {
			attachMetaConfig = &attachMetadataConfig{
				MinimumVersion: "2.37.0",
				AttachMetadata: sm.Spec.AttachMetadata,
			}
		}
		c := cg.generateK8SSDConfig(
			sm.Spec.NamespaceSelector,
			sm.Namespace,
			tc.apiServerConfig,
			tc.store,
			kubernetesSDRoleEndpoint,
			attachMetaConfig,
		)
		s, err := yaml.Marshal(yaml.MapSlice{c})
		require.NoError(t, err)
		golden.Assert(t, string(s), tc.golden)
	}
}

func TestAlertmanagerBearerToken(t *testing.T) {
	p := defaultPrometheus()
	p.Spec.Alerting = &monitoringv1.AlertingSpec{
		Alertmanagers: []monitoringv1.AlertmanagerEndpoints{
			{
				Name:            "alertmanager-main",
				Namespace:       "default",
				Port:            intstr.FromString("web"),
				BearerTokenFile: "/some/file/on/disk",
			},
		},
	}

	cg := mustNewConfigGenerator(t, p)
	cfg, err := cg.GenerateServerConfiguration(
		context.Background(),
		p.Spec.EvaluationInterval,
		p.Spec.QueryLogFile,
		p.Spec.RuleSelector,
		p.Spec.Exemplars,
		p.Spec.TSDB,
		p.Spec.Alerting,
		p.Spec.RemoteRead,
		nil,
		nil,
		nil,
		nil,
		&assets.StoreBuilder{},
		nil,
		nil,
		nil,
		nil,
	)
	require.NoError(t, err)
	golden.Assert(t, string(cfg), "AlertmanagerBearerToken.golden")
}

func TestAlertmanagerBasicAuth(t *testing.T) {
	for _, tc := range []struct {
		name    string
		version string
		golden  string
	}{
		{
			name:    "Valid Prom Version",
			version: "2.26.0",
			golden:  "AlertmanagerBasicAuth_Valid_Prom_Version.golden",
		},
		{
			name:    "Invalid Prom Version",
			version: "2.25.0",
			golden:  "AlertmanagerBasicAuth_Invalid_Prom_Version.golden",
		},
	} {

		p := &monitoringv1.Prometheus{
			ObjectMeta: metav1.ObjectMeta{
				Name:      "test",
				Namespace: "default",
			},
			Spec: monitoringv1.PrometheusSpec{
				CommonPrometheusFields: monitoringv1.CommonPrometheusFields{
					ScrapeInterval: "30s",
					Version:        tc.version,
				},
				EvaluationInterval: "30s",
				Alerting: &monitoringv1.AlertingSpec{
					Alertmanagers: []monitoringv1.AlertmanagerEndpoints{
						{
							Name:      "alertmanager-main",
							Namespace: "default",
							Port:      intstr.FromString("web"),
							BasicAuth: &monitoringv1.BasicAuth{
								Username: v1.SecretKeySelector{
									LocalObjectReference: v1.LocalObjectReference{
										Name: "foo",
									},
									Key: "username",
								},
								Password: v1.SecretKeySelector{
									LocalObjectReference: v1.LocalObjectReference{
										Name: "foo",
									},
									Key: "password",
								},
							},
						},
					},
				},
			},
		}

		cg := mustNewConfigGenerator(t, p)

		cfg, err := cg.GenerateServerConfiguration(
			context.Background(),
			p.Spec.EvaluationInterval,
			p.Spec.QueryLogFile,
			p.Spec.RuleSelector,
			p.Spec.Exemplars,
			p.Spec.TSDB,
			p.Spec.Alerting,
			p.Spec.RemoteRead,
			nil,
			nil,
			nil,
			nil,
			assets.NewTestStoreBuilder(
				&v1.Secret{
					ObjectMeta: metav1.ObjectMeta{
						Name:      "foo",
						Namespace: "default",
					},
					Data: map[string][]byte{
						"username": []byte("bob"),
						"password": []byte("alice"),
					},
				},
			),
			nil,
			nil,
			nil,
			nil,
		)
		if err != nil {
			t.Fatal(err)
		}

		golden.Assert(t, string(cfg), tc.golden)
	}
}

func TestAlertmanagerSigv4(t *testing.T) {
	for _, tc := range []struct {
		name    string
		version string
		golden  string
	}{
		{
			name:    "Valid Prom Version",
			version: "2.48.0",
			golden:  "AlertmanagerSigv4_Valid_Prom_Version.golden",
		},
		{
			name:    "Invalid Prom Version",
			version: "2.47.0",
			golden:  "AlertmanagerSigv4_Invalid_Prom_Version.golden",
		},
	} {
		p := defaultPrometheus()
		p.Spec.Version = tc.version
		p.Spec.Alerting = &monitoringv1.AlertingSpec{
			Alertmanagers: []monitoringv1.AlertmanagerEndpoints{
				{
					Name:      "alertmanager-main",
					Namespace: "default",
					Port:      intstr.FromString("web"),
					Sigv4: &monitoringv1.Sigv4{
						Profile: "profilename",
						RoleArn: "arn:aws:iam::123456789012:instance-profile/prometheus",
						AccessKey: &v1.SecretKeySelector{
							LocalObjectReference: v1.LocalObjectReference{
								Name: "sigv4-secret",
							},
							Key: "access-key",
						},
						SecretKey: &v1.SecretKeySelector{
							LocalObjectReference: v1.LocalObjectReference{
								Name: "sigv4-secret",
							},
							Key: "secret-key",
						},
						Region: "us-central-0",
					},
				},
			},
		}

		cg := mustNewConfigGenerator(t, p)
		cfg, err := cg.GenerateServerConfiguration(
			context.Background(),
			p.Spec.EvaluationInterval,
			p.Spec.QueryLogFile,
			p.Spec.RuleSelector,
			p.Spec.Exemplars,
			p.Spec.TSDB,
			p.Spec.Alerting,
			p.Spec.RemoteRead,
			nil,
			nil,
			nil,
			nil,
			assets.NewTestStoreBuilder(
				&v1.Secret{
					ObjectMeta: metav1.ObjectMeta{
						Name:      "sigv4-secret",
						Namespace: "default",
					},
					Data: map[string][]byte{
						"access-key": []byte("access-key"),
						"secret-key": []byte("secret-key"),
					},
				},
			),
			nil,
			nil,
			nil,
			nil,
		)
		if err != nil {
			t.Fatal(err)
		}
		golden.Assert(t, string(cfg), tc.golden)
	}
}

func TestAlertmanagerAPIVersion(t *testing.T) {
	p := defaultPrometheus()
	p.Spec.Alerting = &monitoringv1.AlertingSpec{
		Alertmanagers: []monitoringv1.AlertmanagerEndpoints{
			{
				Name:       "alertmanager-main",
				Namespace:  "default",
				Port:       intstr.FromString("web"),
				APIVersion: "v2",
			},
		},
	}

	cg := mustNewConfigGenerator(t, p)
	cfg, err := cg.GenerateServerConfiguration(
		context.Background(),
		p.Spec.EvaluationInterval,
		p.Spec.QueryLogFile,
		p.Spec.RuleSelector,
		p.Spec.Exemplars,
		p.Spec.TSDB,
		p.Spec.Alerting,
		p.Spec.RemoteRead,
		nil,
		nil,
		nil,
		nil,
		&assets.StoreBuilder{},
		nil,
		nil,
		nil,
		nil,
	)
	require.NoError(t, err)
	golden.Assert(t, string(cfg), "AlertmanagerAPIVersion.golden")
}

func TestAlertmanagerTimeoutConfig(t *testing.T) {
	p := defaultPrometheus()
	p.Spec.Alerting = &monitoringv1.AlertingSpec{
		Alertmanagers: []monitoringv1.AlertmanagerEndpoints{
			{
				Name:       "alertmanager-main",
				Namespace:  "default",
				Port:       intstr.FromString("web"),
				APIVersion: "v2",
				Timeout:    ptr.To(monitoringv1.Duration("60s")),
			},
		},
	}

	cg := mustNewConfigGenerator(t, p)
	cfg, err := cg.GenerateServerConfiguration(
		context.Background(),
		p.Spec.EvaluationInterval,
		p.Spec.QueryLogFile,
		p.Spec.RuleSelector,
		p.Spec.Exemplars,
		p.Spec.TSDB,
		p.Spec.Alerting,
		p.Spec.RemoteRead,
		nil,
		nil,
		nil,
		nil,
		&assets.StoreBuilder{},
		nil,
		nil,
		nil,
		nil,
	)
	require.NoError(t, err)
	golden.Assert(t, string(cfg), "AlertmanagerTimeoutConfig.golden")
}
func TestAlertmanagerEnableHttp2(t *testing.T) {
	for _, tc := range []struct {
		version     string
		enableHTTP2 bool
		golden      string
	}{
		{
			version:     "v2.34.0",
			enableHTTP2: false,
			golden:      "AlertmanagerEnableHttp2_false_expectedWithHTTP2Unsupported.golden",
		},
		{
			version:     "v2.34.0",
			enableHTTP2: true,
			golden:      "AlertmanagerEnableHttp2_true_expectedWithHTTP2Unsupported.golden",
		},
		{
			version:     "v2.35.0",
			enableHTTP2: true,
			golden:      "AlertmanagerEnableHttp2_true_expectedWithHTTP2Enabled.golden",
		},
		{
			version:     "v2.35.0",
			enableHTTP2: false,
			golden:      "AlertmanagerEnableHttp2_false_expectedWithHTTP2Enabled.golden",
		},
	} {
		t.Run(fmt.Sprintf("%s TestAlertmanagerEnableHttp2(%t)", tc.version, tc.enableHTTP2), func(t *testing.T) {
			p := defaultPrometheus()
			p.Spec.Version = tc.version
			p.Spec.Alerting = &monitoringv1.AlertingSpec{
				Alertmanagers: []monitoringv1.AlertmanagerEndpoints{
					{
						Name:        "alertmanager-main",
						Namespace:   "default",
						Port:        intstr.FromString("web"),
						APIVersion:  "v2",
						EnableHttp2: ptr.To(tc.enableHTTP2),
					},
				},
			}

			cg := mustNewConfigGenerator(t, p)
			cfg, err := cg.GenerateServerConfiguration(
				context.Background(),
				p.Spec.EvaluationInterval,
				p.Spec.QueryLogFile,
				p.Spec.RuleSelector,
				p.Spec.Exemplars,
				p.Spec.TSDB,
				p.Spec.Alerting,
				p.Spec.RemoteRead,
				nil,
				nil,
				nil,
				nil,
				&assets.StoreBuilder{},
				nil,
				nil,
				nil,
				nil,
			)
			require.NoError(t, err)
			golden.Assert(t, string(cfg), tc.golden)
		})
	}
}

func TestAlertmanagerRelabelConfigs(t *testing.T) {
	t.Run("TestAlertmanagerRelabelConfigs", func(t *testing.T) {
		p := defaultPrometheus()
		p.Spec.Alerting = &monitoringv1.AlertingSpec{
			Alertmanagers: []monitoringv1.AlertmanagerEndpoints{
				{
					Name:       "alertmanager-main",
					Namespace:  "default",
					Port:       intstr.FromString("web"),
					APIVersion: "v2",
					RelabelConfigs: []monitoringv1.RelabelConfig{
						{
							TargetLabel: "namespace",
							Replacement: ptr.To("ns1"),
						},
						{
							Action:       "replace",
							Regex:        "(.+)(?::d+)",
							Replacement:  ptr.To("$1:9537"),
							SourceLabels: []monitoringv1.LabelName{"__address__"},
							TargetLabel:  "__address__",
						},
						{
							Action:      "replace",
							Replacement: ptr.To("crio"),
							TargetLabel: "job",
						},
					},
				},
			},
		}

		cg := mustNewConfigGenerator(t, p)
		cfg, err := cg.GenerateServerConfiguration(
			context.Background(),
			p.Spec.EvaluationInterval,
			p.Spec.QueryLogFile,
			p.Spec.RuleSelector,
			p.Spec.Exemplars,
			p.Spec.TSDB,
			p.Spec.Alerting,
			p.Spec.RemoteRead,
			nil,
			nil,
			nil,
			nil,
			&assets.StoreBuilder{},
			nil,
			nil,
			nil,
			nil,
		)
		require.NoError(t, err)
		golden.Assert(t, string(cfg), "Alertmanager_with_RelabelConfigs.golden")
	})
}

func TestAlertmanagerAlertRelabelConfigs(t *testing.T) {
	for _, tc := range []struct {
		name    string
		version string
		golden  string
	}{
		{
			name:    "Invalid Prometheus Version",
			version: "2.40.1",
			golden:  "AlertmangerAlertRelabel_Invalid_Version.golden",
		},
		{
			name:    "Valid Prometheus Version",
			version: "2.51.0",
			golden:  "AlertmangerAlertRelabel_Valid_Version.golden",
		},
	} {
		t.Run(tc.name, func(t *testing.T) {
			p := defaultPrometheus()
			p.Spec.Version = tc.version
			p.Spec.Alerting = &monitoringv1.AlertingSpec{
				Alertmanagers: []monitoringv1.AlertmanagerEndpoints{
					{
						Name:       "alertmanager-main",
						Namespace:  "default",
						Port:       intstr.FromString("web"),
						APIVersion: "v2",
						AlertRelabelConfigs: []monitoringv1.RelabelConfig{
							{
								TargetLabel: "namespace",
								Replacement: ptr.To("ns1"),
							},
						},
					},
				},
			}

			cg := mustNewConfigGenerator(t, p)
			cfg, err := cg.GenerateServerConfiguration(
				context.Background(),
				p.Spec.EvaluationInterval,
				p.Spec.QueryLogFile,
				p.Spec.RuleSelector,
				p.Spec.Exemplars,
				p.Spec.TSDB,
				p.Spec.Alerting,
				p.Spec.RemoteRead,
				nil,
				nil,
				nil,
				nil,
				&assets.StoreBuilder{},
				nil,
				nil,
				nil,
				nil,
			)
			require.NoError(t, err)
			golden.Assert(t, string(cfg), tc.golden)
		})
	}
}

func TestAdditionalScrapeConfigs(t *testing.T) {
	getCfg := func(shards *int32) string {
		p := defaultPrometheus()
		p.Spec.Shards = shards

		cg := mustNewConfigGenerator(t, p)
		cfg, err := cg.GenerateServerConfiguration(
			context.Background(),
			p.Spec.EvaluationInterval,
			p.Spec.QueryLogFile,
			p.Spec.RuleSelector,
			p.Spec.Exemplars,
			p.Spec.TSDB,
			p.Spec.Alerting,
			p.Spec.RemoteRead,
			nil,
			nil,
			nil,
			nil,
			&assets.StoreBuilder{},
			golden.Get(t, "TestAdditionalScrapeConfigsAdditionalScrapeConfig.golden"),
			nil,
			nil,
			nil,
		)
		require.NoError(t, err)

		return string(cfg)
	}

	testCases := []struct {
		name   string
		result string
		golden string
	}{
		{
			name:   "unsharded prometheus",
			result: getCfg(nil),
			golden: "AdditionalScrapeConfigs_unsharded_prometheus.golden",
		},
		{
			name:   "one prometheus shard",
			result: getCfg(ptr.To(int32(1))),
			golden: "AdditionalScrapeConfigs_one_prometheus_shard.golden",
		},
		{
			name:   "sharded prometheus",
			result: getCfg(ptr.To(int32(3))),
			golden: "AdditionalScrapeConfigs_sharded prometheus.golden",
		},
	}

	for _, tt := range testCases {
		t.Run(tt.name, func(t *testing.T) {
			golden.Assert(t, tt.result, tt.golden)
		})
	}
}

func TestAdditionalAlertRelabelConfigs(t *testing.T) {
	p := defaultPrometheus()
	p.Spec.Alerting = &monitoringv1.AlertingSpec{
		Alertmanagers: []monitoringv1.AlertmanagerEndpoints{
			{
				Name:      "alertmanager-main",
				Namespace: "default",
				Port:      intstr.FromString("web"),
			},
		},
	}

	cg := mustNewConfigGenerator(t, p)
	cfg, err := cg.GenerateServerConfiguration(
		context.Background(),
		p.Spec.EvaluationInterval,
		p.Spec.QueryLogFile,
		p.Spec.RuleSelector,
		p.Spec.Exemplars,
		p.Spec.TSDB,
		p.Spec.Alerting,
		p.Spec.RemoteRead,
		nil,
		nil,
		nil,
		nil,
		&assets.StoreBuilder{},
		nil,
		golden.Get(t, "AdditionalAlertRelabelConfigs.golden"),
		nil,
		nil,
	)
	require.NoError(t, err)
	golden.Assert(t, string(cfg), "AdditionalAlertRelabelConfigs_Expected.golden")
}

func TestNoEnforcedNamespaceLabelServiceMonitor(t *testing.T) {
	p := defaultPrometheus()

	cg := mustNewConfigGenerator(t, p)
	cfg, err := cg.GenerateServerConfiguration(
		context.Background(),
		p.Spec.EvaluationInterval,
		p.Spec.QueryLogFile,
		p.Spec.RuleSelector,
		p.Spec.Exemplars,
		p.Spec.TSDB,
		p.Spec.Alerting,
		p.Spec.RemoteRead,
		map[string]*monitoringv1.ServiceMonitor{
			"test": {
				ObjectMeta: metav1.ObjectMeta{
					Name:      "test",
					Namespace: "default",
				},
				Spec: monitoringv1.ServiceMonitorSpec{
					Selector: metav1.LabelSelector{
						MatchLabels: map[string]string{
							"foo": "bar",
						},
					},
					Endpoints: []monitoringv1.Endpoint{
						{
							Port:        "https-metrics",
							HonorLabels: true,
							Interval:    "30s",
							MetricRelabelConfigs: []monitoringv1.RelabelConfig{
								{
									Action:       "drop",
									Regex:        "container_(network_tcp_usage_total|network_udp_usage_total|tasks_state|cpu_load_average_10s)",
									SourceLabels: []monitoringv1.LabelName{"__name__"},
								},
							},
							RelabelConfigs: []monitoringv1.RelabelConfig{
								{
									Action:       "replace",
									Regex:        "(.+)(?::d+)",
									Replacement:  ptr.To("$1:9537"),
									SourceLabels: []monitoringv1.LabelName{"__address__"},
									TargetLabel:  "__address__",
								},
								{
									Action:      "replace",
									Replacement: ptr.To("crio"),
									TargetLabel: "job",
								},
							},
						},
					},
				},
			},
		},
		nil,
		nil,
		nil,
		&assets.StoreBuilder{},
		nil,
		nil,
		nil,
		nil,
	)
	require.NoError(t, err)
	golden.Assert(t, string(cfg), "NoEnforcedNamespaceLabelServiceMonitor_Expected.golden")
}

func TestServiceMonitorWithEndpointSliceEnable(t *testing.T) {
	p := defaultPrometheus()
	p.Spec.CommonPrometheusFields.EnforcedNamespaceLabel = "ns-key"

	cg := mustNewConfigGenerator(t, p)
	cg.endpointSliceSupported = true
	cfg, err := cg.GenerateServerConfiguration(
		context.Background(),
		p.Spec.EvaluationInterval,
		p.Spec.QueryLogFile,
		p.Spec.RuleSelector,
		p.Spec.Exemplars,
		p.Spec.TSDB,
		p.Spec.Alerting,
		p.Spec.RemoteRead,
		map[string]*monitoringv1.ServiceMonitor{
			"test": {
				ObjectMeta: metav1.ObjectMeta{
					Name:      "test",
					Namespace: "default",
				},
				Spec: monitoringv1.ServiceMonitorSpec{
					Selector: metav1.LabelSelector{
						MatchLabels: map[string]string{
							"foo": "bar",
						},
						MatchExpressions: []metav1.LabelSelectorRequirement{
							{
								Key:      "alpha",
								Operator: metav1.LabelSelectorOpIn,
								Values:   []string{"beta", "gamma"},
							},
						},
					},
					Endpoints: []monitoringv1.Endpoint{
						{
							Port:     "web",
							Interval: "30s",
							MetricRelabelConfigs: []monitoringv1.RelabelConfig{
								{
									Action:       "drop",
									Regex:        "my-job-pod-.+",
									SourceLabels: []monitoringv1.LabelName{"pod_name"},
									TargetLabel:  "ns-key",
								},
							},
							RelabelConfigs: []monitoringv1.RelabelConfig{
								{
									Action:       "replace",
									Regex:        "(.*)",
									Replacement:  ptr.To("$1"),
									SourceLabels: []monitoringv1.LabelName{"__meta_kubernetes_pod_ready"},
								},
							},
						},
					},
				},
			},
		},
		nil,
		nil,
		nil,
		&assets.StoreBuilder{},
		nil,
		nil,
		nil,
		nil,
	)
	require.NoError(t, err)
	golden.Assert(t, string(cfg), "TestServiceMonitorWithEndpointSliceEnable_Expected.golden")
}

func TestEnforcedNamespaceLabelPodMonitor(t *testing.T) {
	p := defaultPrometheus()
	p.Spec.CommonPrometheusFields.EnforcedNamespaceLabel = "ns-key"

	cg := mustNewConfigGenerator(t, p)
	cfg, err := cg.GenerateServerConfiguration(
		context.Background(),
		p.Spec.EvaluationInterval,
		p.Spec.QueryLogFile,
		p.Spec.RuleSelector,
		p.Spec.Exemplars,
		p.Spec.TSDB,
		p.Spec.Alerting,
		p.Spec.RemoteRead,
		nil,
		map[string]*monitoringv1.PodMonitor{
			"testpodmonitor1": {
				ObjectMeta: metav1.ObjectMeta{
					Name:      "testpodmonitor1",
					Namespace: "pod-monitor-ns",
					Labels: map[string]string{
						"group": "group1",
					},
				},
				Spec: monitoringv1.PodMonitorSpec{
					PodTargetLabels: []string{"example", "env"},
					PodMetricsEndpoints: []monitoringv1.PodMetricsEndpoint{
						{
							Port:     "web",
							Interval: "30s",
							MetricRelabelConfigs: []monitoringv1.RelabelConfig{
								{
									Action:       "drop",
									Regex:        "my-job-pod-.+",
									SourceLabels: []monitoringv1.LabelName{"pod_name"},
									TargetLabel:  "my-ns",
								},
							},
							RelabelConfigs: []monitoringv1.RelabelConfig{
								{
									Action:       "replace",
									Regex:        "(.*)",
									Replacement:  ptr.To("$1"),
									SourceLabels: []monitoringv1.LabelName{"__meta_kubernetes_pod_ready"},
								},
							},
						},
					},
				},
			},
		},
		nil,
		nil,
		&assets.StoreBuilder{},
		nil,
		nil,
		nil,
		nil,
	)
	require.NoError(t, err)
	golden.Assert(t, string(cfg), "EnforcedNamespaceLabelPodMonitor_Expected.golden")
}

func TestEnforcedNamespaceLabelOnExcludedPodMonitor(t *testing.T) {
	p := defaultPrometheus()
	p.Spec.CommonPrometheusFields.ExcludedFromEnforcement = []monitoringv1.ObjectReference{
		{
			Namespace: "pod-monitor-ns",
			Group:     monitoring.GroupName,
			Resource:  monitoringv1.PodMonitorName,
			Name:      "testpodmonitor1",
		},
	}

	cg := mustNewConfigGenerator(t, p)
	cfg, err := cg.GenerateServerConfiguration(
		context.Background(),
		p.Spec.EvaluationInterval,
		p.Spec.QueryLogFile,
		p.Spec.RuleSelector,
		p.Spec.Exemplars,
		p.Spec.TSDB,
		p.Spec.Alerting,
		p.Spec.RemoteRead,
		nil,
		map[string]*monitoringv1.PodMonitor{
			"testpodmonitor1": {
				ObjectMeta: metav1.ObjectMeta{
					Name:      "testpodmonitor1",
					Namespace: "pod-monitor-ns",
					Labels: map[string]string{
						"group": "group1",
					},
				},
				TypeMeta: metav1.TypeMeta{
					APIVersion: monitoring.GroupName + "/" + monitoringv1.Version,
					Kind:       monitoringv1.PodMonitorsKind,
				},
				Spec: monitoringv1.PodMonitorSpec{
					PodTargetLabels: []string{"example", "env"},
					PodMetricsEndpoints: []monitoringv1.PodMetricsEndpoint{
						{
							Port:     "web",
							Interval: "30s",
							MetricRelabelConfigs: []monitoringv1.RelabelConfig{
								{
									Action:       "drop",
									Regex:        "my-job-pod-.+",
									SourceLabels: []monitoringv1.LabelName{"pod_name"},
									TargetLabel:  "my-ns",
								},
							},
							RelabelConfigs: []monitoringv1.RelabelConfig{
								{
									Action:       "replace",
									Regex:        "(.*)",
									Replacement:  ptr.To("$1"),
									SourceLabels: []monitoringv1.LabelName{"__meta_kubernetes_pod_ready"},
								},
							},
						},
					},
				},
			},
		},
		nil,
		nil,
		&assets.StoreBuilder{},
		nil,
		nil,
		nil,
		nil,
	)
	require.NoError(t, err)
	golden.Assert(t, string(cfg), "EnforcedNamespaceLabelOnExcludedPodMonitor_Expected.golden")
}

func TestEnforcedNamespaceLabelServiceMonitor(t *testing.T) {
	p := defaultPrometheus()
	p.Spec.CommonPrometheusFields.EnforcedNamespaceLabel = "ns-key"

	cg := mustNewConfigGenerator(t, p)
	cfg, err := cg.GenerateServerConfiguration(
		context.Background(),
		p.Spec.EvaluationInterval,
		p.Spec.QueryLogFile,
		p.Spec.RuleSelector,
		p.Spec.Exemplars,
		p.Spec.TSDB,
		p.Spec.Alerting,
		p.Spec.RemoteRead,
		map[string]*monitoringv1.ServiceMonitor{
			"test": {
				ObjectMeta: metav1.ObjectMeta{
					Name:      "test",
					Namespace: "default",
				},
				Spec: monitoringv1.ServiceMonitorSpec{
					Selector: metav1.LabelSelector{
						MatchLabels: map[string]string{
							"foo": "bar",
						},
						MatchExpressions: []metav1.LabelSelectorRequirement{
							{
								Key:      "alpha",
								Operator: metav1.LabelSelectorOpIn,
								Values:   []string{"beta", "gamma"},
							},
						},
					},
					Endpoints: []monitoringv1.Endpoint{
						{
							Port:     "web",
							Interval: "30s",
							MetricRelabelConfigs: []monitoringv1.RelabelConfig{
								{
									Action:       "drop",
									Regex:        "my-job-pod-.+",
									SourceLabels: []monitoringv1.LabelName{"pod_name"},
									TargetLabel:  "ns-key",
								},
							},
							RelabelConfigs: []monitoringv1.RelabelConfig{
								{
									Action:       "replace",
									Regex:        "(.*)",
									Replacement:  ptr.To("$1"),
									SourceLabels: []monitoringv1.LabelName{"__meta_kubernetes_pod_ready"},
								},
							},
						},
					},
				},
			},
		},
		nil,
		nil,
		nil,
		&assets.StoreBuilder{},
		nil,
		nil,
		nil,
		nil,
	)
	require.NoError(t, err)
	golden.Assert(t, string(cfg), "EnforcedNamespaceLabelServiceMonitor_Expected.golden")
}

func TestEnforcedNamespaceLabelOnExcludedServiceMonitor(t *testing.T) {
	p := defaultPrometheus()
	p.Spec.CommonPrometheusFields.ExcludedFromEnforcement = []monitoringv1.ObjectReference{
		{
			Namespace: "service-monitor-ns",
			Group:     monitoring.GroupName,
			Resource:  monitoringv1.ServiceMonitorName,
			Name:      "", // exclude all servicemonitors in this namespace
		},
	}

	cg := mustNewConfigGenerator(t, p)
	cfg, err := cg.GenerateServerConfiguration(
		context.Background(),
		p.Spec.EvaluationInterval,
		p.Spec.QueryLogFile,
		p.Spec.RuleSelector,
		p.Spec.Exemplars,
		p.Spec.TSDB,
		p.Spec.Alerting,
		p.Spec.RemoteRead,
		map[string]*monitoringv1.ServiceMonitor{
			"test": {
				ObjectMeta: metav1.ObjectMeta{
					Name:      "servicemonitor1",
					Namespace: "service-monitor-ns",
					Labels: map[string]string{
						"group": "group1",
					},
				},
				TypeMeta: metav1.TypeMeta{
					APIVersion: monitoring.GroupName + "/" + monitoringv1.Version,
					Kind:       monitoringv1.ServiceMonitorsKind,
				},
				Spec: monitoringv1.ServiceMonitorSpec{
					Selector: metav1.LabelSelector{
						MatchLabels: map[string]string{
							"foo": "bar",
						},
					},
					Endpoints: []monitoringv1.Endpoint{
						{
							Port:     "web",
							Interval: "30s",
							MetricRelabelConfigs: []monitoringv1.RelabelConfig{
								{
									Action:       "drop",
									Regex:        "my-job-pod-.+",
									SourceLabels: []monitoringv1.LabelName{"pod_name"},
									TargetLabel:  "ns-key",
								},
							},
							RelabelConfigs: []monitoringv1.RelabelConfig{
								{
									Action:       "replace",
									Regex:        "(.*)",
									Replacement:  ptr.To("$1"),
									SourceLabels: []monitoringv1.LabelName{"__meta_kubernetes_pod_ready"},
								},
							},
						},
					},
				},
			},
		},
		nil,
		nil,
		nil,
		&assets.StoreBuilder{},
		nil,
		nil,
		nil,
		nil,
	)
	require.NoError(t, err)
	golden.Assert(t, string(cfg), "EnforcedNamespaceLabelOnExcludedServiceMonitor_Expected.golden")
}

func TestAdditionalAlertmanagers(t *testing.T) {
	p := defaultPrometheus()
	p.Spec.Alerting = &monitoringv1.AlertingSpec{
		Alertmanagers: []monitoringv1.AlertmanagerEndpoints{
			{
				Name:      "alertmanager-main",
				Namespace: "default",
				Port:      intstr.FromString("web"),
			},
		},
	}

	cg := mustNewConfigGenerator(t, p)

	cfg, err := cg.GenerateServerConfiguration(
		context.Background(),
		p.Spec.EvaluationInterval,
		p.Spec.QueryLogFile,
		p.Spec.RuleSelector,
		p.Spec.Exemplars,
		p.Spec.TSDB,
		p.Spec.Alerting,
		p.Spec.RemoteRead,
		nil,
		nil,
		nil,
		nil,
		&assets.StoreBuilder{},
		nil,
		nil,
		[]byte(`- static_configs:
  - targets:
    - localhost
`),
		nil,
	)
	require.NoError(t, err)
	golden.Assert(t, string(cfg), "TestAdditionalAlertmanagers_Expected.golden")
}

func TestSettingHonorTimestampsInServiceMonitor(t *testing.T) {
	p := defaultPrometheus()

	cg := mustNewConfigGenerator(t, p)
	cfg, err := cg.GenerateServerConfiguration(
		context.Background(),
		p.Spec.EvaluationInterval,
		p.Spec.QueryLogFile,
		p.Spec.RuleSelector,
		p.Spec.Exemplars,
		p.Spec.TSDB,
		p.Spec.Alerting,
		p.Spec.RemoteRead,
		map[string]*monitoringv1.ServiceMonitor{
			"testservicemonitor1": {
				ObjectMeta: metav1.ObjectMeta{
					Name:      "testservicemonitor1",
					Namespace: "default",
				},
				Spec: monitoringv1.ServiceMonitorSpec{
					TargetLabels: []string{"example", "env"},
					Endpoints: []monitoringv1.Endpoint{
						{
							HonorTimestamps: ptr.To(false),
							Port:            "web",
							Interval:        "30s",
						},
					},
				},
			},
		},
		nil,
		nil,
		nil,
		&assets.StoreBuilder{},
		nil,
		nil,
		nil,
		nil,
	)
	require.NoError(t, err)
	golden.Assert(t, string(cfg), "SettingHonorTimestampsInServiceMonitor.golden")
}

func TestSettingHonorTimestampsInPodMonitor(t *testing.T) {
	p := defaultPrometheus()

	cg := mustNewConfigGenerator(t, p)
	cfg, err := cg.GenerateServerConfiguration(
		context.Background(),
		p.Spec.EvaluationInterval,
		p.Spec.QueryLogFile,
		p.Spec.RuleSelector,
		p.Spec.Exemplars,
		p.Spec.TSDB,
		p.Spec.Alerting,
		p.Spec.RemoteRead,
		nil,
		map[string]*monitoringv1.PodMonitor{
			"testpodmonitor1": {
				ObjectMeta: metav1.ObjectMeta{
					Name:      "testpodmonitor1",
					Namespace: "default",
				},
				Spec: monitoringv1.PodMonitorSpec{
					PodTargetLabels: []string{"example", "env"},
					PodMetricsEndpoints: []monitoringv1.PodMetricsEndpoint{
						{
							HonorTimestamps: ptr.To(false),
							Port:            "web",
							Interval:        "30s",
						},
					},
				},
			},
		},
		nil,
		nil,
		&assets.StoreBuilder{},
		nil,
		nil,
		nil,
		nil,
	)
	require.NoError(t, err)
	golden.Assert(t, string(cfg), "SettingHonorTimestampsInPodMonitor.golden")
}

func TestSettingTrackTimestampsStalenessInServiceMonitor(t *testing.T) {
	p := defaultPrometheus()

	cg := mustNewConfigGenerator(t, p)
	cfg, err := cg.GenerateServerConfiguration(
		context.Background(),
		p.Spec.EvaluationInterval,
		p.Spec.QueryLogFile,
		p.Spec.RuleSelector,
		p.Spec.Exemplars,
		p.Spec.TSDB,
		p.Spec.Alerting,
		p.Spec.RemoteRead,
		map[string]*monitoringv1.ServiceMonitor{
			"testservicemonitor1": {
				ObjectMeta: metav1.ObjectMeta{
					Name:      "testservicemonitor1",
					Namespace: "default",
				},
				Spec: monitoringv1.ServiceMonitorSpec{
					TargetLabels: []string{"example", "env"},
					Endpoints: []monitoringv1.Endpoint{
						{
							TrackTimestampsStaleness: ptr.To(false),
							Port:                     "web",
							Interval:                 "30s",
						},
					},
				},
			},
		},
		nil,
		nil,
		nil,
		&assets.StoreBuilder{},
		nil,
		nil,
		nil,
		nil,
	)
	require.NoError(t, err)
	golden.Assert(t, string(cfg), "SettingTrackTimestampsStalenessInServiceMonitor.golden")
}

func TestSettingTrackTimestampsStalenessInPodMonitor(t *testing.T) {
	p := defaultPrometheus()

	cg := mustNewConfigGenerator(t, p)
	cfg, err := cg.GenerateServerConfiguration(
		context.Background(),
		p.Spec.EvaluationInterval,
		p.Spec.QueryLogFile,
		p.Spec.RuleSelector,
		p.Spec.Exemplars,
		p.Spec.TSDB,
		p.Spec.Alerting,
		p.Spec.RemoteRead,
		nil,
		map[string]*monitoringv1.PodMonitor{
			"testpodmonitor1": {
				ObjectMeta: metav1.ObjectMeta{
					Name:      "testpodmonitor1",
					Namespace: "default",
				},
				Spec: monitoringv1.PodMonitorSpec{
					PodTargetLabels: []string{"example", "env"},
					PodMetricsEndpoints: []monitoringv1.PodMetricsEndpoint{
						{
							TrackTimestampsStaleness: ptr.To(false),
							Port:                     "web",
							Interval:                 "30s",
						},
					},
				},
			},
		},
		nil,
		nil,
		&assets.StoreBuilder{},
		nil,
		nil,
		nil,
		nil,
	)
	require.NoError(t, err)
	golden.Assert(t, string(cfg), "SettingTrackTimestampsStalenessInPodMonitor.golden")
}

func TestSettingScrapeProtocolsInServiceMonitor(t *testing.T) {
	for _, tc := range []struct {
		name    string
		version string
		scrape  []monitoringv1.ScrapeProtocol
		golden  string
	}{
		{
			name:    "setting ScrapeProtocols in ServiceMonitor with prometheus old version",
			version: "v2.48.0",
			scrape: []monitoringv1.ScrapeProtocol{
				monitoringv1.ScrapeProtocol("OpenMetricsText1.0.0"),
				monitoringv1.ScrapeProtocol("OpenMetricsText0.0.1"),
			},
			golden: "SettingScrapeProtocolsInServiceMonitor_OldVersion.golden",
		},
		{
			name:    "setting ScrapeProtocols in ServiceMonitor with prometheus new version",
			version: "v2.49.0",
			scrape: []monitoringv1.ScrapeProtocol{
				monitoringv1.ScrapeProtocol("OpenMetricsText1.0.0"),
				monitoringv1.ScrapeProtocol("OpenMetricsText0.0.1"),
			},
			golden: "SettingScrapeProtocolsInServiceMonitor_NewVersion.golden",
		},
	} {
		t.Run(tc.name, func(t *testing.T) {
			p := defaultPrometheus()
			p.Spec.CommonPrometheusFields.Version = tc.version

			cg := mustNewConfigGenerator(t, p)
			cfg, err := cg.GenerateServerConfiguration(
				context.Background(),
				p.Spec.EvaluationInterval,
				p.Spec.QueryLogFile,
				p.Spec.RuleSelector,
				p.Spec.Exemplars,
				p.Spec.TSDB,
				p.Spec.Alerting,
				p.Spec.RemoteRead,
				map[string]*monitoringv1.ServiceMonitor{
					"testservicemonitor1": {
						ObjectMeta: metav1.ObjectMeta{
							Name:      "testservicemonitor1",
							Namespace: "default",
						},
						Spec: monitoringv1.ServiceMonitorSpec{
							TargetLabels:    []string{"example", "env"},
							ScrapeProtocols: tc.scrape,
							Endpoints: []monitoringv1.Endpoint{
								{
									HonorTimestamps: ptr.To(false),
									Port:            "web",
									Interval:        "30s",
								},
							},
						},
					},
				},
				nil,
				nil,
				nil,
				&assets.StoreBuilder{},
				nil,
				nil,
				nil,
				nil,
			)
			require.NoError(t, err)
			golden.Assert(t, string(cfg), tc.golden)
		})
	}
}

func TestSettingScrapeProtocolsInPodMonitor(t *testing.T) {
	for _, tc := range []struct {
		name    string
		version string
		scrape  []monitoringv1.ScrapeProtocol
		golden  string
	}{
		{
			name:    "setting ScrapeProtocols in PodMonitor with prometheus old version",
			version: "v2.48.0",
			scrape: []monitoringv1.ScrapeProtocol{
				monitoringv1.ScrapeProtocol("OpenMetricsText1.0.0"),
				monitoringv1.ScrapeProtocol("OpenMetricsText0.0.1"),
			},
			golden: "SettingScrapeProtocolsInPodMonitor_OldVersion.golden",
		},
		{
			name:    "setting ScrapeProtocols in PodMonitor with prometheus new version",
			version: "v2.49.0",
			scrape: []monitoringv1.ScrapeProtocol{
				monitoringv1.ScrapeProtocol("OpenMetricsText1.0.0"),
				monitoringv1.ScrapeProtocol("OpenMetricsText0.0.1"),
			},
			golden: "SettingScrapeProtocolsInPodMonitor_NewVersion.golden",
		},
	} {
		t.Run(tc.name, func(t *testing.T) {
			p := defaultPrometheus()
			p.Spec.CommonPrometheusFields.Version = tc.version

			cg := mustNewConfigGenerator(t, p)
			cfg, err := cg.GenerateServerConfiguration(
				context.Background(),
				p.Spec.EvaluationInterval,
				p.Spec.QueryLogFile,
				p.Spec.RuleSelector,
				p.Spec.Exemplars,
				p.Spec.TSDB,
				p.Spec.Alerting,
				p.Spec.RemoteRead,
				nil,
				map[string]*monitoringv1.PodMonitor{
					"testpodmonitor1": {
						ObjectMeta: metav1.ObjectMeta{
							Name:      "testpodmonitor1",
							Namespace: "default",
						},
						Spec: monitoringv1.PodMonitorSpec{
							PodTargetLabels: []string{"example", "env"},
							ScrapeProtocols: tc.scrape,
							PodMetricsEndpoints: []monitoringv1.PodMetricsEndpoint{
								{
									TrackTimestampsStaleness: ptr.To(false),
									Port:                     "web",
									Interval:                 "30s",
								},
							},
						},
					},
				},
				nil,
				nil,
				&assets.StoreBuilder{},
				nil,
				nil,
				nil,
				nil,
			)
			require.NoError(t, err)
			golden.Assert(t, string(cfg), tc.golden)
		})
	}
}

func TestHonorTimestampsOverriding(t *testing.T) {
	p := defaultPrometheus()
	p.Spec.CommonPrometheusFields.OverrideHonorTimestamps = true

	cg := mustNewConfigGenerator(t, p)
	cfg, err := cg.GenerateServerConfiguration(
		context.Background(),
		p.Spec.EvaluationInterval,
		p.Spec.QueryLogFile,
		p.Spec.RuleSelector,
		p.Spec.Exemplars,
		p.Spec.TSDB,
		p.Spec.Alerting,
		p.Spec.RemoteRead,
		map[string]*monitoringv1.ServiceMonitor{
			"testservicemonitor1": {
				ObjectMeta: metav1.ObjectMeta{
					Name:      "testservicemonitor1",
					Namespace: "default",
				},
				Spec: monitoringv1.ServiceMonitorSpec{
					TargetLabels: []string{"example", "env"},
					Endpoints: []monitoringv1.Endpoint{
						{
							HonorTimestamps: ptr.To(true),
							Port:            "web",
							Interval:        "30s",
						},
					},
				},
			},
		},
		nil,
		nil,
		nil,
		&assets.StoreBuilder{},
		nil,
		nil,
		nil,
		nil,
	)
	require.NoError(t, err)
	golden.Assert(t, string(cfg), "HonorTimestampsOverriding.golden")
}

func TestSettingHonorLabels(t *testing.T) {
	p := defaultPrometheus()

	cg := mustNewConfigGenerator(t, p)
	cfg, err := cg.GenerateServerConfiguration(
		context.Background(),
		p.Spec.EvaluationInterval,
		p.Spec.QueryLogFile,
		p.Spec.RuleSelector,
		p.Spec.Exemplars,
		p.Spec.TSDB,
		p.Spec.Alerting,
		p.Spec.RemoteRead,
		map[string]*monitoringv1.ServiceMonitor{
			"testservicemonitor1": {
				ObjectMeta: metav1.ObjectMeta{
					Name:      "testservicemonitor1",
					Namespace: "default",
					Labels: map[string]string{
						"group": "group1",
					},
				},
				Spec: monitoringv1.ServiceMonitorSpec{
					TargetLabels: []string{"example", "env"},
					Endpoints: []monitoringv1.Endpoint{
						{
							HonorLabels: true,
							Port:        "web",
							Interval:    "30s",
						},
					},
				},
			},
		},
		nil,
		nil,
		nil,
		&assets.StoreBuilder{},
		nil,
		nil,
		nil,
		nil,
	)
	require.NoError(t, err)
	golden.Assert(t, string(cfg), "SettingHonorLabels.golden")
}

func TestHonorLabelsOverriding(t *testing.T) {
	p := defaultPrometheus()
	p.Spec.CommonPrometheusFields.OverrideHonorLabels = true

	cg := mustNewConfigGenerator(t, p)
	cfg, err := cg.GenerateServerConfiguration(
		context.Background(),
		p.Spec.EvaluationInterval,
		p.Spec.QueryLogFile,
		p.Spec.RuleSelector,
		p.Spec.Exemplars,
		p.Spec.TSDB,
		p.Spec.Alerting,
		p.Spec.RemoteRead,
		map[string]*monitoringv1.ServiceMonitor{
			"testservicemonitor1": {
				ObjectMeta: metav1.ObjectMeta{
					Name:      "testservicemonitor1",
					Namespace: "default",
					Labels: map[string]string{
						"group": "group1",
					},
				},
				Spec: monitoringv1.ServiceMonitorSpec{
					TargetLabels: []string{"example", "env"},
					Endpoints: []monitoringv1.Endpoint{
						{
							HonorLabels: true,
							Port:        "web",
							Interval:    "30s",
						},
					},
				},
			},
		},
		nil,
		nil,
		nil,
		&assets.StoreBuilder{},
		nil,
		nil,
		nil,
		nil,
	)
	require.NoError(t, err)
	golden.Assert(t, string(cfg), "HonorLabelsOverriding.golden")
}

func TestTargetLabels(t *testing.T) {
	p := defaultPrometheus()

	cg := mustNewConfigGenerator(t, p)
	cfg, err := cg.GenerateServerConfiguration(
		context.Background(),
		p.Spec.EvaluationInterval,
		p.Spec.QueryLogFile,
		p.Spec.RuleSelector,
		p.Spec.Exemplars,
		p.Spec.TSDB,
		p.Spec.Alerting,
		p.Spec.RemoteRead,
		map[string]*monitoringv1.ServiceMonitor{
			"testservicemonitor1": {
				ObjectMeta: metav1.ObjectMeta{
					Name:      "testservicemonitor1",
					Namespace: "default",
				},
				Spec: monitoringv1.ServiceMonitorSpec{
					TargetLabels: []string{"example", "env"},
					Endpoints: []monitoringv1.Endpoint{
						{
							Port:     "web",
							Interval: "30s",
						},
					},
				},
			},
		},
		nil,
		nil,
		nil,
		&assets.StoreBuilder{},
		nil,
		nil,
		nil,
		nil,
	)
	require.NoError(t, err)
	golden.Assert(t, string(cfg), "TargetLabels.golden")
}

func TestEndpointOAuth2(t *testing.T) {
	oauth2 := monitoringv1.OAuth2{
		ClientID: monitoringv1.SecretOrConfigMap{
			ConfigMap: &v1.ConfigMapKeySelector{
				LocalObjectReference: v1.LocalObjectReference{
					Name: "oauth2",
				},
				Key: "client_id",
			},
		},
		ClientSecret: v1.SecretKeySelector{
			LocalObjectReference: v1.LocalObjectReference{
				Name: "oauth2",
			},
			Key: "client_secret",
		},
		TokenURL: "http://test.url",
		Scopes:   []string{"scope 1", "scope 2"},
		EndpointParams: map[string]string{
			"param1": "value1",
			"param2": "value2",
		},
	}

	s := assets.NewTestStoreBuilder(
		&v1.ConfigMap{
			ObjectMeta: metav1.ObjectMeta{
				Name:      "oauth2",
				Namespace: "default",
			},
			Data: map[string]string{
				"client_id": "test_client_id",
			},
		},
		&v1.Secret{
			ObjectMeta: metav1.ObjectMeta{
				Name:      "oauth2",
				Namespace: "default",
			},
			Data: map[string][]byte{
				"client_secret": []byte("test_client_secret"),
			},
		},
	)

	testCases := []struct {
		name   string
		sMons  map[string]*monitoringv1.ServiceMonitor
		pMons  map[string]*monitoringv1.PodMonitor
		probes map[string]*monitoringv1.Probe
		golden string
	}{
		{
			name: "service monitor with oauth2",
			sMons: map[string]*monitoringv1.ServiceMonitor{
				"testservicemonitor1": {
					ObjectMeta: metav1.ObjectMeta{
						Name:      "testservicemonitor1",
						Namespace: "default",
						Labels: map[string]string{
							"group": "group1",
						},
					},
					Spec: monitoringv1.ServiceMonitorSpec{
						Endpoints: []monitoringv1.Endpoint{
							{
								Port:   "web",
								OAuth2: &oauth2,
							},
						},
					},
				},
			},
			golden: "service_monitor_with_oauth2.golden",
		},
		{
			name: "pod monitor with oauth2",
			pMons: map[string]*monitoringv1.PodMonitor{
				"testpodmonitor1": {
					ObjectMeta: metav1.ObjectMeta{
						Name:      "testpodmonitor1",
						Namespace: "default",
						Labels: map[string]string{
							"group": "group1",
						},
					},
					Spec: monitoringv1.PodMonitorSpec{
						PodMetricsEndpoints: []monitoringv1.PodMetricsEndpoint{
							{
								Port:   "web",
								OAuth2: &oauth2,
							},
						},
					},
				},
			},
			golden: "pod_monitor_with_oauth2.golden",
		},
		{
			name: "probe monitor with oauth2",
			probes: map[string]*monitoringv1.Probe{
				"testprobe1": {
					ObjectMeta: metav1.ObjectMeta{
						Name:      "testprobe1",
						Namespace: "default",
						Labels: map[string]string{
							"group": "group1",
						},
					},
					Spec: monitoringv1.ProbeSpec{
						OAuth2: &oauth2,
						Targets: monitoringv1.ProbeTargets{
							StaticConfig: &monitoringv1.ProbeTargetStaticConfig{
								Targets: []string{"127.0.0.1"},
							},
						},
					},
				},
			},
			golden: "probe_monitor_with_oauth2.golden",
		},
	}

	for _, tt := range testCases {
		tt := tt
		t.Run(tt.name, func(t *testing.T) {
			p := defaultPrometheus()

			cg := mustNewConfigGenerator(t, p)
			cfg, err := cg.GenerateServerConfiguration(
				context.Background(),
				p.Spec.EvaluationInterval,
				p.Spec.QueryLogFile,
				p.Spec.RuleSelector,
				p.Spec.Exemplars,
				p.Spec.TSDB,
				p.Spec.Alerting,
				p.Spec.RemoteRead,
				tt.sMons,
				tt.pMons,
				tt.probes,
				nil,
				s,
				nil,
				nil,
				nil,
				nil,
			)
			require.NoError(t, err)
			golden.Assert(t, string(cfg), tt.golden)
		})
	}
}

func TestPodTargetLabels(t *testing.T) {
	p := defaultPrometheus()

	cg := mustNewConfigGenerator(t, p)
	cfg, err := cg.GenerateServerConfiguration(
		context.Background(),
		p.Spec.EvaluationInterval,
		p.Spec.QueryLogFile,
		p.Spec.RuleSelector,
		p.Spec.Exemplars,
		p.Spec.TSDB,
		p.Spec.Alerting,
		p.Spec.RemoteRead,
		map[string]*monitoringv1.ServiceMonitor{
			"testservicemonitor1": {
				ObjectMeta: metav1.ObjectMeta{
					Name:      "testservicemonitor1",
					Namespace: "default",
					Labels: map[string]string{
						"group": "group1",
					},
				},
				Spec: monitoringv1.ServiceMonitorSpec{
					PodTargetLabels: []string{"example", "env"},
					Endpoints: []monitoringv1.Endpoint{
						{
							Port:     "web",
							Interval: "30s",
						},
					},
				},
			},
		},
		nil,
		nil,
		nil,
		&assets.StoreBuilder{},
		nil,
		nil,
		nil,
		nil,
	)
	require.NoError(t, err)
	golden.Assert(t, string(cfg), "PodTargetLabels.golden")
}

func TestPodTargetLabelsFromPodMonitor(t *testing.T) {
	p := defaultPrometheus()

	cg := mustNewConfigGenerator(t, p)
	cfg, err := cg.GenerateServerConfiguration(
		context.Background(),
		p.Spec.EvaluationInterval,
		p.Spec.QueryLogFile,
		p.Spec.RuleSelector,
		p.Spec.Exemplars,
		p.Spec.TSDB,
		p.Spec.Alerting,
		p.Spec.RemoteRead,
		nil,
		map[string]*monitoringv1.PodMonitor{
			"testpodmonitor1": {
				ObjectMeta: metav1.ObjectMeta{
					Name:      "testpodmonitor1",
					Namespace: "default",
					Labels: map[string]string{
						"group": "group1",
					},
				},
				Spec: monitoringv1.PodMonitorSpec{
					PodTargetLabels: []string{"example", "env"},
					PodMetricsEndpoints: []monitoringv1.PodMetricsEndpoint{
						{
							Port:     "web",
							Interval: "30s",
						},
					},
				},
			},
		},
		nil,
		nil,
		&assets.StoreBuilder{},
		nil,
		nil,
		nil,
		nil,
	)
	require.NoError(t, err)
	golden.Assert(t, string(cfg), "PodTargetLabelsFromPodMonitor.golden")
}

func TestPodTargetLabelsFromPodMonitorAndGlobal(t *testing.T) {
	p := defaultPrometheus()
	p.Spec.CommonPrometheusFields.PodTargetLabels = []string{"global"}

	cg := mustNewConfigGenerator(t, p)
	cfg, err := cg.GenerateServerConfiguration(
		context.Background(),
		p.Spec.EvaluationInterval,
		p.Spec.QueryLogFile,
		p.Spec.RuleSelector,
		p.Spec.Exemplars,
		p.Spec.TSDB,
		p.Spec.Alerting,
		p.Spec.RemoteRead,
		nil,
		map[string]*monitoringv1.PodMonitor{
			"testpodmonitor1": {
				ObjectMeta: metav1.ObjectMeta{
					Name:      "testpodmonitor1",
					Namespace: "default",
					Labels: map[string]string{
						"group": "group1",
					},
				},
				Spec: monitoringv1.PodMonitorSpec{
					PodTargetLabels: []string{"local"},
					PodMetricsEndpoints: []monitoringv1.PodMetricsEndpoint{
						{
							Port:     "web",
							Interval: "30s",
						},
					},
				},
			},
		},
		nil,
		nil,
		&assets.StoreBuilder{},
		nil,
		nil,
		nil,
		nil,
	)
	require.NoError(t, err)
	golden.Assert(t, string(cfg), "PodTargetLabelsFromPodMonitorAndGlobal.golden")
}

func TestEmptyEndpointPorts(t *testing.T) {
	p := defaultPrometheus()

	cg := mustNewConfigGenerator(t, p)
	cfg, err := cg.GenerateServerConfiguration(
		context.Background(),
		p.Spec.EvaluationInterval,
		p.Spec.QueryLogFile,
		p.Spec.RuleSelector,
		p.Spec.Exemplars,
		p.Spec.TSDB,
		p.Spec.Alerting,
		p.Spec.RemoteRead,
		map[string]*monitoringv1.ServiceMonitor{
			"test": {
				ObjectMeta: metav1.ObjectMeta{
					Name:      "test",
					Namespace: "default",
				},
				Spec: monitoringv1.ServiceMonitorSpec{
					Selector: metav1.LabelSelector{
						MatchLabels: map[string]string{
							"foo": "bar",
						},
					},
					Endpoints: []monitoringv1.Endpoint{
						// Add a single endpoint with empty configuration.
						{},
					},
				},
			},
		},
		nil,
		nil,
		nil,
		&assets.StoreBuilder{},
		nil,
		nil,
		nil,
		nil,
	)
	require.NoError(t, err)
	golden.Assert(t, string(cfg), "EmptyEndpointPorts.golden")
}

func generateTestConfig(t *testing.T, version string) ([]byte, error) {
	t.Helper()

	p := &monitoringv1.Prometheus{
		ObjectMeta: metav1.ObjectMeta{
			Name:      "test",
			Namespace: "default",
		},
		Spec: monitoringv1.PrometheusSpec{
			Alerting: &monitoringv1.AlertingSpec{
				Alertmanagers: []monitoringv1.AlertmanagerEndpoints{
					{
						Name:      "alertmanager-main",
						Namespace: "default",
						Port:      intstr.FromString("web"),
					},
				},
			},
			CommonPrometheusFields: monitoringv1.CommonPrometheusFields{
				ExternalLabels: map[string]string{
					"label1": "value1",
					"label2": "value2",
				},
				Version:  version,
				Replicas: ptr.To(int32(1)),
				ServiceMonitorSelector: &metav1.LabelSelector{
					MatchLabels: map[string]string{
						"group": "group1",
					},
				},
				PodMonitorSelector: &metav1.LabelSelector{
					MatchLabels: map[string]string{
						"group": "group1",
					},
				},
				Resources: v1.ResourceRequirements{
					Requests: v1.ResourceList{
						v1.ResourceMemory: resource.MustParse("400Mi"),
					},
				},
				RemoteWrite: []monitoringv1.RemoteWriteSpec{{
					URL: "https://example.com/remote_write",
				}},
			},
			RuleSelector: &metav1.LabelSelector{
				MatchLabels: map[string]string{
					"role": "rulefile",
				},
			},
			RemoteRead: []monitoringv1.RemoteReadSpec{{
				URL: "https://example.com/remote_read",
			}},
		},
	}
	cg := mustNewConfigGenerator(t, p)
	return cg.GenerateServerConfiguration(
		context.Background(),
		p.Spec.EvaluationInterval,
		p.Spec.QueryLogFile,
		p.Spec.RuleSelector,
		p.Spec.Exemplars,
		p.Spec.TSDB,
		p.Spec.Alerting,
		p.Spec.RemoteRead,
		makeServiceMonitors(),
		makePodMonitors(),
		nil,
		nil,
		&assets.StoreBuilder{},
		nil,
		nil,
		nil,
		nil,
	)
}

func makeServiceMonitors() map[string]*monitoringv1.ServiceMonitor {
	res := map[string]*monitoringv1.ServiceMonitor{}

	res["servicemonitor1"] = &monitoringv1.ServiceMonitor{
		ObjectMeta: metav1.ObjectMeta{
			Name:      "testservicemonitor1",
			Namespace: "default",
			Labels: map[string]string{
				"group": "group1",
			},
		},
		Spec: monitoringv1.ServiceMonitorSpec{
			Selector: metav1.LabelSelector{
				MatchLabels: map[string]string{
					"group": "group1",
				},
			},
			Endpoints: []monitoringv1.Endpoint{
				{
					Port:     "web",
					Interval: "30s",
				},
			},
		},
	}

	res["servicemonitor2"] = &monitoringv1.ServiceMonitor{
		ObjectMeta: metav1.ObjectMeta{
			Name:      "testservicemonitor2",
			Namespace: "default",
			Labels: map[string]string{
				"group": "group2",
			},
		},
		Spec: monitoringv1.ServiceMonitorSpec{
			Selector: metav1.LabelSelector{
				MatchLabels: map[string]string{
					"group":  "group2",
					"group3": "group3",
				},
			},
			Endpoints: []monitoringv1.Endpoint{
				{
					Port:     "web",
					Interval: "30s",
				},
			},
		},
	}

	res["servicemonitor3"] = &monitoringv1.ServiceMonitor{
		ObjectMeta: metav1.ObjectMeta{
			Name:      "testservicemonitor3",
			Namespace: "default",
			Labels: map[string]string{
				"group": "group4",
			},
		},
		Spec: monitoringv1.ServiceMonitorSpec{
			Selector: metav1.LabelSelector{
				MatchLabels: map[string]string{
					"group":  "group4",
					"group3": "group5",
				},
			},
			Endpoints: []monitoringv1.Endpoint{
				{
					Port:     "web",
					Interval: "30s",
					Path:     "/federate",
					Params:   map[string][]string{"metrics[]": {"{__name__=~\"job:.*\"}"}},
				},
			},
		},
	}

	res["servicemonitor4"] = &monitoringv1.ServiceMonitor{
		ObjectMeta: metav1.ObjectMeta{
			Name:      "testservicemonitor4",
			Namespace: "default",
			Labels: map[string]string{
				"group": "group6",
			},
		},
		Spec: monitoringv1.ServiceMonitorSpec{
			Selector: metav1.LabelSelector{
				MatchLabels: map[string]string{
					"group":  "group6",
					"group3": "group7",
				},
			},
			Endpoints: []monitoringv1.Endpoint{
				{
					Port:     "web",
					Interval: "30s",
					MetricRelabelConfigs: []monitoringv1.RelabelConfig{
						{
							Action:       "drop",
							Regex:        "my-job-pod-.+",
							SourceLabels: []monitoringv1.LabelName{"pod_name"},
						},
						{
							Action:       "drop",
							Regex:        "test",
							SourceLabels: []monitoringv1.LabelName{"namespace"},
						},
					},
				},
			},
		},
	}

	res["servicemonitor5"] = &monitoringv1.ServiceMonitor{
		ObjectMeta: metav1.ObjectMeta{
			Name:      "testservicemonitor4",
			Namespace: "default",
			Labels: map[string]string{
				"group": "group8",
			},
		},
		Spec: monitoringv1.ServiceMonitorSpec{
			Selector: metav1.LabelSelector{
				MatchLabels: map[string]string{
					"group":  "group8",
					"group3": "group9",
				},
			},
			Endpoints: []monitoringv1.Endpoint{
				{
					Port:     "web",
					Interval: "30s",
					RelabelConfigs: []monitoringv1.RelabelConfig{
						{
							Action:       "replace",
							Regex:        "(.*)",
							Replacement:  ptr.To("$1"),
							SourceLabels: []monitoringv1.LabelName{"__meta_kubernetes_pod_ready"},
							TargetLabel:  "pod_ready",
						},
						{
							Action:       "replace",
							Regex:        "(.*)",
							Replacement:  ptr.To("$1"),
							SourceLabels: []monitoringv1.LabelName{"__meta_kubernetes_pod_node_name"},
							TargetLabel:  "nodename",
						},
					},
				},
			},
		},
	}

	return res
}

func makePodMonitors() map[string]*monitoringv1.PodMonitor {
	res := map[string]*monitoringv1.PodMonitor{}

	res["podmonitor1"] = &monitoringv1.PodMonitor{
		ObjectMeta: metav1.ObjectMeta{
			Name:      "testpodmonitor1",
			Namespace: "default",
			Labels: map[string]string{
				"group": "group1",
			},
		},
		Spec: monitoringv1.PodMonitorSpec{
			Selector: metav1.LabelSelector{
				MatchLabels: map[string]string{
					"group": "group1",
				},
			},
			PodMetricsEndpoints: []monitoringv1.PodMetricsEndpoint{
				{
					Port:     "web",
					Interval: "30s",
				},
			},
		},
	}

	res["podmonitor2"] = &monitoringv1.PodMonitor{
		ObjectMeta: metav1.ObjectMeta{
			Name:      "testpodmonitor2",
			Namespace: "default",
			Labels: map[string]string{
				"group": "group2",
			},
		},
		Spec: monitoringv1.PodMonitorSpec{
			Selector: metav1.LabelSelector{
				MatchLabels: map[string]string{
					"group":  "group2",
					"group3": "group3",
				},
			},
			PodMetricsEndpoints: []monitoringv1.PodMetricsEndpoint{
				{
					Port:     "web",
					Interval: "30s",
				},
			},
		},
	}

	res["podmonitor3"] = &monitoringv1.PodMonitor{
		ObjectMeta: metav1.ObjectMeta{
			Name:      "testpodmonitor3",
			Namespace: "default",
			Labels: map[string]string{
				"group": "group4",
			},
		},
		Spec: monitoringv1.PodMonitorSpec{
			Selector: metav1.LabelSelector{
				MatchLabels: map[string]string{
					"group":  "group4",
					"group3": "group5",
				},
			},
			PodMetricsEndpoints: []monitoringv1.PodMetricsEndpoint{
				{
					Port:     "web",
					Interval: "30s",
					Path:     "/federate",
					Params:   map[string][]string{"metrics[]": {"{__name__=~\"job:.*\"}"}},
				},
			},
		},
	}

	res["podmonitor4"] = &monitoringv1.PodMonitor{
		ObjectMeta: metav1.ObjectMeta{
			Name:      "testpodmonitor4",
			Namespace: "default",
			Labels: map[string]string{
				"group": "group6",
			},
		},
		Spec: monitoringv1.PodMonitorSpec{
			Selector: metav1.LabelSelector{
				MatchLabels: map[string]string{
					"group":  "group6",
					"group3": "group7",
				},
			},
			PodMetricsEndpoints: []monitoringv1.PodMetricsEndpoint{
				{
					Port:     "web",
					Interval: "30s",
					MetricRelabelConfigs: []monitoringv1.RelabelConfig{
						{
							Action:       "drop",
							Regex:        "my-job-pod-.+",
							SourceLabels: []monitoringv1.LabelName{"pod_name"},
						},
						{
							Action:       "drop",
							Regex:        "test",
							SourceLabels: []monitoringv1.LabelName{"namespace"},
						},
					},
				},
			},
		},
	}

	res["podmonitor5"] = &monitoringv1.PodMonitor{
		ObjectMeta: metav1.ObjectMeta{
			Name:      "testpodmonitor4",
			Namespace: "default",
			Labels: map[string]string{
				"group": "group8",
			},
		},
		Spec: monitoringv1.PodMonitorSpec{
			Selector: metav1.LabelSelector{
				MatchLabels: map[string]string{
					"group":  "group8",
					"group3": "group9",
				},
			},
			PodMetricsEndpoints: []monitoringv1.PodMetricsEndpoint{
				{
					Port:     "web",
					Interval: "30s",
					RelabelConfigs: []monitoringv1.RelabelConfig{
						{
							Action:       "replace",
							Regex:        "(.*)",
							Replacement:  ptr.To("$1"),
							SourceLabels: []monitoringv1.LabelName{"__meta_kubernetes_pod_ready"},
							TargetLabel:  "pod_ready",
						},
						{
							Action:       "replace",
							Regex:        "(.*)",
							Replacement:  ptr.To("$1"),
							SourceLabels: []monitoringv1.LabelName{"__meta_kubernetes_pod_node_name"},
							TargetLabel:  "nodename",
						},
					},
				},
			},
		},
	}

	return res
}

func TestHonorLabels(t *testing.T) {
	type testCase struct {
		UserHonorLabels     bool
		OverrideHonorLabels bool
		Expected            bool
	}

	testCases := []testCase{
		{
			UserHonorLabels:     false,
			OverrideHonorLabels: true,
			Expected:            false,
		},
		{
			UserHonorLabels:     true,
			OverrideHonorLabels: false,
			Expected:            true,
		},
		{
			UserHonorLabels:     true,
			OverrideHonorLabels: true,
			Expected:            false,
		},
		{
			UserHonorLabels:     false,
			OverrideHonorLabels: false,
			Expected:            false,
		},
	}

	for _, tc := range testCases {
		cg := mustNewConfigGenerator(
			t,
			&monitoringv1.Prometheus{
				Spec: monitoringv1.PrometheusSpec{
					CommonPrometheusFields: monitoringv1.CommonPrometheusFields{
						OverrideHonorLabels: tc.OverrideHonorLabels,
					},
				},
			},
		)
		cfg := cg.AddHonorLabels(yaml.MapSlice{}, tc.UserHonorLabels)
		k, v := cfg[0].Key.(string), cfg[0].Value.(bool)
		require.Equal(t, "honor_labels", k)
		require.Equal(t, tc.Expected, v)
	}
}

func TestHonorTimestamps(t *testing.T) {
	type testCase struct {
		UserHonorTimestamps     *bool
		OverrideHonorTimestamps bool
		Expected                string
	}

	testCases := []testCase{
		{
			UserHonorTimestamps:     nil,
			OverrideHonorTimestamps: true,
			Expected:                "honor_timestamps: false\n",
		},
		{
			UserHonorTimestamps:     nil,
			OverrideHonorTimestamps: false,
			Expected:                "{}\n",
		},
		{
			UserHonorTimestamps:     ptr.To(false),
			OverrideHonorTimestamps: true,
			Expected:                "honor_timestamps: false\n",
		},
		{
			UserHonorTimestamps:     ptr.To(false),
			OverrideHonorTimestamps: false,
			Expected:                "honor_timestamps: false\n",
		},
		{
			UserHonorTimestamps:     ptr.To(true),
			OverrideHonorTimestamps: true,
			Expected:                "honor_timestamps: false\n",
		},
		{
			UserHonorTimestamps:     ptr.To(true),
			OverrideHonorTimestamps: false,
			Expected:                "honor_timestamps: true\n",
		},
	}

	for _, tc := range testCases {
		t.Run("", func(t *testing.T) {
			cg := mustNewConfigGenerator(t, &monitoringv1.Prometheus{
				Spec: monitoringv1.PrometheusSpec{
					CommonPrometheusFields: monitoringv1.CommonPrometheusFields{
						Version:                 "2.9.0",
						OverrideHonorTimestamps: tc.OverrideHonorTimestamps,
					},
				},
			})

			hl, _ := yaml.Marshal(cg.AddHonorTimestamps(yaml.MapSlice{}, tc.UserHonorTimestamps))
			require.Equal(t, tc.Expected, string(hl))
		})
	}
}

func TestTrackTimestampsStaleness(t *testing.T) {
	type testCase struct {
		UserTrackTimestampsStaleness *bool
		Expected                     string
	}

	testCases := []testCase{
		{
			UserTrackTimestampsStaleness: nil,
			Expected:                     "{}\n",
		},
		{
			UserTrackTimestampsStaleness: ptr.To(false),
			Expected:                     "track_timestamps_staleness: false\n",
		},
		{
			UserTrackTimestampsStaleness: ptr.To(true),
			Expected:                     "track_timestamps_staleness: true\n",
		},
	}

	for _, tc := range testCases {
		t.Run("", func(t *testing.T) {
			cg := mustNewConfigGenerator(t, &monitoringv1.Prometheus{
				Spec: monitoringv1.PrometheusSpec{
					CommonPrometheusFields: monitoringv1.CommonPrometheusFields{
						Version: "2.48.0",
					},
				},
			})

			hl, _ := yaml.Marshal(cg.AddTrackTimestampsStaleness(yaml.MapSlice{}, tc.UserTrackTimestampsStaleness))
			require.Equal(t, tc.Expected, string(hl))
		})
	}
}

func TestSampleLimits(t *testing.T) {
	for _, tc := range []struct {
		enforcedLimit int
		limit         int
		golden        string
	}{
		{
			enforcedLimit: -1,
			limit:         -1,
			golden:        "SampleLimits_NoLimit.golden",
		},
		{
			enforcedLimit: 1000,
			limit:         -1,
			golden:        "SampleLimits_Limit-1.golden",
		},
		{
			enforcedLimit: 1000,
			limit:         2000,
			golden:        "SampleLimits_Limit2000.golden",
		},
		{
			enforcedLimit: 1000,
			limit:         500,
			golden:        "SampleLimits_Limit500.golden",
		},
	} {
		t.Run(fmt.Sprintf("enforcedlimit(%d) limit(%d)", tc.enforcedLimit, tc.limit), func(t *testing.T) {
			p := defaultPrometheus()
			if tc.enforcedLimit >= 0 {
				i := uint64(tc.enforcedLimit)
				p.Spec.EnforcedSampleLimit = &i
			}

			serviceMonitor := monitoringv1.ServiceMonitor{
				ObjectMeta: metav1.ObjectMeta{
					Name:      "testservicemonitor1",
					Namespace: "default",
					Labels: map[string]string{
						"group": "group1",
					},
				},
				Spec: monitoringv1.ServiceMonitorSpec{
					Endpoints: []monitoringv1.Endpoint{
						{
							Port:     "web",
							Interval: "30s",
						},
					},
				},
			}
			if tc.limit >= 0 {
				sampleLimit := uint64(tc.limit)
				serviceMonitor.Spec.SampleLimit = &sampleLimit
			}

			cg := mustNewConfigGenerator(t, p)
			cfg, err := cg.GenerateServerConfiguration(
				context.Background(),
				p.Spec.EvaluationInterval,
				p.Spec.QueryLogFile,
				p.Spec.RuleSelector,
				p.Spec.Exemplars,
				p.Spec.TSDB,
				p.Spec.Alerting,
				p.Spec.RemoteRead,
				map[string]*monitoringv1.ServiceMonitor{
					"testservicemonitor1": &serviceMonitor,
				},
				nil,
				nil,
				nil,
				&assets.StoreBuilder{},
				nil,
				nil,
				nil,
				nil,
			)
			require.NoError(t, err)
			golden.Assert(t, string(cfg), tc.golden)
		})
	}
}

func TestTargetLimits(t *testing.T) {
	for _, tc := range []struct {
		version       string
		enforcedLimit int
		limit         int
		expected      string
		golden        string
	}{
		{
			version:       "v2.15.0",
			enforcedLimit: -1,
			limit:         -1,
			golden:        "TargetLimits-1_Versionv2.15.0.golden",
		},
		{
			version:       "v2.21.0",
			enforcedLimit: -1,
			limit:         -1,
			golden:        "TargetLimits-1_Versionv2.21.0.golden",
		},
		{
			version:       "v2.15.0",
			enforcedLimit: 1000,
			limit:         -1,
			golden:        "TargetLimits-1_Versionv2.15.0.golden",
		},
		{
			version:       "v2.21.0",
			enforcedLimit: 1000,
			limit:         -1,
			golden:        "TargetLimits-1_Versionv2.21.0_Enforce1000.golden",
		},
		{
			version:       "v2.15.0",
			enforcedLimit: 1000,
			limit:         2000,
			golden:        "TargetLimits2000_Versionv2.15.0_Enforce1000.golden",
		},
		{
			version:       "v2.21.0",
			enforcedLimit: 1000,
			limit:         2000,
			golden:        "TargetLimits2000_Versionv2.21.0_Enforce1000.golden",
		},
		{
			version:       "v2.15.0",
			enforcedLimit: 1000,
			limit:         500,
			golden:        "TargetLimits500_Versionv2.15.0_Enforce1000.golden",
		},
		{
			version:       "v2.21.0",
			enforcedLimit: 1000,
			limit:         500,
			golden:        "TargetLimits1000_Versionv2.21.0_Enforce1000.golden",
		},
	} {
		t.Run(fmt.Sprintf("%s enforcedlimit(%d) limit(%d)", tc.version, tc.enforcedLimit, tc.limit), func(t *testing.T) {
			p := defaultPrometheus()
			p.Spec.CommonPrometheusFields.Version = tc.version

			if tc.enforcedLimit >= 0 {
				i := uint64(tc.enforcedLimit)
				p.Spec.EnforcedTargetLimit = &i
			}

			serviceMonitor := monitoringv1.ServiceMonitor{
				ObjectMeta: metav1.ObjectMeta{
					Name:      "testservicemonitor1",
					Namespace: "default",
					Labels: map[string]string{
						"group": "group1",
					},
				},
				Spec: monitoringv1.ServiceMonitorSpec{
					Endpoints: []monitoringv1.Endpoint{
						{
							Port:     "web",
							Interval: "30s",
						},
					},
				},
			}
			if tc.limit >= 0 {
				limit := uint64(tc.limit)
				serviceMonitor.Spec.TargetLimit = &limit
			}

			cg := mustNewConfigGenerator(t, p)
			cfg, err := cg.GenerateServerConfiguration(
				context.Background(),
				p.Spec.EvaluationInterval,
				p.Spec.QueryLogFile,
				p.Spec.RuleSelector,
				p.Spec.Exemplars,
				p.Spec.TSDB,
				p.Spec.Alerting,
				p.Spec.RemoteRead,
				map[string]*monitoringv1.ServiceMonitor{
					"testservicemonitor1": &serviceMonitor,
				},
				nil,
				nil,
				nil,
				&assets.StoreBuilder{},
				nil,
				nil,
				nil,
				nil,
			)
			require.NoError(t, err)
			golden.Assert(t, string(cfg), tc.golden)
		})
	}
}

func TestRemoteReadConfig(t *testing.T) {
	for _, tc := range []struct {
		version     string
		remoteRead  monitoringv1.RemoteReadSpec
		golden      string
		expectedErr error
	}{
		{
			version: "v2.27.1",
			remoteRead: monitoringv1.RemoteReadSpec{
				URL: "http://example.com",
				OAuth2: &monitoringv1.OAuth2{
					ClientID: monitoringv1.SecretOrConfigMap{
						ConfigMap: &v1.ConfigMapKeySelector{
							LocalObjectReference: v1.LocalObjectReference{
								Name: "oauth2",
							},
							Key: "client_id",
						},
					},
					ClientSecret: v1.SecretKeySelector{
						LocalObjectReference: v1.LocalObjectReference{
							Name: "oauth2",
						},
						Key: "client_secret",
					},
					TokenURL:       "http://token-url",
					Scopes:         []string{"scope1"},
					EndpointParams: map[string]string{"param": "value"},
				},
			},
			golden: "RemoteReadConfig_v2.27.1.golden",
		},
		{
			version: "v2.26.0",
			remoteRead: monitoringv1.RemoteReadSpec{
				URL: "http://example.com",
				OAuth2: &monitoringv1.OAuth2{
					ClientID: monitoringv1.SecretOrConfigMap{
						ConfigMap: &v1.ConfigMapKeySelector{
							LocalObjectReference: v1.LocalObjectReference{
								Name: "oauth2",
							},
							Key: "client_id",
						},
					},
					ClientSecret: v1.SecretKeySelector{
						LocalObjectReference: v1.LocalObjectReference{
							Name: "oauth2",
						},
						Key: "client_secret",
					},
					TokenURL:       "http://token-url",
					Scopes:         []string{"scope1"},
					EndpointParams: map[string]string{"param": "value"},
				},
			},
			golden: "RemoteReadConfig_v2.26.0.golden",
		},
		{
			version: "v2.25.0",
			remoteRead: monitoringv1.RemoteReadSpec{
				URL:             "http://example.com",
				FollowRedirects: ptr.To(true),
			},
			golden: "RemoteReadConfig_v2.25.0.golden",
		},
		{
			version: "v2.26.0",
			remoteRead: monitoringv1.RemoteReadSpec{
				URL:             "http://example.com",
				FollowRedirects: ptr.To(false),
			},
			golden: "RemoteReadConfig_v2.26.0_NotFollowRedirects.golden",
		},
		{
			version: "v2.26.0",
			remoteRead: monitoringv1.RemoteReadSpec{
				URL:                  "http://example.com",
				FilterExternalLabels: ptr.To(true),
			},
			golden: "RemoteReadConfig_v2.26.0_FilterExternalLabels.golden",
		},
		{
			version: "v2.34.0",
			remoteRead: monitoringv1.RemoteReadSpec{
				URL: "http://example.com",
			},
			golden: "RemoteReadConfig_v2.34.0.golden",
		},
		{
			version: "v2.34.0",
			remoteRead: monitoringv1.RemoteReadSpec{
				URL:                  "http://example.com",
				FilterExternalLabels: ptr.To(false),
			},
			golden: "RemoteReadConfig_v2.34.0_NotFilterExternalLabels.golden",
		},
		{
			version: "v2.34.0",
			remoteRead: monitoringv1.RemoteReadSpec{
				URL:                  "http://example.com",
				FilterExternalLabels: ptr.To(true),
			},
			golden: "RemoteReadConfig_v2.34.0_FilterExternalLabels.golden",
		},
		{
			version: "v2.26.0",
			remoteRead: monitoringv1.RemoteReadSpec{
				URL: "http://example.com",
				Authorization: &monitoringv1.Authorization{
					SafeAuthorization: monitoringv1.SafeAuthorization{
						Credentials: &v1.SecretKeySelector{
							LocalObjectReference: v1.LocalObjectReference{
								Name: "auth",
							},
							Key: "bearer",
						},
					},
				},
			},
			golden: "RemoteReadConfig_v2.26.0_AuthorizationSafe.golden",
		},
		{
			version: "v2.43.0",
			remoteRead: monitoringv1.RemoteReadSpec{
				URL: "http://example.com",
				ProxyConfig: monitoringv1.ProxyConfig{
					ProxyURL:             ptr.To("http://no-proxy.com"),
					NoProxy:              ptr.To("0.0.0.0"),
					ProxyFromEnvironment: ptr.To(false),
					ProxyConnectHeader: map[string][]v1.SecretKeySelector{
						"header": {
							{
								LocalObjectReference: v1.LocalObjectReference{
									Name: "foo",
								},
								Key: "proxy-header",
							},
						},
					},
				},
			},
			golden: "RemoteReadConfig_v2.43.0_ProxyConfig.golden",
		},
	} {
		t.Run(fmt.Sprintf("version=%s", tc.version), func(t *testing.T) {
			p := defaultPrometheus()
			p.Spec.CommonPrometheusFields.Version = tc.version
			p.Spec.RemoteRead = []monitoringv1.RemoteReadSpec{tc.remoteRead}

			s := assets.NewTestStoreBuilder(
				&v1.ConfigMap{
					ObjectMeta: metav1.ObjectMeta{
						Name:      "oauth2",
						Namespace: "default",
					},
					Data: map[string]string{
						"client_id": "client-id",
					},
				},
				&v1.Secret{
					ObjectMeta: metav1.ObjectMeta{
						Name:      "oauth2",
						Namespace: "default",
					},
					Data: map[string][]byte{
						"client_secret": []byte("client-secret"),
					},
				},
				&v1.Secret{
					ObjectMeta: metav1.ObjectMeta{
<<<<<<< HEAD
						Name:      "foo",
						Namespace: "default",
					},
					Data: map[string][]byte{
						"proxy-header": []byte("value"),
						"token":        []byte("value"),
=======
						Name:      "auth",
						Namespace: "default",
					},
					Data: map[string][]byte{
						"bearer": []byte("secret"),
>>>>>>> 7c17d9cc
					},
				},
			)

			cg := mustNewConfigGenerator(t, p)
			cfg, err := cg.GenerateServerConfiguration(
				context.Background(),
				p.Spec.EvaluationInterval,
				p.Spec.QueryLogFile,
				p.Spec.RuleSelector,
				p.Spec.Exemplars,
				p.Spec.TSDB,
				p.Spec.Alerting,
				p.Spec.RemoteRead,
				nil,
				nil,
				nil,
				nil,
				s,
				nil,
				nil,
				nil,
				nil,
			)
			if tc.expectedErr != nil {
				require.Error(t, err)
				require.Equal(t, tc.expectedErr.Error(), err.Error())
				return
			}
			require.NoError(t, err)
			golden.Assert(t, string(cfg), tc.golden)
		})
	}
}

func TestRemoteWriteConfig(t *testing.T) {
	sendNativeHistograms := true
	enableHTTP2 := false
<<<<<<< HEAD
	followRedirects := true
	for _, tc := range []struct {
=======
	for i, tc := range []struct {
>>>>>>> 7c17d9cc
		version     string
		remoteWrite monitoringv1.RemoteWriteSpec
		golden      string
		expectedErr error
	}{
		{
			version: "v2.22.0",
			remoteWrite: monitoringv1.RemoteWriteSpec{
				URL: "http://example.com",
				QueueConfig: &monitoringv1.QueueConfig{
					Capacity:          1000,
					MinShards:         1,
					MaxShards:         10,
					MaxSamplesPerSend: 100,
					BatchSendDeadline: ptr.To(monitoringv1.Duration("20s")),
					MaxRetries:        3,
					MinBackoff:        ptr.To(monitoringv1.Duration("1s")),
					MaxBackoff:        ptr.To(monitoringv1.Duration("10s")),
				},
				MetadataConfig: &monitoringv1.MetadataConfig{
					Send:         false,
					SendInterval: "1m",
				},
			},
			golden: "RemoteWriteConfig_v2.22.0_1.golden",
		},
		{
			version: "v2.23.0",
			remoteWrite: monitoringv1.RemoteWriteSpec{
				URL: "http://example.com",
				QueueConfig: &monitoringv1.QueueConfig{
					Capacity:          1000,
					MinShards:         1,
					MaxShards:         10,
					MaxSamplesPerSend: 100,
					BatchSendDeadline: ptr.To(monitoringv1.Duration("20s")),
					MaxRetries:        3,
					MinBackoff:        ptr.To(monitoringv1.Duration("1s")),
					MaxBackoff:        ptr.To(monitoringv1.Duration("10s")),
				},
				MetadataConfig: &monitoringv1.MetadataConfig{
					Send:         false,
					SendInterval: "1m",
				},
			},
			golden: "RemoteWriteConfig_v2.23.0_1.golden",
		},
		{
			version: "v2.23.0",
			remoteWrite: monitoringv1.RemoteWriteSpec{
				URL: "http://example.com",
				QueueConfig: &monitoringv1.QueueConfig{
					Capacity:          1000,
					MinShards:         1,
					MaxShards:         10,
					MaxSamplesPerSend: 100,
					BatchSendDeadline: ptr.To(monitoringv1.Duration("20s")),
					MinBackoff:        ptr.To(monitoringv1.Duration("1s")),
					MaxBackoff:        ptr.To(monitoringv1.Duration("10s")),
				},
				MetadataConfig: &monitoringv1.MetadataConfig{
					Send:         false,
					SendInterval: "1m",
				},
			},
			golden: "RemoteWriteConfig_v2.23.0_2.golden",
		},
		{
			version: "v2.10.0",
			remoteWrite: monitoringv1.RemoteWriteSpec{
				URL: "http://example.com",
				QueueConfig: &monitoringv1.QueueConfig{
					Capacity:          1000,
					MinShards:         1,
					MaxShards:         10,
					MaxSamplesPerSend: 100,
					BatchSendDeadline: ptr.To(monitoringv1.Duration("20s")),
					MaxRetries:        3,
					MinBackoff:        ptr.To(monitoringv1.Duration("1s")),
					MaxBackoff:        ptr.To(monitoringv1.Duration("10s")),
				},
				MetadataConfig: &monitoringv1.MetadataConfig{
					Send:         false,
					SendInterval: "1m",
				},
			},
			golden: "RemoteWriteConfig_v2.10.0_1.golden",
		},
		{
			version: "v2.27.1",
			remoteWrite: monitoringv1.RemoteWriteSpec{
				URL: "http://example.com",
				OAuth2: &monitoringv1.OAuth2{
					ClientID: monitoringv1.SecretOrConfigMap{
						ConfigMap: &v1.ConfigMapKeySelector{
							LocalObjectReference: v1.LocalObjectReference{
								Name: "oauth2",
							},
							Key: "client_id",
						},
					},
					ClientSecret: v1.SecretKeySelector{
						LocalObjectReference: v1.LocalObjectReference{
							Name: "oauth2",
						},
						Key: "client_secret",
					},
					TokenURL:       "http://token-url",
					Scopes:         []string{"scope1"},
					EndpointParams: map[string]string{"param": "value"},
				},
			},
			golden: "RemoteWriteConfig_v2.27.1_1.golden",
		},
		{
			version: "v2.45.0",
			remoteWrite: monitoringv1.RemoteWriteSpec{
				URL: "http://example.com",
				AzureAD: &monitoringv1.AzureAD{
					Cloud: ptr.To("AzureGovernment"),
					ManagedIdentity: &monitoringv1.ManagedIdentity{
						ClientID: "client-id",
					},
				},
			},
			golden: "RemoteWriteConfig_v2.45.0_1.golden",
		},
		{
			version: "v2.48.0",
			remoteWrite: monitoringv1.RemoteWriteSpec{
				URL: "http://example.com",
				AzureAD: &monitoringv1.AzureAD{
					Cloud: ptr.To("AzureGovernment"),
					OAuth: &monitoringv1.AzureOAuth{
						TenantID: "00000000-a12b-3cd4-e56f-000000000000",
						ClientID: "00000000-0000-0000-0000-000000000000",
						ClientSecret: v1.SecretKeySelector{
							LocalObjectReference: v1.LocalObjectReference{
								Name: "azure-oauth-secret",
							},
							Key: "secret-key",
						},
					},
				},
			},
			golden: "RemoteWriteConfigAzureADOAuth_v2.48.0_1.golden",
		},
		{
			version: "v2.47.0",
			remoteWrite: monitoringv1.RemoteWriteSpec{
				URL: "http://example.com",
				AzureAD: &monitoringv1.AzureAD{
					Cloud: ptr.To("AzureGovernment"),
					OAuth: &monitoringv1.AzureOAuth{
						TenantID: "00000000-a12b-3cd4-e56f-000000000000",
						ClientID: "00000000-0000-0000-0000-000000000000",
						ClientSecret: v1.SecretKeySelector{
							LocalObjectReference: v1.LocalObjectReference{
								Name: "azure-oauth-secret",
							},
							Key: "secret-key",
						},
					},
				},
			},
			golden: "RemoteWriteConfigAzureADOAuth_v2.47.0_1.golden",
		},
		{
			version: "v2.52.0",
			remoteWrite: monitoringv1.RemoteWriteSpec{
				URL: "http://example.com",
				AzureAD: &monitoringv1.AzureAD{
					Cloud: ptr.To("AzureGovernment"),
					SDK: &monitoringv1.AzureSDK{
						TenantID: ptr.To("00000000-a12b-3cd4-e56f-000000000000"),
					},
				},
			},
			golden: "RemoteWriteConfigAzureADSDK_v2.52.0.golden",
		},
		{
			version: "v2.51.0",
			remoteWrite: monitoringv1.RemoteWriteSpec{
				URL: "http://example.com",
				AzureAD: &monitoringv1.AzureAD{
					Cloud: ptr.To("AzureGovernment"),
					SDK: &monitoringv1.AzureSDK{
						TenantID: ptr.To("00000000-a12b-3cd4-e56f-000000000000"),
					},
				},
			},
			golden: "RemoteWriteConfigAzureADSDK_v2.51.0.golden",
		},
		{
			version: "v2.26.0",
			remoteWrite: monitoringv1.RemoteWriteSpec{
				URL: "http://example.com",
				Authorization: &monitoringv1.Authorization{
					SafeAuthorization: monitoringv1.SafeAuthorization{
						Credentials: &v1.SecretKeySelector{
							LocalObjectReference: v1.LocalObjectReference{
								Name: "auth",
							},
							Key: "token",
						},
					},
				},
			},
			golden: "RemoteWriteConfig_v2.26.0_2.golden",
		},
		{
			version: "v2.26.0",
			remoteWrite: monitoringv1.RemoteWriteSpec{
				URL: "http://example.com",
				Sigv4: &monitoringv1.Sigv4{
					Profile: "profilename",
					RoleArn: "arn:aws:iam::123456789012:instance-profile/prometheus",
					AccessKey: &v1.SecretKeySelector{
						LocalObjectReference: v1.LocalObjectReference{
							Name: "sigv4-secret",
						},
						Key: "access-key",
					},
					SecretKey: &v1.SecretKeySelector{
						LocalObjectReference: v1.LocalObjectReference{
							Name: "sigv4-secret",
						},
						Key: "secret-key",
					},
					Region: "us-central-0",
				},
				QueueConfig: &monitoringv1.QueueConfig{
					Capacity:          1000,
					MinShards:         1,
					MaxShards:         10,
					MaxSamplesPerSend: 100,
					BatchSendDeadline: ptr.To(monitoringv1.Duration("20s")),
					MaxRetries:        3,
					MinBackoff:        ptr.To(monitoringv1.Duration("1s")),
					MaxBackoff:        ptr.To(monitoringv1.Duration("10s")),
				},
				MetadataConfig: &monitoringv1.MetadataConfig{
					Send:         false,
					SendInterval: "1m",
				},
			},
			golden: "RemoteWriteConfig_3.golden",
		},
		{
			version: "v2.26.0",
			remoteWrite: monitoringv1.RemoteWriteSpec{
				URL:           "http://example.com",
				RemoteTimeout: "1s",
				Sigv4:         nil,
			},
			golden: "RemoteWriteConfig_v2.26.0_3.golden",
		},
		{
			version: "v2.26.0",
			remoteWrite: monitoringv1.RemoteWriteSpec{
				URL:           "http://example.com",
				Sigv4:         &monitoringv1.Sigv4{},
				RemoteTimeout: "1s",
			},
			golden: "RemoteWriteConfig_v2.26.0_4.golden",
		},
		{
			version: "v2.30.0",
			remoteWrite: monitoringv1.RemoteWriteSpec{
				URL: "http://example.com",
				QueueConfig: &monitoringv1.QueueConfig{
					Capacity:          1000,
					MinShards:         1,
					MaxShards:         10,
					MaxSamplesPerSend: 100,
					BatchSendDeadline: ptr.To(monitoringv1.Duration("20s")),
					MaxRetries:        3,
					MinBackoff:        ptr.To(monitoringv1.Duration("1s")),
					MaxBackoff:        ptr.To(monitoringv1.Duration("10s")),
					RetryOnRateLimit:  true,
				},
			},
			golden: "RemoteWriteConfig_v2.30.0_2.golden",
		},
		{
			version: "v2.43.0",
			remoteWrite: monitoringv1.RemoteWriteSpec{
				URL:                  "http://example.com",
				SendNativeHistograms: &sendNativeHistograms,
				QueueConfig: &monitoringv1.QueueConfig{
					Capacity:          1000,
					MinShards:         1,
					MaxShards:         10,
					MaxSamplesPerSend: 100,
					BatchSendDeadline: ptr.To(monitoringv1.Duration("20s")),
					MaxRetries:        3,
					MinBackoff:        ptr.To(monitoringv1.Duration("1s")),
					MaxBackoff:        ptr.To(monitoringv1.Duration("10s")),
					RetryOnRateLimit:  true,
				},
			},
			golden: "RemoteWriteConfig_v2.43.0_2.golden",
		},
		{
			version: "v2.39.0",
			remoteWrite: monitoringv1.RemoteWriteSpec{
				URL:                  "http://example.com",
				SendNativeHistograms: &sendNativeHistograms,
				EnableHttp2:          &enableHTTP2,
				QueueConfig: &monitoringv1.QueueConfig{
					Capacity:          1000,
					MinShards:         1,
					MaxShards:         10,
					MaxSamplesPerSend: 100,
					BatchSendDeadline: ptr.To(monitoringv1.Duration("20s")),
					MaxRetries:        3,
					MinBackoff:        ptr.To(monitoringv1.Duration("1s")),
					MaxBackoff:        ptr.To(monitoringv1.Duration("10s")),
					RetryOnRateLimit:  true,
				},
			},
			golden: "RemoteWriteConfig_v2.39.0_1.golden",
		},
		{
			version: "v2.49.0",
			remoteWrite: monitoringv1.RemoteWriteSpec{
				URL:                  "http://example.com",
				SendNativeHistograms: &sendNativeHistograms,
				EnableHttp2:          &enableHTTP2,
				QueueConfig: &monitoringv1.QueueConfig{
					Capacity:          1000,
					MinShards:         1,
					MaxShards:         10,
					MaxSamplesPerSend: 100,
					BatchSendDeadline: ptr.To(monitoringv1.Duration("20s")),
					MaxRetries:        3,
					MinBackoff:        ptr.To(monitoringv1.Duration("1s")),
					MaxBackoff:        ptr.To(monitoringv1.Duration("10s")),
					RetryOnRateLimit:  true,
					SampleAgeLimit:    ptr.To(monitoringv1.Duration("1s")),
				},
			},
			golden: "RemoteWriteConfig_v2.49.0.golden",
		},
		{
			version: "v2.50.0",
			remoteWrite: monitoringv1.RemoteWriteSpec{
				URL:                  "http://example.com",
				SendNativeHistograms: &sendNativeHistograms,
				EnableHttp2:          &enableHTTP2,
				QueueConfig: &monitoringv1.QueueConfig{
					Capacity:          1000,
					MinShards:         1,
					MaxShards:         10,
					MaxSamplesPerSend: 100,
					BatchSendDeadline: ptr.To(monitoringv1.Duration("20s")),
					MaxRetries:        3,
					MinBackoff:        ptr.To(monitoringv1.Duration("1s")),
					MaxBackoff:        ptr.To(monitoringv1.Duration("10s")),
					RetryOnRateLimit:  true,
					SampleAgeLimit:    ptr.To(monitoringv1.Duration("1s")),
				},
			},
			golden: "RemoteWriteConfig_v2.50.0.golden",
		},
		{
			version: "v2.43.0",
			remoteWrite: monitoringv1.RemoteWriteSpec{
				URL:             "http://example.com",
				FollowRedirects: &followRedirects,
				ProxyConfig: monitoringv1.ProxyConfig{
					ProxyURL:             ptr.To("http://no-proxy.com"),
					NoProxy:              ptr.To("0.0.0.0"),
					ProxyFromEnvironment: ptr.To(false),
					ProxyConnectHeader: map[string][]v1.SecretKeySelector{
						"header": {
							{
								LocalObjectReference: v1.LocalObjectReference{
									Name: "foo",
								},
								Key: "proxy-header",
							},
						},
					},
				},
			},
			golden: "RemoteWriteConfig_v2.43.0_ProxyConfig.golden",
		},
	} {
		t.Run(fmt.Sprintf("i=%d,version=%s", i, tc.version), func(t *testing.T) {
			p := defaultPrometheus()
			p.Spec.CommonPrometheusFields.Version = tc.version
			p.Spec.CommonPrometheusFields.RemoteWrite = []monitoringv1.RemoteWriteSpec{tc.remoteWrite}
			p.Spec.CommonPrometheusFields.Secrets = []string{"sigv4-secret"}

			store := assets.NewTestStoreBuilder(
				&v1.ConfigMap{
					ObjectMeta: metav1.ObjectMeta{
						Name:      "oauth2",
						Namespace: "default",
					},
					Data: map[string]string{
						"client_id": "client-id",
					},
				},
				&v1.Secret{
					ObjectMeta: metav1.ObjectMeta{
						Name:      "foo",
						Namespace: "default",
					},
					Data: map[string][]byte{
						"proxy-header": []byte("value"),
						"token":        []byte("value"),
					},
				},
				&v1.Secret{
					ObjectMeta: metav1.ObjectMeta{
						Name:      "oauth2",
						Namespace: "default",
					},
					Data: map[string][]byte{
						"client_secret": []byte("client-secret"),
					},
				},
<<<<<<< HEAD
			)
			store.TokenAssets = map[string]assets.Token{
				"remoteWrite/auth/0": assets.Token("secret"),
			}
			store.TokenAssets = map[string]assets.Token{
				"remoteWrite/auth/0": assets.Token("secret"),
			}

			if tc.remoteWrite.Sigv4 != nil && tc.remoteWrite.Sigv4.AccessKey != nil {
				store.SigV4Assets = map[string]assets.SigV4Credentials{
					"remoteWrite/0": {
						AccessKeyID: "access-key",
						SecretKeyID: "secret-key",
=======
				&v1.Secret{
					ObjectMeta: metav1.ObjectMeta{
						Name:      "auth",
						Namespace: "default",
>>>>>>> 7c17d9cc
					},
					Data: map[string][]byte{
						"token": []byte("secret"),
					},
				},
				&v1.Secret{
					ObjectMeta: metav1.ObjectMeta{
						Name:      "sigv4-secret",
						Namespace: "default",
					},
					Data: map[string][]byte{
						"access-key": []byte("access-key"),
						"secret-key": []byte("secret-key"),
					},
				},
			)

			if tc.remoteWrite.AzureAD != nil && tc.remoteWrite.AzureAD.OAuth != nil {
				store.AzureOAuthAssets = map[string]assets.AzureOAuthCredentials{
					"remoteWrite/0": {
						ClientSecret: "secret-key",
					},
				}
			}

			cg := mustNewConfigGenerator(t, p)
			cfg, err := cg.GenerateServerConfiguration(
				context.Background(),
				p.Spec.EvaluationInterval,
				p.Spec.QueryLogFile,
				p.Spec.RuleSelector,
				p.Spec.Exemplars,
				p.Spec.TSDB,
				p.Spec.Alerting,
				p.Spec.RemoteRead,
				nil,
				nil,
				nil,
				nil,
				store,
				nil,
				nil,
				nil,
				nil)
			if tc.expectedErr != nil {
				require.Error(t, err)
				require.Equal(t, tc.expectedErr.Error(), err.Error())
				return
			}
			require.NoError(t, err)
			golden.Assert(t, string(cfg), tc.golden)
		})
	}
}

func TestLabelLimits(t *testing.T) {
	for _, tc := range []struct {
		version            string
		enforcedLabelLimit int
		labelLimit         int
		golden             string
	}{
		{
			version:            "v2.26.0",
			enforcedLabelLimit: -1,
			labelLimit:         -1,
			golden:             "LabelLimits_NoLimit_v2.26.0.golden",
		},
		{
			version:            "v2.27.0",
			enforcedLabelLimit: -1,
			labelLimit:         -1,

			golden: "LabelLimits_NoLimit_v2.27.0.golden",
		},
		{
			version:            "v2.26.0",
			enforcedLabelLimit: 1000,
			labelLimit:         -1,

			golden: "LabelLimits_NoLimit_v2.26.0_enforceLimit1000.golden",
		},
		{
			version:            "v2.27.0",
			enforcedLabelLimit: 1000,
			labelLimit:         -1,
			golden:             "LabelLimits_NoLimit_v2.27.0_enforceLimit1000.golden",
		},
		{
			version:            "v2.26.0",
			enforcedLabelLimit: 1000,
			labelLimit:         2000,

			golden: "LabelLimits_Limit2000_v2.26.0_enforceLimit1000.golden",
		},
		{
			version:            "v2.27.0",
			enforcedLabelLimit: 1000,
			labelLimit:         2000,
			golden:             "LabelLimits_Limit2000_v2.27.0_enforceLimit1000.golden",
		},
		{
			version:            "v2.26.0",
			enforcedLabelLimit: 1000,
			labelLimit:         500,

			golden: "LabelLimits_Limit500_v2.26.0_enforceLimit1000.golden",
		},
		{
			version:            "v2.27.0",
			enforcedLabelLimit: 1000,
			labelLimit:         500,
			golden:             "LabelLimits_Limit500_v2.27.0_enforceLimit1000.golden",
		},
	} {
		t.Run(fmt.Sprintf("%s enforcedLabelLimit(%d) labelLimit(%d)", tc.version, tc.enforcedLabelLimit, tc.labelLimit), func(t *testing.T) {
			p := defaultPrometheus()
			p.Spec.CommonPrometheusFields.Version = tc.version

			if tc.enforcedLabelLimit >= 0 {
				p.Spec.EnforcedLabelLimit = ptr.To(uint64(tc.enforcedLabelLimit))
			}

			serviceMonitor := monitoringv1.ServiceMonitor{
				ObjectMeta: metav1.ObjectMeta{
					Name:      "testservicemonitor1",
					Namespace: "default",
					Labels: map[string]string{
						"group": "group1",
					},
				},
				Spec: monitoringv1.ServiceMonitorSpec{
					Endpoints: []monitoringv1.Endpoint{
						{
							Port:     "web",
							Interval: "30s",
						},
					},
				},
			}
			if tc.labelLimit >= 0 {
				labelLimit := uint64(tc.labelLimit)
				serviceMonitor.Spec.LabelLimit = &labelLimit
			}

			cg := mustNewConfigGenerator(t, p)
			cfg, err := cg.GenerateServerConfiguration(
				context.Background(),
				p.Spec.EvaluationInterval,
				p.Spec.QueryLogFile,
				p.Spec.RuleSelector,
				p.Spec.Exemplars,
				p.Spec.TSDB,
				p.Spec.Alerting,
				p.Spec.RemoteRead,
				map[string]*monitoringv1.ServiceMonitor{
					"testservicemonitor1": &serviceMonitor,
				},
				nil,
				nil,
				nil,
				&assets.StoreBuilder{},
				nil,
				nil,
				nil,
				nil,
			)
			require.NoError(t, err)
			golden.Assert(t, string(cfg), tc.golden)
		})
	}
}

func TestLabelNameLengthLimits(t *testing.T) {
	for _, tc := range []struct {
		version                      string
		enforcedLabelNameLengthLimit int
		labelNameLengthLimit         int
		golden                       string
	}{
		{
			version:                      "v2.26.0",
			enforcedLabelNameLengthLimit: -1,
			labelNameLengthLimit:         -1,
			golden:                       "LabelNameLengthLimits_Limit-1_Enforce-1_v2.26.0.golden",
		},
		{
			version:                      "v2.27.0",
			enforcedLabelNameLengthLimit: -1,
			labelNameLengthLimit:         -1,
			golden:                       "LabelNameLengthLimits_Limit-1_Enforce-1_v2.27.0.golden",
		},
		{
			version:                      "v2.26.0",
			enforcedLabelNameLengthLimit: 1000,
			labelNameLengthLimit:         -1,
			golden:                       "LabelNameLengthLimits_Limit-1_Enforc1000_v2.26.0.golden",
		},
		{
			version:                      "v2.27.0",
			enforcedLabelNameLengthLimit: 1000,
			labelNameLengthLimit:         -1,
			golden:                       "LabelNameLengthLimits_Limit-1_Enforce1000_v2.27.0.golden",
		},
		{
			version:                      "v2.26.0",
			enforcedLabelNameLengthLimit: 1000,
			labelNameLengthLimit:         2000,
			golden:                       "LabelNameLengthLimits_Limit2000_Enforce1000_v2.26.0.golden",
		},
		{
			version:                      "v2.27.0",
			enforcedLabelNameLengthLimit: 1000,
			labelNameLengthLimit:         2000,
			golden:                       "LabelNameLengthLimits_Limit2000_Enforce1000_v2.27.0.golden",
		},
		{
			version:                      "v2.26.0",
			enforcedLabelNameLengthLimit: 1000,
			labelNameLengthLimit:         500,
			golden:                       "LabelNameLengthLimits_Limit500_Enforce1000_v2.26.0.golden",
		},
		{
			version:                      "v2.27.0",
			enforcedLabelNameLengthLimit: 1000,
			labelNameLengthLimit:         500,
			golden:                       "LabelNameLengthLimits_Limit500_Enforce1000_v2.27.0.golden",
		},
	} {
		t.Run(fmt.Sprintf("%s enforcedLabelNameLengthLimit(%d) labelNameLengthLimit(%d)", tc.version, tc.enforcedLabelNameLengthLimit, tc.labelNameLengthLimit), func(t *testing.T) {
			p := defaultPrometheus()
			p.Spec.CommonPrometheusFields.Version = tc.version

			if tc.enforcedLabelNameLengthLimit >= 0 {
				p.Spec.EnforcedLabelNameLengthLimit = ptr.To(uint64(tc.enforcedLabelNameLengthLimit))
			}

			podMonitor := monitoringv1.PodMonitor{
				ObjectMeta: metav1.ObjectMeta{
					Name:      "testpodmonitor1",
					Namespace: "default",
					Labels: map[string]string{
						"group": "group1",
					},
				},
				Spec: monitoringv1.PodMonitorSpec{
					PodMetricsEndpoints: []monitoringv1.PodMetricsEndpoint{
						{
							Port:     "web",
							Interval: "30s",
						},
					},
				},
			}
			if tc.labelNameLengthLimit >= 0 {
				labelNameLengthLimit := uint64(tc.labelNameLengthLimit)
				podMonitor.Spec.LabelNameLengthLimit = &labelNameLengthLimit
			}

			cg := mustNewConfigGenerator(t, p)
			cfg, err := cg.GenerateServerConfiguration(
				context.Background(),
				p.Spec.EvaluationInterval,
				p.Spec.QueryLogFile,
				p.Spec.RuleSelector,
				p.Spec.Exemplars,
				p.Spec.TSDB,
				p.Spec.Alerting,
				p.Spec.RemoteRead,
				nil,
				map[string]*monitoringv1.PodMonitor{
					"testpodmonitor1": &podMonitor,
				},
				nil,
				nil,
				&assets.StoreBuilder{},
				nil,
				nil,
				nil,
				nil,
			)
			require.NoError(t, err)
			golden.Assert(t, string(cfg), tc.golden)
		})
	}
}

func TestLabelValueLengthLimits(t *testing.T) {
	for _, tc := range []struct {
		version                       string
		enforcedLabelValueLengthLimit int
		labelValueLengthLimit         int
		golden                        string
	}{
		{
			version:                       "v2.26.0",
			enforcedLabelValueLengthLimit: -1,
			labelValueLengthLimit:         -1,
			golden:                        "LabelValueLengthLimits_Enforce-1_LabelValue-1_v2.26.0.golden",
		},
		{
			version:                       "v2.27.0",
			enforcedLabelValueLengthLimit: -1,
			labelValueLengthLimit:         -1,
			golden:                        "LabelValueLengthLimits_Enforce-1_LabelValue-1_v2.27.0.golden",
		},
		{
			version:                       "v2.26.0",
			enforcedLabelValueLengthLimit: 1000,
			labelValueLengthLimit:         -1,
			golden:                        "LabelValueLengthLimits_Enforce1000_LabelValue-1_v2.26.0.golden",
		},
		{
			version:                       "v2.27.0",
			enforcedLabelValueLengthLimit: 1000,
			labelValueLengthLimit:         -1,
			golden:                        "LabelValueLengthLimits_Enforce1000_LabelValue-1_v2.27.0.golden",
		},
		{
			version:                       "v2.26.0",
			enforcedLabelValueLengthLimit: 1000,
			labelValueLengthLimit:         2000,
			golden:                        "LabelValueLengthLimits_Enforce1000_LabelValue2000_v2.26.0.golden",
		},
		{
			version:                       "v2.27.0",
			enforcedLabelValueLengthLimit: 1000,
			labelValueLengthLimit:         2000,
			golden:                        "LabelValueLengthLimits_Enforce1000_LabelValue2000_v2.27.0.golden",
		},
		{
			version:                       "v2.26.0",
			enforcedLabelValueLengthLimit: 1000,
			labelValueLengthLimit:         500,
			golden:                        "LabelValueLengthLimits_Enforce1000_LabelValue500_v2.26.0.golden",
		},
		{
			version:                       "v2.27.0",
			enforcedLabelValueLengthLimit: 1000,
			labelValueLengthLimit:         500,
			golden:                        "LabelValueLengthLimits_Enforce1000_LabelValue500_v2.27.0.golden",
		},
	} {
		t.Run(fmt.Sprintf("%s enforcedLabelValueLengthLimit(%d) labelValueLengthLimit(%d)", tc.version, tc.enforcedLabelValueLengthLimit, tc.labelValueLengthLimit), func(t *testing.T) {
			p := defaultPrometheus()
			p.Spec.CommonPrometheusFields.Version = tc.version

			if tc.enforcedLabelValueLengthLimit >= 0 {
				p.Spec.EnforcedLabelValueLengthLimit = ptr.To(uint64(tc.enforcedLabelValueLengthLimit))
			}

			probe := monitoringv1.Probe{
				ObjectMeta: metav1.ObjectMeta{
					Name:      "testprobe1",
					Namespace: "default",
					Labels: map[string]string{
						"group": "group1",
					},
				},
				Spec: monitoringv1.ProbeSpec{
					ProberSpec: monitoringv1.ProberSpec{
						Scheme:   "http",
						URL:      "blackbox.exporter.io",
						Path:     "/probe",
						ProxyURL: "socks://myproxy:9095",
					},
					Module: "http_2xx",
					Targets: monitoringv1.ProbeTargets{
						StaticConfig: &monitoringv1.ProbeTargetStaticConfig{
							Targets: []string{
								"prometheus.io",
								"promcon.io",
							},
							Labels: map[string]string{
								"static": "label",
							},
						},
					},
				},
			}
			if tc.labelValueLengthLimit >= 0 {
				labelValueLengthLimit := uint64(tc.labelValueLengthLimit)
				probe.Spec.LabelValueLengthLimit = &labelValueLengthLimit
			}

			cg := mustNewConfigGenerator(t, p)
			cfg, err := cg.GenerateServerConfiguration(
				context.Background(),
				p.Spec.EvaluationInterval,
				p.Spec.QueryLogFile,
				p.Spec.RuleSelector,
				p.Spec.Exemplars,
				p.Spec.TSDB,
				p.Spec.Alerting,
				p.Spec.RemoteRead,
				nil,
				nil,
				map[string]*monitoringv1.Probe{
					"testprobe1": &probe,
				},
				nil,
				&assets.StoreBuilder{},
				nil,
				nil,
				nil,
				nil,
			)
			require.NoError(t, err)
			golden.Assert(t, string(cfg), tc.golden)
		})
	}
}

func TestKeepDroppedTargets(t *testing.T) {
	for _, tc := range []struct {
		version                    string
		enforcedKeepDroppedTargets *uint64
		keepDroppedTargets         *uint64
		golden                     string
	}{
		{
			version:                    "v2.46.0",
			enforcedKeepDroppedTargets: ptr.To(uint64(1000)),
			keepDroppedTargets:         ptr.To(uint64(50)),
			golden:                     "KeepDroppedTargetsNotAddedInConfig.golden",
		},
		{
			version:                    "v2.47.0",
			enforcedKeepDroppedTargets: ptr.To(uint64(1000)),
			keepDroppedTargets:         ptr.To(uint64(2000)),
			golden:                     "KeepDroppedTargetsOverridedWithEnforcedValue.golden",
		},
		{
			version:                    "v2.47.0",
			enforcedKeepDroppedTargets: ptr.To(uint64(1000)),
			keepDroppedTargets:         ptr.To(uint64(500)),
			golden:                     "KeepDroppedTargets.golden",
		},
	} {
		t.Run(fmt.Sprintf("%s enforcedKeepDroppedTargets(%d) keepDroppedTargets(%d)", tc.version, tc.enforcedKeepDroppedTargets, tc.keepDroppedTargets), func(t *testing.T) {
			p := defaultPrometheus()
			p.Spec.CommonPrometheusFields.Version = tc.version

			p.Spec.EnforcedKeepDroppedTargets = tc.enforcedKeepDroppedTargets

			serviceMonitor := monitoringv1.ServiceMonitor{
				ObjectMeta: metav1.ObjectMeta{
					Name:      "testservicemonitor1",
					Namespace: "default",
					Labels: map[string]string{
						"group": "group1",
					},
				},
				Spec: monitoringv1.ServiceMonitorSpec{
					Endpoints: []monitoringv1.Endpoint{
						{
							Port:     "web",
							Interval: "30s",
						},
					},
				},
			}

			serviceMonitor.Spec.KeepDroppedTargets = tc.keepDroppedTargets

			cg := mustNewConfigGenerator(t, p)
			cfg, err := cg.GenerateServerConfiguration(
				context.Background(),
				p.Spec.EvaluationInterval,
				p.Spec.QueryLogFile,
				p.Spec.RuleSelector,
				p.Spec.Exemplars,
				p.Spec.TSDB,
				p.Spec.Alerting,
				p.Spec.RemoteRead,
				map[string]*monitoringv1.ServiceMonitor{
					"testservicemonitor1": &serviceMonitor,
				},
				nil,
				nil,
				nil,
				&assets.StoreBuilder{},
				nil,
				nil,
				nil,
				nil,
			)
			require.NoError(t, err)
			golden.Assert(t, string(cfg), tc.golden)
		})
	}
}

func TestBodySizeLimits(t *testing.T) {
	for _, tc := range []struct {
		version                     string
		enforcedBodySizeLimit       monitoringv1.ByteSize
		serviceMonitorBodySizeLimit *monitoringv1.ByteSize
		expectedErr                 error
		golden                      string
	}{
		{
			version:                     "v2.27.0",
			enforcedBodySizeLimit:       "1000MB",
			serviceMonitorBodySizeLimit: ptr.To[monitoringv1.ByteSize]("2GB"),
			golden:                      "BodySizeLimits_enforce_v2.27.0.golden",
		},
		{
			version:               "v2.28.0",
			enforcedBodySizeLimit: "1000MB",
			golden:                "BodySizeLimits_enforce1000MB_v2.28.0.golden",
		},
		{
			version:                     "v2.28.0",
			enforcedBodySizeLimit:       "4000MB",
			serviceMonitorBodySizeLimit: ptr.To[monitoringv1.ByteSize]("2GB"),
			golden:                      "BodySizeLimits_enforce2GB_v2.28.0.golden",
		},
		{
			version:               "v2.28.0",
			enforcedBodySizeLimit: "",
			golden:                "BodySizeLimits_enforce0MB_v2.28.0.golden",
		},
	} {
		t.Run(fmt.Sprintf("%s enforcedBodySizeLimit(%s)", tc.version, tc.enforcedBodySizeLimit), func(t *testing.T) {
			p := defaultPrometheus()
			p.Spec.CommonPrometheusFields.Version = tc.version

			if tc.enforcedBodySizeLimit != "" {
				p.Spec.EnforcedBodySizeLimit = tc.enforcedBodySizeLimit
			}

			serviceMonitor := monitoringv1.ServiceMonitor{
				ObjectMeta: metav1.ObjectMeta{
					Name:      "testservicemonitor1",
					Namespace: "default",
					Labels: map[string]string{
						"group": "group1",
					},
				},
				Spec: monitoringv1.ServiceMonitorSpec{
					Endpoints: []monitoringv1.Endpoint{
						{
							Port:     "web",
							Interval: "30s",
						},
					},
					BodySizeLimit: tc.serviceMonitorBodySizeLimit,
				},
			}

			cg := mustNewConfigGenerator(t, p)
			cfg, err := cg.GenerateServerConfiguration(
				context.Background(),
				p.Spec.EvaluationInterval,
				p.Spec.QueryLogFile,
				p.Spec.RuleSelector,
				p.Spec.Exemplars,
				p.Spec.TSDB,
				p.Spec.Alerting,
				p.Spec.RemoteRead,
				map[string]*monitoringv1.ServiceMonitor{
					"testservicemonitor1": &serviceMonitor,
				},
				nil,
				nil,
				nil,
				&assets.StoreBuilder{},
				nil,
				nil,
				nil,
				nil,
			)

			if tc.expectedErr != nil {
				require.Error(t, err)
				require.Equal(t, tc.expectedErr.Error(), err.Error())
				return
			}
			require.NoError(t, err)
			golden.Assert(t, string(cfg), tc.golden)
		})
	}
}

func TestMatchExpressionsServiceMonitor(t *testing.T) {
	p := defaultPrometheus()

	cg := mustNewConfigGenerator(t, p)
	cfg, err := cg.GenerateServerConfiguration(
		context.Background(),
		p.Spec.EvaluationInterval,
		p.Spec.QueryLogFile,
		p.Spec.RuleSelector,
		p.Spec.Exemplars,
		p.Spec.TSDB,
		p.Spec.Alerting,
		p.Spec.RemoteRead,
		map[string]*monitoringv1.ServiceMonitor{
			"test": {
				ObjectMeta: metav1.ObjectMeta{
					Name:      "test",
					Namespace: "default",
				},
				Spec: monitoringv1.ServiceMonitorSpec{
					Selector: metav1.LabelSelector{
						MatchExpressions: []metav1.LabelSelectorRequirement{
							{
								Key:      "alpha",
								Operator: metav1.LabelSelectorOpIn,
								Values:   []string{"beta", "gamma"},
							},
						},
					},
					Endpoints: []monitoringv1.Endpoint{
						{
							Port:     "web",
							Interval: "30s",
						},
					},
				},
			},
		},
		nil,
		nil,
		nil,
		&assets.StoreBuilder{},
		nil,
		nil,
		nil,
		nil,
	)

	require.NoError(t, err)
	golden.Assert(t, string(cfg), "MatchExpressionsServiceMonitor.golden")
}

func TestServiceMonitorEndpointFollowRedirects(t *testing.T) {
	for _, tc := range []struct {
		version         string
		expected        string
		golden          string
		followRedirects bool
	}{
		{
			version:         "v2.25.0",
			followRedirects: false,
			golden:          "ServiceMonitorEndpointFollowRedirects_FollowRedirectFalse_v2.25.0.golden",
		},
		{
			version:         "v2.25.0",
			followRedirects: true,
			golden:          "ServiceMonitorEndpointFollowRedirects_FollowRedirectTrue_v2.25.0.golden",
		},
		{
			version:         "v2.28.0",
			followRedirects: true,
			golden:          "ServiceMonitorEndpointFollowRedirects_FollowRedirectTrue_v2.28.0.golden",
		},
		{
			version:         "v2.28.0",
			followRedirects: false,
			golden:          "ServiceMonitorEndpointFollowRedirects_FollowRedirectFalse_v2.28.0.golden",
		},
	} {
		t.Run(fmt.Sprintf("%s TestServiceMonitorEndpointFollowRedirects(%t)", tc.version, tc.followRedirects), func(t *testing.T) {
			p := defaultPrometheus()
			p.Spec.CommonPrometheusFields.Version = tc.version

			serviceMonitor := monitoringv1.ServiceMonitor{
				ObjectMeta: metav1.ObjectMeta{
					Name:      "testservicemonitor1",
					Namespace: "default",
					Labels: map[string]string{
						"group": "group1",
					},
				},
				Spec: monitoringv1.ServiceMonitorSpec{
					Endpoints: []monitoringv1.Endpoint{
						{
							Port:            "web",
							Interval:        "30s",
							FollowRedirects: ptr.To(tc.followRedirects),
						},
					},
				},
			}

			cg := mustNewConfigGenerator(t, p)
			cfg, err := cg.GenerateServerConfiguration(
				context.Background(),
				p.Spec.EvaluationInterval,
				p.Spec.QueryLogFile,
				p.Spec.RuleSelector,
				p.Spec.Exemplars,
				p.Spec.TSDB,
				p.Spec.Alerting,
				p.Spec.RemoteRead,
				map[string]*monitoringv1.ServiceMonitor{
					"testservicemonitor1": &serviceMonitor,
				},
				nil,
				nil,
				nil,
				&assets.StoreBuilder{},
				nil,
				nil,
				nil,
				nil,
			)
			require.NoError(t, err)
			golden.Assert(t, string(cfg), tc.golden)
		})
	}
}

func TestPodMonitorEndpointFollowRedirects(t *testing.T) {
	for _, tc := range []struct {
		version         string
		golden          string
		followRedirects bool
	}{
		{
			version:         "v2.25.0",
			followRedirects: false,
			golden:          "PodMonitorEndpointFollowRedirects_FollowRedirectsFalse_v2.25.0.golden",
		},
		{
			version:         "v2.25.0",
			followRedirects: true,
			golden:          "PodMonitorEndpointFollowRedirects_FollowRedirectsTrue_v2.25.0.golden",
		},
		{
			version:         "v2.28.0",
			followRedirects: true,
			golden:          "PodMonitorEndpointFollowRedirects_FollowRedirectsTrue_v2.28.0.golden",
		},
		{
			version:         "v2.28.0",
			followRedirects: false,
			golden:          "PodMonitorEndpointFollowRedirects_FollowRedirectsFalse_v2.28.0.golden",
		},
	} {
		t.Run(fmt.Sprintf("%s TestServiceMonitorEndpointFollowRedirects(%t)", tc.version, tc.followRedirects), func(t *testing.T) {
			p := defaultPrometheus()
			p.Spec.CommonPrometheusFields.Version = tc.version

			podMonitor := monitoringv1.PodMonitor{
				ObjectMeta: metav1.ObjectMeta{
					Name:      "testpodmonitor1",
					Namespace: "pod-monitor-ns",
					Labels: map[string]string{
						"group": "group1",
					},
				},
				Spec: monitoringv1.PodMonitorSpec{
					PodMetricsEndpoints: []monitoringv1.PodMetricsEndpoint{
						{
							Port:            "web",
							Interval:        "30s",
							FollowRedirects: ptr.To(tc.followRedirects),
						},
					},
				},
			}

			cg := mustNewConfigGenerator(t, p)

			cfg, err := cg.GenerateServerConfiguration(
				context.Background(),
				p.Spec.EvaluationInterval,
				p.Spec.QueryLogFile,
				p.Spec.RuleSelector,
				p.Spec.Exemplars,
				p.Spec.TSDB,
				p.Spec.Alerting,
				p.Spec.RemoteRead,
				nil,
				map[string]*monitoringv1.PodMonitor{
					"testpodmonitor1": &podMonitor,
				},
				nil,
				nil,
				&assets.StoreBuilder{},
				nil,
				nil,
				nil,
				nil,
			)
			require.NoError(t, err)
			golden.Assert(t, string(cfg), tc.golden)
		})
	}
}

func TestServiceMonitorEndpointEnableHttp2(t *testing.T) {
	for _, tc := range []struct {
		version     string
		golden      string
		enableHTTP2 bool
	}{
		{
			version:     "v2.34.0",
			enableHTTP2: false,
			golden:      "ServiceMonitorEndpointEnableHttp2_EnableHTTP2False_v2.34.0.golden",
		},
		{
			version:     "v2.34.0",
			enableHTTP2: true,
			golden:      "ServiceMonitorEndpointEnableHttp2_EnableHTTP2True_v2.34.0.golden",
		},
		{
			version:     "v2.35.0",
			enableHTTP2: true,
			golden:      "ServiceMonitorEndpointEnableHttp2_EnableHTTP2True_v2.35.0.golden",
		},
		{
			version:     "v2.35.0",
			enableHTTP2: false,
			golden:      "ServiceMonitorEndpointEnableHttp2_EnableHTTP2False_v2.35.0.golden",
		},
	} {
		t.Run(fmt.Sprintf("%s TestServiceMonitorEndpointEnableHttp2(%t)", tc.version, tc.enableHTTP2), func(t *testing.T) {
			p := defaultPrometheus()
			p.Spec.CommonPrometheusFields.Version = tc.version

			serviceMonitor := monitoringv1.ServiceMonitor{
				ObjectMeta: metav1.ObjectMeta{
					Name:      "testservicemonitor1",
					Namespace: "default",
					Labels: map[string]string{
						"group": "group1",
					},
				},
				Spec: monitoringv1.ServiceMonitorSpec{
					Endpoints: []monitoringv1.Endpoint{
						{
							Port:        "web",
							Interval:    "30s",
							EnableHttp2: ptr.To(tc.enableHTTP2),
						},
					},
				},
			}

			cg := mustNewConfigGenerator(t, p)
			cfg, err := cg.GenerateServerConfiguration(
				context.Background(),
				p.Spec.EvaluationInterval,
				p.Spec.QueryLogFile,
				p.Spec.RuleSelector,
				p.Spec.Exemplars,
				p.Spec.TSDB,
				p.Spec.Alerting,
				p.Spec.RemoteRead,
				map[string]*monitoringv1.ServiceMonitor{
					"testservicemonitor1": &serviceMonitor,
				},
				nil,
				nil,
				nil,
				&assets.StoreBuilder{},
				nil,
				nil,
				nil,
				nil,
			)
			require.NoError(t, err)
			golden.Assert(t, string(cfg), tc.golden)
		})
	}
}

func TestPodMonitorPhaseFilter(t *testing.T) {
	p := defaultPrometheus()

	cg := mustNewConfigGenerator(t, p)
	cfg, err := cg.GenerateServerConfiguration(
		context.Background(),
		p.Spec.EvaluationInterval,
		p.Spec.QueryLogFile,
		p.Spec.RuleSelector,
		p.Spec.Exemplars,
		p.Spec.TSDB,
		p.Spec.Alerting,
		p.Spec.RemoteRead,
		nil,
		map[string]*monitoringv1.PodMonitor{
			"testpodmonitor1": {
				ObjectMeta: metav1.ObjectMeta{
					Name:      "testpodmonitor1",
					Namespace: "default",
					Labels: map[string]string{
						"group": "group1",
					},
				},
				Spec: monitoringv1.PodMonitorSpec{
					PodMetricsEndpoints: []monitoringv1.PodMetricsEndpoint{
						{
							FilterRunning: ptr.To(false),
							Port:          "test",
						},
					},
				},
			},
		},
		nil,
		nil,
		&assets.StoreBuilder{},
		nil,
		nil,
		nil,
		nil,
	)
	require.NoError(t, err)
	golden.Assert(t, string(cfg), "PodMonitorPhaseFilter.golden")
}

func TestPodMonitorEndpointEnableHttp2(t *testing.T) {
	for _, tc := range []struct {
		version     string
		golden      string
		enableHTTP2 bool
	}{
		{
			version:     "v2.34.0",
			enableHTTP2: false,
			golden:      "PodMonitorEndpointEnableHttp2_EnableHTTP2False_v2.34.0.golden",
		},
		{
			version:     "v2.34.0",
			enableHTTP2: true,
			golden:      "PodMonitorEndpointEnableHttp2_EnableHTTP2True_v2.34.0.golden",
		},
		{
			version:     "v2.35.0",
			enableHTTP2: true,
			golden:      "PodMonitorEndpointEnableHttp2_EnableHTTP2True_v2.35.0.golden",
		},
		{
			version:     "v2.35.0",
			enableHTTP2: false,
			golden:      "PodMonitorEndpointEnableHttp2_EnableHTTP2False_v2.35.0.golden",
		},
	} {
		t.Run(fmt.Sprintf("%s TestServiceMonitorEndpointEnableHttp2(%t)", tc.version, tc.enableHTTP2), func(t *testing.T) {
			p := defaultPrometheus()
			p.Spec.CommonPrometheusFields.Version = tc.version

			podMonitor := monitoringv1.PodMonitor{
				ObjectMeta: metav1.ObjectMeta{
					Name:      "testpodmonitor1",
					Namespace: "pod-monitor-ns",
					Labels: map[string]string{
						"group": "group1",
					},
				},
				Spec: monitoringv1.PodMonitorSpec{
					PodMetricsEndpoints: []monitoringv1.PodMetricsEndpoint{
						{
							Port:        "web",
							Interval:    "30s",
							EnableHttp2: ptr.To(tc.enableHTTP2),
						},
					},
				},
			}

			cg := mustNewConfigGenerator(t, p)
			cfg, err := cg.GenerateServerConfiguration(
				context.Background(),
				p.Spec.EvaluationInterval,
				p.Spec.QueryLogFile,
				p.Spec.RuleSelector,
				p.Spec.Exemplars,
				p.Spec.TSDB,
				p.Spec.Alerting,
				p.Spec.RemoteRead,
				nil,
				map[string]*monitoringv1.PodMonitor{
					"testpodmonitor1": &podMonitor,
				},
				nil,
				nil,
				&assets.StoreBuilder{},
				nil,
				nil,
				nil,
				nil,
			)
			require.NoError(t, err)
			golden.Assert(t, string(cfg), tc.golden)
		})
	}
}

func TestStorageSettingMaxExemplars(t *testing.T) {
	for _, tc := range []struct {
		Scenario  string
		Version   string
		Exemplars *monitoringv1.Exemplars
		Golden    string
	}{
		{
			Scenario: "Exemplars maxSize is set to 5000000",
			Exemplars: &monitoringv1.Exemplars{
				MaxSize: ptr.To(int64(5000000)),
			},
			Golden: "StorageSettingMaxExemplars_MaxSize5000000.golden",
		},
		{
			Scenario: "max_exemplars is not set if version is less than v2.29.0",
			Version:  "v2.28.0",
			Exemplars: &monitoringv1.Exemplars{
				MaxSize: ptr.To(int64(5000000)),
			},
			Golden: "StorageSettingMaxExemplars_MaxSizeNotSet_v2.29.0.golden",
		},
		{
			Scenario: "Exemplars maxSize is not set",
			Golden:   "StorageSettingMaxExemplars_MaxSizeNotSetAtAll.golden",
		},
	} {
		t.Run(fmt.Sprintf("case %s", tc.Scenario), func(t *testing.T) {
			p := defaultPrometheus()
			if tc.Version != "" {
				p.Spec.CommonPrometheusFields.Version = tc.Version
			}
			if tc.Exemplars != nil {
				p.Spec.Exemplars = tc.Exemplars
			}
			cg := mustNewConfigGenerator(t, p)

			cfg, err := cg.GenerateServerConfiguration(
				context.Background(),
				p.Spec.EvaluationInterval,
				p.Spec.QueryLogFile,
				p.Spec.RuleSelector,
				p.Spec.Exemplars,
				p.Spec.TSDB,
				p.Spec.Alerting,
				p.Spec.RemoteRead,
				nil,
				nil,
				nil,
				nil,
				&assets.StoreBuilder{},
				nil,
				nil,
				nil,
				nil,
			)
			require.NoError(t, err)
			golden.Assert(t, string(cfg), tc.Golden)
		})
	}
}

func TestTSDBConfig(t *testing.T) {
	for _, tc := range []struct {
		name    string
		p       *monitoringv1.Prometheus
		version string
		tsdb    *monitoringv1.TSDBSpec
		golden  string
	}{
		{
			name:   "no TSDB config",
			golden: "no_TSDB_config.golden",
		},
		{
			name:    "TSDB config < v2.39.0",
			version: "v2.38.0",
			tsdb: &monitoringv1.TSDBSpec{
				OutOfOrderTimeWindow: monitoringv1.Duration("10m"),
			},
			golden: "TSDB_config_less_than_v2.39.0.golden",
		},
		{

			name: "TSDB config >= v2.39.0",
			tsdb: &monitoringv1.TSDBSpec{
				OutOfOrderTimeWindow: monitoringv1.Duration("10m"),
			},
			golden: "TSDB_config_greater_than_or_equal_to_v2.39.0.golden",
		},
	} {
		t.Run(tc.name, func(t *testing.T) {
			p := defaultPrometheus()
			if tc.version != "" {
				p.Spec.CommonPrometheusFields.Version = tc.version
			}
			if tc.tsdb != nil {
				p.Spec.TSDB = *tc.tsdb
			}

			cg := mustNewConfigGenerator(t, p)
			cfg, err := cg.GenerateServerConfiguration(
				context.Background(),
				p.Spec.EvaluationInterval,
				p.Spec.QueryLogFile,
				p.Spec.RuleSelector,
				p.Spec.Exemplars,
				p.Spec.TSDB,
				p.Spec.Alerting,
				p.Spec.RemoteRead,
				nil,
				nil,
				nil,
				nil,
				&assets.StoreBuilder{},
				nil,
				nil,
				nil,
				nil,
			)
			require.NoError(t, err)
			golden.Assert(t, string(cfg), tc.golden)
		})
	}
}

func TestGenerateRelabelConfig(t *testing.T) {
	p := defaultPrometheus()

	cg := mustNewConfigGenerator(t, p)
	cfg, err := cg.GenerateServerConfiguration(
		context.Background(),
		p.Spec.EvaluationInterval,
		p.Spec.QueryLogFile,
		p.Spec.RuleSelector,
		p.Spec.Exemplars,
		p.Spec.TSDB,
		p.Spec.Alerting,
		p.Spec.RemoteRead,
		map[string]*monitoringv1.ServiceMonitor{
			"test": {
				ObjectMeta: metav1.ObjectMeta{
					Name:      "test",
					Namespace: "default",
				},
				Spec: monitoringv1.ServiceMonitorSpec{
					Selector: metav1.LabelSelector{
						MatchLabels: map[string]string{
							"foo": "bar",
						},
					},
					Endpoints: []monitoringv1.Endpoint{
						{
							Port:     "https-metrics",
							Interval: "30s",
							MetricRelabelConfigs: []monitoringv1.RelabelConfig{
								{
									Action:       "Drop",
									Regex:        "container_fs*",
									SourceLabels: []monitoringv1.LabelName{"__name__"},
								},
								{
									// Test empty replacement
									Action:      "Replace",
									Replacement: ptr.To(""),
									TargetLabel: "job",
								},
							},
							RelabelConfigs: []monitoringv1.RelabelConfig{
								{
									Action:       "Uppercase",
									SourceLabels: []monitoringv1.LabelName{"instance"},
									TargetLabel:  "instance",
								},
								{
									Action:       "Replace",
									Regex:        "(.+)(?::d+)",
									Replacement:  ptr.To("$1:9537"),
									SourceLabels: []monitoringv1.LabelName{"__address__"},
									TargetLabel:  "__address__",
								},
								{
									Action:      "Replace",
									Replacement: ptr.To("crio"),
									TargetLabel: "job",
								},
								{
									// Test empty replacement
									Action:      "Replace",
									Replacement: ptr.To(""),
									TargetLabel: "job",
								},
							},
						},
					},
				},
			},
		},
		nil,
		nil,
		nil,
		&assets.StoreBuilder{},
		nil,
		nil,
		nil,
		nil,
	)
	require.NoError(t, err)
	golden.Assert(t, string(cfg), "GenerateRelabelConfig.golden")
}

// When adding new test cases the developer should specify a name, a Probe Spec
// (pbSpec) and an expectedConfig. (Optional) It's also possible to specify a
// function that modifies the default Prometheus CR used if necessary for the test
// case.
func TestProbeSpecConfig(t *testing.T) {
	for _, tc := range []struct {
		name      string
		patchProm func(*monitoringv1.Prometheus)
		pbSpec    monitoringv1.ProbeSpec
		golden    string
	}{
		{
			name:   "empty_probe",
			golden: "ProbeSpecConfig_empty_probe.golden",
			pbSpec: monitoringv1.ProbeSpec{},
		},
		{
			name:   "prober_spec",
			golden: "ProbeSpecConfig_prober_spec.golden",
			pbSpec: monitoringv1.ProbeSpec{
				ProberSpec: monitoringv1.ProberSpec{
					Scheme:   "http",
					URL:      "example.com",
					Path:     "/probe",
					ProxyURL: "socks://myproxy:9095",
				},
			},
		},
		{
			name:   "targets_static_config",
			golden: "ProbeSpecConfig_targets_static_config.golden",
			pbSpec: monitoringv1.ProbeSpec{
				Targets: monitoringv1.ProbeTargets{
					StaticConfig: &monitoringv1.ProbeTargetStaticConfig{
						Targets: []string{
							"prometheus.io",
							"promcon.io",
						},
						Labels: map[string]string{
							"static": "label",
						},
						RelabelConfigs: []monitoringv1.RelabelConfig{
							{
								TargetLabel: "foo",
								Replacement: ptr.To("bar"),
								Action:      "replace",
							},
							// Empty replacement case
							{
								TargetLabel: "foobar",
								Replacement: ptr.To(""),
								Action:      "replace",
							},
						},
					},
				}},
		},
		{
			name:   "module_config",
			golden: "ProbeSpecConfig_module_config.golden",
			pbSpec: monitoringv1.ProbeSpec{
				Module: "http_2xx",
			},
		},
	} {
		t.Run(tc.name, func(t *testing.T) {
			pbs := map[string]*monitoringv1.Probe{
				"probe1": {
					ObjectMeta: metav1.ObjectMeta{
						Name:      "probe1",
						Namespace: "default",
					},
					Spec: tc.pbSpec,
				},
			}

			p := defaultPrometheus()
			if tc.patchProm != nil {
				tc.patchProm(p)
			}

			cg := mustNewConfigGenerator(t, p)
			cfg, err := cg.GenerateServerConfiguration(
				context.Background(),
				p.Spec.EvaluationInterval,
				p.Spec.QueryLogFile,
				nil,
				nil,
				p.Spec.TSDB,
				nil,
				nil,
				nil,
				nil,
				pbs,
				nil,
				&assets.StoreBuilder{},
				nil,
				nil,
				nil,
				nil,
			)
			require.NoError(t, err)
			golden.Assert(t, string(cfg), tc.golden)
		})

	}
}

// When adding new test cases the developer should specify a name, a ScrapeConfig Spec
// (scSpec) and an expected config in golden file (.golden file in testdata folder). (Optional) It's also possible to specify a
// function (patchProm) that modifies the default Prometheus CR used if necessary for the test
// case.
func TestScrapeConfigSpecConfig(t *testing.T) {
	refreshInterval := monitoringv1.Duration("5m")
	for _, tc := range []struct {
		name      string
		version   string
		patchProm func(*monitoringv1.Prometheus)
		scSpec    monitoringv1alpha1.ScrapeConfigSpec
		golden    string
	}{
		{
			name:   "empty_scrape_config",
			scSpec: monitoringv1alpha1.ScrapeConfigSpec{},
			golden: "ScrapeConfigSpecConfig_Empty.golden",
		},
		{
			name: "explicit_job_name",
			scSpec: monitoringv1alpha1.ScrapeConfigSpec{
				JobName: ptr.To("explicit-test-scrape-config3"),
			},
			golden: "ScrapeConfigSpecConfig_WithJobName.golden",
		},
		{
			name: "explicit_job_name_with_relabel_config",
			scSpec: monitoringv1alpha1.ScrapeConfigSpec{
				JobName: ptr.To("explicit-test-scrape-config5"),
				RelabelConfigs: []monitoringv1.RelabelConfig{
					{
						Action:       "Replace",
						Regex:        "(.+)(?::d+)",
						Replacement:  ptr.To("$1:9537"),
						SourceLabels: []monitoringv1.LabelName{"__address__"},
						TargetLabel:  "__address__",
					},
				},
			},
			golden: "ScrapeConfigSpecConfig_WithJobNameAndRelabelConfig.golden",
		},
		{
			name: "shard_config",
			patchProm: func(p *monitoringv1.Prometheus) {
				p.Spec.Shards = ptr.To(int32(2))
			},
			scSpec: monitoringv1alpha1.ScrapeConfigSpec{
				StaticConfigs: []monitoringv1alpha1.StaticConfig{
					{
						Targets: []monitoringv1alpha1.Target{"http://localhost:9100"},
						Labels: map[monitoringv1.LabelName]string{
							"label1": "value1",
						},
					},
				},
			},
			golden: "ScrapeConfigSpecConfig_Sharded.golden",
		},
		{
			name: "already_sharded_config",
			patchProm: func(p *monitoringv1.Prometheus) {
				p.Spec.Shards = ptr.To(int32(2))
			},
			scSpec: monitoringv1alpha1.ScrapeConfigSpec{
				StaticConfigs: []monitoringv1alpha1.StaticConfig{
					{
						Targets: []monitoringv1alpha1.Target{"http://localhost:9100"},
						Labels: map[monitoringv1.LabelName]string{
							"label1": "value1_sharded",
						},
					},
				},
				RelabelConfigs: []monitoringv1.RelabelConfig{
					{
						SourceLabels: []monitoringv1.LabelName{"__address__"},
						TargetLabel:  "__tmp_hash",
						Modulus:      999,
						Action:       "hashmod",
					},
					{
						SourceLabels: []monitoringv1.LabelName{"__tmp_hash"},
						Regex:        "$(SHARD)",
						Action:       "keep",
					},
				},
			},
			golden: "ScrapeConfigSpecConfig_Already_Sharded.golden",
		},
		{
			name: "static_config",
			scSpec: monitoringv1alpha1.ScrapeConfigSpec{
				StaticConfigs: []monitoringv1alpha1.StaticConfig{
					{
						Targets: []monitoringv1alpha1.Target{"http://localhost:9100"},
						Labels: map[monitoringv1.LabelName]string{
							"label1": "value1",
						},
					},
				},
			},
			golden: "ScrapeConfigSpecConfig_Static.golden",
		},
		{
			name: "file_sd_config",
			scSpec: monitoringv1alpha1.ScrapeConfigSpec{
				FileSDConfigs: []monitoringv1alpha1.FileSDConfig{
					{
						Files:           []monitoringv1alpha1.SDFile{"/tmp/myfile.json"},
						RefreshInterval: &refreshInterval,
					},
				},
			},
			golden: "ScrapeConfigSpecConfig_FileSD.golden",
		},
		{
			name: "http_sd_config",
			scSpec: monitoringv1alpha1.ScrapeConfigSpec{
				HTTPSDConfigs: []monitoringv1alpha1.HTTPSDConfig{
					{
						URL:             "http://localhost:9100/sd.json",
						RefreshInterval: &refreshInterval,
						ProxyConfig: monitoringv1.ProxyConfig{
							ProxyURL:             ptr.To("http://no-proxy.com"),
							NoProxy:              ptr.To("0.0.0.0"),
							ProxyFromEnvironment: ptr.To(false),
							ProxyConnectHeader: map[string][]v1.SecretKeySelector{
								"header": {
									{
										LocalObjectReference: v1.LocalObjectReference{
											Name: "foo",
										},
										Key: "proxy-header",
									},
								},
							},
						},
					},
				},
			},
			golden: "ScrapeConfigSpecConfig_HTTPSD.golden",
		},
		{
			name: "metrics_path",
			scSpec: monitoringv1alpha1.ScrapeConfigSpec{
				MetricsPath: ptr.To("/metrics"),
			},
			golden: "ScrapeConfigSpecConfig_MetricPath.golden",
		},
		{
			name: "empty_relabel_config",
			scSpec: monitoringv1alpha1.ScrapeConfigSpec{
				RelabelConfigs: []monitoringv1.RelabelConfig{},
			},
			golden: "ScrapeConfigSpecConfig_EmptyRelabelConfig.golden",
		},
		{
			name: "non_empty_relabel_config",
			scSpec: monitoringv1alpha1.ScrapeConfigSpec{
				RelabelConfigs: []monitoringv1.RelabelConfig{
					{
						Action:       "Replace",
						Regex:        "(.+)(?::d+)",
						Replacement:  ptr.To("$1:9537"),
						SourceLabels: []monitoringv1.LabelName{"__address__"},
						TargetLabel:  "__address__",
					},
				},
			},
			golden: "ScrapeConfigSpecConfig_NonEmptyRelabelConfig.golden",
		},
		{
			name: "honor_timestamp",
			scSpec: monitoringv1alpha1.ScrapeConfigSpec{
				HonorTimestamps: ptr.To(true),
			},
			golden: "ScrapeConfigSpecConfig_HonorTimeStamp.golden",
		},
		{
			name: "track_timestamps_staleness",
			scSpec: monitoringv1alpha1.ScrapeConfigSpec{
				TrackTimestampsStaleness: ptr.To(true),
			},
			golden: "ScrapeConfigSpecConfig_TrackTimestampsStaleness.golden",
		},
		{
			name: "honor_labels",
			scSpec: monitoringv1alpha1.ScrapeConfigSpec{
				HonorLabels: ptr.To(true),
			},
			golden: "ScrapeConfigSpecConfig_HonorLabels.golden",
		},
		{
			name: "basic_auth",
			scSpec: monitoringv1alpha1.ScrapeConfigSpec{
				BasicAuth: &monitoringv1.BasicAuth{
					Username: v1.SecretKeySelector{
						LocalObjectReference: v1.LocalObjectReference{
							Name: "foo",
						},
						Key: "username",
					},
					Password: v1.SecretKeySelector{
						LocalObjectReference: v1.LocalObjectReference{
							Name: "foo",
						},
						Key: "password",
					},
				},
				HTTPSDConfigs: []monitoringv1alpha1.HTTPSDConfig{
					{
						URL: "http://localhost:9100/sd.json",
						BasicAuth: &monitoringv1.BasicAuth{
							Username: v1.SecretKeySelector{
								LocalObjectReference: v1.LocalObjectReference{
									Name: "foo",
								},
								Key: "username-sd",
							},
							Password: v1.SecretKeySelector{
								LocalObjectReference: v1.LocalObjectReference{
									Name: "foo",
								},
								Key: "password-sd",
							},
						},
					},
				},
			},
			golden: "ScrapeConfigSpecConfig_BasicAuth.golden",
		},
		{
			name: "authorization",
			scSpec: monitoringv1alpha1.ScrapeConfigSpec{
				Authorization: &monitoringv1.SafeAuthorization{
					Credentials: &v1.SecretKeySelector{
						LocalObjectReference: v1.LocalObjectReference{
							Name: "auth",
						},
						Key: "scrape-key",
					},
				},
				HTTPSDConfigs: []monitoringv1alpha1.HTTPSDConfig{
					{
						URL: "http://localhost:9100/sd.json",
						Authorization: &monitoringv1.SafeAuthorization{
							Credentials: &v1.SecretKeySelector{
								LocalObjectReference: v1.LocalObjectReference{
									Name: "auth",
								},
								Key: "http-sd-key",
							},
						},
					},
				},
			},
			golden: "ScrapeConfigSpecConfig_Authorization.golden",
		},
		{
			name: "tlsconfig",
			scSpec: monitoringv1alpha1.ScrapeConfigSpec{
				TLSConfig: &monitoringv1.SafeTLSConfig{
					CA: monitoringv1.SecretOrConfigMap{
						Secret: &v1.SecretKeySelector{
							LocalObjectReference: v1.LocalObjectReference{
								Name: "secret-ca-global",
							},
						},
					},
					Cert: monitoringv1.SecretOrConfigMap{
						Secret: &v1.SecretKeySelector{
							LocalObjectReference: v1.LocalObjectReference{
								Name: "secret-cert",
							},
						},
					},
					KeySecret: &v1.SecretKeySelector{
						LocalObjectReference: v1.LocalObjectReference{
							Name: "secret",
						},
						Key: "key",
					},
				},
				HTTPSDConfigs: []monitoringv1alpha1.HTTPSDConfig{
					{
						URL: "http://localhost:9100/sd.json",
						TLSConfig: &monitoringv1.SafeTLSConfig{
							InsecureSkipVerify: ptr.To(true),
							CA: monitoringv1.SecretOrConfigMap{
								Secret: &v1.SecretKeySelector{
									LocalObjectReference: v1.LocalObjectReference{
										Name: "secret-ca-http",
									},
								},
							},
						},
					},
				},
			},
			golden: "ScrapeConfigSpecConfig_TLSConfig.golden",
		},
		{
			name: "scheme",
			scSpec: monitoringv1alpha1.ScrapeConfigSpec{
				Scheme: ptr.To("HTTPS"),
			},
			golden: "ScrapeConfigSpecConfig_Scheme.golden",
		},
		{
			name: "limits",
			scSpec: monitoringv1alpha1.ScrapeConfigSpec{
				SampleLimit:           ptr.To(uint64(10000)),
				TargetLimit:           ptr.To(uint64(1000)),
				LabelLimit:            ptr.To(uint64(50)),
				LabelNameLengthLimit:  ptr.To(uint64(40)),
				LabelValueLengthLimit: ptr.To(uint64(30)),
			},
			golden: "ScrapeConfigSpecConfig_Limits.golden",
		},
		{
			name: "params",
			scSpec: monitoringv1alpha1.ScrapeConfigSpec{
				MetricsPath: ptr.To("/federate"),
				Params:      map[string][]string{"match[]": {"{job=\"prometheus\"}", "{__name__=~\"job:.*\"}"}},
			},
			golden: "ScrapeConfigSpecConfig_Params.golden",
		},
		{
			name: "scrape_interval",
			scSpec: monitoringv1alpha1.ScrapeConfigSpec{
				ScrapeInterval: ptr.To(monitoringv1.Duration("15s")),
			},
			golden: "ScrapeConfigSpecConfig_ScrapeInterval.golden",
		},
		{
			name: "scrape_timeout",
			scSpec: monitoringv1alpha1.ScrapeConfigSpec{
				ScrapeTimeout: ptr.To(monitoringv1.Duration("10s")),
			},
			golden: "ScrapeConfigSpecConfig_ScrapeTimeout.golden",
		},
		{
			name: "scrape_protocols",
			scSpec: monitoringv1alpha1.ScrapeConfigSpec{
				ScrapeProtocols: []monitoringv1.ScrapeProtocol{
					monitoringv1.ScrapeProtocol("PrometheusProto"),
					monitoringv1.ScrapeProtocol("OpenMetricsText1.0.0"),
					monitoringv1.ScrapeProtocol("OpenMetricsText0.0.1"),
					monitoringv1.ScrapeProtocol("PrometheusText0.0.4"),
				},
			},
			golden: "ScrapeConfigSpecConfig_ScrapeProtocols.golden",
		},
		{
			name: "non_empty_metric_relabel_config",
			scSpec: monitoringv1alpha1.ScrapeConfigSpec{
				MetricRelabelConfigs: []monitoringv1.RelabelConfig{
					{
						Regex:  "noisy_labels.*",
						Action: "labeldrop",
					},
				},
			},
			golden: "ScrapeConfigSpecConfig_NonEmptyMetricRelabelConfig.golden",
		},
		{
			name: "proxy_settings",
			scSpec: monitoringv1alpha1.ScrapeConfigSpec{
				ProxyConfig: monitoringv1.ProxyConfig{
					ProxyURL:             ptr.To("http://no-proxy.com"),
					NoProxy:              ptr.To("0.0.0.0"),
					ProxyFromEnvironment: ptr.To(false),
					ProxyConnectHeader: map[string][]v1.SecretKeySelector{
						"header": {
							{
								LocalObjectReference: v1.LocalObjectReference{
									Name: "foo",
								},
								Key: "proxy-header",
							},
						},
					},
				},
			},
			golden: "ScrapeConfigSpecConfig_ProxySettings.golden",
		},
		{
			name: "proxy_settings_with_muti_proxy_connect_header_values",
			scSpec: monitoringv1alpha1.ScrapeConfigSpec{
				ProxyConfig: monitoringv1.ProxyConfig{
					ProxyURL:             ptr.To("http://no-proxy.com"),
					NoProxy:              ptr.To("0.0.0.0"),
					ProxyFromEnvironment: ptr.To(false),
					ProxyConnectHeader: map[string][]v1.SecretKeySelector{
						"header": {
							{
								LocalObjectReference: v1.LocalObjectReference{
									Name: "foo",
								},
								Key: "proxy-header",
							},
							{
								LocalObjectReference: v1.LocalObjectReference{
									Name: "foo",
								},
								Key: "token",
							},
							{
								LocalObjectReference: v1.LocalObjectReference{
									Name: "bar",
								},
								Key: "proxy-header",
							},
						},
						"token": {
							{
								LocalObjectReference: v1.LocalObjectReference{
									Name: "foo",
								},
								Key: "token",
							},
							{
								LocalObjectReference: v1.LocalObjectReference{
									Name: "bar",
								},
								Key: "token",
							},
						},
					},
				},
			},
			golden: "ScrapeConfigSpecConfig_ProxySettingsWithMutiProxyConnectHeaderValues.golden",
		},
		{
			name: "proxy_settings_incompatible_prometheus_version",
			patchProm: func(p *monitoringv1.Prometheus) {
				p.Spec.CommonPrometheusFields.Version = "v2.42.0"
			},
			scSpec: monitoringv1alpha1.ScrapeConfigSpec{
				ProxyConfig: monitoringv1.ProxyConfig{
					ProxyURL:             ptr.To("http://no-proxy.com"),
					NoProxy:              ptr.To("0.0.0.0"),
					ProxyFromEnvironment: ptr.To(false),
					ProxyConnectHeader: map[string][]v1.SecretKeySelector{
						"header": {
							{
								LocalObjectReference: v1.LocalObjectReference{
									Name: "foo",
								},
								Key: "proxy-header",
							},
						},
					},
				},
			},
			golden: "ScrapeConfigSpecConfig_ProxySettingsIncompatiblePrometheusVersion.golden",
		},
		{
			name: "dns_sd_config-srv-record",
			scSpec: monitoringv1alpha1.ScrapeConfigSpec{
				DNSSDConfigs: []monitoringv1alpha1.DNSSDConfig{
					{
						Names: []string{"web.example.com"},
					},
				},
			},
			golden: "ScrapeConfigSpecConfig_DNSSD_SRVRecord.golden",
		},
		{
			name: "dns_sd_config-a-record",
			scSpec: monitoringv1alpha1.ScrapeConfigSpec{
				DNSSDConfigs: []monitoringv1alpha1.DNSSDConfig{
					{
						Names: []string{"node.demo.do.prometheus.io"},
						Type:  ptr.To("A"),
						Port:  ptr.To(9100),
					},
				},
			},
			golden: "ScrapeConfigSpecConfig_DNSSD_ARecord.golden",
		},
		{
			name: "dns_sd_config-ns-record",
			scSpec: monitoringv1alpha1.ScrapeConfigSpec{
				DNSSDConfigs: []monitoringv1alpha1.DNSSDConfig{
					{
						Names: []string{"node.demo.do.prometheus.io"},
						Type:  ptr.To("NS"),
						Port:  ptr.To(9100),
					},
				},
			},
			golden: "ScrapeConfigSpecConfig_DNSSD_NSRecord.golden",
		},
		{
			name:    "dns_sd_config-ns-record-old-version",
			version: "v2.48.0",
			scSpec: monitoringv1alpha1.ScrapeConfigSpec{
				DNSSDConfigs: []monitoringv1alpha1.DNSSDConfig{
					{
						Names: []string{"node.demo.do.prometheus.io"},
						Type:  ptr.To("NS"),
						Port:  ptr.To(9100),
					},
				},
			},
			golden: "ScrapeConfigSpecConfig_DNSSD_NSRecord_OldVersion.golden",
		},
		{
			name: "enable_compression_is_set_to_true",
			scSpec: monitoringv1alpha1.ScrapeConfigSpec{
				EnableCompression: ptr.To(true),
			},
			golden: "ScrapeConfigSpecConfig_EnableCompression_True.golden",
		},
		{
			name: "enable_compression_is_set_to_false",
			scSpec: monitoringv1alpha1.ScrapeConfigSpec{
				EnableCompression: ptr.To(false),
			},
			golden: "ScrapeConfigSpecConfig_EnableCompression_False.golden",
		},
	} {
		t.Run(tc.name, func(t *testing.T) {
			scs := map[string]*monitoringv1alpha1.ScrapeConfig{
				"sc": {
					ObjectMeta: metav1.ObjectMeta{
						Name:      "testscrapeconfig1",
						Namespace: "default",
					},
					Spec: tc.scSpec,
				},
			}

			p := defaultPrometheus()
			if tc.version != "" {
				p.Spec.CommonPrometheusFields.Version = tc.version
			}
			if tc.patchProm != nil {
				tc.patchProm(p)
			}

			cg := mustNewConfigGenerator(t, p)

			store := assets.NewTestStoreBuilder(
				&v1.Secret{
					ObjectMeta: metav1.ObjectMeta{
						Name:      "foo",
						Namespace: "default",
					},
					Data: map[string][]byte{
						"proxy-header": []byte("value"),
						"token":        []byte("value"),
						"username":     []byte("scrape-bob"),
						"password":     []byte("scrape-alice"),
						"username-sd":  []byte("http-sd-bob"),
						"password-sd":  []byte("http-sd-alice"),
					},
				},
				&v1.Secret{
					ObjectMeta: metav1.ObjectMeta{
						Name:      "bar",
						Namespace: "default",
					},
					Data: map[string][]byte{
						"proxy-header": []byte("bar-value"),
						"token":        []byte("bar-value"),
					},
				},
				&v1.Secret{
					ObjectMeta: metav1.ObjectMeta{
						Name:      "auth",
						Namespace: "default",
					},
					Data: map[string][]byte{
						"scrape-key":  []byte("scrape-secret"),
						"http-sd-key": []byte("http-sd-secret"),
					},
				},
			)

			cfg, err := cg.GenerateServerConfiguration(
				context.Background(),
				p.Spec.EvaluationInterval,
				p.Spec.QueryLogFile,
				nil,
				nil,
				p.Spec.TSDB,
				nil,
				nil,
				nil,
				nil,
				nil,
				scs,
				store,
				nil,
				nil,
				nil,
				nil,
			)
			require.NoError(t, err)
			golden.Assert(t, string(cfg), tc.golden)
		})
	}
}

func TestScrapeConfigSpecConfigWithKubernetesSD(t *testing.T) {
	for _, tc := range []struct {
		name   string
		scSpec monitoringv1alpha1.ScrapeConfigSpec
		golden string
	}{
		{
			name: "kubernetes_sd_config",
			scSpec: monitoringv1alpha1.ScrapeConfigSpec{
				KubernetesSDConfigs: []monitoringv1alpha1.KubernetesSDConfig{
					{
						Role: monitoringv1alpha1.Role("Node"),
						ProxyConfig: monitoringv1.ProxyConfig{
							ProxyURL:             ptr.To("http://no-proxy.com"),
							NoProxy:              ptr.To("0.0.0.0"),
							ProxyFromEnvironment: ptr.To(true),
							ProxyConnectHeader: map[string][]v1.SecretKeySelector{
								"header": {
									{
										LocalObjectReference: v1.LocalObjectReference{
											Name: "secret",
										},
										Key: "proxy-header",
									},
								},
							},
						},
						FollowRedirects: ptr.To(true),
						EnableHTTP2:     ptr.To(true),
					},
				},
			},
			golden: "ScrapeConfigSpecConfig_K8SSD.golden",
		},
		{
			name: "kubernetes_sd_config_with_namespace_discovery_and_own_namespace",
			scSpec: monitoringv1alpha1.ScrapeConfigSpec{
				KubernetesSDConfigs: []monitoringv1alpha1.KubernetesSDConfig{
					{
						Role: monitoringv1alpha1.Role("Pod"),
						Namespaces: &monitoringv1alpha1.NamespaceDiscovery{
							IncludeOwnNamespace: ptr.To(true),
							Names:               []string{"ns1", "ns2"},
						},
					},
				},
			},
			golden: "ScrapeConfigSpecConfig_K8SSD_with_NamespaceDiscovery_and_OwnNamespace.golden",
		},
		{
			name: "kubernetes_sd_config_with_namespace_discovery",
			scSpec: monitoringv1alpha1.ScrapeConfigSpec{
				KubernetesSDConfigs: []monitoringv1alpha1.KubernetesSDConfig{
					{
						Role: monitoringv1alpha1.Role("Pod"),
						Namespaces: &monitoringv1alpha1.NamespaceDiscovery{
							Names: []string{"ns1", "ns2"},
						},
					},
				},
			},
			golden: "ScrapeConfigSpecConfig_K8SSD_with_NamespaceDiscovery.golden",
		},
		{
			name: "kubernetes_sd_config_with_supported_role_attach_metadata",
			scSpec: monitoringv1alpha1.ScrapeConfigSpec{
				KubernetesSDConfigs: []monitoringv1alpha1.KubernetesSDConfig{
					{
						Role: monitoringv1alpha1.Role("Pod"),
						AttachMetadata: &monitoringv1alpha1.AttachMetadata{
							Node: ptr.To(true),
						},
					},
				},
			},
			golden: "ScrapeConfigSpecConfig_K8SSD_with_AttachMetadata.golden",
		},
		{
			name: "kubernetes_sd_config_with_unsupported_role_attach_metadata",
			scSpec: monitoringv1alpha1.ScrapeConfigSpec{
				KubernetesSDConfigs: []monitoringv1alpha1.KubernetesSDConfig{
					{
						Role: monitoringv1alpha1.Role("Service"),
						AttachMetadata: &monitoringv1alpha1.AttachMetadata{
							Node: ptr.To(true),
						},
					},
				},
			},
			golden: "ScrapeConfigSpecConfig_K8SSD_with_Unsupported_Role_AttachMetadata.golden",
		},
		{
			name: "kubernetes_sd_config_with_selectors",
			scSpec: monitoringv1alpha1.ScrapeConfigSpec{
				KubernetesSDConfigs: []monitoringv1alpha1.KubernetesSDConfig{
					{
						Role: monitoringv1alpha1.Role("Node"),
						Selectors: []monitoringv1alpha1.K8SSelectorConfig{
							{
								Role:  "node",
								Label: "type=infra",
								Field: "spec.unschedulable=false",
							},
						},
					},
				},
			},
			golden: "ScrapeConfigSpecConfig_K8SSD_with_Selectors.golden",
		},
		{
			name: "kubernetes_sd_config_basic_auth",
			scSpec: monitoringv1alpha1.ScrapeConfigSpec{
				KubernetesSDConfigs: []monitoringv1alpha1.KubernetesSDConfig{
					{
						Role: monitoringv1alpha1.Role("Node"),
						BasicAuth: &monitoringv1.BasicAuth{
							Username: v1.SecretKeySelector{
								LocalObjectReference: v1.LocalObjectReference{
									Name: "secret",
								},
								Key: "Username",
							},
							Password: v1.SecretKeySelector{
								LocalObjectReference: v1.LocalObjectReference{
									Name: "secret",
								},
								Key: "Password",
							},
						},
					},
				},
			},
			golden: "ScrapeConfigSpecConfig_K8SSD_with_BasicAuth.golden",
		}, {
			name: "kubernetes_sd_config_authorization",
			scSpec: monitoringv1alpha1.ScrapeConfigSpec{
				KubernetesSDConfigs: []monitoringv1alpha1.KubernetesSDConfig{
					{
						Role: monitoringv1alpha1.Role("Node"),
						Authorization: &monitoringv1.SafeAuthorization{
							Credentials: &v1.SecretKeySelector{
								LocalObjectReference: v1.LocalObjectReference{
									Name: "secret",
								},
								Key: "token",
							},
						},
					},
				},
			},
			golden: "ScrapeConfigSpecConfig_K8SSD_with_Authorization.golden",
		}, {
			name: "kubernetes_sd_config_oauth",
			scSpec: monitoringv1alpha1.ScrapeConfigSpec{
				KubernetesSDConfigs: []monitoringv1alpha1.KubernetesSDConfig{
					{
						Role: monitoringv1alpha1.Role("Node"),
						OAuth2: &monitoringv1.OAuth2{
							ClientID: monitoringv1.SecretOrConfigMap{
								ConfigMap: &v1.ConfigMapKeySelector{
									LocalObjectReference: v1.LocalObjectReference{
										Name: "oauth2",
									},
									Key: "client_id",
								},
							},
							ClientSecret: v1.SecretKeySelector{
								LocalObjectReference: v1.LocalObjectReference{
									Name: "oauth2",
								},
								Key: "client_secret",
							},
							TokenURL: "http://test.url",
							Scopes:   []string{"scope 1", "scope 2"},
							EndpointParams: map[string]string{
								"param1": "value1",
								"param2": "value2",
							},
						},
					},
				},
			},
			golden: "ScrapeConfigSpecConfig_K8SSD_with_OAuth.golden",
		}, {
			name: "kubernetes_sd_config_tls",
			scSpec: monitoringv1alpha1.ScrapeConfigSpec{
				KubernetesSDConfigs: []monitoringv1alpha1.KubernetesSDConfig{
					{
						Role: monitoringv1alpha1.Role("Node"),
						TLSConfig: &monitoringv1.SafeTLSConfig{
							CA: monitoringv1.SecretOrConfigMap{
								Secret: &v1.SecretKeySelector{
									LocalObjectReference: v1.LocalObjectReference{
										Name: "secret-ca",
									},
								},
							},
							Cert: monitoringv1.SecretOrConfigMap{
								Secret: &v1.SecretKeySelector{
									LocalObjectReference: v1.LocalObjectReference{
										Name: "secret-cert",
									},
								},
							},
							KeySecret: &v1.SecretKeySelector{
								LocalObjectReference: v1.LocalObjectReference{
									Name: "secret",
								},
								Key: "key",
							},
						},
					},
				},
			},
			golden: "ScrapeConfigSpecConfig_K8SSD_with_TLSConfig.golden",
		}} {
		t.Run(tc.name, func(t *testing.T) {
			store := assets.NewTestStoreBuilder(
				&v1.Secret{
					ObjectMeta: metav1.ObjectMeta{
						Name:      "secret",
						Namespace: "default",
					},
					Data: map[string][]byte{
						"proxy-header": []byte("value"),
						"token":        []byte("value"),
						"Username":     []byte("kube-admin"),
						"Password":     []byte("password"),
					},
				},
				&v1.ConfigMap{
					ObjectMeta: metav1.ObjectMeta{
						Name:      "oauth2",
						Namespace: "default",
					},
					Data: map[string]string{
						"client_id": "client-id",
					},
				},
				&v1.Secret{
					ObjectMeta: metav1.ObjectMeta{
						Name:      "oauth2",
						Namespace: "default",
					},
					Data: map[string][]byte{
						"client_secret": []byte("client-secret"),
					},
				},
			)

			scs := map[string]*monitoringv1alpha1.ScrapeConfig{
				"sc": {
					ObjectMeta: metav1.ObjectMeta{
						Name:      "testscrapeconfig1",
						Namespace: "default",
					},
					Spec: tc.scSpec,
				},
			}

			p := defaultPrometheus()
			cg := mustNewConfigGenerator(t, p)
			cfg, err := cg.GenerateServerConfiguration(
				context.Background(),
				p.Spec.EvaluationInterval,
				p.Spec.QueryLogFile,
				nil,
				nil,
				p.Spec.TSDB,
				nil,
				nil,
				nil,
				nil,
				nil,
				scs,
				store,
				nil,
				nil,
				nil,
				nil,
			)
			require.NoError(t, err)
			golden.Assert(t, string(cfg), tc.golden)
		})

	}
}

func TestScrapeConfigSpecConfigWithConsulSD(t *testing.T) {
	for _, tc := range []struct {
		name      string
		patchProm func(*monitoringv1.Prometheus)
		scSpec    monitoringv1alpha1.ScrapeConfigSpec
		golden    string
	}{
		{
			name: "consul_scrape_config",
			scSpec: monitoringv1alpha1.ScrapeConfigSpec{
				ConsulSDConfigs: []monitoringv1alpha1.ConsulSDConfig{
					{
						Server:       "localhost",
						Datacenter:   ptr.To("we1"),
						Namespace:    ptr.To("observability"),
						Partition:    ptr.To("1"),
						Scheme:       ptr.To("https"),
						Services:     []string{"prometheus", "alertmanager"},
						Tags:         []string{"tag1"},
						TagSeparator: ptr.To(";"),
						NodeMeta: map[string]string{
							"service": "service_name",
							"name":    "node_name",
						},
						AllowStale:      ptr.To(false),
						RefreshInterval: ptr.To(monitoringv1.Duration("30s")),
						ProxyConfig: monitoringv1.ProxyConfig{
							ProxyURL:             ptr.To("http://no-proxy.com"),
							NoProxy:              ptr.To("0.0.0.0"),
							ProxyFromEnvironment: ptr.To(true),
							ProxyConnectHeader: map[string][]v1.SecretKeySelector{
								"header": {
									{
										LocalObjectReference: v1.LocalObjectReference{
											Name: "foo",
										},
										Key: "proxy-header",
									},
								},
							},
						},
						FollowRedirects: ptr.To(true),
						EnableHttp2:     ptr.To(true),
						TokenRef: &v1.SecretKeySelector{
							LocalObjectReference: v1.LocalObjectReference{
								Name: "foo",
							},
							Key: "token",
						},
					},
				},
			},
			golden: "ConsulScrapeConfig.golden",
		}, {
			name: "consul_scrape_config_basic_auth",
			scSpec: monitoringv1alpha1.ScrapeConfigSpec{
				ConsulSDConfigs: []monitoringv1alpha1.ConsulSDConfig{
					{
						Server: "localhost:8500",
						BasicAuth: &monitoringv1.BasicAuth{
							Username: v1.SecretKeySelector{
								LocalObjectReference: v1.LocalObjectReference{
									Name: "foo",
								},
								Key: "username",
							},
							Password: v1.SecretKeySelector{
								LocalObjectReference: v1.LocalObjectReference{
									Name: "foo",
								},
								Key: "password",
							},
						},
					},
				},
			},
			golden: "ConsulScrapeConfigBasicAuth.golden",
		}, {
			name: "consul_scrape_config_authorization",
			scSpec: monitoringv1alpha1.ScrapeConfigSpec{
				ConsulSDConfigs: []monitoringv1alpha1.ConsulSDConfig{
					{
						Server: "localhost:8500",
						Authorization: &monitoringv1.SafeAuthorization{
							Credentials: &v1.SecretKeySelector{
								LocalObjectReference: v1.LocalObjectReference{
									Name: "auth",
								},
								Key: "token",
							},
						},
					},
				},
			},
			golden: "ConsulScrapeConfigAuthorization.golden",
		}, {
			name: "consul_scrape_config_oauth",
			scSpec: monitoringv1alpha1.ScrapeConfigSpec{
				ConsulSDConfigs: []monitoringv1alpha1.ConsulSDConfig{
					{
						Server: "localhost:8500",
						Oauth2: &monitoringv1.OAuth2{
							ClientID: monitoringv1.SecretOrConfigMap{
								ConfigMap: &v1.ConfigMapKeySelector{
									LocalObjectReference: v1.LocalObjectReference{
										Name: "oauth2",
									},
									Key: "client_id",
								},
							},
							ClientSecret: v1.SecretKeySelector{
								LocalObjectReference: v1.LocalObjectReference{
									Name: "oauth2",
								},
								Key: "client_secret",
							},
							TokenURL: "http://test.url",
							Scopes:   []string{"scope 1", "scope 2"},
							EndpointParams: map[string]string{
								"param1": "value1",
								"param2": "value2",
							},
						},
					},
				},
			},
			golden: "ConsulScrapeConfigOAuth.golden",
		}, {
			name: "consul_scrape_config_tls",
			scSpec: monitoringv1alpha1.ScrapeConfigSpec{
				ConsulSDConfigs: []monitoringv1alpha1.ConsulSDConfig{
					{
						Server: "localhost:8500",
						TLSConfig: &monitoringv1.SafeTLSConfig{
							CA: monitoringv1.SecretOrConfigMap{
								Secret: &v1.SecretKeySelector{
									LocalObjectReference: v1.LocalObjectReference{
										Name: "secret-ca-global",
									},
								},
							},
							Cert: monitoringv1.SecretOrConfigMap{
								Secret: &v1.SecretKeySelector{
									LocalObjectReference: v1.LocalObjectReference{
										Name: "secret-cert",
									},
								},
							},
							KeySecret: &v1.SecretKeySelector{
								LocalObjectReference: v1.LocalObjectReference{
									Name: "secret",
								},
								Key: "key",
							},
						},
					},
				},
			},
			golden: "ConsulScrapeConfigTLSConfig.golden",
		}} {
		t.Run(tc.name, func(t *testing.T) {
			store := assets.NewTestStoreBuilder(
				&v1.Secret{
					ObjectMeta: metav1.ObjectMeta{
						Name:      "foo",
						Namespace: "default",
					},
					Data: map[string][]byte{
						"proxy-header": []byte("value"),
						"token":        []byte("value"),
						"username":     []byte("consul-sd-bob"),
						"password":     []byte("consul-sd-alice"),
					},
				},
				&v1.ConfigMap{
					ObjectMeta: metav1.ObjectMeta{
						Name:      "oauth2",
						Namespace: "default",
					},
					Data: map[string]string{
						"client_id": "client-id",
					},
				},
				&v1.Secret{
					ObjectMeta: metav1.ObjectMeta{
						Name:      "oauth2",
						Namespace: "default",
					},
					Data: map[string][]byte{
						"client_secret": []byte("client-secret"),
					},
				},
				&v1.Secret{
					ObjectMeta: metav1.ObjectMeta{
						Name:      "auth",
						Namespace: "default",
					},
					Data: map[string][]byte{
						"token": []byte("secret"),
					},
				},
			)

			scs := map[string]*monitoringv1alpha1.ScrapeConfig{
				"sc": {
					ObjectMeta: metav1.ObjectMeta{
						Name:      "testscrapeconfig1",
						Namespace: "default",
					},
					Spec: tc.scSpec,
				},
			}

			p := defaultPrometheus()
			if tc.patchProm != nil {
				tc.patchProm(p)
			}

			cg := mustNewConfigGenerator(t, p)
			cfg, err := cg.GenerateServerConfiguration(
				context.Background(),
				p.Spec.EvaluationInterval,
				p.Spec.QueryLogFile,
				nil,
				nil,
				p.Spec.TSDB,
				nil,
				nil,
				nil,
				nil,
				nil,
				scs,
				store,
				nil,
				nil,
				nil,
				nil,
			)
			require.NoError(t, err)
			golden.Assert(t, string(cfg), tc.golden)
		})

	}
}

func TestScrapeConfigSpecConfigWithEC2SD(t *testing.T) {
	c := fake.NewSimpleClientset(
		&v1.Secret{
			ObjectMeta: metav1.ObjectMeta{
				Name:      "aws-access-api",
				Namespace: "default",
			},
			Data: map[string][]byte{
				"accessKey": []byte("access-key"),
				"secretKey": []byte("secret-key"),
			},
		},
	)
	for _, tc := range []struct {
		name        string
		scSpec      monitoringv1alpha1.ScrapeConfigSpec
		golden      string
		expectedErr bool
	}{
		{
			name: "ec2_sd_config_valid_with_api_keys",
			scSpec: monitoringv1alpha1.ScrapeConfigSpec{
				EC2SDConfigs: []monitoringv1alpha1.EC2SDConfig{
					{
						Region: ptr.To("us-east-1"),
						AccessKey: &v1.SecretKeySelector{
							LocalObjectReference: v1.LocalObjectReference{
								Name: "aws-access-api",
							},
							Key: "accessKey",
						},
						SecretKey: &v1.SecretKeySelector{
							LocalObjectReference: v1.LocalObjectReference{
								Name: "aws-access-api",
							},
							Key: "secretKey",
						},
						RefreshInterval: ptr.To(monitoringv1.Duration("30s")),
						Port:            ptr.To(9100),
					},
				},
			},
			golden: "ScrapeConfigSpecConfig_EC2SDConfigValidAPIKeys.golden",
		},
		{
			name: "ec2_sd_config_valid_with_role_arn",
			scSpec: monitoringv1alpha1.ScrapeConfigSpec{
				EC2SDConfigs: []monitoringv1alpha1.EC2SDConfig{
					{
						Region:          ptr.To("us-east-1"),
						RoleARN:         ptr.To("arn:aws:iam::123456789:role/prometheus-role"),
						RefreshInterval: ptr.To(monitoringv1.Duration("30s")),
						Port:            ptr.To(9100),
					},
				},
			},
			golden: "ScrapeConfigSpecConfig_EC2SDConfigValidRoleARN.golden",
		},
		{
			name: "ec2_sd_config_valid_with_filters",
			scSpec: monitoringv1alpha1.ScrapeConfigSpec{
				EC2SDConfigs: []monitoringv1alpha1.EC2SDConfig{
					{
						Region:          ptr.To("us-east-1"),
						RoleARN:         ptr.To("arn:aws:iam::123456789:role/prometheus-role"),
						RefreshInterval: ptr.To(monitoringv1.Duration("30s")),
						Port:            ptr.To(9100),
						Filters: []*monitoringv1alpha1.EC2Filter{
							{
								Name:   "tag:environment",
								Values: []string{"prod"},
							},
							{
								Name:   "tag:service",
								Values: []string{"web", "db"},
							},
						},
					},
				},
			},
			golden: "ScrapeConfigSpecConfig_EC2SDConfigFilters.golden",
		},
		{
			name: "ec2_sd_config_invalid",
			scSpec: monitoringv1alpha1.ScrapeConfigSpec{
				EC2SDConfigs: []monitoringv1alpha1.EC2SDConfig{
					{
						Region: ptr.To("us-east-1"),
						AccessKey: &v1.SecretKeySelector{
							LocalObjectReference: v1.LocalObjectReference{
								Name: "wrong-secret-name",
							},
							Key: "accessKey",
						},
						SecretKey: &v1.SecretKeySelector{
							LocalObjectReference: v1.LocalObjectReference{
								Name: "aws-access-api",
							},
							Key: "secretKey",
						},
					},
				},
			},
			expectedErr: true,
		},
		{
			name: "ec2_sd_config_empty",
			scSpec: monitoringv1alpha1.ScrapeConfigSpec{
				EC2SDConfigs: []monitoringv1alpha1.EC2SDConfig{},
			},
			golden: "ScrapeConfigSpecConfig_EC2SDConfigEmpty.golden",
		},
	} {
		t.Run(tc.name, func(t *testing.T) {
			scs := map[string]*monitoringv1alpha1.ScrapeConfig{
				"sc": {
					ObjectMeta: metav1.ObjectMeta{
						Name:      "testscrapeconfig1",
						Namespace: "default",
					},
					Spec: tc.scSpec,
				},
			}

			p := defaultPrometheus()
			cg := mustNewConfigGenerator(t, p)
			cfg, err := cg.GenerateServerConfiguration(
				context.Background(),
				p.Spec.EvaluationInterval,
				p.Spec.QueryLogFile,
				nil,
				nil,
				p.Spec.TSDB,
				nil,
				nil,
				nil,
				nil,
				nil,
				scs,
				assets.NewStoreBuilder(c.CoreV1(), c.CoreV1()),
				nil,
				nil,
				nil,
				nil,
			)
			if tc.expectedErr {
				require.Error(t, err)
				return
			}
			require.NoError(t, err)
			golden.Assert(t, string(cfg), tc.golden)
		})
	}
}

func TestScrapeConfigSpecConfigWithAzureSD(t *testing.T) {
	c := fake.NewSimpleClientset(
		&v1.Secret{
			ObjectMeta: metav1.ObjectMeta{
				Name:      "azure-client-secret",
				Namespace: "default",
			},
			Data: map[string][]byte{
				"clientSecret": []byte("my-secret"),
			},
		},
	)
	for _, tc := range []struct {
		name        string
		scSpec      monitoringv1alpha1.ScrapeConfigSpec
		golden      string
		expectedErr bool
	}{
		{
			name: "azure_sd_config_valid",
			scSpec: monitoringv1alpha1.ScrapeConfigSpec{
				AzureSDConfigs: []monitoringv1alpha1.AzureSDConfig{
					{
						Environment:          ptr.To("AzurePublicCloud"),
						AuthenticationMethod: ptr.To("OAuth"),
						SubscriptionID:       "11AAAA11-A11A-111A-A111-1111A1111A11",
						TenantID:             ptr.To("BBBB222B-B2B2-2B22-B222-2BB2222BB2B2"),
						ClientID:             ptr.To("333333CC-3C33-3333-CCC3-33C3CCCCC33C"),
						ClientSecret: &v1.SecretKeySelector{
							LocalObjectReference: v1.LocalObjectReference{
								Name: "azure-client-secret",
							},
							Key: "clientSecret",
						},
						ResourceGroup:   ptr.To("my-resource-group"),
						RefreshInterval: ptr.To(monitoringv1.Duration("30s")),
						Port:            ptr.To(9100),
					},
				},
			},
			golden: "ScrapeConfigSpecConfig_AzureSDConfigValid.golden",
		},
		{
			name: "azure_sd_config_invalid",
			scSpec: monitoringv1alpha1.ScrapeConfigSpec{
				AzureSDConfigs: []monitoringv1alpha1.AzureSDConfig{
					{
						ClientSecret: &v1.SecretKeySelector{
							LocalObjectReference: v1.LocalObjectReference{
								Name: "wrong-secret-name",
							},
							Key: "clientSecret",
						},
					},
				},
			},
			expectedErr: true,
		},
		{
			name: "azure_sd_config_empty",
			scSpec: monitoringv1alpha1.ScrapeConfigSpec{
				EC2SDConfigs: []monitoringv1alpha1.EC2SDConfig{},
			},
			golden: "ScrapeConfigSpecConfig_AzureSDConfigEmpty.golden",
		},
	} {
		t.Run(tc.name, func(t *testing.T) {
			scs := map[string]*monitoringv1alpha1.ScrapeConfig{
				"sc": {
					ObjectMeta: metav1.ObjectMeta{
						Name:      "testscrapeconfig1",
						Namespace: "default",
					},
					Spec: tc.scSpec,
				},
			}

			p := defaultPrometheus()
			cg := mustNewConfigGenerator(t, p)
			cfg, err := cg.GenerateServerConfiguration(
				context.Background(),
				p.Spec.EvaluationInterval,
				p.Spec.QueryLogFile,
				nil,
				nil,
				p.Spec.TSDB,
				nil,
				nil,
				nil,
				nil,
				nil,
				scs,
				assets.NewStoreBuilder(c.CoreV1(), c.CoreV1()),
				nil,
				nil,
				nil,
				nil,
			)
			if tc.expectedErr {
				require.Error(t, err)
				return
			}
			require.NoError(t, err)
			golden.Assert(t, string(cfg), tc.golden)
		})
	}
}

func TestScrapeConfigSpecConfigWithGCESD(t *testing.T) {
	for _, tc := range []struct {
		name        string
		scSpec      monitoringv1alpha1.ScrapeConfigSpec
		golden      string
		expectedErr bool
	}{
		{
			name: "gce_sd_config_valid",
			scSpec: monitoringv1alpha1.ScrapeConfigSpec{
				GCESDConfigs: []monitoringv1alpha1.GCESDConfig{
					{
						Project:         "devops-dev",
						Zone:            "us-west-1",
						RefreshInterval: ptr.To(monitoringv1.Duration("30s")),
						Port:            ptr.To(9100),
					},
				},
			},
			golden: "ScrapeConfigSpecConfig_GCESDConfigValid.golden",
		},
		{
			name: "gce_sd_config_empty",
			scSpec: monitoringv1alpha1.ScrapeConfigSpec{
				GCESDConfigs: []monitoringv1alpha1.GCESDConfig{},
			},
			golden: "ScrapeConfigSpecConfig_GCESDConfigEmpty.golden",
		},
	} {
		t.Run(tc.name, func(t *testing.T) {
			scs := map[string]*monitoringv1alpha1.ScrapeConfig{
				"sc": {
					ObjectMeta: metav1.ObjectMeta{
						Name:      "testscrapeconfig1",
						Namespace: "default",
					},
					Spec: tc.scSpec,
				},
			}

			p := defaultPrometheus()
			cg := mustNewConfigGenerator(t, p)
			cfg, err := cg.GenerateServerConfiguration(
				context.Background(),
				p.Spec.EvaluationInterval,
				p.Spec.QueryLogFile,
				nil,
				nil,
				p.Spec.TSDB,
				nil,
				nil,
				nil,
				nil,
				nil,
				scs,
				assets.NewTestStoreBuilder(),
				nil,
				nil,
				nil,
				nil,
			)
			if tc.expectedErr {
				require.Error(t, err)
				return
			}
			require.NoError(t, err)
			golden.Assert(t, string(cfg), tc.golden)
		})
	}
}

func TestScrapeConfigSpecConfigWithOpenStackSD(t *testing.T) {
	sec := &v1.Secret{
		ObjectMeta: metav1.ObjectMeta{
			Name:      "openstack-access-secret",
			Namespace: "default",
		},
		Data: map[string][]byte{
			"password":                     []byte("password"),
			"applicationCredentialsSecret": []byte("application-credentials"),
		},
	}
	for _, tc := range []struct {
		name        string
		scSpec      monitoringv1alpha1.ScrapeConfigSpec
		golden      string
		expectedErr bool
	}{
		{
			name: "openstack_sd_config_valid",
			scSpec: monitoringv1alpha1.ScrapeConfigSpec{
				OpenStackSDConfigs: []monitoringv1alpha1.OpenStackSDConfig{
					{
						Role:             "Instance",
						Region:           "region-1",
						IdentityEndpoint: ptr.To("http://identity.example.com:5000/v2.0"),
						Username:         ptr.To("nova-user-1"),
						Password: &v1.SecretKeySelector{
							LocalObjectReference: v1.LocalObjectReference{
								Name: "openstack-access-secret",
							},
							Key: "password",
						},
						DomainName:      ptr.To("devops-project-1"),
						RefreshInterval: ptr.To(monitoringv1.Duration("30s")),
						Port:            ptr.To(9100),
					},
				},
			},
			golden: "ScrapeConfigSpecConfig_OpenStackSDConfigValid.golden",
		},
		{
			name: "openstack_sd_config_invalid_secret_ref",
			scSpec: monitoringv1alpha1.ScrapeConfigSpec{
				OpenStackSDConfigs: []monitoringv1alpha1.OpenStackSDConfig{
					{
						Role:   "Instance",
						Region: "region-1",
						ApplicationCredentialSecret: &v1.SecretKeySelector{
							LocalObjectReference: v1.LocalObjectReference{
								Name: "openstack-access-secret",
							},
							Key: "invalid-key",
						},
					},
				},
			},
			expectedErr: true,
		},
		{
			name: "openstack_sd_config_empty",
			scSpec: monitoringv1alpha1.ScrapeConfigSpec{
				OpenStackSDConfigs: []monitoringv1alpha1.OpenStackSDConfig{},
			},
			golden: "ScrapeConfigSpecConfig_OpenStackSDConfigEmpty.golden",
		},
	} {
		t.Run(tc.name, func(t *testing.T) {
			scs := map[string]*monitoringv1alpha1.ScrapeConfig{
				"sc": {
					ObjectMeta: metav1.ObjectMeta{
						Name:      "testscrapeconfig1",
						Namespace: "default",
					},
					Spec: tc.scSpec,
				},
			}

			p := defaultPrometheus()
			cg := mustNewConfigGenerator(t, p)
			cfg, err := cg.GenerateServerConfiguration(
				context.Background(),
				p.Spec.EvaluationInterval,
				p.Spec.QueryLogFile,
				nil,
				nil,
				p.Spec.TSDB,
				nil,
				nil,
				nil,
				nil,
				nil,
				scs,
				assets.NewTestStoreBuilder(sec),
				nil,
				nil,
				nil,
				nil,
			)
			if tc.expectedErr {
				require.Error(t, err)
				return
			}
			require.NoError(t, err)
			golden.Assert(t, string(cfg), tc.golden)
		})
	}
}

func TestScrapeConfigSpecConfigWithDigitalOceanSD(t *testing.T) {
	for _, tc := range []struct {
		name   string
		scSpec monitoringv1alpha1.ScrapeConfigSpec
		golden string
	}{
		{
			name: "digitalocean_sd_config",
			scSpec: monitoringv1alpha1.ScrapeConfigSpec{
				DigitalOceanSDConfigs: []monitoringv1alpha1.DigitalOceanSDConfig{
					{
						Authorization: &monitoringv1.SafeAuthorization{
							Credentials: &v1.SecretKeySelector{
								LocalObjectReference: v1.LocalObjectReference{
									Name: "secret",
								},
								Key: "token",
							},
						},
						ProxyConfig: monitoringv1.ProxyConfig{
							ProxyURL:             ptr.To("http://no-proxy.com"),
							NoProxy:              ptr.To("0.0.0.0"),
							ProxyFromEnvironment: ptr.To(true),
							ProxyConnectHeader: map[string][]v1.SecretKeySelector{
								"header": {
									{
										LocalObjectReference: v1.LocalObjectReference{
											Name: "secret",
										},
										Key: "proxy-header",
									},
								},
							},
						},
						FollowRedirects: ptr.To(true),
						EnableHTTP2:     ptr.To(true),
						Port:            ptr.To(9100),
						RefreshInterval: ptr.To(monitoringv1.Duration("30s")),
					},
				},
			},
			golden: "ScrapeConfigSpecConfig_DigitalOceanSD.golden",
		},
		{
			name: "digitalocean_sd_config_oauth",
			scSpec: monitoringv1alpha1.ScrapeConfigSpec{
				DigitalOceanSDConfigs: []monitoringv1alpha1.DigitalOceanSDConfig{
					{
						OAuth2: &monitoringv1.OAuth2{
							ClientID: monitoringv1.SecretOrConfigMap{
								ConfigMap: &v1.ConfigMapKeySelector{
									LocalObjectReference: v1.LocalObjectReference{
										Name: "oauth2",
									},
									Key: "client_id",
								},
							},
							ClientSecret: v1.SecretKeySelector{
								LocalObjectReference: v1.LocalObjectReference{
									Name: "oauth2",
								},
								Key: "client_secret",
							},
							TokenURL: "http://test.url",
							Scopes:   []string{"scope 1", "scope 2"},
							EndpointParams: map[string]string{
								"param1": "value1",
								"param2": "value2",
							},
						},
					},
				},
			},
			golden: "ScrapeConfigSpecConfig_DigitalOceanSD_with_OAuth.golden",
		}, {
			name: "digitalocean_sd_config_tls",
			scSpec: monitoringv1alpha1.ScrapeConfigSpec{
				DigitalOceanSDConfigs: []monitoringv1alpha1.DigitalOceanSDConfig{
					{
						Authorization: &monitoringv1.SafeAuthorization{
							Credentials: &v1.SecretKeySelector{
								LocalObjectReference: v1.LocalObjectReference{
									Name: "secret",
								},
								Key: "token",
							},
						},
						TLSConfig: &monitoringv1.SafeTLSConfig{
							CA: monitoringv1.SecretOrConfigMap{
								Secret: &v1.SecretKeySelector{
									LocalObjectReference: v1.LocalObjectReference{
										Name: "secret-ca",
									},
								},
							},
							Cert: monitoringv1.SecretOrConfigMap{
								Secret: &v1.SecretKeySelector{
									LocalObjectReference: v1.LocalObjectReference{
										Name: "secret-cert",
									},
								},
							},
							KeySecret: &v1.SecretKeySelector{
								LocalObjectReference: v1.LocalObjectReference{
									Name: "secret",
								},
								Key: "key",
							},
						},
					},
				},
			},
			golden: "ScrapeConfigSpecConfig_DigitalOceanSD_with_TLSConfig.golden",
		}} {
		t.Run(tc.name, func(t *testing.T) {
			store := assets.NewTestStoreBuilder(
				&v1.Secret{
					ObjectMeta: metav1.ObjectMeta{
						Name:      "secret",
						Namespace: "default",
					},
					Data: map[string][]byte{
						"proxy-header": []byte("value"),
						"token":        []byte("value"),
						"credential":   []byte("value"),
					},
				},
				&v1.ConfigMap{
					ObjectMeta: metav1.ObjectMeta{
						Name:      "oauth2",
						Namespace: "default",
					},
					Data: map[string]string{
						"client_id": "client-id",
					},
				},
				&v1.Secret{
					ObjectMeta: metav1.ObjectMeta{
						Name:      "oauth2",
						Namespace: "default",
					},
					Data: map[string][]byte{
						"client_secret": []byte("client-secret"),
					},
				},
			)

			scs := map[string]*monitoringv1alpha1.ScrapeConfig{
				"sc": {
					ObjectMeta: metav1.ObjectMeta{
						Name:      "testscrapeconfig1",
						Namespace: "default",
					},
					Spec: tc.scSpec,
				},
			}

			p := defaultPrometheus()
			cg := mustNewConfigGenerator(t, p)
			cfg, err := cg.GenerateServerConfiguration(
				context.Background(),
				p.Spec.EvaluationInterval,
				p.Spec.QueryLogFile,
				nil,
				nil,
				p.Spec.TSDB,
				nil,
				nil,
				nil,
				nil,
				nil,
				scs,
				store,
				nil,
				nil,
				nil,
				nil,
			)
			require.NoError(t, err)
			golden.Assert(t, string(cfg), tc.golden)
		})
	}
}

func TestScrapeConfigSpecConfigWithDockerSDConfig(t *testing.T) {
	for _, tc := range []struct {
		name   string
		scSpec monitoringv1alpha1.ScrapeConfigSpec
		golden string
	}{
		{
			name: "docker_sd_config_with_authorization",
			scSpec: monitoringv1alpha1.ScrapeConfigSpec{
				DockerSDConfigs: []monitoringv1alpha1.DockerSDConfig{
					{
						Host: "hostAddress",
						Authorization: &monitoringv1.SafeAuthorization{
							Credentials: &v1.SecretKeySelector{
								LocalObjectReference: v1.LocalObjectReference{
									Name: "secret",
								},
								Key: "token",
							},
						},
						ProxyConfig: monitoringv1.ProxyConfig{
							ProxyURL:             ptr.To("http://no-proxy.com"),
							NoProxy:              ptr.To("0.0.0.0"),
							ProxyFromEnvironment: ptr.To(true),
							ProxyConnectHeader: map[string][]v1.SecretKeySelector{
								"header": {
									{
										LocalObjectReference: v1.LocalObjectReference{
											Name: "secret",
										},
										Key: "proxy-header",
									},
								},
							},
						},
						FollowRedirects:    ptr.To(true),
						EnableHTTP2:        ptr.To(true),
						Port:               ptr.To(9100),
						RefreshInterval:    ptr.To(monitoringv1.Duration("30s")),
						HostNetworkingHost: ptr.To("localhost"),
						Filters: &[]monitoringv1alpha1.DockerFilter{
							{Name: "dummy_label_1",
								Values: []string{"dummy_value_1"}},
							{Name: "dummy_label_2",
								Values: []string{"dummy_value_2", "dummy_value_3"}},
						},
						TLSConfig: &monitoringv1.SafeTLSConfig{
							CA: monitoringv1.SecretOrConfigMap{
								Secret: &v1.SecretKeySelector{
									LocalObjectReference: v1.LocalObjectReference{
										Name: "secret-ca",
									},
								},
							},
							Cert: monitoringv1.SecretOrConfigMap{
								Secret: &v1.SecretKeySelector{
									LocalObjectReference: v1.LocalObjectReference{
										Name: "secret-cert",
									},
								},
							},
							KeySecret: &v1.SecretKeySelector{
								LocalObjectReference: v1.LocalObjectReference{
									Name: "secret",
								},
								Key: "key",
							},
						},
					},
				},
			},
			golden: "ScrapeConfigSpecConfig_DockerSDConfig.golden",
		},
		{
			name: "docker_sd_config_oauth",
			scSpec: monitoringv1alpha1.ScrapeConfigSpec{
				DockerSDConfigs: []monitoringv1alpha1.DockerSDConfig{
					{
						Host: "hostAddress",
						OAuth2: &monitoringv1.OAuth2{
							ClientID: monitoringv1.SecretOrConfigMap{
								ConfigMap: &v1.ConfigMapKeySelector{
									LocalObjectReference: v1.LocalObjectReference{
										Name: "oauth2",
									},
									Key: "client_id",
								},
							},
							ClientSecret: v1.SecretKeySelector{
								LocalObjectReference: v1.LocalObjectReference{
									Name: "oauth2",
								},
								Key: "client_secret",
							},
							TokenURL: "http://test.url",
							Scopes:   []string{"scope 1", "scope 2"},
							EndpointParams: map[string]string{
								"param1": "value1",
								"param2": "value2",
							},
						},
						Filters: &[]monitoringv1alpha1.DockerFilter{
							{Name: "dummy_label_1",
								Values: []string{"dummy_value_1"}},
							{Name: "dummy_label_2",
								Values: []string{"dummy_value_2", "dummy_value_3"}},
						},
						TLSConfig: &monitoringv1.SafeTLSConfig{
							CA: monitoringv1.SecretOrConfigMap{
								Secret: &v1.SecretKeySelector{
									LocalObjectReference: v1.LocalObjectReference{
										Name: "secret-ca",
									},
								},
							},
							Cert: monitoringv1.SecretOrConfigMap{
								Secret: &v1.SecretKeySelector{
									LocalObjectReference: v1.LocalObjectReference{
										Name: "secret-cert",
									},
								},
							},
							KeySecret: &v1.SecretKeySelector{
								LocalObjectReference: v1.LocalObjectReference{
									Name: "secret",
								},
								Key: "key",
							},
						},
					},
				},
			},
			golden: "ScrapeConfigSpecConfig_DockerSD_with_OAuth.golden",
		},
		{
			name: "docker_sd_config_basicauth",
			scSpec: monitoringv1alpha1.ScrapeConfigSpec{
				DockerSDConfigs: []monitoringv1alpha1.DockerSDConfig{
					{
						Host: "hostAddress",
						Filters: &[]monitoringv1alpha1.DockerFilter{
							{Name: "dummy_label_1",
								Values: []string{"dummy_value_1"}},
							{Name: "dummy_label_2",
								Values: []string{"dummy_value_2", "dummy_value_3"}},
						},
						TLSConfig: &monitoringv1.SafeTLSConfig{
							CA: monitoringv1.SecretOrConfigMap{
								Secret: &v1.SecretKeySelector{
									LocalObjectReference: v1.LocalObjectReference{
										Name: "secret-ca",
									},
								},
							},
							Cert: monitoringv1.SecretOrConfigMap{
								Secret: &v1.SecretKeySelector{
									LocalObjectReference: v1.LocalObjectReference{
										Name: "secret-cert",
									},
								},
							},
							KeySecret: &v1.SecretKeySelector{
								LocalObjectReference: v1.LocalObjectReference{
									Name: "secret",
								},
								Key: "key",
							},
						},
						BasicAuth: &monitoringv1.BasicAuth{
							Username: v1.SecretKeySelector{
								LocalObjectReference: v1.LocalObjectReference{
									Name: "foo",
								},
								Key: "username",
							},
							Password: v1.SecretKeySelector{
								LocalObjectReference: v1.LocalObjectReference{
									Name: "foo",
								},
								Key: "password",
							},
						},
					},
				},
			},
			golden: "ScrapeConfigSpecConfig_DockerSD_with_BasicAuth.golden",
		},
	} {
		t.Run(tc.name, func(t *testing.T) {
			store := assets.NewTestStoreBuilder(
				&v1.Secret{
					ObjectMeta: metav1.ObjectMeta{
						Name:      "secret",
						Namespace: "default",
					},
					Data: map[string][]byte{
						"proxy-header": []byte("value"),
						"token":        []byte("value"),
						"credential":   []byte("value"),
					},
				},
				&v1.ConfigMap{
					ObjectMeta: metav1.ObjectMeta{
						Name:      "oauth2",
						Namespace: "default",
					},
					Data: map[string]string{
						"client_id": "client-id",
					},
				},
				&v1.Secret{
					ObjectMeta: metav1.ObjectMeta{
						Name:      "oauth2",
						Namespace: "default",
					},
					Data: map[string][]byte{
						"client_secret": []byte("client-secret"),
					},
				},
			)

			scs := map[string]*monitoringv1alpha1.ScrapeConfig{
				"sc": {
					ObjectMeta: metav1.ObjectMeta{
						Name:      "testscrapeconfig1",
						Namespace: "default",
					},
					Spec: tc.scSpec,
				},
			}

			p := defaultPrometheus()
			cg := mustNewConfigGenerator(t, p)
			cfg, err := cg.GenerateServerConfiguration(
				context.Background(),
				p.Spec.EvaluationInterval,
				p.Spec.QueryLogFile,
				nil,
				nil,
				p.Spec.TSDB,
				nil,
				nil,
				nil,
				nil,
				nil,
				scs,
				store,
				nil,
				nil,
				nil,
				nil,
			)
			require.NoError(t, err)
			golden.Assert(t, string(cfg), tc.golden)
		})
	}
}

func TestScrapeConfigSpecConfigWithLinodeSDConfig(t *testing.T) {
	for _, tc := range []struct {
		name   string
		scSpec monitoringv1alpha1.ScrapeConfigSpec
		golden string
	}{
		{
			name: "linode_sd_config_with_authorization",
			scSpec: monitoringv1alpha1.ScrapeConfigSpec{
				LinodeSDConfigs: []monitoringv1alpha1.LinodeSDConfig{
					{
						Authorization: &monitoringv1.SafeAuthorization{
							Credentials: &v1.SecretKeySelector{
								LocalObjectReference: v1.LocalObjectReference{
									Name: "secret",
								},
								Key: "credential",
							},
						},
						ProxyConfig: monitoringv1.ProxyConfig{
							ProxyURL:             ptr.To("http://no-proxy.com"),
							NoProxy:              ptr.To("0.0.0.0"),
							ProxyFromEnvironment: ptr.To(true),
							ProxyConnectHeader: map[string][]v1.SecretKeySelector{
								"header": {
									{
										LocalObjectReference: v1.LocalObjectReference{
											Name: "secret",
										},
										Key: "proxy-header",
									},
								},
							},
						},
						FollowRedirects: ptr.To(true),
						Port:            ptr.To(int32(9100)),
						TagSeparator:    ptr.To(","),
						RefreshInterval: ptr.To(monitoringv1.Duration("5m")),
						EnableHTTP2:     ptr.To(true),
						TLSConfig: &monitoringv1.SafeTLSConfig{
							CA: monitoringv1.SecretOrConfigMap{
								Secret: &v1.SecretKeySelector{
									LocalObjectReference: v1.LocalObjectReference{
										Name: "secret-ca",
									},
								},
							},
							Cert: monitoringv1.SecretOrConfigMap{
								Secret: &v1.SecretKeySelector{
									LocalObjectReference: v1.LocalObjectReference{
										Name: "secret-cert",
									},
								},
							},
							KeySecret: &v1.SecretKeySelector{
								LocalObjectReference: v1.LocalObjectReference{
									Name: "secret",
								},
								Key: "key",
							},
						},
					},
				},
			},
			golden: "ScrapeConfigSpecConfig_LinodeSDConfig.golden",
		},
		{
			name: "linode_sd_config_oauth",
			scSpec: monitoringv1alpha1.ScrapeConfigSpec{
				LinodeSDConfigs: []monitoringv1alpha1.LinodeSDConfig{
					{
						OAuth2: &monitoringv1.OAuth2{
							ClientID: monitoringv1.SecretOrConfigMap{
								ConfigMap: &v1.ConfigMapKeySelector{
									LocalObjectReference: v1.LocalObjectReference{
										Name: "oauth2",
									},
									Key: "client_id",
								},
							},
							ClientSecret: v1.SecretKeySelector{
								LocalObjectReference: v1.LocalObjectReference{
									Name: "oauth2",
								},
								Key: "client_secret",
							},
							TokenURL: "http://test.url",
							Scopes:   []string{"scope 1", "scope 2"},
							EndpointParams: map[string]string{
								"param1": "value1",
								"param2": "value2",
							},
						},
						TagSeparator:    ptr.To(","),
						RefreshInterval: ptr.To(monitoringv1.Duration("5m")),
						EnableHTTP2:     ptr.To(true),
						TLSConfig: &monitoringv1.SafeTLSConfig{
							CA: monitoringv1.SecretOrConfigMap{
								Secret: &v1.SecretKeySelector{
									LocalObjectReference: v1.LocalObjectReference{
										Name: "secret-ca",
									},
								},
							},
							Cert: monitoringv1.SecretOrConfigMap{
								Secret: &v1.SecretKeySelector{
									LocalObjectReference: v1.LocalObjectReference{
										Name: "secret-cert",
									},
								},
							},
							KeySecret: &v1.SecretKeySelector{
								LocalObjectReference: v1.LocalObjectReference{
									Name: "secret",
								},
								Key: "key",
							},
						},
					},
				},
			},
			golden: "ScrapeConfigSpecConfig_LinodeSD_with_OAuth.golden",
		},
	} {
		t.Run(tc.name, func(t *testing.T) {
			store := assets.NewTestStoreBuilder(
				&v1.Secret{
					ObjectMeta: metav1.ObjectMeta{
						Name:      "secret",
						Namespace: "default",
					},
					Data: map[string][]byte{
						"proxy-header": []byte("value"),
						"token":        []byte("value"),
						"credential":   []byte("value"),
					},
				},
				&v1.ConfigMap{
					ObjectMeta: metav1.ObjectMeta{
						Name:      "oauth2",
						Namespace: "default",
					},
					Data: map[string]string{
						"client_id": "client-id",
					},
				},
				&v1.Secret{
					ObjectMeta: metav1.ObjectMeta{
						Name:      "oauth2",
						Namespace: "default",
					},
					Data: map[string][]byte{
						"client_secret": []byte("client-secret"),
					},
				},
			)

			scs := map[string]*monitoringv1alpha1.ScrapeConfig{
				"sc": {
					ObjectMeta: metav1.ObjectMeta{
						Name:      "testscrapeconfig1",
						Namespace: "default",
					},
					Spec: tc.scSpec,
				},
			}

			p := defaultPrometheus()
			cg := mustNewConfigGenerator(t, p)
			cfg, err := cg.GenerateServerConfiguration(
				context.Background(),
				p.Spec.EvaluationInterval,
				p.Spec.QueryLogFile,
				nil,
				nil,
				p.Spec.TSDB,
				nil,
				nil,
				nil,
				nil,
				nil,
				scs,
				store,
				nil,
				nil,
				nil,
				nil,
			)
			require.NoError(t, err)
			golden.Assert(t, string(cfg), tc.golden)
		})
	}
}
func TestScrapeConfigSpecConfigWithHetznerSD(t *testing.T) {
	for _, tc := range []struct {
		name   string
		scSpec monitoringv1alpha1.ScrapeConfigSpec
		golden string
	}{
		{
			name: "hetzner_sd_config",
			scSpec: monitoringv1alpha1.ScrapeConfigSpec{
				HetznerSDConfigs: []monitoringv1alpha1.HetznerSDConfig{
					{
						Role: "hcloud",
						ProxyConfig: monitoringv1.ProxyConfig{
							ProxyURL:             ptr.To("http://no-proxy.com"),
							NoProxy:              ptr.To("0.0.0.0"),
							ProxyFromEnvironment: ptr.To(true),
							ProxyConnectHeader: map[string][]v1.SecretKeySelector{
								"header": {
									{
										LocalObjectReference: v1.LocalObjectReference{
											Name: "secret",
										},
										Key: "proxy-header",
									},
								},
							},
						},
						FollowRedirects: ptr.To(true),
						EnableHTTP2:     ptr.To(true),
						Port:            ptr.To(9100),
						RefreshInterval: ptr.To(monitoringv1.Duration("5m")),
					},
				},
			},
			golden: "ScrapeConfigSpecConfig_HetznerSD.golden",
		},
		{
			name: "hetzner_sd_config_basic_auth",
			scSpec: monitoringv1alpha1.ScrapeConfigSpec{
				HetznerSDConfigs: []monitoringv1alpha1.HetznerSDConfig{
					{
						Role: "hcloud",
						BasicAuth: &monitoringv1.BasicAuth{
							Username: v1.SecretKeySelector{
								LocalObjectReference: v1.LocalObjectReference{
									Name: "secret",
								},
								Key: "Username",
							},
							Password: v1.SecretKeySelector{
								LocalObjectReference: v1.LocalObjectReference{
									Name: "secret",
								},
								Key: "Password",
							},
						},
					},
				},
			},
			golden: "ScrapeConfigSpecConfig_HetznerSD_with_BasicAuth.golden",
		}, {
			name: "hetzner_sd_config_authorization",
			scSpec: monitoringv1alpha1.ScrapeConfigSpec{
				HetznerSDConfigs: []monitoringv1alpha1.HetznerSDConfig{
					{
						Role: "hcloud",
						Authorization: &monitoringv1.SafeAuthorization{
							Credentials: &v1.SecretKeySelector{
								LocalObjectReference: v1.LocalObjectReference{
									Name: "secret",
								},
								Key: "token",
							},
						},
					},
				},
			},
			golden: "ScrapeConfigSpecConfig_HetznerSD_with_Authorization.golden",
		}, {
			name: "hetzner_sd_config_oauth",
			scSpec: monitoringv1alpha1.ScrapeConfigSpec{
				HetznerSDConfigs: []monitoringv1alpha1.HetznerSDConfig{
					{
						Role: "hcloud",
						OAuth2: &monitoringv1.OAuth2{
							ClientID: monitoringv1.SecretOrConfigMap{
								ConfigMap: &v1.ConfigMapKeySelector{
									LocalObjectReference: v1.LocalObjectReference{
										Name: "oauth2",
									},
									Key: "client_id",
								},
							},
							ClientSecret: v1.SecretKeySelector{
								LocalObjectReference: v1.LocalObjectReference{
									Name: "oauth2",
								},
								Key: "client_secret",
							},
							TokenURL: "http://test.url",
							Scopes:   []string{"scope 1", "scope 2"},
							EndpointParams: map[string]string{
								"param1": "value1",
								"param2": "value2",
							},
						},
					},
				},
			},
			golden: "ScrapeConfigSpecConfig_HetznerSD_with_OAuth.golden",
		}, {
			name: "hetzner_sd_config_tls",
			scSpec: monitoringv1alpha1.ScrapeConfigSpec{
				HetznerSDConfigs: []monitoringv1alpha1.HetznerSDConfig{
					{
						Role: "hcloud",
						TLSConfig: &monitoringv1.SafeTLSConfig{
							CA: monitoringv1.SecretOrConfigMap{
								Secret: &v1.SecretKeySelector{
									LocalObjectReference: v1.LocalObjectReference{
										Name: "secret-ca",
									},
								},
							},
							Cert: monitoringv1.SecretOrConfigMap{
								Secret: &v1.SecretKeySelector{
									LocalObjectReference: v1.LocalObjectReference{
										Name: "secret-cert",
									},
								},
							},
							KeySecret: &v1.SecretKeySelector{
								LocalObjectReference: v1.LocalObjectReference{
									Name: "secret",
								},
								Key: "key",
							},
						},
					},
				},
			},
			golden: "ScrapeConfigSpecConfig_HetznerSD_with_TLSConfig.golden",
		},
	} {
		t.Run(tc.name, func(t *testing.T) {
			store := assets.NewTestStoreBuilder(
				&v1.Secret{
					ObjectMeta: metav1.ObjectMeta{
						Name:      "secret",
						Namespace: "default",
					},
					Data: map[string][]byte{
						"proxy-header": []byte("value"),
						"token":        []byte("value"),
						"Username":     []byte("kube-admin"),
						"Password":     []byte("password"),
					},
				},
				&v1.ConfigMap{
					ObjectMeta: metav1.ObjectMeta{
						Name:      "oauth2",
						Namespace: "default",
					},
					Data: map[string]string{
						"client_id": "client-id",
					},
				},
				&v1.Secret{
					ObjectMeta: metav1.ObjectMeta{
						Name:      "oauth2",
						Namespace: "default",
					},
					Data: map[string][]byte{
						"client_secret": []byte("client-secret"),
					},
				},
			)

			scs := map[string]*monitoringv1alpha1.ScrapeConfig{
				"sc": {
					ObjectMeta: metav1.ObjectMeta{
						Name:      "testscrapeconfig1",
						Namespace: "default",
					},
					Spec: tc.scSpec,
				},
			}

			p := defaultPrometheus()
			cg := mustNewConfigGenerator(t, p)
			cfg, err := cg.GenerateServerConfiguration(
				context.Background(),
				p.Spec.EvaluationInterval,
				p.Spec.QueryLogFile,
				nil,
				nil,
				p.Spec.TSDB,
				nil,
				nil,
				nil,
				nil,
				nil,
				scs,
				store,
				nil,
				nil,
				nil,
				nil,
			)
			require.NoError(t, err)
			golden.Assert(t, string(cfg), tc.golden)
		})
	}
}

func TestTracingConfig(t *testing.T) {
	samplingTwo := resource.MustParse("0.5")
	testCases := []struct {
		tracingConfig *monitoringv1.PrometheusTracingConfig
		name          string
		expectedErr   bool
		golden        string
	}{
		{
			name: "Config only with endpoint",
			tracingConfig: &monitoringv1.PrometheusTracingConfig{
				Endpoint: "https://otel-collector.default.svc.local:3333",
			},
			golden:      "TracingConfig_Config_only_with_endpoint.golden",
			expectedErr: false,
		},
		{
			tracingConfig: &monitoringv1.PrometheusTracingConfig{
				ClientType:       ptr.To("grpc"),
				Endpoint:         "https://otel-collector.default.svc.local:3333",
				SamplingFraction: &samplingTwo,
				Headers: map[string]string{
					"custom": "header",
				},
				Compression: ptr.To("gzip"),
				Timeout:     ptr.To(monitoringv1.Duration("10s")),
				Insecure:    ptr.To(false),
			},
			name:        "Expect valid config",
			expectedErr: false,
			golden:      "TracingConfig_Expect_valid_config.golden",
		},
	}
	for _, tc := range testCases {
		t.Run(tc.name, func(t *testing.T) {
			p := defaultPrometheus()

			p.Spec.CommonPrometheusFields.TracingConfig = tc.tracingConfig

			cg := mustNewConfigGenerator(t, p)

			cfg, err := cg.GenerateServerConfiguration(
				context.Background(),
				p.Spec.EvaluationInterval,
				p.Spec.QueryLogFile,
				p.Spec.RuleSelector,
				p.Spec.Exemplars,
				p.Spec.TSDB,
				p.Spec.Alerting,
				p.Spec.RemoteRead,
				nil,
				nil,
				nil,
				nil,
				nil,
				nil,
				nil,
				nil,
				nil,
			)
			if tc.expectedErr {
				require.Error(t, err)
			} else {
				require.NoError(t, err)
			}
			golden.Assert(t, string(cfg), tc.golden)
		})
	}
}

func TestScrapeConfigSpecConfigWithKumaSD(t *testing.T) {
	for _, tc := range []struct {
		name   string
		scSpec monitoringv1alpha1.ScrapeConfigSpec
		golden string
	}{
		{
			name: "kuma_sd_config",
			scSpec: monitoringv1alpha1.ScrapeConfigSpec{
				KumaSDConfigs: []monitoringv1alpha1.KumaSDConfig{
					{
						Authorization: &monitoringv1.SafeAuthorization{
							Credentials: &v1.SecretKeySelector{
								LocalObjectReference: v1.LocalObjectReference{
									Name: "secret",
								},
								Key: "credential",
							},
						},
						ProxyConfig: monitoringv1.ProxyConfig{
							ProxyURL:             ptr.To("http://no-proxy.com"),
							NoProxy:              ptr.To("0.0.0.0"),
							ProxyFromEnvironment: ptr.To(true),
							ProxyConnectHeader: map[string][]v1.SecretKeySelector{
								"header": {
									{
										LocalObjectReference: v1.LocalObjectReference{
											Name: "secret",
										},
										Key: "proxy-header",
									},
								},
							},
						},
						FollowRedirects: ptr.To(true),
						EnableHTTP2:     ptr.To(true),
						Server:          "127.0.0.1",
						ClientID:        ptr.To("client"),
						FetchTimeout:    (*monitoringv1.Duration)(ptr.To("5s")),
						RefreshInterval: (*monitoringv1.Duration)(ptr.To("30s")),
					},
				},
			},
			golden: "ScrapeConfigSpecConfig_KumaSD.golden",
		},
		{
			name: "kuma_sd_config_oauth",
			scSpec: monitoringv1alpha1.ScrapeConfigSpec{
				KumaSDConfigs: []monitoringv1alpha1.KumaSDConfig{
					{
						OAuth2: &monitoringv1.OAuth2{
							ClientID: monitoringv1.SecretOrConfigMap{
								ConfigMap: &v1.ConfigMapKeySelector{
									LocalObjectReference: v1.LocalObjectReference{
										Name: "oauth2",
									},
									Key: "client_id",
								},
							},
							ClientSecret: v1.SecretKeySelector{
								LocalObjectReference: v1.LocalObjectReference{
									Name: "oauth2",
								},
								Key: "client_secret",
							},
							TokenURL: "http://test.url",
							Scopes:   []string{"scope 1", "scope 2"},
							EndpointParams: map[string]string{
								"param1": "value1",
								"param2": "value2",
							},
						},
					},
				},
			},
			golden: "ScrapeConfigSpecConfig_KumaSD_with_OAuth.golden",
		}, {
			name: "kuma_sd_config_tls",
			scSpec: monitoringv1alpha1.ScrapeConfigSpec{
				KumaSDConfigs: []monitoringv1alpha1.KumaSDConfig{
					{
						Authorization: &monitoringv1.SafeAuthorization{
							Credentials: &v1.SecretKeySelector{
								LocalObjectReference: v1.LocalObjectReference{
									Name: "secret",
								},
								Key: "credential",
							},
						},
						TLSConfig: &monitoringv1.SafeTLSConfig{
							CA: monitoringv1.SecretOrConfigMap{
								Secret: &v1.SecretKeySelector{
									LocalObjectReference: v1.LocalObjectReference{
										Name: "secret-ca",
									},
								},
							},
							Cert: monitoringv1.SecretOrConfigMap{
								Secret: &v1.SecretKeySelector{
									LocalObjectReference: v1.LocalObjectReference{
										Name: "secret-cert",
									},
								},
							},
							KeySecret: &v1.SecretKeySelector{
								LocalObjectReference: v1.LocalObjectReference{
									Name: "secret",
								},
								Key: "key",
							},
						},
					},
				},
			},
			golden: "ScrapeConfigSpecConfig_KumaSD_with_TLSConfig.golden",
		}} {
		t.Run(tc.name, func(t *testing.T) {
			store := assets.NewTestStoreBuilder(
				&v1.Secret{
					ObjectMeta: metav1.ObjectMeta{
						Name:      "secret",
						Namespace: "default",
					},
					Data: map[string][]byte{
						"proxy-header": []byte("value"),
						"token":        []byte("value"),
						"credential":   []byte("value"),
					},
				},
				&v1.ConfigMap{
					ObjectMeta: metav1.ObjectMeta{
						Name:      "oauth2",
						Namespace: "default",
					},
					Data: map[string]string{
						"client_id": "client-id",
					},
				},
				&v1.Secret{
					ObjectMeta: metav1.ObjectMeta{
						Name:      "oauth2",
						Namespace: "default",
					},
					Data: map[string][]byte{
						"client_secret": []byte("client-secret"),
					},
				},
			)

			scs := map[string]*monitoringv1alpha1.ScrapeConfig{
				"sc": {
					ObjectMeta: metav1.ObjectMeta{
						Name:      "testscrapeconfig1",
						Namespace: "default",
					},
					Spec: tc.scSpec,
				},
			}

			p := defaultPrometheus()
			cg := mustNewConfigGenerator(t, p)
			cfg, err := cg.GenerateServerConfiguration(
				context.Background(),
				p.Spec.EvaluationInterval,
				p.Spec.QueryLogFile,
				nil,
				nil,
				p.Spec.TSDB,
				nil,
				nil,
				nil,
				nil,
				nil,
				scs,
				store,
				nil,
				nil,
				nil,
				nil,
			)
			require.NoError(t, err)
			golden.Assert(t, string(cfg), tc.golden)
		})
	}
}

func defaultServiceMonitor() *monitoringv1.ServiceMonitor {
	return &monitoringv1.ServiceMonitor{
		ObjectMeta: metav1.ObjectMeta{
			Name:      "defaultServiceMonitor",
			Namespace: "default",
			Labels: map[string]string{
				"group": "group1",
			},
		},
		Spec: monitoringv1.ServiceMonitorSpec{
			Selector: metav1.LabelSelector{
				MatchLabels: map[string]string{
					"group": "group1",
				},
			},
			Endpoints: []monitoringv1.Endpoint{
				{
					Port:     "web",
					Interval: "30s",
				},
			},
		},
	}
}

func defaultProbe() *monitoringv1.Probe {
	return &monitoringv1.Probe{
		ObjectMeta: metav1.ObjectMeta{
			Name:      "defaultProbe",
			Namespace: "default",
			Labels: map[string]string{
				"group": "group1",
			},
		},
		Spec: monitoringv1.ProbeSpec{
			ProberSpec: monitoringv1.ProberSpec{
				Scheme: "http",
				URL:    "blackbox.exporter.io",
				Path:   "/probe",
			},
			Module: "http_2xx",
			Targets: monitoringv1.ProbeTargets{
				StaticConfig: &monitoringv1.ProbeTargetStaticConfig{
					Targets: []string{
						"prometheus.io",
						"promcon.io",
					},
					Labels: map[string]string{
						"namespace": "custom",
						"static":    "label",
					},
				},
			},
			MetricRelabelConfigs: []monitoringv1.RelabelConfig{
				{
					Regex:  "noisy_labels.*",
					Action: "labeldrop",
				},
			},
		},
	}
}

func defaultPodMonitor() *monitoringv1.PodMonitor {
	return &monitoringv1.PodMonitor{
		ObjectMeta: metav1.ObjectMeta{
			Name:      "defaultPodMonitor",
			Namespace: "default",
			Labels: map[string]string{
				"group": "group1",
			},
		},
		Spec: monitoringv1.PodMonitorSpec{
			Selector: metav1.LabelSelector{
				MatchLabels: map[string]string{
					"group": "group1",
				},
			},
			PodMetricsEndpoints: []monitoringv1.PodMetricsEndpoint{
				{
					Port:     "web",
					Interval: "30s",
				},
			},
		},
	}
}

func defaultScrapeConfig() *monitoringv1alpha1.ScrapeConfig {
	return &monitoringv1alpha1.ScrapeConfig{
		ObjectMeta: metav1.ObjectMeta{
			Name:      "defaultScrapeConfig",
			Namespace: "default",
			Labels: map[string]string{
				"group": "group1",
			},
		},
		Spec: monitoringv1alpha1.ScrapeConfigSpec{
			HTTPSDConfigs: []monitoringv1alpha1.HTTPSDConfig{
				{
					URL:             "http://localhost:9100/sd.json",
					RefreshInterval: ptr.To(monitoringv1.Duration("5m")),
					ProxyConfig: monitoringv1.ProxyConfig{
						ProxyURL:             ptr.To("http://no-proxy.com"),
						NoProxy:              ptr.To("0.0.0.0"),
						ProxyFromEnvironment: ptr.To(false),
					},
				},
			},
		},
	}
}

func TestScrapeClass(t *testing.T) {
	testCases := []struct {
		name        string
		scrapeClass []monitoringv1.ScrapeClass
		golden      string
	}{
		{
			name:   "Monitor Object without Scrape Class",
			golden: "monitorObjectWithoutScrapeClass.golden",
		},
		{
			name:   "Monitor object with Non Default Scrape Class",
			golden: "monitorObjectWithNonDefaultScrapeClassAndTLSConfig.golden",
			scrapeClass: []monitoringv1.ScrapeClass{
				{
					Name: "test-tls-scrape-class",
					TLSConfig: &monitoringv1.TLSConfig{
						CAFile:   "/etc/prometheus/secrets/ca.crt",
						CertFile: "/etc/prometheus/secrets/tls.crt",
						KeyFile:  "/etc/prometheus/secrets/tls.key",
					},
				},
			},
		},
		{
			name:   "Monitor object with Default Scrape Class",
			golden: "monitorObjectWithDefaultScrapeClassAndTLSConfig.golden",
			scrapeClass: []monitoringv1.ScrapeClass{
				{
					Name:    "test-tls-scrape-class",
					Default: ptr.To(true),
					TLSConfig: &monitoringv1.TLSConfig{
						CAFile:   "/etc/prometheus/secrets/default/ca.crt",
						CertFile: "/etc/prometheus/secrets/default/tls.crt",
						KeyFile:  "/etc/prometheus/secrets/default/tls.key",
					},
				},
			},
		},
	}

	for _, tc := range testCases {
		t.Run(tc.name, func(t *testing.T) {
			prometheus := defaultPrometheus()
			serviceMonitor := defaultServiceMonitor()
			podMonitor := defaultPodMonitor()
			probe := defaultProbe()
			scrapeConfig := defaultScrapeConfig()

			for _, sc := range tc.scrapeClass {
				prometheus.Spec.ScrapeClasses = append(prometheus.Spec.ScrapeClasses, sc)
				if !ptr.Deref(sc.Default, false) {
					serviceMonitor.Spec.ScrapeClassName = ptr.To(sc.Name)
					podMonitor.Spec.ScrapeClassName = ptr.To(sc.Name)
					probe.Spec.ScrapeClassName = ptr.To(sc.Name)
					scrapeConfig.Spec.ScrapeClassName = ptr.To(sc.Name)
				}
			}

			cg := mustNewConfigGenerator(t, prometheus)

			cfg, err := cg.GenerateServerConfiguration(
				context.Background(),
				prometheus.Spec.EvaluationInterval,
				prometheus.Spec.QueryLogFile,
				prometheus.Spec.RuleSelector,
				prometheus.Spec.Exemplars,
				prometheus.Spec.TSDB,
				prometheus.Spec.Alerting,
				prometheus.Spec.RemoteRead,
				map[string]*monitoringv1.ServiceMonitor{"monitor": serviceMonitor},
				map[string]*monitoringv1.PodMonitor{"monitor": podMonitor},
				map[string]*monitoringv1.Probe{"monitor": probe},
				map[string]*monitoringv1alpha1.ScrapeConfig{"monitor": scrapeConfig},
				&assets.StoreBuilder{},
				nil,
				nil,
				nil,
				nil,
			)
			require.NoError(t, err)
			golden.Assert(t, string(cfg), tc.golden)
		})
	}
}

func TestServiceMonitorScrapeClassWithDefaultTls(t *testing.T) {
	testCases := []struct {
		name        string
		scrapeClass []monitoringv1.ScrapeClass
		tlsConfig   *monitoringv1.TLSConfig
		golden      string
	}{
		{
			name:   "Monitor object with Non Default Scrape Class and existing TLS Config",
			golden: "serviceMonitorObjectWithNonDefaultScrapeClassAndExistingTLSConfig.golden",
			scrapeClass: []monitoringv1.ScrapeClass{
				{
					Name: "test-tls-scrape-class",
					TLSConfig: &monitoringv1.TLSConfig{
						CAFile:   "/etc/prometheus/secrets/ca.crt",
						CertFile: "/etc/prometheus/secrets/tls.crt",
						KeyFile:  "/etc/prometheus/secrets/tls.key",
					},
				},
			},
			tlsConfig: &monitoringv1.TLSConfig{
				SafeTLSConfig: monitoringv1.SafeTLSConfig{
					CA: monitoringv1.SecretOrConfigMap{
						Secret: &v1.SecretKeySelector{
							LocalObjectReference: v1.LocalObjectReference{
								Name: "secret-ca-global",
							},
						},
					},
					Cert: monitoringv1.SecretOrConfigMap{
						Secret: &v1.SecretKeySelector{
							LocalObjectReference: v1.LocalObjectReference{
								Name: "secret-cert",
							},
						},
					},
					KeySecret: &v1.SecretKeySelector{
						LocalObjectReference: v1.LocalObjectReference{
							Name: "secret",
						},
						Key: "key",
					},
				},
			},
		},
		{
			name:   "Monitor object with Non Default Scrape Class and existing TLS config missing ca",
			golden: "serviceMonitorObjectWithNonDefaultScrapeClassAndExistingTLSConfigMissingCA.golden",
			scrapeClass: []monitoringv1.ScrapeClass{
				{
					Name: "test-tls-scrape-class",
					TLSConfig: &monitoringv1.TLSConfig{
						CAFile:   "/etc/prometheus/secrets/ca.crt",
						CertFile: "/etc/prometheus/secrets/tls.crt",
						KeyFile:  "/etc/prometheus/secrets/tls.key",
					},
				},
			},
			tlsConfig: &monitoringv1.TLSConfig{
				SafeTLSConfig: monitoringv1.SafeTLSConfig{
					Cert: monitoringv1.SecretOrConfigMap{
						Secret: &v1.SecretKeySelector{
							LocalObjectReference: v1.LocalObjectReference{
								Name: "secret-cert",
							},
						},
					},
					KeySecret: &v1.SecretKeySelector{
						LocalObjectReference: v1.LocalObjectReference{
							Name: "secret",
						},
						Key: "key",
					},
				},
			},
		},
	}

	for _, tc := range testCases {
		prometheus := defaultPrometheus()
		serviceMonitor := defaultServiceMonitor()

		for _, sc := range tc.scrapeClass {
			prometheus.Spec.ScrapeClasses = append(prometheus.Spec.ScrapeClasses, sc)
			if sc.Default == nil {
				serviceMonitor.Spec.ScrapeClassName = ptr.To(sc.Name)
			}
		}

		serviceMonitor.Spec.Endpoints[0].TLSConfig = tc.tlsConfig

		cg := mustNewConfigGenerator(t, prometheus)

		cfg, err := cg.GenerateServerConfiguration(
			context.Background(),
			prometheus.Spec.EvaluationInterval,
			prometheus.Spec.QueryLogFile,
			prometheus.Spec.RuleSelector,
			prometheus.Spec.Exemplars,
			prometheus.Spec.TSDB,
			prometheus.Spec.Alerting,
			prometheus.Spec.RemoteRead,
			map[string]*monitoringv1.ServiceMonitor{"monitor": serviceMonitor},
			nil,
			nil,
			nil,
			&assets.StoreBuilder{},
			nil,
			nil,
			nil,
			nil,
		)
		require.NoError(t, err)
		golden.Assert(t, string(cfg), tc.golden)
	}
}

func TestPodMonitorScrapeClassWithDefaultTls(t *testing.T) {
	testCases := []struct {
		name        string
		scrapeClass []monitoringv1.ScrapeClass
		tlsConfig   *monitoringv1.SafeTLSConfig
		golden      string
	}{
		{
			name:   "Monitor object with Non Default Scrape Class and existing TLS Config",
			golden: "podMonitorObjectWithNonDefaultScrapeClassAndExistingTLSConfig.golden",
			scrapeClass: []monitoringv1.ScrapeClass{
				{
					Name: "test-tls-scrape-class",
					TLSConfig: &monitoringv1.TLSConfig{
						CAFile:   "/etc/prometheus/secrets/ca.crt",
						CertFile: "/etc/prometheus/secrets/tls.crt",
						KeyFile:  "/etc/prometheus/secrets/tls.key",
					},
				},
			},
			tlsConfig: &monitoringv1.SafeTLSConfig{
				CA: monitoringv1.SecretOrConfigMap{
					Secret: &v1.SecretKeySelector{
						LocalObjectReference: v1.LocalObjectReference{
							Name: "secret-ca-global",
						},
					},
				},
				Cert: monitoringv1.SecretOrConfigMap{
					Secret: &v1.SecretKeySelector{
						LocalObjectReference: v1.LocalObjectReference{
							Name: "secret-cert",
						},
					},
				},
				KeySecret: &v1.SecretKeySelector{
					LocalObjectReference: v1.LocalObjectReference{
						Name: "secret",
					},
					Key: "key",
				},
			},
		},
		{
			name:   "Monitor object with Non Default Scrape Class and existing TLS config missing ca",
			golden: "podMonitorObjectWithNonDefaultScrapeClassAndExistingTLSConfigMissingCA.golden",
			scrapeClass: []monitoringv1.ScrapeClass{
				{
					Name: "test-tls-scrape-class",
					TLSConfig: &monitoringv1.TLSConfig{
						CAFile:   "/etc/prometheus/secrets/ca.crt",
						CertFile: "/etc/prometheus/secrets/tls.crt",
						KeyFile:  "/etc/prometheus/secrets/tls.key",
					},
				},
			},
			tlsConfig: &monitoringv1.SafeTLSConfig{
				Cert: monitoringv1.SecretOrConfigMap{
					Secret: &v1.SecretKeySelector{
						LocalObjectReference: v1.LocalObjectReference{
							Name: "secret-cert",
						},
					},
				},
				KeySecret: &v1.SecretKeySelector{
					LocalObjectReference: v1.LocalObjectReference{
						Name: "secret",
					},
					Key: "key",
				},
			},
		},
	}

	for _, tc := range testCases {
		prometheus := defaultPrometheus()
		podMonitor := defaultPodMonitor()

		for _, sc := range tc.scrapeClass {
			prometheus.Spec.ScrapeClasses = append(prometheus.Spec.ScrapeClasses, sc)
			if sc.Default == nil {
				podMonitor.Spec.ScrapeClassName = ptr.To(sc.Name)
			}
		}
		podMonitor.Spec.PodMetricsEndpoints[0].TLSConfig = tc.tlsConfig

		cg := mustNewConfigGenerator(t, prometheus)

		cfg, err := cg.GenerateServerConfiguration(
			context.Background(),
			prometheus.Spec.EvaluationInterval,
			prometheus.Spec.QueryLogFile,
			prometheus.Spec.RuleSelector,
			prometheus.Spec.Exemplars,
			prometheus.Spec.TSDB,
			prometheus.Spec.Alerting,
			prometheus.Spec.RemoteRead,
			nil,
			map[string]*monitoringv1.PodMonitor{"monitor": podMonitor},
			nil,
			nil,
			&assets.StoreBuilder{},
			nil,
			nil,
			nil,
			nil,
		)
		require.NoError(t, err)
		golden.Assert(t, string(cfg), tc.golden)
	}
}

func TestNewConfigGeneratorWithMultipleDefaultScrapeClass(t *testing.T) {
	logger := level.NewFilter(log.NewLogfmtLogger(os.Stdout), level.AllowWarn())
	p := defaultPrometheus()
	p.Spec.ScrapeClasses = []monitoringv1.ScrapeClass{
		{
			Name:    "test-default-scrape-class",
			Default: ptr.To(true),
			TLSConfig: &monitoringv1.TLSConfig{
				CAFile:   "/etc/prometheus/secrets/ca.crt",
				CertFile: "/etc/prometheus/secrets/tls.crt",
				KeyFile:  "/etc/prometheus/secrets/tls.key",
			},
		},
		{
			Name:    "test-default-scrape-class-2",
			Default: ptr.To(true),
			TLSConfig: &monitoringv1.TLSConfig{
				CAFile:   "/etc/prometheus/secrets/ca.crt",
				CertFile: "/etc/prometheus/secrets/tls.crt",
				KeyFile:  "/etc/prometheus/secrets/tls.key",
			},
		},
	}
	_, err := NewConfigGenerator(log.With(logger, "test", "NewConfigGeneratorWithMultipleDefaultScrapeClass"), p, false)
	require.Error(t, err)
	require.Equal(t, "failed to parse scrape classes: multiple default scrape classes defined", err.Error())
}

func TestMergeTLSConfigWithScrapeClass(t *testing.T) {
	tests := []struct {
		name        string
		tlsConfig   *monitoringv1.TLSConfig
		scrapeClass monitoringv1.ScrapeClass

		expectedConfig *monitoringv1.TLSConfig
	}{
		{
			name: "nil TLSConfig and ScrapeClass",
			scrapeClass: monitoringv1.ScrapeClass{
				TLSConfig: &monitoringv1.TLSConfig{
					CAFile:   "defaultCAFile",
					CertFile: "defaultCertFile",
					KeyFile:  "defaultKeyFile",
				},
			},

			expectedConfig: &monitoringv1.TLSConfig{
				CAFile:   "defaultCAFile",
				CertFile: "defaultCertFile",
				KeyFile:  "defaultKeyFile",
			},
		},
		{
			name: "nil TLSConfig and empty ScrapeClass",
		},
		{
			name: "non-nil TLSConfig and empty ScrapeClass",
			tlsConfig: &monitoringv1.TLSConfig{
				CAFile:   "caFile",
				CertFile: "certFile",
				KeyFile:  "keyFile",
			},
			scrapeClass: monitoringv1.ScrapeClass{},

			expectedConfig: &monitoringv1.TLSConfig{
				CAFile:   "caFile",
				CertFile: "certFile",
				KeyFile:  "keyFile",
			},
		},
		{
			name: "non-nil TLSConfig and ScrapeClass",
			tlsConfig: &monitoringv1.TLSConfig{
				CAFile:   "caFile",
				CertFile: "certFile",
				KeyFile:  "keyFile",
			},
			scrapeClass: monitoringv1.ScrapeClass{
				TLSConfig: &monitoringv1.TLSConfig{
					CAFile:   "defaultCAFile",
					CertFile: "defaultCertFile",
					KeyFile:  "defaultKeyFile",
				},
			},

			expectedConfig: &monitoringv1.TLSConfig{
				CAFile:   "caFile",
				CertFile: "certFile",
				KeyFile:  "keyFile",
			},
		},
	}

	for _, tt := range tests {
		t.Run(tt.name, func(t *testing.T) {
			result := mergeTLSConfigWithScrapeClass(tt.tlsConfig, tt.scrapeClass)
			require.Equal(t, tt.expectedConfig, result, "expected %v, got %v", tt.expectedConfig, result)
		})
	}
}

func TestScrapeConfigSpecConfigWithEurekaSD(t *testing.T) {
	for _, tc := range []struct {
		name   string
		scSpec monitoringv1alpha1.ScrapeConfigSpec
		golden string
	}{
		{
			name: "eureka_sd_config",
			scSpec: monitoringv1alpha1.ScrapeConfigSpec{
				EurekaSDConfigs: []monitoringv1alpha1.EurekaSDConfig{
					{
						Authorization: &monitoringv1.SafeAuthorization{
							Credentials: &v1.SecretKeySelector{
								LocalObjectReference: v1.LocalObjectReference{
									Name: "secret",
								},
								Key: "credential",
							},
						},
						ProxyConfig: monitoringv1.ProxyConfig{
							ProxyURL:             ptr.To("http://no-proxy.com"),
							NoProxy:              ptr.To("0.0.0.0"),
							ProxyFromEnvironment: ptr.To(true),
							ProxyConnectHeader: map[string][]v1.SecretKeySelector{
								"header": {
									{
										LocalObjectReference: v1.LocalObjectReference{
											Name: "secret",
										},
										Key: "proxy-header",
									},
								},
							},
						},
						FollowRedirects: ptr.To(true),
						EnableHTTP2:     ptr.To(true),
						Server:          "127.0.0.1",
						RefreshInterval: (*monitoringv1.Duration)(ptr.To("30s")),
					},
				},
			},
			golden: "ScrapeConfigSpecConfig_EurekaSD.golden",
		},
		{
			name: "eureka_sd_config_oauth",
			scSpec: monitoringv1alpha1.ScrapeConfigSpec{
				EurekaSDConfigs: []monitoringv1alpha1.EurekaSDConfig{
					{
						OAuth2: &monitoringv1.OAuth2{
							ClientID: monitoringv1.SecretOrConfigMap{
								ConfigMap: &v1.ConfigMapKeySelector{
									LocalObjectReference: v1.LocalObjectReference{
										Name: "oauth2",
									},
									Key: "client_id",
								},
							},
							ClientSecret: v1.SecretKeySelector{
								LocalObjectReference: v1.LocalObjectReference{
									Name: "oauth2",
								},
								Key: "client_secret",
							},
							TokenURL: "http://test.url",
							Scopes:   []string{"scope 1", "scope 2"},
							EndpointParams: map[string]string{
								"param1": "value1",
								"param2": "value2",
							},
						},
					},
				},
			},
			golden: "ScrapeConfigSpecConfig_EurekaSD_with_OAuth.golden",
		}, {
			name: "eureka_sd_config_tls",
			scSpec: monitoringv1alpha1.ScrapeConfigSpec{
				EurekaSDConfigs: []monitoringv1alpha1.EurekaSDConfig{
					{
						Authorization: &monitoringv1.SafeAuthorization{
							Credentials: &v1.SecretKeySelector{
								LocalObjectReference: v1.LocalObjectReference{
									Name: "secret",
								},
								Key: "credential",
							},
						},
						TLSConfig: &monitoringv1.SafeTLSConfig{
							CA: monitoringv1.SecretOrConfigMap{
								Secret: &v1.SecretKeySelector{
									LocalObjectReference: v1.LocalObjectReference{
										Name: "secret-ca",
									},
								},
							},
							Cert: monitoringv1.SecretOrConfigMap{
								Secret: &v1.SecretKeySelector{
									LocalObjectReference: v1.LocalObjectReference{
										Name: "secret-cert",
									},
								},
							},
							KeySecret: &v1.SecretKeySelector{
								LocalObjectReference: v1.LocalObjectReference{
									Name: "secret",
								},
								Key: "key",
							},
						},
					},
				},
			},
			golden: "ScrapeConfigSpecConfig_EurekaSD_with_TLSConfig.golden",
		}} {
		t.Run(tc.name, func(t *testing.T) {
			store := assets.NewTestStoreBuilder(
				&v1.Secret{
					ObjectMeta: metav1.ObjectMeta{
						Name:      "secret",
						Namespace: "default",
					},
					Data: map[string][]byte{
						"proxy-header": []byte("value"),
						"token":        []byte("value"),
						"credential":   []byte("value"),
					},
				},
				&v1.ConfigMap{
					ObjectMeta: metav1.ObjectMeta{
						Name:      "oauth2",
						Namespace: "default",
					},
					Data: map[string]string{
						"client_id": "client-id",
					},
				},
				&v1.Secret{
					ObjectMeta: metav1.ObjectMeta{
						Name:      "oauth2",
						Namespace: "default",
					},
					Data: map[string][]byte{
						"client_secret": []byte("client-secret"),
					},
				},
			)

			scs := map[string]*monitoringv1alpha1.ScrapeConfig{
				"sc": {
					ObjectMeta: metav1.ObjectMeta{
						Name:      "testscrapeconfig1",
						Namespace: "default",
					},
					Spec: tc.scSpec,
				},
			}

			p := defaultPrometheus()
			cg := mustNewConfigGenerator(t, p)
			cfg, err := cg.GenerateServerConfiguration(
				context.Background(),
				p.Spec.EvaluationInterval,
				p.Spec.QueryLogFile,
				nil,
				nil,
				p.Spec.TSDB,
				nil,
				nil,
				nil,
				nil,
				nil,
				scs,
				store,
				nil,
				nil,
				nil,
				nil,
			)
			require.NoError(t, err)
			golden.Assert(t, string(cfg), tc.golden)
		})
	}
}

func TestScrapeConfigSpecConfigWithNomadSD(t *testing.T) {
	for _, tc := range []struct {
		name   string
		scSpec monitoringv1alpha1.ScrapeConfigSpec
		golden string
	}{
		{
			name: "nomad_sd_config",
			scSpec: monitoringv1alpha1.ScrapeConfigSpec{
				NomadSDConfigs: []monitoringv1alpha1.NomadSDConfig{
					{
						Authorization: &monitoringv1.SafeAuthorization{
							Credentials: &v1.SecretKeySelector{
								LocalObjectReference: v1.LocalObjectReference{
									Name: "secret",
								},
								Key: "credential",
							},
						},
						ProxyConfig: monitoringv1.ProxyConfig{
							ProxyURL:             ptr.To("http://no-proxy.com"),
							NoProxy:              ptr.To("0.0.0.0"),
							ProxyFromEnvironment: ptr.To(true),
							ProxyConnectHeader: map[string][]v1.SecretKeySelector{
								"header": {
									{
										LocalObjectReference: v1.LocalObjectReference{
											Name: "secret",
										},
										Key: "proxy-header",
									},
								},
							},
						},
						FollowRedirects: ptr.To(true),
						EnableHTTP2:     ptr.To(true),
						AllowStale:      ptr.To(true),
						TagSeparator:    ptr.To(","),
						Namespace:       ptr.To("default"),
						Region:          ptr.To("default"),
						Server:          "127.0.0.1",
						RefreshInterval: (*monitoringv1.Duration)(ptr.To("30s")),
					},
				},
			},
			golden: "ScrapeConfigSpecConfig_NomadSD.golden",
		},
		{
			name: "nomad_sd_config_oauth",
			scSpec: monitoringv1alpha1.ScrapeConfigSpec{
				NomadSDConfigs: []monitoringv1alpha1.NomadSDConfig{
					{
						OAuth2: &monitoringv1.OAuth2{
							ClientID: monitoringv1.SecretOrConfigMap{
								ConfigMap: &v1.ConfigMapKeySelector{
									LocalObjectReference: v1.LocalObjectReference{
										Name: "oauth2",
									},
									Key: "client_id",
								},
							},
							ClientSecret: v1.SecretKeySelector{
								LocalObjectReference: v1.LocalObjectReference{
									Name: "oauth2",
								},
								Key: "client_secret",
							},
							TokenURL: "http://test.url",
							Scopes:   []string{"scope 1", "scope 2"},
							EndpointParams: map[string]string{
								"param1": "value1",
								"param2": "value2",
							},
						},
					},
				},
			},
			golden: "ScrapeConfigSpecConfig_NomadSD_with_OAuth.golden",
		}, {
			name: "nomad_sd_config_tls",
			scSpec: monitoringv1alpha1.ScrapeConfigSpec{
				NomadSDConfigs: []monitoringv1alpha1.NomadSDConfig{
					{
						Authorization: &monitoringv1.SafeAuthorization{
							Credentials: &v1.SecretKeySelector{
								LocalObjectReference: v1.LocalObjectReference{
									Name: "secret",
								},
								Key: "credential",
							},
						},
						TLSConfig: &monitoringv1.SafeTLSConfig{
							CA: monitoringv1.SecretOrConfigMap{
								Secret: &v1.SecretKeySelector{
									LocalObjectReference: v1.LocalObjectReference{
										Name: "secret-ca",
									},
								},
							},
							Cert: monitoringv1.SecretOrConfigMap{
								Secret: &v1.SecretKeySelector{
									LocalObjectReference: v1.LocalObjectReference{
										Name: "secret-cert",
									},
								},
							},
							KeySecret: &v1.SecretKeySelector{
								LocalObjectReference: v1.LocalObjectReference{
									Name: "secret",
								},
								Key: "key",
							},
						},
					},
				},
			},
			golden: "ScrapeConfigSpecConfig_NomadSD_with_TLSConfig.golden",
		}} {
		t.Run(tc.name, func(t *testing.T) {
			store := assets.NewTestStoreBuilder(
				&v1.Secret{
					ObjectMeta: metav1.ObjectMeta{
						Name:      "secret",
						Namespace: "default",
					},
					Data: map[string][]byte{
						"proxy-header": []byte("value"),
						"token":        []byte("value"),
						"credential":   []byte("value"),
					},
				},
				&v1.ConfigMap{
					ObjectMeta: metav1.ObjectMeta{
						Name:      "oauth2",
						Namespace: "default",
					},
					Data: map[string]string{
						"client_id": "client-id",
					},
				},
				&v1.Secret{
					ObjectMeta: metav1.ObjectMeta{
						Name:      "oauth2",
						Namespace: "default",
					},
					Data: map[string][]byte{
						"client_secret": []byte("client-secret"),
					},
				},
			)

			scs := map[string]*monitoringv1alpha1.ScrapeConfig{
				"sc": {
					ObjectMeta: metav1.ObjectMeta{
						Name:      "testscrapeconfig1",
						Namespace: "default",
					},
					Spec: tc.scSpec,
				},
			}

			p := defaultPrometheus()
			cg := mustNewConfigGenerator(t, p)
			cfg, err := cg.GenerateServerConfiguration(
				context.Background(),
				p.Spec.EvaluationInterval,
				p.Spec.QueryLogFile,
				nil,
				nil,
				p.Spec.TSDB,
				nil,
				nil,
				nil,
				nil,
				nil,
				scs,
				store,
				nil,
				nil,
				nil,
				nil,
			)
			require.NoError(t, err)
			golden.Assert(t, string(cfg), tc.golden)
		})
	}
}

func TestScrapeConfigSpecConfigWithDockerswarmSD(t *testing.T) {
	for _, tc := range []struct {
		name   string
		scSpec monitoringv1alpha1.ScrapeConfigSpec
		golden string
	}{
		{
			name: "dockerswarm_sd_config",
			scSpec: monitoringv1alpha1.ScrapeConfigSpec{
				DockerSwarmSDConfigs: []monitoringv1alpha1.DockerSwarmSDConfig{
					{
						Host: "https://www.example.com",
						Role: "Nodes",
						Authorization: &monitoringv1.SafeAuthorization{
							Credentials: &v1.SecretKeySelector{
								LocalObjectReference: v1.LocalObjectReference{
									Name: "secret",
								},
								Key: "credential",
							},
						},
						ProxyConfig: monitoringv1.ProxyConfig{
							ProxyURL:             ptr.To("http://no-proxy.com"),
							NoProxy:              ptr.To("0.0.0.0"),
							ProxyFromEnvironment: ptr.To(true),
							ProxyConnectHeader: map[string][]v1.SecretKeySelector{
								"header": {
									{
										LocalObjectReference: v1.LocalObjectReference{
											Name: "secret",
										},
										Key: "proxy-header",
									},
								},
							},
						},
						FollowRedirects: ptr.To(true),
						EnableHTTP2:     ptr.To(true),
						RefreshInterval: (*monitoringv1.Duration)(ptr.To("30s")),
						Filters: []monitoringv1alpha1.DockerSwarmFilter{
							{
								Name:   "foo",
								Values: []string{"bar"},
							},
						},
					},
				},
			},
			golden: "ScrapeConfigSpecConfig_DockerswarmSD.golden",
		},

		{
			name: "dockerswarm_sd_config_basicauth",
			scSpec: monitoringv1alpha1.ScrapeConfigSpec{
				DockerSwarmSDConfigs: []monitoringv1alpha1.DockerSwarmSDConfig{
					{
						Host: "http://www.example.com",
						Role: "Tasks",
						BasicAuth: &monitoringv1.BasicAuth{
							Username: v1.SecretKeySelector{
								LocalObjectReference: v1.LocalObjectReference{
									Name: "foo",
								},
								Key: "username",
							},
							Password: v1.SecretKeySelector{
								LocalObjectReference: v1.LocalObjectReference{
									Name: "foo",
								},
								Key: "password",
							},
						},
						ProxyConfig: monitoringv1.ProxyConfig{
							ProxyURL:             ptr.To("http://no-proxy.com"),
							NoProxy:              ptr.To("0.0.0.0"),
							ProxyFromEnvironment: ptr.To(true),
							ProxyConnectHeader: map[string][]v1.SecretKeySelector{
								"header": {
									{
										LocalObjectReference: v1.LocalObjectReference{
											Name: "secret",
										},
										Key: "proxy-header",
									},
								},
							},
						},
						FollowRedirects: ptr.To(true),
						EnableHTTP2:     ptr.To(true),
						RefreshInterval: (*monitoringv1.Duration)(ptr.To("30s")),
					},
				},
			},
			golden: "ScrapeConfigSpecConfig_DockerswarmSD_withBasicAuth.golden",
		},
		{
			name: "dockerswarm_sd_config_oauth",
			scSpec: monitoringv1alpha1.ScrapeConfigSpec{
				DockerSwarmSDConfigs: []monitoringv1alpha1.DockerSwarmSDConfig{
					{
						Host: "ftp://www.example.com",
						Role: "Nodes",
						OAuth2: &monitoringv1.OAuth2{
							ClientID: monitoringv1.SecretOrConfigMap{
								ConfigMap: &v1.ConfigMapKeySelector{
									LocalObjectReference: v1.LocalObjectReference{
										Name: "oauth2",
									},
									Key: "client_id",
								},
							},
							ClientSecret: v1.SecretKeySelector{
								LocalObjectReference: v1.LocalObjectReference{
									Name: "oauth2",
								},
								Key: "client_secret",
							},
							TokenURL: "http://test.url",
							Scopes:   []string{"scope 1", "scope 2"},
							EndpointParams: map[string]string{
								"param1": "value1",
								"param2": "value2",
							},
						},
					},
				},
			},
			golden: "ScrapeConfigSpecConfig_DockerswarmSD_with_OAuth.golden",
		}, {
			name: "dockerswarm_sd_config_tls",
			scSpec: monitoringv1alpha1.ScrapeConfigSpec{
				DockerSwarmSDConfigs: []monitoringv1alpha1.DockerSwarmSDConfig{
					{
						Host: "acp://www.example.com",
						Role: "Nodes",
						Authorization: &monitoringv1.SafeAuthorization{
							Credentials: &v1.SecretKeySelector{
								LocalObjectReference: v1.LocalObjectReference{
									Name: "secret",
								},
								Key: "credential",
							},
						},
						TLSConfig: &monitoringv1.SafeTLSConfig{
							CA: monitoringv1.SecretOrConfigMap{
								Secret: &v1.SecretKeySelector{
									LocalObjectReference: v1.LocalObjectReference{
										Name: "secret-ca",
									},
								},
							},
							Cert: monitoringv1.SecretOrConfigMap{
								Secret: &v1.SecretKeySelector{
									LocalObjectReference: v1.LocalObjectReference{
										Name: "secret-cert",
									},
								},
							},
							KeySecret: &v1.SecretKeySelector{
								LocalObjectReference: v1.LocalObjectReference{
									Name: "secret",
								},
								Key: "key",
							},
						},
					},
				},
			},
			golden: "ScrapeConfigSpecConfig_DockerswarmSD_with_TLSConfig.golden",
		}} {
		t.Run(tc.name, func(t *testing.T) {
			store := assets.NewTestStoreBuilder(
				&v1.Secret{
					ObjectMeta: metav1.ObjectMeta{
						Name:      "secret",
						Namespace: "default",
					},
					Data: map[string][]byte{
						"proxy-header": []byte("value"),
						"token":        []byte("value"),
						"credential":   []byte("value"),
					},
				},
				&v1.ConfigMap{
					ObjectMeta: metav1.ObjectMeta{
						Name:      "oauth2",
						Namespace: "default",
					},
					Data: map[string]string{
						"client_id": "client-id",
					},
				},
				&v1.Secret{
					ObjectMeta: metav1.ObjectMeta{
						Name:      "oauth2",
						Namespace: "default",
					},
					Data: map[string][]byte{
						"client_secret": []byte("client-secret"),
					},
				},
			)

			scs := map[string]*monitoringv1alpha1.ScrapeConfig{
				"sc": {
					ObjectMeta: metav1.ObjectMeta{
						Name:      "testscrapeconfig1",
						Namespace: "default",
					},
					Spec: tc.scSpec,
				},
			}

			p := defaultPrometheus()
			cg := mustNewConfigGenerator(t, p)
			cfg, err := cg.GenerateServerConfiguration(
				context.Background(),
				p.Spec.EvaluationInterval,
				p.Spec.QueryLogFile,
				nil,
				nil,
				p.Spec.TSDB,
				nil,
				nil,
				nil,
				nil,
				nil,
				scs,
				store,
				nil,
				nil,
				nil,
				nil,
			)
			require.NoError(t, err)
			golden.Assert(t, string(cfg), tc.golden)
		})
	}
}
func TestServiceMonitorWithDefaultScrapeClassRelabelings(t *testing.T) {
	prometheus := defaultPrometheus()
	serviceMonitor := defaultServiceMonitor()
	scrapeClasses := []monitoringv1.ScrapeClass{
		{
			Name:    "default",
			Default: ptr.To(true),
			Relabelings: []monitoringv1.RelabelConfig{
				{
					Action:       "replace",
					SourceLabels: []monitoringv1.LabelName{"__meta_kubernetes_pod_app_name"},
					TargetLabel:  "app",
				},
			},
		},
		{
			Name: "not-default",
			Relabelings: []monitoringv1.RelabelConfig{
				{
					Action:       "replace",
					SourceLabels: []monitoringv1.LabelName{"__meta_kubernetes_pod_node_name"},
					TargetLabel:  "node",
				},
			},
		},
	}

	prometheus.Spec.ScrapeClasses = scrapeClasses
	cg := mustNewConfigGenerator(t, prometheus)

	cfg, err := cg.GenerateServerConfiguration(
		context.Background(),
		prometheus.Spec.EvaluationInterval,
		prometheus.Spec.QueryLogFile,
		prometheus.Spec.RuleSelector,
		prometheus.Spec.Exemplars,
		prometheus.Spec.TSDB,
		prometheus.Spec.Alerting,
		prometheus.Spec.RemoteRead,
		map[string]*monitoringv1.ServiceMonitor{"monitor": serviceMonitor},
		nil,
		nil,
		nil,
		&assets.StoreBuilder{},
		nil,
		nil,
		nil,
		nil,
	)
	require.NoError(t, err)
	golden.Assert(t, string(cfg), "serviceMonitorObjectWithDefaultScrapeClassWithRelabelings.golden")
}

func TestServiceMonitorWithNonDefaultScrapeClassRelabelings(t *testing.T) {
	prometheus := defaultPrometheus()
	serviceMonitor := defaultServiceMonitor()
	sc := monitoringv1.ScrapeClass{
		Name: "test-extra-relabelings-scrape-class",
		Relabelings: []monitoringv1.RelabelConfig{
			{
				Action:       "replace",
				SourceLabels: []monitoringv1.LabelName{"__meta_kubernetes_pod_node_name"},
				TargetLabel:  "node",
			},
		},
	}

	prometheus.Spec.ScrapeClasses = append(prometheus.Spec.ScrapeClasses, sc)
	serviceMonitor.Spec.ScrapeClassName = ptr.To(sc.Name)
	cg := mustNewConfigGenerator(t, prometheus)

	cfg, err := cg.GenerateServerConfiguration(
		context.Background(),
		prometheus.Spec.EvaluationInterval,
		prometheus.Spec.QueryLogFile,
		prometheus.Spec.RuleSelector,
		prometheus.Spec.Exemplars,
		prometheus.Spec.TSDB,
		prometheus.Spec.Alerting,
		prometheus.Spec.RemoteRead,
		map[string]*monitoringv1.ServiceMonitor{"monitor": serviceMonitor},
		nil,
		nil,
		nil,
		&assets.StoreBuilder{},
		nil,
		nil,
		nil,
		nil,
	)
	require.NoError(t, err)
	golden.Assert(t, string(cfg), "serviceMonitorObjectWithNonDefaultScrapeClassWithRelabelings.golden")
}

func TestPodMonitorWithDefaultScrapeClassRelabelings(t *testing.T) {
	prometheus := defaultPrometheus()
	podMonitor := defaultPodMonitor()
	scrapeClasses := []monitoringv1.ScrapeClass{
		{
			Name:    "default",
			Default: ptr.To(true),
			Relabelings: []monitoringv1.RelabelConfig{
				{
					Action:       "replace",
					SourceLabels: []monitoringv1.LabelName{"__meta_kubernetes_pod_app_name"},
					TargetLabel:  "app",
				},
			},
		},
		{
			Name: "not-default",
			Relabelings: []monitoringv1.RelabelConfig{
				{
					Action:       "replace",
					SourceLabels: []monitoringv1.LabelName{"__meta_kubernetes_pod_node_name"},
					TargetLabel:  "node",
				},
			},
		},
	}

	prometheus.Spec.ScrapeClasses = scrapeClasses
	cg := mustNewConfigGenerator(t, prometheus)

	cfg, err := cg.GenerateServerConfiguration(
		context.Background(),
		prometheus.Spec.EvaluationInterval,
		prometheus.Spec.QueryLogFile,
		prometheus.Spec.RuleSelector,
		prometheus.Spec.Exemplars,
		prometheus.Spec.TSDB,
		prometheus.Spec.Alerting,
		prometheus.Spec.RemoteRead,
		nil,
		map[string]*monitoringv1.PodMonitor{"monitor": podMonitor},
		nil,
		nil,
		&assets.StoreBuilder{},
		nil,
		nil,
		nil,
		nil,
	)
	require.NoError(t, err)
	golden.Assert(t, string(cfg), "podMonitorObjectWithDefaultScrapeClassWithRelabelings.golden")
}

func TestPodMonitorWithNonDefaultScrapeClassRelabelings(t *testing.T) {
	prometheus := defaultPrometheus()
	podMonitor := defaultPodMonitor()
	sc := monitoringv1.ScrapeClass{
		Name: "test-extra-relabelings-scrape-class",
		Relabelings: []monitoringv1.RelabelConfig{
			{
				Action:       "replace",
				SourceLabels: []monitoringv1.LabelName{"__meta_kubernetes_pod_node_name"},
				TargetLabel:  "node",
			},
		},
	}

	prometheus.Spec.ScrapeClasses = append(prometheus.Spec.ScrapeClasses, sc)
	podMonitor.Spec.ScrapeClassName = ptr.To(sc.Name)
	cg := mustNewConfigGenerator(t, prometheus)

	cfg, err := cg.GenerateServerConfiguration(
		context.Background(),
		prometheus.Spec.EvaluationInterval,
		prometheus.Spec.QueryLogFile,
		prometheus.Spec.RuleSelector,
		prometheus.Spec.Exemplars,
		prometheus.Spec.TSDB,
		prometheus.Spec.Alerting,
		prometheus.Spec.RemoteRead,
		nil,
		map[string]*monitoringv1.PodMonitor{"monitor": podMonitor},
		nil,
		nil,
		&assets.StoreBuilder{},
		nil,
		nil,
		nil,
		nil,
	)
	require.NoError(t, err)
	golden.Assert(t, string(cfg), "podMonitorObjectWithNonDefaultScrapeClassWithRelabelings.golden")
}

func TestScrapeClassMetricRelabelings(t *testing.T) {
	serviceMonitorWithNonDefaultScrapeClass := defaultServiceMonitor()
	serviceMonitorWithNonDefaultScrapeClass.Spec.ScrapeClassName = ptr.To("test-extra-relabelings-scrape-class")
	podMonitorWithNonDefaultScrapeClass := defaultPodMonitor()
	podMonitorWithNonDefaultScrapeClass.Spec.ScrapeClassName = ptr.To("test-extra-relabelings-scrape-class")
	for _, tc := range []struct {
		name            string
		scrapeClasses   []monitoringv1.ScrapeClass
		serviceMonitors map[string]*monitoringv1.ServiceMonitor
		podMonitors     map[string]*monitoringv1.PodMonitor
		probes          map[string]*monitoringv1.Probe
		scrapeConfigs   map[string]*monitoringv1alpha1.ScrapeConfig
		goldenFile      string
	}{
		{
			name: "ServiceMonitor with default ScrapeClass MetricRelabelings",
			scrapeClasses: []monitoringv1.ScrapeClass{
				{
					Name:    "default",
					Default: ptr.To(true),
					MetricRelabelings: []monitoringv1.RelabelConfig{
						{
							SourceLabels: []monitoringv1.LabelName{"namespace"},
							Regex:        "tenant1-.*",
							TargetLabel:  "tenant",
							Replacement:  ptr.To("tenant1"),
						},
						{
							SourceLabels: []monitoringv1.LabelName{"namespace"},
							Regex:        "tenant2-.*",
							TargetLabel:  "tenant",
							Replacement:  ptr.To("tenant2"),
						},
					},
				},
				{
					Name: "not-default",
					MetricRelabelings: []monitoringv1.RelabelConfig{
						{
							TargetLabel: "tenant",
							Replacement: ptr.To("not-default"),
						},
					},
				},
			},
			serviceMonitors: map[string]*monitoringv1.ServiceMonitor{"monitor": defaultServiceMonitor()},
			goldenFile:      "serviceMonitorObjectWithDefaultScrapeClassWithMetricRelabelings.golden",
		},
		{
			name: "ServiceMonitor with non-default ScrapeClass MetricRelabelings",
			scrapeClasses: []monitoringv1.ScrapeClass{
				{
					Name: "test-extra-relabelings-scrape-class",
					MetricRelabelings: []monitoringv1.RelabelConfig{
						{
							TargetLabel: "extra",
							Replacement: ptr.To("value1"),
						},
					},
				},
			},
			serviceMonitors: map[string]*monitoringv1.ServiceMonitor{"monitor": serviceMonitorWithNonDefaultScrapeClass},
			goldenFile:      "serviceMonitorObjectWithNonDefaultScrapeClassWithMetricRelabelings.golden",
		},
		{
			name: "PodMonitor with default ScrapeClass MetricRelabelings",
			scrapeClasses: []monitoringv1.ScrapeClass{
				{
					Name:    "default",
					Default: ptr.To(true),
					MetricRelabelings: []monitoringv1.RelabelConfig{
						{
							SourceLabels: []monitoringv1.LabelName{"namespace"},
							Regex:        "tenant1-.*",
							TargetLabel:  "tenant",
							Replacement:  ptr.To("tenant1"),
						},
						{
							SourceLabels: []monitoringv1.LabelName{"namespace"},
							Regex:        "tenant2-.*",
							TargetLabel:  "tenant",
							Replacement:  ptr.To("tenant2"),
						},
					},
				},
				{
					Name: "not-default",
					MetricRelabelings: []monitoringv1.RelabelConfig{
						{
							TargetLabel: "tenant",
							Replacement: ptr.To("not-default"),
						},
					},
				},
			},
			podMonitors: map[string]*monitoringv1.PodMonitor{"monitor": defaultPodMonitor()},
			goldenFile:  "podMonitorObjectWithDefaultScrapeClassWithMetricRelabelings.golden",
		},
		{
			name: "PodMonitor with non-default ScrapeClass MetricRelabelings",
			scrapeClasses: []monitoringv1.ScrapeClass{
				{
					Name: "test-extra-relabelings-scrape-class",
					MetricRelabelings: []monitoringv1.RelabelConfig{
						{
							TargetLabel: "extra",
							Replacement: ptr.To("value1"),
						},
					},
				},
			},
			podMonitors: map[string]*monitoringv1.PodMonitor{"monitor": podMonitorWithNonDefaultScrapeClass},
			goldenFile:  "podMonitorObjectWithNonDefaultScrapeClassWithMetricRelabelings.golden",
		},
	} {
		t.Run(tc.name, func(t *testing.T) {
			prometheus := defaultPrometheus()
			prometheus.Spec.CommonPrometheusFields.EnforcedNamespaceLabel = "namespace"

			prometheus.Spec.ScrapeClasses = tc.scrapeClasses
			cg := mustNewConfigGenerator(t, prometheus)

			cfg, err := cg.GenerateServerConfiguration(
				context.Background(),
				prometheus.Spec.EvaluationInterval,
				prometheus.Spec.QueryLogFile,
				prometheus.Spec.RuleSelector,
				prometheus.Spec.Exemplars,
				prometheus.Spec.TSDB,
				prometheus.Spec.Alerting,
				prometheus.Spec.RemoteRead,
				tc.serviceMonitors,
				tc.podMonitors,
				tc.probes,
				tc.scrapeConfigs,
				&assets.StoreBuilder{},
				nil,
				nil,
				nil,
				nil,
			)
			require.NoError(t, err)
			golden.Assert(t, string(cfg), tc.goldenFile)
		})
	}
}<|MERGE_RESOLUTION|>--- conflicted
+++ resolved
@@ -3695,20 +3695,12 @@
 				},
 				&v1.Secret{
 					ObjectMeta: metav1.ObjectMeta{
-<<<<<<< HEAD
 						Name:      "foo",
 						Namespace: "default",
 					},
 					Data: map[string][]byte{
 						"proxy-header": []byte("value"),
 						"token":        []byte("value"),
-=======
-						Name:      "auth",
-						Namespace: "default",
-					},
-					Data: map[string][]byte{
-						"bearer": []byte("secret"),
->>>>>>> 7c17d9cc
 					},
 				},
 			)
@@ -3747,12 +3739,8 @@
 func TestRemoteWriteConfig(t *testing.T) {
 	sendNativeHistograms := true
 	enableHTTP2 := false
-<<<<<<< HEAD
 	followRedirects := true
 	for _, tc := range []struct {
-=======
-	for i, tc := range []struct {
->>>>>>> 7c17d9cc
 		version     string
 		remoteWrite monitoringv1.RemoteWriteSpec
 		golden      string
@@ -4177,7 +4165,6 @@
 						"client_secret": []byte("client-secret"),
 					},
 				},
-<<<<<<< HEAD
 			)
 			store.TokenAssets = map[string]assets.Token{
 				"remoteWrite/auth/0": assets.Token("secret"),
@@ -4191,12 +4178,6 @@
 					"remoteWrite/0": {
 						AccessKeyID: "access-key",
 						SecretKeyID: "secret-key",
-=======
-				&v1.Secret{
-					ObjectMeta: metav1.ObjectMeta{
-						Name:      "auth",
-						Namespace: "default",
->>>>>>> 7c17d9cc
 					},
 					Data: map[string][]byte{
 						"token": []byte("secret"),
