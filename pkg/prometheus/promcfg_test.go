--- conflicted
+++ resolved
@@ -878,12 +878,12 @@
 			golden: "K8SSDConfigGenerationTwo.golden",
 		},
 		{
-<<<<<<< HEAD
 			apiServerConfig: nil,
 			store:           assets.NewTestStoreBuilder(),
 			role:            "endpointslice",
 			golden:          "K8SSDConfigGenerationThree.golden",
-=======
+		},
+		{
 			apiServerConfig: &monitoringv1.APIServerConfig{
 				Host: "example.com",
 				TLSConfig: &monitoringv1.TLSConfig{
@@ -914,8 +914,8 @@
 				},
 			},
 			store:  assets.NewTestStoreBuilder(),
+			role:   "endpoints",
 			golden: "K8SSDConfigGenerationTLSConfig.golden",
->>>>>>> f0a3778b
 		},
 	}
 
@@ -942,13 +942,8 @@
 			sm.Spec.NamespaceSelector,
 			sm.Namespace,
 			tc.apiServerConfig,
-<<<<<<< HEAD
-			tc.store,
+			tc.store.ForNamespace(sm.Namespace),
 			tc.role,
-=======
-			tc.store.ForNamespace(sm.Namespace),
-			kubernetesSDRoleEndpoint,
->>>>>>> f0a3778b
 			attachMetaConfig,
 		)
 		s, err := yaml.Marshal(yaml.MapSlice{c})
