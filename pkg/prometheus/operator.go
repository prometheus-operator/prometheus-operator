--- conflicted
+++ resolved
@@ -129,11 +129,8 @@
 	CrdGroup                     string
 	CrdKinds                     monitoringv1.CrdKinds
 	EnableValidation             bool
-<<<<<<< HEAD
 	StrictNamespaceSelection     bool
-=======
 	DisableAutoUserGroup         bool
->>>>>>> b0259b16
 }
 
 type BasicAuthCredentials struct {
