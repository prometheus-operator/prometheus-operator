// Copyright 2016 The prometheus-operator Authors
//
// Licensed under the Apache License, Version 2.0 (the "License");
// you may not use this file except in compliance with the License.
// You may obtain a copy of the License at
//
//     http://www.apache.org/licenses/LICENSE-2.0
//
// Unless required by applicable law or agreed to in writing, software
// distributed under the License is distributed on an "AS IS" BASIS,
// WITHOUT WARRANTIES OR CONDITIONS OF ANY KIND, either express or implied.
// See the License for the specific language governing permissions and
// limitations under the License.

package prometheus

import (
	"bytes"
	"compress/gzip"
	"context"
	"fmt"
	"reflect"
	"regexp"
	"strconv"
	"strings"
	"time"

	"github.com/asaskevich/govalidator"
	"github.com/go-kit/log"
	"github.com/go-kit/log/level"
	"github.com/mitchellh/hashstructure"
	"github.com/pkg/errors"
	"github.com/prometheus/client_golang/prometheus"
	"github.com/prometheus/common/model"
	"github.com/prometheus/prometheus/model/relabel"
	appsv1 "k8s.io/api/apps/v1"
	v1 "k8s.io/api/core/v1"
	apierrors "k8s.io/apimachinery/pkg/api/errors"
	"k8s.io/apimachinery/pkg/api/meta"
	metav1 "k8s.io/apimachinery/pkg/apis/meta/v1"
	"k8s.io/apimachinery/pkg/fields"
	"k8s.io/apimachinery/pkg/labels"
	utilruntime "k8s.io/apimachinery/pkg/util/runtime"
	"k8s.io/client-go/kubernetes"
	"k8s.io/client-go/tools/cache"
	"k8s.io/client-go/util/workqueue"

	monitoringv1 "github.com/prometheus-operator/prometheus-operator/pkg/apis/monitoring/v1"
	"github.com/prometheus-operator/prometheus-operator/pkg/assets"
	monitoringclient "github.com/prometheus-operator/prometheus-operator/pkg/client/versioned"
	"github.com/prometheus-operator/prometheus-operator/pkg/informers"
	"github.com/prometheus-operator/prometheus-operator/pkg/k8sutil"

	// "github.com/prometheus-operator/prometheus-operator/pkg/listwatch"
	"github.com/prometheus-operator/prometheus-operator/pkg/operator"
	"github.com/prometheus-operator/prometheus-operator/pkg/webconfig"
)

const (
	resyncPeriod = 5 * time.Minute
)

// Operator manages life cycle of Prometheus deployments and
// monitoring configurations.
type Operator struct {
	kclient kubernetes.Interface
	mclient monitoringclient.Interface
	logger  log.Logger

	// nsPromInf cache.SharedIndexInformer
	// nsMonInf  cache.SharedIndexInformer

	promInfs  *informers.ForResource
	smonInfs  *informers.ForResource
	pmonInfs  *informers.ForResource
	probeInfs *informers.ForResource
	ruleInfs  *informers.ForResource
	cmapInfs  *informers.ForResource
	secrInfs  *informers.ForResource
	ssetInfs  *informers.ForResource

	// Queue to trigger reconciliations of Prometheus objects.
	reconcileQueue workqueue.RateLimitingInterface
	// Queue to trigger status updates of Prometheus objects.
	statusQueue workqueue.RateLimitingInterface

	metrics         *operator.Metrics
	reconciliations *operator.ReconciliationTracker

	nodeAddressLookupErrors prometheus.Counter
	nodeEndpointSyncs       prometheus.Counter
	nodeEndpointSyncErrors  prometheus.Counter

	host                   string
	kubeletObjectName      string
	kubeletObjectNamespace string
	kubeletSyncEnabled     bool
	config                 operator.Config
	endpointSliceSupported bool
}

// New creates a new controller.
func New(ctx context.Context, conf operator.Config, logger log.Logger, r prometheus.Registerer) (*Operator, error) {
	cfg, err := k8sutil.NewClusterConfig(conf.Host, conf.TLSInsecure, &conf.TLSConfig)
	if err != nil {
		return nil, errors.Wrap(err, "instantiating cluster config failed")
	}

	client, err := kubernetes.NewForConfig(cfg)
	if err != nil {
		return nil, errors.Wrap(err, "instantiating kubernetes client failed")
	}

	mclient, err := monitoringclient.NewForConfig(cfg)
	if err != nil {
		return nil, errors.Wrap(err, "instantiating monitoring client failed")
	}

	if _, err := labels.Parse(conf.PromSelector); err != nil {
		return nil, errors.Wrap(err, "can not parse prometheus selector value")
	}

	secretListWatchSelector, err := fields.ParseSelector(conf.SecretListWatchSelector)
	if err != nil {
		return nil, errors.Wrap(err, "can not parse secrets selector value")
	}

	kubeletObjectName := ""
	kubeletObjectNamespace := ""
	kubeletSyncEnabled := false

	if conf.KubeletObject != "" {
		parts := strings.Split(conf.KubeletObject, "/")
		if len(parts) != 2 {
			return nil, fmt.Errorf("malformatted kubelet object string, must be in format \"namespace/name\"")
		}
		kubeletObjectNamespace = parts[0]
		kubeletObjectName = parts[1]
		kubeletSyncEnabled = true
	}

	c := &Operator{
		kclient:                client,
		mclient:                mclient,
		logger:                 logger,
		reconcileQueue:         workqueue.NewNamedRateLimitingQueue(workqueue.DefaultControllerRateLimiter(), "prometheus"),
		statusQueue:            workqueue.NewNamedRateLimitingQueue(workqueue.DefaultControllerRateLimiter(), "prometheus_status"),
		host:                   cfg.Host,
		kubeletObjectName:      kubeletObjectName,
		kubeletObjectNamespace: kubeletObjectNamespace,
		kubeletSyncEnabled:     kubeletSyncEnabled,
		config:                 conf,
		metrics:                operator.NewMetrics("prometheus", r),
		reconciliations:        &operator.ReconciliationTracker{},
		nodeAddressLookupErrors: prometheus.NewCounter(prometheus.CounterOpts{
			Name: "prometheus_operator_node_address_lookup_errors_total",
			Help: "Number of times a node IP address could not be determined",
		}),
		nodeEndpointSyncs: prometheus.NewCounter(prometheus.CounterOpts{
			Name: "prometheus_operator_node_syncs_total",
			Help: "Number of node endpoints synchronisations",
		}),
		nodeEndpointSyncErrors: prometheus.NewCounter(prometheus.CounterOpts{
			Name: "prometheus_operator_node_syncs_failed_total",
			Help: "Number of node endpoints synchronisation failures",
		}),
	}
	c.metrics.MustRegister(
		c.nodeAddressLookupErrors,
		c.nodeEndpointSyncs,
		c.nodeEndpointSyncErrors,
		c.reconciliations,
	)

	c.promInfs, err = informers.NewInformersForResource(
		informers.NewMonitoringInformerFactories(
			c.config.Namespaces.PrometheusAllowList,
			c.config.Namespaces.DenyList,
			mclient,
			resyncPeriod,
			func(options *metav1.ListOptions) {
				options.LabelSelector = c.config.PromSelector
			},
		),
		monitoringv1.SchemeGroupVersion.WithResource(monitoringv1.PrometheusName),
	)
	if err != nil {
		return nil, errors.Wrap(err, "error creating prometheus informers")
	}

	var promStores []cache.Store
	for _, informer := range c.promInfs.GetInformers() {
		promStores = append(promStores, informer.Informer().GetStore())
	}
	c.metrics.MustRegister(newPrometheusCollectorForStores(promStores...))

	c.smonInfs, err = informers.NewInformersForResource(
		informers.NewMonitoringInformerFactories(
			c.config.Namespaces.AllowList,
			c.config.Namespaces.DenyList,
			mclient,
			resyncPeriod,
			nil,
		),
		monitoringv1.SchemeGroupVersion.WithResource(monitoringv1.ServiceMonitorName),
	)
	if err != nil {
		return nil, errors.Wrap(err, "error creating servicemonitor informers")
	}

	c.pmonInfs, err = informers.NewInformersForResource(
		informers.NewMonitoringInformerFactories(
			c.config.Namespaces.AllowList,
			c.config.Namespaces.DenyList,
			mclient,
			resyncPeriod,
			nil,
		),
		monitoringv1.SchemeGroupVersion.WithResource(monitoringv1.PodMonitorName),
	)
	if err != nil {
		return nil, errors.Wrap(err, "error creating podmonitor informers")
	}

	c.probeInfs, err = informers.NewInformersForResource(
		informers.NewMonitoringInformerFactories(
			c.config.Namespaces.AllowList,
			c.config.Namespaces.DenyList,
			mclient,
			resyncPeriod,
			nil,
		),
		monitoringv1.SchemeGroupVersion.WithResource(monitoringv1.ProbeName),
	)
	if err != nil {
		return nil, errors.Wrap(err, "error creating probe informers")
	}

	c.ruleInfs, err = informers.NewInformersForResource(
		informers.NewMonitoringInformerFactories(
			c.config.Namespaces.AllowList,
			c.config.Namespaces.DenyList,
			mclient,
			resyncPeriod,
			nil,
		),
		monitoringv1.SchemeGroupVersion.WithResource(monitoringv1.PrometheusRuleName),
	)
	if err != nil {
		return nil, errors.Wrap(err, "error creating prometheusrule informers")
	}

	c.cmapInfs, err = informers.NewInformersForResource(
		informers.NewKubeInformerFactories(
			c.config.Namespaces.PrometheusAllowList,
			c.config.Namespaces.DenyList,
			c.kclient,
			resyncPeriod,
			func(options *metav1.ListOptions) {
				options.LabelSelector = labelPrometheusName
			},
		),
		v1.SchemeGroupVersion.WithResource(string(v1.ResourceConfigMaps)),
	)
	if err != nil {
		return nil, errors.Wrap(err, "error creating configmap informers")
	}

	c.secrInfs, err = informers.NewInformersForResource(
		informers.NewKubeInformerFactories(
			c.config.Namespaces.PrometheusAllowList,
			c.config.Namespaces.DenyList,
			c.kclient,
			resyncPeriod,
			func(options *metav1.ListOptions) {
				options.FieldSelector = secretListWatchSelector.String()
			},
		),
		v1.SchemeGroupVersion.WithResource(string(v1.ResourceSecrets)),
	)
	if err != nil {
		return nil, errors.Wrap(err, "error creating secrets informers")
	}

	c.ssetInfs, err = informers.NewInformersForResource(
		informers.NewKubeInformerFactories(
			c.config.Namespaces.PrometheusAllowList,
			c.config.Namespaces.DenyList,
			c.kclient,
			resyncPeriod,
			nil,
		),
		appsv1.SchemeGroupVersion.WithResource("statefulsets"),
	)
	if err != nil {
		return nil, errors.Wrap(err, "error creating statefulset informers")
	}

	// newNamespaceInformer := func(o *Operator, allowList map[string]struct{}) cache.SharedIndexInformer {
	// 	// nsResyncPeriod is used to control how often the namespace informer
	// 	// should resync. If the unprivileged ListerWatcher is used, then the
	// 	// informer must resync more often because it cannot watch for
	// 	// namespace changes.
	// 	nsResyncPeriod := 15 * time.Second
	// 	// If the only namespace is v1.NamespaceAll, then the client must be
	// 	// privileged and a regular cache.ListWatch will be used. In this case
	// 	// watching works and we do not need to resync so frequently.
	// 	if listwatch.IsAllNamespaces(allowList) {
	// 		nsResyncPeriod = resyncPeriod
	// 	}
	// 	nsInf := cache.NewSharedIndexInformer(
	// 		o.metrics.NewInstrumentedListerWatcher(
	// 			listwatch.NewUnprivilegedNamespaceListWatchFromClient(ctx, o.logger, o.kclient.CoreV1().RESTClient(), allowList, o.config.Namespaces.DenyList, fields.Everything()),
	// 		),
	// 		&v1.Namespace{}, nsResyncPeriod, cache.Indexers{},
	// 	)

	// 	return nsInf
	// }
	// c.nsMonInf = newNamespaceInformer(c, c.config.Namespaces.AllowList)
	// if listwatch.IdenticalNamespaces(c.config.Namespaces.AllowList, c.config.Namespaces.PrometheusAllowList) {
	// 	c.nsPromInf = c.nsMonInf
	// } else {
	// 	c.nsPromInf = newNamespaceInformer(c, c.config.Namespaces.PrometheusAllowList)
	// }

	endpointSliceSupported, err := k8sutil.IsAPIGroupVersionResourceSupported(c.kclient.Discovery(), "discovery.k8s.io", "endpointslices")
	if err != nil {
		level.Warn(c.logger).Log("msg", "failed to check if the API supports the endpointslice resources", "err ", err)
	}
	level.Info(c.logger).Log("msg", "Kubernetes API capabilities", "endpointslices", endpointSliceSupported)
	c.endpointSliceSupported = endpointSliceSupported
	return c, nil
}

// waitForCacheSync waits for the informers' caches to be synced.
func (c *Operator) waitForCacheSync(ctx context.Context) error {
	for _, infs := range []struct {
		name                 string
		informersForResource *informers.ForResource
	}{
		{"Prometheus", c.promInfs},
		{"ServiceMonitor", c.smonInfs},
		{"PodMonitor", c.pmonInfs},
		{"PrometheusRule", c.ruleInfs},
		{"Probe", c.probeInfs},
		{"ConfigMap", c.cmapInfs},
		{"Secret", c.secrInfs},
		{"StatefulSet", c.ssetInfs},
	} {
		for _, inf := range infs.informersForResource.GetInformers() {
			if !operator.WaitForNamedCacheSync(ctx, "prometheus", log.With(c.logger, "informer", infs.name), inf.Informer()) {
				return errors.Errorf("failed to sync cache for %s informer", infs.name)
			}
		}
	}
	/*
		for _, inf := range []struct {
			name     string
			informer cache.SharedIndexInformer
		}{
			{"PromNamespace", c.nsPromInf},
			{"MonNamespace", c.nsMonInf},
		} {
			if !operator.WaitForNamedCacheSync(ctx, "prometheus", log.With(c.logger, "informer", inf.name), inf.informer) {
				return errors.Errorf("failed to sync cache for %s informer", inf.name)
			}
		}
	*/
	level.Info(c.logger).Log("msg", "successfully synced all caches")
	return nil
}

// addHandlers adds the eventhandlers to the informers.
func (c *Operator) addHandlers() {
	c.promInfs.AddEventHandler(cache.ResourceEventHandlerFuncs{
		AddFunc:    c.handlePrometheusAdd,
		DeleteFunc: c.handlePrometheusDelete,
		UpdateFunc: c.handlePrometheusUpdate,
	})

	c.smonInfs.AddEventHandler(cache.ResourceEventHandlerFuncs{
		AddFunc:    c.handleSmonAdd,
		DeleteFunc: c.handleSmonDelete,
		UpdateFunc: c.handleSmonUpdate,
	})

	c.pmonInfs.AddEventHandler(cache.ResourceEventHandlerFuncs{
		AddFunc:    c.handlePmonAdd,
		DeleteFunc: c.handlePmonDelete,
		UpdateFunc: c.handlePmonUpdate,
	})
	c.probeInfs.AddEventHandler(cache.ResourceEventHandlerFuncs{
		AddFunc:    c.handleBmonAdd,
		UpdateFunc: c.handleBmonUpdate,
		DeleteFunc: c.handleBmonDelete,
	})
	c.ruleInfs.AddEventHandler(cache.ResourceEventHandlerFuncs{
		AddFunc:    c.handleRuleAdd,
		DeleteFunc: c.handleRuleDelete,
		UpdateFunc: c.handleRuleUpdate,
	})
	c.cmapInfs.AddEventHandler(cache.ResourceEventHandlerFuncs{
		AddFunc:    c.handleConfigMapAdd,
		DeleteFunc: c.handleConfigMapDelete,
		UpdateFunc: c.handleConfigMapUpdate,
	})
	c.secrInfs.AddEventHandler(cache.ResourceEventHandlerFuncs{
		AddFunc:    c.handleSecretAdd,
		DeleteFunc: c.handleSecretDelete,
		UpdateFunc: c.handleSecretUpdate,
	})
	c.ssetInfs.AddEventHandler(cache.ResourceEventHandlerFuncs{
		AddFunc:    c.handleStatefulSetAdd,
		DeleteFunc: c.handleStatefulSetDelete,
		UpdateFunc: c.handleStatefulSetUpdate,
	})

	// The controller needs to watch the namespaces in which the service/pod
	// monitors and rules live because a label change on a namespace may
	// trigger a configuration change.
	// It doesn't need to watch on addition/deletion though because it's
	// already covered by the event handlers on service/pod monitors and rules.
	// c.nsMonInf.AddEventHandler(cache.ResourceEventHandlerFuncs{
	// 	UpdateFunc: c.handleMonitorNamespaceUpdate,
	// })
}

// Run the controller.
func (c *Operator) Run(ctx context.Context) error {
	defer c.reconcileQueue.ShutDown()
	defer c.statusQueue.ShutDown()

	errChan := make(chan error)
	go func() {
		v, err := c.kclient.Discovery().ServerVersion()
		if err != nil {
			errChan <- errors.Wrap(err, "communicating with server failed")
			return
		}
		level.Info(c.logger).Log("msg", "connection established", "cluster-version", v)
		errChan <- nil
	}()

	select {
	case err := <-errChan:
		if err != nil {
			return err
		}
		level.Info(c.logger).Log("msg", "CRD API endpoints ready")
	case <-ctx.Done():
		return nil
	}

	// Start the goroutine that reconciles the desired state of Prometheus objects.
	go func(ctx context.Context) {
		for c.processNextReconcileItem(ctx) {
		}
	}(ctx)

	// Start the goroutine that reconciles the status of Prometheus objects.
	go func(ctx context.Context) {
		for c.processNextStatusItem(ctx) {
		}
	}(ctx)

	go c.promInfs.Start(ctx.Done())
	go c.smonInfs.Start(ctx.Done())
	go c.pmonInfs.Start(ctx.Done())
	go c.probeInfs.Start(ctx.Done())
	go c.ruleInfs.Start(ctx.Done())
	go c.cmapInfs.Start(ctx.Done())
	go c.secrInfs.Start(ctx.Done())
	go c.ssetInfs.Start(ctx.Done())
	// go c.nsMonInf.Run(ctx.Done())
	// if c.nsPromInf != c.nsMonInf {
	// 	go c.nsPromInf.Run(ctx.Done())
	// }
	if err := c.waitForCacheSync(ctx); err != nil {
		return err
	}

	// Refresh the status of the existing Prometheus objects.
	_ = c.promInfs.ListAll(labels.Everything(), func(obj interface{}) {
		c.addToStatusQueue(obj)
	})

	c.addHandlers()

	if c.kubeletSyncEnabled {
		go c.reconcileNodeEndpoints(ctx)
	}

	// Run a goroutine that refreshes regularly the Prometheus objects that
	// aren't fully available to keep the status up-to-date with the pod
	// conditions. In practice when a new version of the statefulset is rolled
	// out and the updated pod is crashlooping, the statefulset status won't
	// see any update because the number of ready/updated replicas doesn't
	// change. Without the periodic refresh, the Prometheus object's status
	// would report "containers with incomplete status: [init-config-reloader]"
	// forever.
	// TODO(simonpasquier): watch for Prometheus pods instead of polling.
	go func() {
		ticker := time.NewTicker(1 * time.Minute)
		defer ticker.Stop()
		for {
			select {
			case <-ctx.Done():
				return
			case <-ticker.C:
				err := c.promInfs.ListAll(labels.Everything(), func(o interface{}) {
					p := o.(*monitoringv1.Prometheus)
					for _, cond := range p.Status.Conditions {
						if cond.Type == monitoringv1.PrometheusAvailable && cond.Status != monitoringv1.PrometheusConditionTrue {
							c.addToStatusQueue(p)
							break
						}
					}
				})
				if err != nil {
					level.Error(c.logger).Log("msg", "failed to list Prometheus objects", "err", err)
				}
			}
		}
	}()

	c.metrics.Ready().Set(1)
	<-ctx.Done()
	return nil
}

func (c *Operator) keyFunc(obj interface{}) (string, bool) {
	k, err := cache.DeletionHandlingMetaNamespaceKeyFunc(obj)
	if err != nil {
		level.Error(c.logger).Log("msg", "creating key failed", "err", err)
		return "", false
	}

	return k, true
}

func (c *Operator) handlePrometheusAdd(obj interface{}) {
	key, ok := c.keyFunc(obj)
	if !ok {
		return
	}

	level.Debug(c.logger).Log("msg", "Prometheus added", "key", key)
	c.metrics.TriggerByCounter(monitoringv1.PrometheusesKind, "add").Inc()
	checkPrometheusSpecDeprecation(key, obj.(*monitoringv1.Prometheus), c.logger)
	c.addToReconcileQueue(key)
}

func (c *Operator) handlePrometheusDelete(obj interface{}) {
	key, ok := c.keyFunc(obj)
	if !ok {
		return
	}

	level.Debug(c.logger).Log("msg", "Prometheus deleted", "key", key)
	c.metrics.TriggerByCounter(monitoringv1.PrometheusesKind, "delete").Inc()
	c.addToReconcileQueue(key)
}

func (c *Operator) handlePrometheusUpdate(old, cur interface{}) {
	if old.(*monitoringv1.Prometheus).ResourceVersion == cur.(*monitoringv1.Prometheus).ResourceVersion {
		return
	}

	key, ok := c.keyFunc(cur)
	if !ok {
		return
	}

	level.Debug(c.logger).Log("msg", "Prometheus updated", "key", key)
	c.metrics.TriggerByCounter(monitoringv1.PrometheusesKind, "update").Inc()
	checkPrometheusSpecDeprecation(key, cur.(*monitoringv1.Prometheus), c.logger)
	c.addToReconcileQueue(key)
}

func (c *Operator) reconcileNodeEndpoints(ctx context.Context) {
	c.syncNodeEndpointsWithLogError(ctx)
	ticker := time.NewTicker(3 * time.Minute)
	defer ticker.Stop()
	for {
		select {
		case <-ctx.Done():
			return
		case <-ticker.C:
			c.syncNodeEndpointsWithLogError(ctx)
		}
	}
}

// nodeAddresses returns the provided node's address, based on the priority:
// 1. NodeInternalIP
// 2. NodeExternalIP
//
// Copied from github.com/prometheus/prometheus/discovery/kubernetes/node.go
func nodeAddress(node v1.Node) (string, map[v1.NodeAddressType][]string, error) {
	m := map[v1.NodeAddressType][]string{}
	for _, a := range node.Status.Addresses {
		m[a.Type] = append(m[a.Type], a.Address)
	}

	if addresses, ok := m[v1.NodeInternalIP]; ok {
		return addresses[0], m, nil
	}
	if addresses, ok := m[v1.NodeExternalIP]; ok {
		return addresses[0], m, nil
	}
	return "", m, fmt.Errorf("host address unknown")
}

func getNodeAddresses(nodes *v1.NodeList) ([]v1.EndpointAddress, []error) {
	addresses := make([]v1.EndpointAddress, 0)
	errs := make([]error, 0)

	for _, n := range nodes.Items {
		address, _, err := nodeAddress(n)
		if err != nil {
			errs = append(errs, errors.Wrapf(err, "failed to determine hostname for node (%s)", n.Name))
			continue
		}
		addresses = append(addresses, v1.EndpointAddress{
			IP: address,
			TargetRef: &v1.ObjectReference{
				Kind:       "Node",
				Name:       n.Name,
				UID:        n.UID,
				APIVersion: n.APIVersion,
			},
		})
	}

	return addresses, errs
}

func (c *Operator) syncNodeEndpointsWithLogError(ctx context.Context) {
	level.Debug(c.logger).Log("msg", "Syncing nodes into Endpoints object")

	c.nodeEndpointSyncs.Inc()
	err := c.syncNodeEndpoints(ctx)
	if err != nil {
		c.nodeEndpointSyncErrors.Inc()
		level.Error(c.logger).Log("msg", "Syncing nodes into Endpoints object failed", "err", err)
	}
}

func (c *Operator) syncNodeEndpoints(ctx context.Context) error {
	logger := log.With(c.logger, "operation", "syncNodeEndpoints")
	eps := &v1.Endpoints{
		ObjectMeta: metav1.ObjectMeta{
			Name: c.kubeletObjectName,
			Labels: c.config.Labels.Merge(map[string]string{
				"k8s-app":                      "kubelet",
				"app.kubernetes.io/name":       "kubelet",
				"app.kubernetes.io/managed-by": "prometheus-operator",
			}),
		},
		Subsets: []v1.EndpointSubset{
			{
				Ports: []v1.EndpointPort{
					{
						Name: "https-metrics",
						Port: 10250,
					},
					{
						Name: "http-metrics",
						Port: 10255,
					},
					{
						Name: "cadvisor",
						Port: 4194,
					},
				},
			},
		},
	}

	nodes, err := c.kclient.CoreV1().Nodes().List(ctx, metav1.ListOptions{})
	if err != nil {
		return errors.Wrap(err, "listing nodes failed")
	}

	level.Debug(logger).Log("msg", "Nodes retrieved from the Kubernetes API", "num_nodes", len(nodes.Items))

	addresses, errs := getNodeAddresses(nodes)
	if len(errs) > 0 {
		for _, err := range errs {
			level.Warn(logger).Log("err", err)
		}
		c.nodeAddressLookupErrors.Add(float64(len(errs)))
	}
	level.Debug(logger).Log("msg", "Nodes converted to endpoint addresses", "num_addresses", len(addresses))

	eps.Subsets[0].Addresses = addresses

	svc := &v1.Service{
		ObjectMeta: metav1.ObjectMeta{
			Name: c.kubeletObjectName,
			Labels: c.config.Labels.Merge(map[string]string{
				"k8s-app":                      "kubelet",
				"app.kubernetes.io/name":       "kubelet",
				"app.kubernetes.io/managed-by": "prometheus-operator",
			}),
		},
		Spec: v1.ServiceSpec{
			Type:      v1.ServiceTypeClusterIP,
			ClusterIP: "None",
			Ports: []v1.ServicePort{
				{
					Name: "https-metrics",
					Port: 10250,
				},
				{
					Name: "http-metrics",
					Port: 10255,
				},
				{
					Name: "cadvisor",
					Port: 4194,
				},
			},
		},
	}

	level.Debug(logger).Log("msg", "Updating Kubernetes service", "service", c.kubeletObjectName, "ns", c.kubeletObjectNamespace)
	err = k8sutil.CreateOrUpdateService(ctx, c.kclient.CoreV1().Services(c.kubeletObjectNamespace), svc)
	if err != nil {
		return errors.Wrap(err, "synchronizing kubelet service object failed")
	}

	level.Debug(logger).Log("msg", "Updating Kubernetes endpoint", "endpoint", c.kubeletObjectName, "ns", c.kubeletObjectNamespace)
	err = k8sutil.CreateOrUpdateEndpoints(ctx, c.kclient.CoreV1().Endpoints(c.kubeletObjectNamespace), eps)
	if err != nil {
		return errors.Wrap(err, "synchronizing kubelet endpoints object failed")
	}

	return nil
}

// TODO: Don't enqueue just for the namespace
func (c *Operator) handleSmonAdd(obj interface{}) {
	o, ok := c.getObject(obj)
	if ok {
		level.Debug(c.logger).Log("msg", "ServiceMonitor added")
		c.metrics.TriggerByCounter(monitoringv1.ServiceMonitorsKind, "add").Inc()

		c.enqueueForMonitorNamespace(o.GetNamespace())
	}
}

// TODO: Don't enqueue just for the namespace
func (c *Operator) handleSmonUpdate(old, cur interface{}) {
	if old.(*monitoringv1.ServiceMonitor).ResourceVersion == cur.(*monitoringv1.ServiceMonitor).ResourceVersion {
		return
	}

	o, ok := c.getObject(cur)
	if ok {
		level.Debug(c.logger).Log("msg", "ServiceMonitor updated")
		c.metrics.TriggerByCounter(monitoringv1.ServiceMonitorsKind, "update").Inc()

		c.enqueueForMonitorNamespace(o.GetNamespace())
	}
}

// TODO: Don't enqueue just for the namespace
func (c *Operator) handleSmonDelete(obj interface{}) {
	o, ok := c.getObject(obj)
	if ok {
		level.Debug(c.logger).Log("msg", "ServiceMonitor delete")
		c.metrics.TriggerByCounter(monitoringv1.ServiceMonitorsKind, "delete").Inc()

		c.enqueueForMonitorNamespace(o.GetNamespace())
	}
}

// TODO: Don't enqueue just for the namespace
func (c *Operator) handlePmonAdd(obj interface{}) {
	o, ok := c.getObject(obj)
	if ok {
		level.Debug(c.logger).Log("msg", "PodMonitor added")
		c.metrics.TriggerByCounter(monitoringv1.PodMonitorsKind, "add").Inc()
		c.enqueueForMonitorNamespace(o.GetNamespace())
	}
}

// TODO: Don't enqueue just for the namespace
func (c *Operator) handlePmonUpdate(old, cur interface{}) {
	if old.(*monitoringv1.PodMonitor).ResourceVersion == cur.(*monitoringv1.PodMonitor).ResourceVersion {
		return
	}

	o, ok := c.getObject(cur)
	if ok {
		level.Debug(c.logger).Log("msg", "PodMonitor updated")
		c.metrics.TriggerByCounter(monitoringv1.PodMonitorsKind, "update").Inc()

		c.enqueueForMonitorNamespace(o.GetNamespace())
	}
}

// TODO: Don't enqueue just for the namespace
func (c *Operator) handlePmonDelete(obj interface{}) {
	o, ok := c.getObject(obj)
	if ok {
		level.Debug(c.logger).Log("msg", "PodMonitor delete")
		c.metrics.TriggerByCounter(monitoringv1.PodMonitorsKind, "delete").Inc()

		c.enqueueForMonitorNamespace(o.GetNamespace())
	}
}

// TODO: Don't enqueue just for the namespace
func (c *Operator) handleBmonAdd(obj interface{}) {
	if o, ok := c.getObject(obj); ok {
		level.Debug(c.logger).Log("msg", "Probe added")
		c.metrics.TriggerByCounter(monitoringv1.ProbesKind, "add").Inc()
		c.enqueueForMonitorNamespace(o.GetNamespace())
	}
}

// TODO: Don't enqueue just for the namespace
func (c *Operator) handleBmonUpdate(old, cur interface{}) {
	if old.(*monitoringv1.Probe).ResourceVersion == cur.(*monitoringv1.Probe).ResourceVersion {
		return
	}

	if o, ok := c.getObject(cur); ok {
		level.Debug(c.logger).Log("msg", "Probe updated")
		c.metrics.TriggerByCounter(monitoringv1.ProbesKind, "update")
		c.enqueueForMonitorNamespace(o.GetNamespace())
	}
}

// TODO: Don't enqueue just for the namespace
func (c *Operator) handleBmonDelete(obj interface{}) {
	if o, ok := c.getObject(obj); ok {
		level.Debug(c.logger).Log("msg", "Probe delete")
		c.metrics.TriggerByCounter(monitoringv1.ProbesKind, "delete").Inc()
		c.enqueueForMonitorNamespace(o.GetNamespace())
	}
}

// TODO: Don't enqueue just for the namespace
func (c *Operator) handleRuleAdd(obj interface{}) {
	o, ok := c.getObject(obj)
	if ok {
		level.Debug(c.logger).Log("msg", "PrometheusRule added")
		c.metrics.TriggerByCounter(monitoringv1.PrometheusRuleKind, "add").Inc()

		c.enqueueForMonitorNamespace(o.GetNamespace())
	}
}

// TODO: Don't enqueue just for the namespace
func (c *Operator) handleRuleUpdate(old, cur interface{}) {
	if old.(*monitoringv1.PrometheusRule).ResourceVersion == cur.(*monitoringv1.PrometheusRule).ResourceVersion {
		return
	}

	o, ok := c.getObject(cur)
	if ok {
		level.Debug(c.logger).Log("msg", "PrometheusRule updated")
		c.metrics.TriggerByCounter(monitoringv1.PrometheusRuleKind, "update").Inc()

		c.enqueueForMonitorNamespace(o.GetNamespace())
	}
}

// TODO: Don't enqueue just for the namespace
func (c *Operator) handleRuleDelete(obj interface{}) {
	o, ok := c.getObject(obj)
	if ok {
		level.Debug(c.logger).Log("msg", "PrometheusRule deleted")
		c.metrics.TriggerByCounter(monitoringv1.PrometheusRuleKind, "delete").Inc()

		c.enqueueForMonitorNamespace(o.GetNamespace())
	}
}

// TODO: Do we need to enqueue secrets just for the namespace or in general?
func (c *Operator) handleSecretDelete(obj interface{}) {
	o, ok := c.getObject(obj)
	if ok {
		level.Debug(c.logger).Log("msg", "Secret deleted")
		c.metrics.TriggerByCounter("Secret", "delete").Inc()

		c.enqueueForPrometheusNamespace(o.GetNamespace())
	}
}

func (c *Operator) handleSecretUpdate(old, cur interface{}) {
	if old.(*v1.Secret).ResourceVersion == cur.(*v1.Secret).ResourceVersion {
		return
	}

	o, ok := c.getObject(cur)
	if ok {
		level.Debug(c.logger).Log("msg", "Secret updated")
		c.metrics.TriggerByCounter("Secret", "update").Inc()

		c.enqueueForPrometheusNamespace(o.GetNamespace())
	}
}

func (c *Operator) handleSecretAdd(obj interface{}) {
	o, ok := c.getObject(obj)
	if ok {
		level.Debug(c.logger).Log("msg", "Secret added")
		c.metrics.TriggerByCounter("Secret", "add").Inc()

		c.enqueueForPrometheusNamespace(o.GetNamespace())
	}
}

// TODO: Do we need to enqueue configmaps just for the namespace or in general?
func (c *Operator) handleConfigMapAdd(obj interface{}) {
	o, ok := c.getObject(obj)
	if ok {
		level.Debug(c.logger).Log("msg", "ConfigMap added")
		c.metrics.TriggerByCounter("ConfigMap", "add").Inc()

		c.enqueueForPrometheusNamespace(o.GetNamespace())
	}
}

func (c *Operator) handleConfigMapDelete(obj interface{}) {
	o, ok := c.getObject(obj)
	if ok {
		level.Debug(c.logger).Log("msg", "ConfigMap deleted")
		c.metrics.TriggerByCounter("ConfigMap", "delete").Inc()

		c.enqueueForPrometheusNamespace(o.GetNamespace())
	}
}

func (c *Operator) handleConfigMapUpdate(old, cur interface{}) {
	if old.(*v1.ConfigMap).ResourceVersion == cur.(*v1.ConfigMap).ResourceVersion {
		return
	}

	o, ok := c.getObject(cur)
	if ok {
		level.Debug(c.logger).Log("msg", "ConfigMap updated")
		c.metrics.TriggerByCounter("ConfigMap", "update").Inc()

		c.enqueueForPrometheusNamespace(o.GetNamespace())
	}
}

func (c *Operator) getObject(obj interface{}) (metav1.Object, bool) {
	ts, ok := obj.(cache.DeletedFinalStateUnknown)
	if ok {
		obj = ts.Obj
	}

	o, err := meta.Accessor(obj)
	if err != nil {
		level.Error(c.logger).Log("msg", "get object failed", "err", err)
		return nil, false
	}
	return o, true
}

// addToReconcileQueue adds the object to the reconciliation queue.
func (c *Operator) addToReconcileQueue(obj interface{}) {
	c.addToQueue(obj, c.reconcileQueue)
}

// addToStatusQueue adds the object to the status queue.
func (c *Operator) addToStatusQueue(obj interface{}) {
	c.addToQueue(obj, c.statusQueue)
}

// addToQueue adds the object to the given queue.
// If the object is a string, it gets added directly. Otherwise, the object's
// key is extracted via keyFunc.
func (c *Operator) addToQueue(obj interface{}, q workqueue.Interface) {
	if obj == nil {
		return
	}

	key, ok := obj.(string)
	if !ok {
		key, ok = c.keyFunc(obj)
		if !ok {
			return
		}
	}

	q.Add(key)
}

func (c *Operator) enqueueForPrometheusNamespace(nsName string) {
	// c.enqueueForNamespace(c.nsPromInf.GetStore(), nsName)
	c.enqueueForNamespace(nil, nsName)
}

func (c *Operator) enqueueForMonitorNamespace(nsName string) {
	// c.enqueueForNamespace(c.nsMonInf.GetStore(), nsName)
	c.enqueueForNamespace(nil, nsName)
}

// enqueueForNamespace enqueues all Prometheus object keys that belong to the
// given namespace or select objects in the given namespace.
func (c *Operator) enqueueForNamespace(store cache.Store, nsName string) {
	// nsObject, exists, err := store.GetByKey(nsName)
	// if err != nil {
	// 	level.Error(c.logger).Log(
	// 		"msg", "get namespace to enqueue Prometheus instances failed",
	// 		"err", err,
	// 	)
	// 	return
	// }
	// if !exists {
	// 	level.Error(c.logger).Log(
	// 		"msg", fmt.Sprintf("get namespace to enqueue Prometheus instances failed: namespace %q does not exist", nsName),
	// 	)
	// 	return
	// }
	// ns := nsObject.(*v1.Namespace)

	err := c.promInfs.ListAll(labels.Everything(), func(obj interface{}) {
		// Check for Prometheus instances in the namespace.
		p := obj.(*monitoringv1.Prometheus)
		if p.Namespace == nsName {
			c.addToReconcileQueue(p)
			return
		}

		// Check for Prometheus instances selecting ServiceMonitors in
		// the namespace.
<<<<<<< HEAD
		// smNSSelector, err := metav1.LabelSelectorAsSelector(p.Spec.ServiceMonitorNamespaceSelector)
		// if err != nil {
		// 	level.Error(c.logger).Log(
		// 		"msg", fmt.Sprintf("failed to convert ServiceMonitorNamespaceSelector of %q to selector", p.Name),
		// 		"err", err,
		// 	)
		// 	return
		// }

		// if smNSSelector.Matches(labels.Set(ns.Labels)) {
		// 	c.enqueue(p)
		// 	return
		// }

		// Check for Prometheus instances selecting PodMonitors in the NS.
		// pmNSSelector, err := metav1.LabelSelectorAsSelector(p.Spec.PodMonitorNamespaceSelector)
		// if err != nil {
		// 	level.Error(c.logger).Log(
		// 		"msg", fmt.Sprintf("failed to convert PodMonitorNamespaceSelector of %q to selector", p.Name),
		// 		"err", err,
		// 	)
		// 	return
		// }

		// if pmNSSelector.Matches(labels.Set(ns.Labels)) {
		// 	c.enqueue(p)
		// 	return
		// }

		// Check for Prometheus instances selecting Probes in the NS.
		// bmNSSelector, err := metav1.LabelSelectorAsSelector(p.Spec.ProbeNamespaceSelector)
		// if err != nil {
		// 	level.Error(c.logger).Log(
		// 		"msg", fmt.Sprintf("failed to convert ProbeNamespaceSelector of %q to selector", p.Name),
		// 		"err", err,
		// 	)
		// 	return
		// }

		// if bmNSSelector.Matches(labels.Set(ns.Labels)) {
		// 	c.enqueue(p)
		// 	return
		// }

		// Check for Prometheus instances selecting PrometheusRules in
		// the NS.
		// ruleNSSelector, err := metav1.LabelSelectorAsSelector(p.Spec.RuleNamespaceSelector)
		// if err != nil {
		// 	level.Error(c.logger).Log(
		// 		"msg", fmt.Sprintf("failed to convert RuleNamespaceSelector of %q to selector", p.Name),
		// 		"err", err,
		// 	)
		// 	return
		// }

		// if ruleNSSelector.Matches(labels.Set(ns.Labels)) {
		// 	c.enqueue(p)
		// 	return
		// }
=======
		smNSSelector, err := metav1.LabelSelectorAsSelector(p.Spec.ServiceMonitorNamespaceSelector)
		if err != nil {
			level.Error(c.logger).Log(
				"msg", fmt.Sprintf("failed to convert ServiceMonitorNamespaceSelector of %q to selector", p.Name),
				"err", err,
			)
			return
		}

		if smNSSelector.Matches(labels.Set(ns.Labels)) {
			c.addToReconcileQueue(p)
			return
		}

		// Check for Prometheus instances selecting PodMonitors in the NS.
		pmNSSelector, err := metav1.LabelSelectorAsSelector(p.Spec.PodMonitorNamespaceSelector)
		if err != nil {
			level.Error(c.logger).Log(
				"msg", fmt.Sprintf("failed to convert PodMonitorNamespaceSelector of %q to selector", p.Name),
				"err", err,
			)
			return
		}

		if pmNSSelector.Matches(labels.Set(ns.Labels)) {
			c.addToReconcileQueue(p)
			return
		}

		// Check for Prometheus instances selecting Probes in the NS.
		bmNSSelector, err := metav1.LabelSelectorAsSelector(p.Spec.ProbeNamespaceSelector)
		if err != nil {
			level.Error(c.logger).Log(
				"msg", fmt.Sprintf("failed to convert ProbeNamespaceSelector of %q to selector", p.Name),
				"err", err,
			)
			return
		}

		if bmNSSelector.Matches(labels.Set(ns.Labels)) {
			c.addToReconcileQueue(p)
			return
		}

		// Check for Prometheus instances selecting PrometheusRules in
		// the NS.
		ruleNSSelector, err := metav1.LabelSelectorAsSelector(p.Spec.RuleNamespaceSelector)
		if err != nil {
			level.Error(c.logger).Log(
				"msg", fmt.Sprintf("failed to convert RuleNamespaceSelector of %q to selector", p.Name),
				"err", err,
			)
			return
		}

		if ruleNSSelector.Matches(labels.Set(ns.Labels)) {
			c.addToReconcileQueue(p)
			return
		}
>>>>>>> 8eda80dc
	})
	if err != nil {
		level.Error(c.logger).Log(
			"msg", "listing all Prometheus instances from cache failed",
			"err", err,
		)
	}

}

// processNextReconcileItem dequeues items, processes them, and marks them done.
// It is guaranteed that the sync() method is never invoked concurrently with
// the same key.
// Before returning, the object's key is automatically added to the status queue.
func (c *Operator) processNextReconcileItem(ctx context.Context) bool {
	item, quit := c.reconcileQueue.Get()
	if quit {
		return false
	}
	key := item.(string)
	defer c.reconcileQueue.Done(key)
	defer c.addToStatusQueue(key) // enqueues the object's key to update the status subresource

	c.metrics.ReconcileCounter().Inc()
	startTime := time.Now()
	err := c.sync(ctx, key)
	c.metrics.ReconcileDurationHistogram().Observe(time.Since(startTime).Seconds())
	c.reconciliations.SetStatus(key, err)

	if err == nil {
		c.reconcileQueue.Forget(key)
		return true
	}

	c.metrics.ReconcileErrorsCounter().Inc()
	utilruntime.HandleError(errors.Wrap(err, fmt.Sprintf("sync %q failed", key)))
	c.reconcileQueue.AddRateLimited(key)

	return true
}

func (c *Operator) processNextStatusItem(ctx context.Context) bool {
	key, quit := c.statusQueue.Get()
	if quit {
		return false
	}
	defer c.statusQueue.Done(key)

	err := c.status(ctx, key.(string))
	if err == nil {
		c.statusQueue.Forget(key)
		return true
	}

	utilruntime.HandleError(errors.Wrap(err, fmt.Sprintf("status %q failed", key)))
	c.statusQueue.AddRateLimited(key)

	return true
}

func (c *Operator) prometheusForStatefulSet(sset interface{}) *monitoringv1.Prometheus {
	key, ok := c.keyFunc(sset)
	if !ok {
		return nil
	}

	match, promKey := statefulSetKeyToPrometheusKey(key)
	if !match {
		level.Debug(c.logger).Log("msg", "StatefulSet key did not match a Prometheus key format", "key", key)
		return nil
	}

	p, err := c.promInfs.Get(promKey)
	if apierrors.IsNotFound(err) {
		return nil
	}

	if err != nil {
		level.Error(c.logger).Log("msg", "Prometheus lookup failed", "err", err)
		return nil
	}

	return p.(*monitoringv1.Prometheus)
}

func statefulSetNameFromPrometheusName(name string, shard int) string {
	if shard == 0 {
		return fmt.Sprintf("prometheus-%s", name)
	}
	return fmt.Sprintf("prometheus-%s-shard-%d", name, shard)
}

var prometheusKeyInShardStatefulSet = regexp.MustCompile("^(.+)/prometheus-(.+)-shard-[1-9][0-9]*$")
var prometheusKeyInStatefulSet = regexp.MustCompile("^(.+)/prometheus-(.+)$")

func statefulSetKeyToPrometheusKey(key string) (bool, string) {
	r := prometheusKeyInStatefulSet
	if prometheusKeyInShardStatefulSet.MatchString(key) {
		r = prometheusKeyInShardStatefulSet
	}

	matches := r.FindAllStringSubmatch(key, 2)
	if len(matches) != 1 {
		return false, ""
	}
	if len(matches[0]) != 3 {
		return false, ""
	}
	return true, matches[0][1] + "/" + matches[0][2]
}

func prometheusKeyToStatefulSetKey(key string, shard int) string {
	keyParts := strings.Split(key, "/")
	return fmt.Sprintf("%s/%s", keyParts[0], statefulSetNameFromPrometheusName(keyParts[1], shard))
}

func (c *Operator) handleStatefulSetDelete(obj interface{}) {
	if ps := c.prometheusForStatefulSet(obj); ps != nil {
		level.Debug(c.logger).Log("msg", "StatefulSet delete")
		c.metrics.TriggerByCounter("StatefulSet", "delete").Inc()

		c.addToReconcileQueue(ps)
	}
}

func (c *Operator) handleStatefulSetAdd(obj interface{}) {
	if ps := c.prometheusForStatefulSet(obj); ps != nil {
		level.Debug(c.logger).Log("msg", "StatefulSet added")
		c.metrics.TriggerByCounter("StatefulSet", "add").Inc()

		c.addToReconcileQueue(ps)
	}
}

func (c *Operator) handleStatefulSetUpdate(oldo, curo interface{}) {
	old := oldo.(*appsv1.StatefulSet)
	cur := curo.(*appsv1.StatefulSet)

	level.Debug(c.logger).Log("msg", "update handler", "old", old.ResourceVersion, "cur", cur.ResourceVersion)

	// Periodic resync may resend the StatefulSet without changes
	// in-between. Also breaks loops created by updating the resource
	// ourselves.
	if old.ResourceVersion == cur.ResourceVersion {
		return
	}

	if p := c.prometheusForStatefulSet(cur); p != nil {
		level.Debug(c.logger).Log("msg", "StatefulSet updated")
		c.metrics.TriggerByCounter("StatefulSet", "update").Inc()

		c.addToReconcileQueue(p)
	}
}

func (c *Operator) handleMonitorNamespaceUpdate(oldo, curo interface{}) {
	old := oldo.(*v1.Namespace)
	cur := curo.(*v1.Namespace)

	level.Debug(c.logger).Log("msg", "update handler", "namespace", cur.GetName(), "old", old.ResourceVersion, "cur", cur.ResourceVersion)

	// Periodic resync may resend the Namespace without changes
	// in-between.
	if old.ResourceVersion == cur.ResourceVersion {
		return
	}

	level.Debug(c.logger).Log("msg", "Monitor namespace updated", "namespace", cur.GetName())
	c.metrics.TriggerByCounter("Namespace", "update").Inc()

	// Check for Prometheus instances selecting ServiceMonitors, PodMonitors,
	// Probes and PrometheusRules in the namespace.
	err := c.promInfs.ListAll(labels.Everything(), func(obj interface{}) {
		p := obj.(*monitoringv1.Prometheus)

		for name, selector := range map[string]*metav1.LabelSelector{
			"PodMonitors":     p.Spec.PodMonitorNamespaceSelector,
			"Probes":          p.Spec.ProbeNamespaceSelector,
			"PrometheusRules": p.Spec.RuleNamespaceSelector,
			"ServiceMonitors": p.Spec.ServiceMonitorNamespaceSelector,
		} {

			sync, err := k8sutil.LabelSelectionHasChanged(old.Labels, cur.Labels, selector)
			if err != nil {
				level.Error(c.logger).Log(
					"err", err,
					"name", p.Name,
					"namespace", p.Namespace,
					"subresource", name,
				)
				return
			}

			if sync {
				c.addToReconcileQueue(p)
				return
			}
		}
	})
	if err != nil {
		level.Error(c.logger).Log(
			"msg", "listing all Prometheus instances from cache failed",
			"err", err,
		)
	}
}

func (c *Operator) sync(ctx context.Context, key string) error {
	pobj, err := c.promInfs.Get(key)

	if apierrors.IsNotFound(err) {
		c.reconciliations.ForgetObject(key)
		// Dependent resources are cleaned up by K8s via OwnerReferences
		return nil
	}
	if err != nil {
		return err
	}

	p := pobj.(*monitoringv1.Prometheus)
	p = p.DeepCopy()
	p.APIVersion = monitoringv1.SchemeGroupVersion.String()
	p.Kind = monitoringv1.PrometheusesKind

	logger := log.With(c.logger, "key", key)
	if p.Spec.Paused {
		level.Info(logger).Log("msg", "the resource is paused, not reconciling")
		return nil
	}

	level.Info(logger).Log("msg", "sync prometheus")
	ruleConfigMapNames, err := c.createOrUpdateRuleConfigMaps(ctx, p)
	if err != nil {
		return err
	}

	assetStore := assets.NewStore(c.kclient.CoreV1(), c.kclient.CoreV1())

	if err := c.createOrUpdateConfigurationSecret(ctx, p, ruleConfigMapNames, assetStore); err != nil {
		return errors.Wrap(err, "creating config failed")
	}

	tlsAssets, err := c.createOrUpdateTLSAssetSecrets(ctx, p, assetStore)
	if err != nil {
		return errors.Wrap(err, "creating tls asset secret failed")
	}

	if err := c.createOrUpdateWebConfigSecret(ctx, p); err != nil {
		return errors.Wrap(err, "synchronizing web config secret failed")
	}

	// Create governing service if it doesn't exist.
	svcClient := c.kclient.CoreV1().Services(p.Namespace)
	if err := k8sutil.CreateOrUpdateService(ctx, svcClient, makeStatefulSetService(p, c.config)); err != nil {
		return errors.Wrap(err, "synchronizing governing service failed")
	}

	ssetClient := c.kclient.AppsV1().StatefulSets(p.Namespace)

	// Ensure we have a StatefulSet running Prometheus deployed and that StatefulSet names are created correctly.
	expected := expectedStatefulSetShardNames(p)
	for shard, ssetName := range expected {
		logger := log.With(logger, "statefulset", ssetName, "shard", fmt.Sprintf("%d", shard))
		level.Debug(logger).Log("msg", "reconciling statefulset")

		obj, err := c.ssetInfs.Get(prometheusKeyToStatefulSetKey(key, shard))
		exists := !apierrors.IsNotFound(err)
		if err != nil && !apierrors.IsNotFound(err) {
			return errors.Wrap(err, "retrieving statefulset failed")
		}

		existingStatefulSet := &appsv1.StatefulSet{}
		if obj != nil {
			existingStatefulSet = obj.(*appsv1.StatefulSet)
			if existingStatefulSet.DeletionTimestamp != nil {
				// We want to avoid entering a hot-loop of update/delete cycles here since the sts was
				// marked for deletion in foreground, which means it may take some time before the finalizers complete and
				// the resource disappears from the API. The deletion timestamp will have been set when the initial
				// delete request was issued. In that case, we avoid further processing.
				level.Info(logger).Log(
					"msg", "halting update of StatefulSet",
					"reason", "resource has been marked for deletion",
					"resource_name", existingStatefulSet.GetName(),
				)
				return nil
			}
		}

		newSSetInputHash, err := createSSetInputHash(*p, c.config, ruleConfigMapNames, tlsAssets, existingStatefulSet.Spec)
		if err != nil {
			return err
		}

		sset, err := makeStatefulSet(ssetName, *p, &c.config, ruleConfigMapNames, newSSetInputHash, int32(shard), tlsAssets.ShardNames())
		if err != nil {
			return errors.Wrap(err, "making statefulset failed")
		}
		operator.SanitizeSTS(sset)

		if !exists {
			level.Debug(logger).Log("msg", "no current statefulset found")
			level.Debug(logger).Log("msg", "creating statefulset")
			if _, err := ssetClient.Create(ctx, sset, metav1.CreateOptions{}); err != nil {
				return errors.Wrap(err, "creating statefulset failed")
			}
			return nil
		}

		if newSSetInputHash == existingStatefulSet.ObjectMeta.Annotations[sSetInputHashName] {
			level.Debug(logger).Log("msg", "new statefulset generation inputs match current, skipping any actions")
			continue
		}

		level.Debug(logger).Log("msg", "updating current statefulset")

		err = k8sutil.UpdateStatefulSet(ctx, ssetClient, sset)
		sErr, ok := err.(*apierrors.StatusError)

		if ok && sErr.ErrStatus.Code == 422 && sErr.ErrStatus.Reason == metav1.StatusReasonInvalid {
			c.metrics.StsDeleteCreateCounter().Inc()

			// Gather only reason for failed update
			failMsg := make([]string, len(sErr.ErrStatus.Details.Causes))
			for i, cause := range sErr.ErrStatus.Details.Causes {
				failMsg[i] = cause.Message
			}

			level.Info(logger).Log("msg", "recreating StatefulSet because the update operation wasn't possible", "reason", strings.Join(failMsg, ", "))

			propagationPolicy := metav1.DeletePropagationForeground
			if err := ssetClient.Delete(ctx, sset.GetName(), metav1.DeleteOptions{PropagationPolicy: &propagationPolicy}); err != nil {
				return errors.Wrap(err, "failed to delete StatefulSet to avoid forbidden action")
			}
			return nil
		}

		if err != nil {
			return errors.Wrap(err, "updating StatefulSet failed")
		}
	}

	ssets := map[string]struct{}{}
	for _, ssetName := range expected {
		ssets[ssetName] = struct{}{}
	}

	err = c.ssetInfs.ListAllByNamespace(p.Namespace, labels.SelectorFromSet(labels.Set{prometheusNameLabelName: p.Name}), func(obj interface{}) {
		s := obj.(*appsv1.StatefulSet)

		if _, ok := ssets[s.Name]; ok {
			// Do not delete statefulsets that we still expect to exist. This
			// is to cleanup StatefulSets when shards are reduced.
			return
		}

		propagationPolicy := metav1.DeletePropagationForeground
		if err := ssetClient.Delete(ctx, s.GetName(), metav1.DeleteOptions{PropagationPolicy: &propagationPolicy}); err != nil {
			level.Error(c.logger).Log("err", err, "name", s.GetName(), "namespace", s.GetNamespace())
		}
	})
	if err != nil {
		return errors.Wrap(err, "listing StatefulSet resources failed")
	}

	return nil
}

// status updates the status subresource of the object identified by the given
// key.
func (c *Operator) status(ctx context.Context, key string) error {
	pobj, err := c.promInfs.Get(key)

	if apierrors.IsNotFound(err) {
		return nil
	}
	if err != nil {
		return err
	}

	p := pobj.(*monitoringv1.Prometheus)
	p = p.DeepCopy()

	pStatus := monitoringv1.PrometheusStatus{
		Paused: p.Spec.Paused,
	}

	logger := log.With(c.logger, "key", key)
	level.Info(logger).Log("msg", "update prometheus status")

	var (
		availableCondition = monitoringv1.PrometheusCondition{
			Type:   monitoringv1.PrometheusAvailable,
			Status: monitoringv1.PrometheusConditionTrue,
			LastTransitionTime: metav1.Time{
				Time: time.Now().UTC(),
			},
		}
		messages []string
	)

	for shard := range expectedStatefulSetShardNames(p) {
		ssetName := prometheusKeyToStatefulSetKey(key, shard)
		logger := log.With(logger, "statefulset", ssetName, "shard", shard)

		obj, err := c.ssetInfs.Get(ssetName)
		if err != nil {
			if apierrors.IsNotFound(err) {
				// Object not yet in the store or already deleted.
				level.Info(logger).Log("msg", "not found")
				continue
			}
			return errors.Wrap(err, "failed to retrieve statefulset")
		}

		sset := obj.(*appsv1.StatefulSet)
		if sset.DeletionTimestamp != nil {
			level.Debug(logger).Log("msg", "deletion in progress")
			continue
		}

		stsReporter, err := newStatefulSetReporter(ctx, c.kclient, sset)
		if err != nil {
			return errors.Wrap(err, "failed to retrieve statefulset state")
		}

		pStatus.Replicas += int32(len(stsReporter.pods))
		pStatus.UpdatedReplicas += int32(len(stsReporter.Updated()))
		pStatus.AvailableReplicas += int32(len(stsReporter.Ready()))
		pStatus.UnavailableReplicas += int32(len(stsReporter.pods) - len(stsReporter.Ready()))

		pStatus.ShardStatuses = append(
			pStatus.ShardStatuses,
			monitoringv1.ShardStatus{
				ShardID:             strconv.Itoa(shard),
				Replicas:            int32(len(stsReporter.pods)),
				UpdatedReplicas:     int32(len(stsReporter.Updated())),
				AvailableReplicas:   int32(len(stsReporter.Ready())),
				UnavailableReplicas: int32(len(stsReporter.pods) - len(stsReporter.Ready())),
			},
		)

		if len(stsReporter.Ready()) == len(stsReporter.pods) {
			// All pods are ready (or the desired number of replicas is zero).
			continue
		}

		if len(stsReporter.Ready()) == 0 {
			availableCondition.Reason = "NoPodReady"
			availableCondition.Status = monitoringv1.PrometheusConditionFalse
		} else if availableCondition.Status != monitoringv1.PrometheusConditionFalse {
			availableCondition.Reason = "SomePodsNotReady"
			availableCondition.Status = monitoringv1.PrometheusConditionDegraded
		}

		for _, p := range stsReporter.pods {
			if m := p.Message(); m != "" {
				messages = append(messages, fmt.Sprintf("shard %d: pod %s: %s", shard, p.Name, m))
			}
		}
	}

	availableCondition.Message = strings.Join(messages, "\n")

	// Compute the Reconciled ConditionType.
	reconciledCondition := monitoringv1.PrometheusCondition{
		Type:   monitoringv1.PrometheusReconciled,
		Status: monitoringv1.PrometheusConditionTrue,
		LastTransitionTime: metav1.Time{
			Time: time.Now().UTC(),
		},
	}
	reconciliationStatus, found := c.reconciliations.GetStatus(key)
	if !found {
		reconciledCondition.Status = monitoringv1.PrometheusConditionUnknown
		reconciledCondition.Reason = "NotFound"
		reconciledCondition.Message = fmt.Sprintf("object %q not found", key)
	} else {
		if !reconciliationStatus.Ok() {
			reconciledCondition.Status = monitoringv1.PrometheusConditionFalse
		}
		reconciledCondition.Reason = reconciliationStatus.Reason()
		reconciledCondition.Message = reconciliationStatus.Message()
	}

	// Update the last transition times only if the status of the available condition has changed.
	for _, condition := range p.Status.Conditions {
		if condition.Type == availableCondition.Type && condition.Status == availableCondition.Status {
			availableCondition.LastTransitionTime = condition.LastTransitionTime
			continue
		}

		if condition.Type == reconciledCondition.Type && condition.Status == reconciledCondition.Status {
			reconciledCondition.LastTransitionTime = condition.LastTransitionTime
		}
	}

	pStatus.Conditions = append(pStatus.Conditions, availableCondition, reconciledCondition)

	p.Status = pStatus
	if _, err = c.mclient.MonitoringV1().Prometheuses(p.Namespace).UpdateStatus(ctx, p, metav1.UpdateOptions{}); err != nil {
		return errors.Wrap(err, "failed to update status subresource")
	}

	return nil
}

//checkPrometheusSpecDeprecation checks for deprecated fields in the prometheus spec and logs a warning if applicable
func checkPrometheusSpecDeprecation(key string, p *monitoringv1.Prometheus, logger log.Logger) {
	deprecationWarningf := "prometheus key=%v, field %v is deprecated, '%v' field should be used instead"
	if p.Spec.BaseImage != "" {
		level.Warn(logger).Log("msg", fmt.Sprintf(deprecationWarningf, key, "spec.baseImage", "spec.image"))
	}
	if p.Spec.Tag != "" {
		level.Warn(logger).Log("msg", fmt.Sprintf(deprecationWarningf, key, "spec.tag", "spec.image"))
	}
	if p.Spec.SHA != "" {
		level.Warn(logger).Log("msg", fmt.Sprintf(deprecationWarningf, key, "spec.sha", "spec.image"))
	}
	if p.Spec.Thanos != nil {
		if p.Spec.BaseImage != "" {
			level.Warn(logger).Log("msg", fmt.Sprintf(deprecationWarningf, key, "spec.thanos.baseImage", "spec.thanos.image"))
		}
		if p.Spec.Tag != "" {
			level.Warn(logger).Log("msg", fmt.Sprintf(deprecationWarningf, key, "spec.thanos.tag", "spec.thanos.image"))
		}
		if p.Spec.SHA != "" {
			level.Warn(logger).Log("msg", fmt.Sprintf(deprecationWarningf, key, "spec.thanos.sha", "spec.thanos.image"))
		}
	}

	if p.Spec.ServiceMonitorSelector == nil && p.Spec.PodMonitorSelector == nil && p.Spec.ProbeSelector == nil {
		level.Warn(logger).Log("msg", "neither serviceMonitorSelector nor podMonitorSelector, nor probeSelector specified. Custom configuration is deprecated, use additionalScrapeConfigs instead")
	}
}

func createSSetInputHash(p monitoringv1.Prometheus, c operator.Config, ruleConfigMapNames []string, tlsAssets *operator.ShardedSecret, ss interface{}) (string, error) {
	hash, err := hashstructure.Hash(struct {
		P monitoringv1.Prometheus
		C operator.Config
		S interface{}
		R []string `hash:"set"`
		A []string `hash:"set"`
	}{p, c, ss, ruleConfigMapNames, tlsAssets.ShardNames()},
		nil,
	)
	if err != nil {
		return "", errors.Wrap(
			err,
			"failed to calculate combined hash of Prometheus StatefulSet, Prometheus CRD, config and"+
				" rule ConfigMap names",
		)
	}

	return fmt.Sprintf("%d", hash), nil
}

func ListOptions(name string) metav1.ListOptions {
	return metav1.ListOptions{
		LabelSelector: fields.SelectorFromSet(fields.Set(map[string]string{
			"app.kubernetes.io/name": "prometheus",
			"prometheus":             name,
		})).String(),
	}
}

type pod v1.Pod

//// Ready returns true if the pod matches with the statefulset's revision.
//func (p *pod) Updated() bool {
//   return p.revision == p.Labels["controller-revision-hash"]
//}

// Ready returns true if the pod is ready.
func (p *pod) Ready() bool {
	if p.Status.Phase != v1.PodRunning {
		return false
	}

	for _, cond := range p.Status.Conditions {
		if cond.Type != v1.PodReady {
			continue
		}
		return cond.Status == v1.ConditionTrue
	}

	return false
}

// Message returns a human-readable and terse message about the state of the pod.
func (p *pod) Message() string {
	for _, condType := range []v1.PodConditionType{
		v1.PodScheduled,    // Check first that the pod is scheduled.
		v1.PodInitialized,  // Then that init containers have been started successfully.
		v1.ContainersReady, // Then that all containers are ready.
		v1.PodReady,        // And finally that the pod is ready.
	} {
		for _, cond := range p.Status.Conditions {
			if cond.Type == condType && cond.Status == v1.ConditionFalse {
				return cond.Message
			}
		}
	}

	return ""
}

type statefulSetReporter struct {
	pods []*pod
	sset *appsv1.StatefulSet
}

// Updated returns the list of pods that match with the statefulset's revision.
func (sr *statefulSetReporter) Updated() []*pod {
	return sr.filterPods(func(p *pod) bool {
		return sr.IsUpdated(p)
	})
}

// IsUpdated returns true if the given pod matches with the statefulset's revision.
func (sr *statefulSetReporter) IsUpdated(p *pod) bool {
	return sr.sset.Status.UpdateRevision == p.Labels["controller-revision-hash"]
}

// Ready returns the list of pods that are ready.
func (sr *statefulSetReporter) Ready() []*pod {
	return sr.filterPods(func(p *pod) bool {
		return p.Ready()
	})
}

func (sr *statefulSetReporter) filterPods(f func(*pod) bool) []*pod {
	pods := make([]*pod, 0, len(sr.pods))

	for _, p := range sr.pods {
		if f(p) {
			pods = append(pods, p)
		}
	}

	return pods
}

// getPodsState returns the state of pods which are targeted by the given StatefulSet.
func newStatefulSetReporter(ctx context.Context, kclient kubernetes.Interface, sset *appsv1.StatefulSet) (*statefulSetReporter, error) {
	ls, err := metav1.LabelSelectorAsSelector(sset.Spec.Selector)
	if err != nil {
		// Something is really broken if the statefulset's selector isn't valid.
		panic(err)
	}

	pods, err := kclient.CoreV1().Pods(sset.Namespace).List(ctx, metav1.ListOptions{LabelSelector: ls.String()})
	if err != nil {
		return nil, err
	}

	stsReporter := &statefulSetReporter{
		sset: sset,
		pods: make([]*pod, 0, len(pods.Items)),
	}
	for _, p := range pods.Items {
		var found bool
		for _, owner := range p.ObjectMeta.OwnerReferences {
			if owner.Kind == "StatefulSet" && owner.Name == sset.Name {
				found = true
				break
			}
		}

		if !found {
			continue
		}

		stsReporter.pods = append(stsReporter.pods, (func(p pod) *pod { return &p })(pod(p)))
	}

	return stsReporter, nil
}

// Status evaluates the current status of a Prometheus deployment with
// respect to its specified resource object. It returns the status and a list of
// pods that are not updated.
// TODO(simonpasquier): remove once the status subresource is considered stable.
func Status(ctx context.Context, kclient kubernetes.Interface, p *monitoringv1.Prometheus) (monitoringv1.PrometheusStatus, []v1.Pod, error) {
	res := monitoringv1.PrometheusStatus{Paused: p.Spec.Paused}

	var oldPods []v1.Pod
	for _, ssetName := range expectedStatefulSetShardNames(p) {
		sset, err := kclient.AppsV1().StatefulSets(p.Namespace).Get(ctx, ssetName, metav1.GetOptions{})
		if err != nil {
			return monitoringv1.PrometheusStatus{}, nil, errors.Wrapf(err, "failed to retrieve statefulset %s/%s", p.Namespace, ssetName)
		}

		stsReporter, err := newStatefulSetReporter(ctx, kclient, sset)
		if err != nil {
			return monitoringv1.PrometheusStatus{}, nil, errors.Wrapf(err, "failed to retrieve pods state for statefulset %s/%s", p.Namespace, ssetName)
		}

		res.Replicas += int32(len(stsReporter.pods))
		res.UpdatedReplicas += int32(len(stsReporter.Updated()))
		res.AvailableReplicas += int32(len(stsReporter.Ready()))
		res.UnavailableReplicas += int32(len(stsReporter.pods) - len(stsReporter.Ready()))

		for _, p := range stsReporter.pods {
			if p.Ready() && !stsReporter.IsUpdated(p) {
				oldPods = append(oldPods, v1.Pod(*p))
			}
		}
	}

	return res, oldPods, nil
}

func (c *Operator) loadConfigFromSecret(sks *v1.SecretKeySelector, s *v1.SecretList) ([]byte, error) {
	if sks == nil {
		return nil, nil
	}

	for _, secret := range s.Items {
		if secret.Name == sks.Name {
			if c, ok := secret.Data[sks.Key]; ok {
				return c, nil
			}

			return nil, fmt.Errorf("key %v could not be found in secret %v", sks.Key, sks.Name)
		}
	}

	if sks.Optional == nil || !*sks.Optional {
		return nil, fmt.Errorf("secret %v could not be found", sks.Name)
	}

	level.Debug(c.logger).Log("msg", fmt.Sprintf("secret %v could not be found", sks.Name))
	return nil, nil
}

func gzipConfig(buf *bytes.Buffer, conf []byte) error {
	w := gzip.NewWriter(buf)
	defer w.Close()
	if _, err := w.Write(conf); err != nil {
		return err
	}
	return nil
}

func (c *Operator) createOrUpdateConfigurationSecret(ctx context.Context, p *monitoringv1.Prometheus, ruleConfigMapNames []string, store *assets.Store) error {
	// If no service or pod monitor selectors are configured, the user wants to
	// manage configuration themselves. Do create an empty Secret if it doesn't
	// exist.
	if p.Spec.ServiceMonitorSelector == nil && p.Spec.PodMonitorSelector == nil &&
		p.Spec.ProbeSelector == nil {
		level.Debug(c.logger).Log("msg", "neither ServiceMonitor nor PodMonitor, nor Probe selector specified, leaving configuration unmanaged", "prometheus", p.Name, "namespace", p.Namespace)

		s, err := makeEmptyConfigurationSecret(p, c.config)
		if err != nil {
			return errors.Wrap(err, "generating empty config secret failed")
		}
		sClient := c.kclient.CoreV1().Secrets(p.Namespace)
		_, err = sClient.Get(ctx, s.Name, metav1.GetOptions{})
		if apierrors.IsNotFound(err) {
			if _, err := c.kclient.CoreV1().Secrets(p.Namespace).Create(ctx, s, metav1.CreateOptions{}); err != nil && !apierrors.IsAlreadyExists(err) {
				return errors.Wrap(err, "creating empty config file failed")
			}
		}
		if !apierrors.IsNotFound(err) && err != nil {
			return err
		}

		return nil
	}

	smons, err := c.selectServiceMonitors(ctx, p, store)
	if err != nil {
		return errors.Wrap(err, "selecting ServiceMonitors failed")
	}

	pmons, err := c.selectPodMonitors(ctx, p, store)
	if err != nil {
		return errors.Wrap(err, "selecting PodMonitors failed")
	}

	bmons, err := c.selectProbes(ctx, p, store)
	if err != nil {
		return errors.Wrap(err, "selecting Probes failed")
	}
	sClient := c.kclient.CoreV1().Secrets(p.Namespace)
	SecretsInPromNS, err := sClient.List(ctx, metav1.ListOptions{})
	if err != nil {
		return err
	}

	for i, remote := range p.Spec.RemoteRead {
		if err := store.AddBasicAuth(ctx, p.GetNamespace(), remote.BasicAuth, fmt.Sprintf("remoteRead/%d", i)); err != nil {
			return errors.Wrapf(err, "remote read %d", i)
		}
		if err := store.AddOAuth2(ctx, p.GetNamespace(), remote.OAuth2, fmt.Sprintf("remoteRead/%d", i)); err != nil {
			return errors.Wrapf(err, "remote read %d", i)
		}
		if err := store.AddTLSConfig(ctx, p.GetNamespace(), remote.TLSConfig); err != nil {
			return errors.Wrapf(err, "remote read %d", i)
		}
		if err := store.AddAuthorizationCredentials(ctx, p.GetNamespace(), remote.Authorization, fmt.Sprintf("remoteRead/auth/%d", i)); err != nil {
			return errors.Wrapf(err, "remote read %d", i)
		}
	}

	for i, remote := range p.Spec.RemoteWrite {
		if err := validateRemoteWriteSpec(remote); err != nil {
			return errors.Wrapf(err, "remote write %d", i)
		}
		key := fmt.Sprintf("remoteWrite/%d", i)
		if err := store.AddBasicAuth(ctx, p.GetNamespace(), remote.BasicAuth, key); err != nil {
			return errors.Wrapf(err, "remote write %d", i)
		}
		if err := store.AddOAuth2(ctx, p.GetNamespace(), remote.OAuth2, key); err != nil {
			return errors.Wrapf(err, "remote write %d", i)
		}
		if err := store.AddTLSConfig(ctx, p.GetNamespace(), remote.TLSConfig); err != nil {
			return errors.Wrapf(err, "remote write %d", i)
		}
		if err := store.AddAuthorizationCredentials(ctx, p.GetNamespace(), remote.Authorization, fmt.Sprintf("remoteWrite/auth/%d", i)); err != nil {
			return errors.Wrapf(err, "remote write %d", i)
		}
		if err := store.AddSigV4(ctx, p.GetNamespace(), remote.Sigv4, key); err != nil {
			return errors.Wrapf(err, "remote write %d", i)
		}
	}

	if p.Spec.APIServerConfig != nil {
		if err := store.AddBasicAuth(ctx, p.GetNamespace(), p.Spec.APIServerConfig.BasicAuth, "apiserver"); err != nil {
			return errors.Wrap(err, "apiserver config")
		}
		if err := store.AddAuthorizationCredentials(ctx, p.GetNamespace(), p.Spec.APIServerConfig.Authorization, "apiserver/auth"); err != nil {
			return errors.Wrapf(err, "apiserver config")
		}
	}
	if p.Spec.Alerting != nil {
		for i, am := range p.Spec.Alerting.Alertmanagers {
			if err := store.AddSafeAuthorizationCredentials(ctx, p.GetNamespace(), am.Authorization, fmt.Sprintf("alertmanager/auth/%d", i)); err != nil {
				return errors.Wrapf(err, "apiserver config")
			}
		}
	}

	additionalScrapeConfigs, err := c.loadConfigFromSecret(p.Spec.AdditionalScrapeConfigs, SecretsInPromNS)
	if err != nil {
		return errors.Wrap(err, "loading additional scrape configs from Secret failed")
	}
	additionalAlertRelabelConfigs, err := c.loadConfigFromSecret(p.Spec.AdditionalAlertRelabelConfigs, SecretsInPromNS)
	if err != nil {
		return errors.Wrap(err, "loading additional alert relabel configs from Secret failed")
	}
	additionalAlertManagerConfigs, err := c.loadConfigFromSecret(p.Spec.AdditionalAlertManagerConfigs, SecretsInPromNS)
	if err != nil {
		return errors.Wrap(err, "loading additional alert manager configs from Secret failed")
	}

	cg, err := NewConfigGenerator(c.logger, p, c.endpointSliceSupported)
	if err != nil {
		return err
	}

	// Update secret based on the most recent configuration.
	conf, err := cg.Generate(
		p,
		smons,
		pmons,
		bmons,
		store,
		additionalScrapeConfigs,
		additionalAlertRelabelConfigs,
		additionalAlertManagerConfigs,
		ruleConfigMapNames,
	)
	if err != nil {
		return errors.Wrap(err, "generating config failed")
	}

	s := makeConfigSecret(p, c.config)
	s.ObjectMeta.Annotations = map[string]string{
		"generated": "true",
	}

	// Compress config to avoid 1mb secret limit for a while
	var buf bytes.Buffer
	if err = gzipConfig(&buf, conf); err != nil {
		return errors.Wrap(err, "couldn't gzip config")
	}
	s.Data[configFilename] = buf.Bytes()

	level.Debug(c.logger).Log("msg", "updating Prometheus configuration secret")

	return k8sutil.CreateOrUpdateSecret(ctx, sClient, s)
}

func (c *Operator) createOrUpdateTLSAssetSecrets(ctx context.Context, p *monitoringv1.Prometheus, store *assets.Store) (*operator.ShardedSecret, error) {
	labels := c.config.Labels.Merge(managedByOperatorLabels)
	template := newTLSAssetSecret(p, labels)

	sSecret := operator.NewShardedSecret(template, tlsAssetsSecretName(p.Name))

	for k, v := range store.TLSAssets {
		sSecret.AppendData(k.String(), []byte(v))
	}

	sClient := c.kclient.CoreV1().Secrets(p.Namespace)

	if err := sSecret.StoreSecrets(ctx, sClient); err != nil {
		return nil, errors.Wrapf(err, "failed to create TLS assets secret for Prometheus")
	}

	level.Debug(c.logger).Log("msg", "tls-asset secret: stored")

	return sSecret, nil
}

func newTLSAssetSecret(p *monitoringv1.Prometheus, labels map[string]string) *v1.Secret {
	boolTrue := true
	return &v1.Secret{
		ObjectMeta: metav1.ObjectMeta{
			Name:   tlsAssetsSecretName(p.Name),
			Labels: labels,
			OwnerReferences: []metav1.OwnerReference{
				{
					APIVersion:         p.APIVersion,
					BlockOwnerDeletion: &boolTrue,
					Controller:         &boolTrue,
					Kind:               p.Kind,
					Name:               p.Name,
					UID:                p.UID,
				},
			},
		},
		Data: map[string][]byte{},
	}
}

func (c *Operator) createOrUpdateWebConfigSecret(ctx context.Context, p *monitoringv1.Prometheus) error {
	boolTrue := true
	client := c.kclient.CoreV1().Secrets(p.Namespace)

	var tlsConfig *monitoringv1.WebTLSConfig
	if p.Spec.Web != nil {
		tlsConfig = p.Spec.Web.TLSConfig
	}

	webConfig, err := webconfig.New(
		webConfigDir,
		WebConfigSecretName(p.Name),
		tlsConfig,
	)
	if err != nil {
		return err
	}

	ownerReference := metav1.OwnerReference{
		APIVersion:         p.APIVersion,
		BlockOwnerDeletion: &boolTrue,
		Controller:         &boolTrue,
		Kind:               p.Kind,
		Name:               p.Name,
		UID:                p.UID,
	}

	secretLabels := c.config.Labels.Merge(managedByOperatorLabels)
	secret, err := webConfig.MakeConfigFileSecret(secretLabels, ownerReference)
	if err != nil {
		return err
	}

	err = k8sutil.CreateOrUpdateSecret(ctx, client, secret)
	if err != nil {
		return errors.Wrap(err, "failed to create web config for Prometheus")
	}

	return err
}

func (c *Operator) selectServiceMonitors(ctx context.Context, p *monitoringv1.Prometheus, store *assets.Store) (map[string]*monitoringv1.ServiceMonitor, error) {
	namespaces := []string{"rio"}
	// Selectors (<namespace>/<name>) might overlap. Deduplicate them along the keyFunc.
	serviceMonitors := make(map[string]*monitoringv1.ServiceMonitor)

	servMonSelector, err := metav1.LabelSelectorAsSelector(p.Spec.ServiceMonitorSelector)
	if err != nil {
		return nil, err
	}

	// If 'ServiceMonitorNamespaceSelector' is nil only check own namespace.
	// if p.Spec.ServiceMonitorNamespaceSelector == nil {
	// 	namespaces = append(namespaces, p.Namespace)
	// } else {
	// 	servMonNSSelector, err := metav1.LabelSelectorAsSelector(p.Spec.ServiceMonitorNamespaceSelector)
	// 	if err != nil {
	// 		return nil, err
	// 	}

	// 	namespaces, err = c.listMatchingNamespaces(servMonNSSelector)
	// 	if err != nil {
	// 		return nil, err
	// 	}
	// }

	level.Debug(c.logger).Log("msg", "filtering namespaces to select ServiceMonitors from", "namespaces", strings.Join(namespaces, ","), "namespace", p.Namespace, "prometheus", p.Name)

	for _, ns := range namespaces {
		err := c.smonInfs.ListAllByNamespace(ns, servMonSelector, func(obj interface{}) {
			k, ok := c.keyFunc(obj)
			if ok {
				serviceMonitors[k] = obj.(*monitoringv1.ServiceMonitor)
			}
		})
		if err != nil {
			return nil, errors.Wrapf(err, "failed to list service monitors in namespace %s", ns)
		}
	}

	var rejected int
	res := make(map[string]*monitoringv1.ServiceMonitor, len(serviceMonitors))
	for namespaceAndName, sm := range serviceMonitors {
		var err error

		for i, endpoint := range sm.Spec.Endpoints {
			// If denied by Prometheus spec, filter out all service monitors that access
			// the file system.
			if p.Spec.ArbitraryFSAccessThroughSMs.Deny {
				if err = testForArbitraryFSAccess(endpoint); err != nil {
					break
				}
			}

			smKey := fmt.Sprintf("serviceMonitor/%s/%s/%d", sm.GetNamespace(), sm.GetName(), i)

			if err = store.AddBearerToken(ctx, sm.GetNamespace(), endpoint.BearerTokenSecret, smKey); err != nil {
				break
			}

			if err = store.AddBasicAuth(ctx, sm.GetNamespace(), endpoint.BasicAuth, smKey); err != nil {
				break
			}

			if endpoint.TLSConfig != nil {
				if err = store.AddTLSConfig(ctx, sm.GetNamespace(), endpoint.TLSConfig); err != nil {
					break
				}
			}

			if err = store.AddOAuth2(ctx, sm.GetNamespace(), endpoint.OAuth2, smKey); err != nil {
				break
			}

			smAuthKey := fmt.Sprintf("serviceMonitor/auth/%s/%s/%d", sm.GetNamespace(), sm.GetName(), i)
			if err = store.AddSafeAuthorizationCredentials(ctx, sm.GetNamespace(), endpoint.Authorization, smAuthKey); err != nil {
				break
			}

			if err = validateScrapeIntervalAndTimeout(p, endpoint.Interval, endpoint.ScrapeTimeout); err != nil {
				break
			}

			for _, rl := range endpoint.RelabelConfigs {
				if rl.Action != "" {
					if err = validateRelabelConfig(*rl); err != nil {
						break
					}
				}
			}

			for _, rl := range endpoint.MetricRelabelConfigs {
				if rl.Action != "" {
					if err = validateRelabelConfig(*rl); err != nil {
						break
					}
				}
			}
		}

		if err != nil {
			rejected++
			level.Warn(c.logger).Log(
				"msg", "skipping servicemonitor",
				"error", err.Error(),
				"servicemonitor", namespaceAndName,
				"namespace", p.Namespace,
				"prometheus", p.Name,
			)
			continue
		}

		res[namespaceAndName] = sm
	}

	smKeys := []string{}
	for k := range res {
		smKeys = append(smKeys, k)
	}
	level.Debug(c.logger).Log("msg", "selected ServiceMonitors", "servicemonitors", strings.Join(smKeys, ","), "namespace", p.Namespace, "prometheus", p.Name)

	if pKey, ok := c.keyFunc(p); ok {
		c.metrics.SetSelectedResources(pKey, monitoringv1.ServiceMonitorsKind, len(res))
		c.metrics.SetRejectedResources(pKey, monitoringv1.ServiceMonitorsKind, rejected)
	}

	return res, nil
}

func (c *Operator) selectPodMonitors(ctx context.Context, p *monitoringv1.Prometheus, store *assets.Store) (map[string]*monitoringv1.PodMonitor, error) {
	namespaces := []string{}
	// Selectors (<namespace>/<name>) might overlap. Deduplicate them along the keyFunc.
	podMonitors := make(map[string]*monitoringv1.PodMonitor)

	podMonSelector, err := metav1.LabelSelectorAsSelector(p.Spec.PodMonitorSelector)
	if err != nil {
		return nil, err
	}

	// If 'PodMonitorNamespaceSelector' is nil only check own namespace.
	if p.Spec.PodMonitorNamespaceSelector == nil {
		namespaces = append(namespaces, p.Namespace)
	} else {
		podMonNSSelector, err := metav1.LabelSelectorAsSelector(p.Spec.PodMonitorNamespaceSelector)
		if err != nil {
			return nil, err
		}

		namespaces, err = c.listMatchingNamespaces(podMonNSSelector)
		if err != nil {
			return nil, err
		}
	}

	level.Debug(c.logger).Log("msg", "filtering namespaces to select PodMonitors from", "namespaces", strings.Join(namespaces, ","), "namespace", p.Namespace, "prometheus", p.Name)

	for _, ns := range namespaces {
		err := c.pmonInfs.ListAllByNamespace(ns, podMonSelector, func(obj interface{}) {
			k, ok := c.keyFunc(obj)
			if ok {
				podMonitors[k] = obj.(*monitoringv1.PodMonitor)
			}
		})
		if err != nil {
			return nil, errors.Wrapf(err, "failed to list pod monitors in namespace %s", ns)
		}
	}

	var rejected int
	res := make(map[string]*monitoringv1.PodMonitor, len(podMonitors))
	for namespaceAndName, pm := range podMonitors {
		var err error

		for i, endpoint := range pm.Spec.PodMetricsEndpoints {
			pmKey := fmt.Sprintf("podMonitor/%s/%s/%d", pm.GetNamespace(), pm.GetName(), i)

			if err = store.AddBearerToken(ctx, pm.GetNamespace(), endpoint.BearerTokenSecret, pmKey); err != nil {
				break
			}

			if err = store.AddBasicAuth(ctx, pm.GetNamespace(), endpoint.BasicAuth, pmKey); err != nil {
				break
			}

			if endpoint.TLSConfig != nil {
				if err = store.AddSafeTLSConfig(ctx, pm.GetNamespace(), &endpoint.TLSConfig.SafeTLSConfig); err != nil {
					break
				}
			}

			if err = store.AddOAuth2(ctx, pm.GetNamespace(), endpoint.OAuth2, pmKey); err != nil {
				break
			}

			pmAuthKey := fmt.Sprintf("podMonitor/auth/%s/%s/%d", pm.GetNamespace(), pm.GetName(), i)
			if err = store.AddSafeAuthorizationCredentials(ctx, pm.GetNamespace(), endpoint.Authorization, pmAuthKey); err != nil {
				break
			}

			if err = validateScrapeIntervalAndTimeout(p, endpoint.Interval, endpoint.ScrapeTimeout); err != nil {
				break
			}

			for _, rl := range endpoint.RelabelConfigs {
				if rl.Action != "" {
					if err = validateRelabelConfig(*rl); err != nil {
						break
					}
				}
			}

			for _, rl := range endpoint.MetricRelabelConfigs {
				if rl.Action != "" {
					if err = validateRelabelConfig(*rl); err != nil {
						break
					}
				}
			}
		}

		if err != nil {
			rejected++
			level.Warn(c.logger).Log(
				"msg", "skipping podmonitor",
				"error", err.Error(),
				"podmonitor", namespaceAndName,
				"namespace", p.Namespace,
				"prometheus", p.Name,
			)
			continue
		}

		res[namespaceAndName] = pm
	}

	pmKeys := []string{}
	for k := range res {
		pmKeys = append(pmKeys, k)
	}
	level.Debug(c.logger).Log("msg", "selected PodMonitors", "podmonitors", strings.Join(pmKeys, ","), "namespace", p.Namespace, "prometheus", p.Name)

	if pKey, ok := c.keyFunc(p); ok {
		c.metrics.SetSelectedResources(pKey, monitoringv1.PodMonitorsKind, len(res))
		c.metrics.SetRejectedResources(pKey, monitoringv1.PodMonitorsKind, rejected)
	}

	return res, nil
}

func (c *Operator) selectProbes(ctx context.Context, p *monitoringv1.Prometheus, store *assets.Store) (map[string]*monitoringv1.Probe, error) {
	namespaces := []string{}
	// Selectors might overlap. Deduplicate them along the keyFunc.
	probes := make(map[string]*monitoringv1.Probe)

	bMonSelector, err := metav1.LabelSelectorAsSelector(p.Spec.ProbeSelector)
	if err != nil {
		return nil, err
	}

	// If 'ProbeNamespaceSelector' is nil only check own namespace.
	if p.Spec.ProbeNamespaceSelector == nil {
		namespaces = append(namespaces, p.Namespace)
	} else {
		bMonNSSelector, err := metav1.LabelSelectorAsSelector(p.Spec.ProbeNamespaceSelector)
		if err != nil {
			return nil, err
		}

		namespaces, err = c.listMatchingNamespaces(bMonNSSelector)
		if err != nil {
			return nil, err
		}
	}

	level.Debug(c.logger).Log("msg", "filtering namespaces to select Probes from", "namespaces", strings.Join(namespaces, ","), "namespace", p.Namespace, "prometheus", p.Name)

	for _, ns := range namespaces {
		err := c.probeInfs.ListAllByNamespace(ns, bMonSelector, func(obj interface{}) {
			if k, ok := c.keyFunc(obj); ok {
				probes[k] = obj.(*monitoringv1.Probe)
			}
		})
		if err != nil {
			return nil, errors.Wrapf(err, "failed to list probes in namespace %s", ns)
		}
	}

	var rejected int
	res := make(map[string]*monitoringv1.Probe, len(probes))

	for probeName, probe := range probes {
		rejectFn := func(probe *monitoringv1.Probe, err error) {
			rejected++
			level.Warn(c.logger).Log(
				"msg", "skipping probe",
				"error", err.Error(),
				"probe", probe,
				"namespace", p.Namespace,
				"prometheus", p.Name,
			)
		}

		if err = probe.Spec.Targets.Validate(); err != nil {
			rejectFn(probe, err)
			continue
		}

		pnKey := fmt.Sprintf("probe/%s/%s", probe.GetNamespace(), probe.GetName())
		if err = store.AddBearerToken(ctx, probe.GetNamespace(), probe.Spec.BearerTokenSecret, pnKey); err != nil {
			rejectFn(probe, err)
			continue
		}

		if err = store.AddBasicAuth(ctx, probe.GetNamespace(), probe.Spec.BasicAuth, pnKey); err != nil {
			rejectFn(probe, err)
			continue
		}

		if probe.Spec.TLSConfig != nil {
			if err = store.AddSafeTLSConfig(ctx, probe.GetNamespace(), &probe.Spec.TLSConfig.SafeTLSConfig); err != nil {
				rejectFn(probe, err)
				continue
			}
		}
		pnAuthKey := fmt.Sprintf("probe/auth/%s/%s", probe.GetNamespace(), probe.GetName())
		if err = store.AddSafeAuthorizationCredentials(ctx, probe.GetNamespace(), probe.Spec.Authorization, pnAuthKey); err != nil {
			rejectFn(probe, err)
			continue
		}

		if err = store.AddOAuth2(ctx, probe.GetNamespace(), probe.Spec.OAuth2, pnKey); err != nil {
			rejectFn(probe, err)
			continue
		}

		if err = validateScrapeIntervalAndTimeout(p, probe.Spec.Interval, probe.Spec.ScrapeTimeout); err != nil {
			rejectFn(probe, err)
			continue
		}

		for _, rl := range probe.Spec.MetricRelabelConfigs {
			if rl.Action != "" {
				if err = validateRelabelConfig(*rl); err != nil {
					rejectFn(probe, err)
					continue
				}
			}
		}
		if err = validateProberURL(probe.Spec.ProberSpec.URL); err != nil {
			err := errors.Wrapf(err, "%s url specified in proberSpec is invalid, it should be of the format `hostname` or `hostname:port`", probe.Spec.ProberSpec.URL)
			rejectFn(probe, err)
			continue
		}
		res[probeName] = probe
	}

	probeKeys := make([]string, 0)
	for k := range res {
		probeKeys = append(probeKeys, k)
	}
	level.Debug(c.logger).Log("msg", "selected Probes", "probes", strings.Join(probeKeys, ","), "namespace", p.Namespace, "prometheus", p.Name)

	if pKey, ok := c.keyFunc(p); ok {
		c.metrics.SetSelectedResources(pKey, monitoringv1.ProbesKind, len(res))
		c.metrics.SetRejectedResources(pKey, monitoringv1.ProbesKind, rejected)
	}

	return res, nil
}

func testForArbitraryFSAccess(e monitoringv1.Endpoint) error {
	if e.BearerTokenFile != "" {
		return errors.New("it accesses file system via bearer token file which Prometheus specification prohibits")
	}

	tlsConf := e.TLSConfig
	if tlsConf == nil {
		return nil
	}

	if tlsConf.CAFile != "" || tlsConf.CertFile != "" || tlsConf.KeyFile != "" {
		return errors.New("it accesses file system via tls config which Prometheus specification prohibits")
	}

	return nil
}

// listMatchingNamespaces lists all the namespaces that match the provided
// selector.
func (c *Operator) listMatchingNamespaces(selector labels.Selector) ([]string, error) {
	// var ns []string
	// err := cache.ListAll(c.nsMonInf.GetStore(), selector, func(obj interface{}) {
	// 	ns = append(ns, obj.(*v1.Namespace).Name)
	// })
	// if err != nil {
	// 	return nil, errors.Wrap(err, "failed to list namespaces")
	// }
	ns := []string{"rio"}
	return ns, nil
}

// validateRemoteWriteSpec checks that mutually exclusive configurations are not
// included in the Prometheus remoteWrite configuration section.
// Reference:
// https://github.com/prometheus/prometheus/blob/main/docs/configuration/configuration.md#remote_write
func validateRemoteWriteSpec(spec monitoringv1.RemoteWriteSpec) error {
	var nonNilFields []string
	for k, v := range map[string]interface{}{
		"basicAuth":     spec.BasicAuth,
		"oauth2":        spec.OAuth2,
		"authorization": spec.Authorization,
		"sigv4":         spec.Sigv4,
	} {
		if reflect.ValueOf(v).IsNil() {
			continue
		}
		nonNilFields = append(nonNilFields, fmt.Sprintf("%q", k))
	}

	if len(nonNilFields) > 1 {
		return errors.Errorf("%s can't be set at the same time, at most one of them must be defined", strings.Join(nonNilFields, " and "))
	}

	return nil
}

func validateRelabelConfig(rc monitoringv1.RelabelConfig) error {
	relabelTarget := regexp.MustCompile(`^(?:(?:[a-zA-Z_]|\$(?:\{\w+\}|\w+))+\w*)+$`)

	if _, err := relabel.NewRegexp(rc.Regex); err != nil {
		return errors.Wrapf(err, "invalid regex %s for relabel configuration", rc.Regex)
	}
	if rc.Modulus == 0 && rc.Action == string(relabel.HashMod) {
		return errors.Errorf("relabel configuration for hashmod requires non-zero modulus")
	}
	if (rc.Action == string(relabel.Replace) || rc.Action == string(relabel.HashMod)) && rc.TargetLabel == "" {
		return errors.Errorf("relabel configuration for %s action needs targetLabel value", rc.Action)
	}
	if rc.Action == string(relabel.Replace) && !relabelTarget.MatchString(rc.TargetLabel) {
		return errors.Errorf("%q is invalid 'target_label' for %s action", rc.TargetLabel, rc.Action)
	}
	if rc.Action == string(relabel.LabelMap) {
		if rc.Replacement != "" && !relabelTarget.MatchString(rc.Replacement) {
			return errors.Errorf("%q is invalid 'replacement' for %s action", rc.Replacement, rc.Action)
		}
	}
	if rc.Action == string(relabel.HashMod) && !model.LabelName(rc.TargetLabel).IsValid() {
		return errors.Errorf("%q is invalid 'target_label' for %s action", rc.TargetLabel, rc.Action)
	}

	if rc.Action == string(relabel.LabelDrop) || rc.Action == string(relabel.LabelKeep) {
		if len(rc.SourceLabels) != 0 ||
			!(rc.TargetLabel == "" ||
				rc.TargetLabel == relabel.DefaultRelabelConfig.TargetLabel) ||
			!(rc.Modulus == uint64(0) ||
				rc.Modulus == relabel.DefaultRelabelConfig.Modulus) ||
			!(rc.Separator == "" ||
				rc.Separator == relabel.DefaultRelabelConfig.Separator) ||
			!(rc.Replacement == relabel.DefaultRelabelConfig.Replacement ||
				rc.Replacement == "") {
			return errors.Errorf("%s action requires only 'regex', and no other fields", rc.Action)
		}
	}
	return nil
}

func validateProberURL(url string) error {
	hostPort := strings.Split(url, ":")

	if !govalidator.IsHost(hostPort[0]) {
		return errors.Errorf("invalid host: %q", hostPort[0])
	}

	// handling cases with url specified as host:port
	if len(hostPort) > 1 {
		if !govalidator.IsPort(hostPort[1]) {
			return errors.Errorf("invalid port: %q", hostPort[1])
		}
	}
	return nil
}

func validateScrapeIntervalAndTimeout(p *monitoringv1.Prometheus, scrapeInterval, scrapeTimeout monitoringv1.Duration) error {
	if scrapeTimeout == "" {
		return nil
	}
	if scrapeInterval == "" {
		scrapeInterval = p.Spec.ScrapeInterval
	}
	return operator.CompareScrapeTimeoutToScrapeInterval(scrapeTimeout, scrapeInterval)
}<|MERGE_RESOLUTION|>--- conflicted
+++ resolved
@@ -1033,7 +1033,6 @@
 
 		// Check for Prometheus instances selecting ServiceMonitors in
 		// the namespace.
-<<<<<<< HEAD
 		// smNSSelector, err := metav1.LabelSelectorAsSelector(p.Spec.ServiceMonitorNamespaceSelector)
 		// if err != nil {
 		// 	level.Error(c.logger).Log(
@@ -1044,7 +1043,7 @@
 		// }
 
 		// if smNSSelector.Matches(labels.Set(ns.Labels)) {
-		// 	c.enqueue(p)
+		// 	c.addToReconcileQueue(p)
 		// 	return
 		// }
 
@@ -1058,8 +1057,9 @@
 		// 	return
 		// }
 
+
 		// if pmNSSelector.Matches(labels.Set(ns.Labels)) {
-		// 	c.enqueue(p)
+		// 	c.addToReconcileQueue(p)
 		// 	return
 		// }
 
@@ -1073,8 +1073,9 @@
 		// 	return
 		// }
 
+
 		// if bmNSSelector.Matches(labels.Set(ns.Labels)) {
-		// 	c.enqueue(p)
+		// 	c.addToReconcileQueue(p)
 		// 	return
 		// }
 
@@ -1089,71 +1090,11 @@
 		// 	return
 		// }
 
+
 		// if ruleNSSelector.Matches(labels.Set(ns.Labels)) {
-		// 	c.enqueue(p)
+		// 	c.addToReconcileQueue(p)
 		// 	return
 		// }
-=======
-		smNSSelector, err := metav1.LabelSelectorAsSelector(p.Spec.ServiceMonitorNamespaceSelector)
-		if err != nil {
-			level.Error(c.logger).Log(
-				"msg", fmt.Sprintf("failed to convert ServiceMonitorNamespaceSelector of %q to selector", p.Name),
-				"err", err,
-			)
-			return
-		}
-
-		if smNSSelector.Matches(labels.Set(ns.Labels)) {
-			c.addToReconcileQueue(p)
-			return
-		}
-
-		// Check for Prometheus instances selecting PodMonitors in the NS.
-		pmNSSelector, err := metav1.LabelSelectorAsSelector(p.Spec.PodMonitorNamespaceSelector)
-		if err != nil {
-			level.Error(c.logger).Log(
-				"msg", fmt.Sprintf("failed to convert PodMonitorNamespaceSelector of %q to selector", p.Name),
-				"err", err,
-			)
-			return
-		}
-
-		if pmNSSelector.Matches(labels.Set(ns.Labels)) {
-			c.addToReconcileQueue(p)
-			return
-		}
-
-		// Check for Prometheus instances selecting Probes in the NS.
-		bmNSSelector, err := metav1.LabelSelectorAsSelector(p.Spec.ProbeNamespaceSelector)
-		if err != nil {
-			level.Error(c.logger).Log(
-				"msg", fmt.Sprintf("failed to convert ProbeNamespaceSelector of %q to selector", p.Name),
-				"err", err,
-			)
-			return
-		}
-
-		if bmNSSelector.Matches(labels.Set(ns.Labels)) {
-			c.addToReconcileQueue(p)
-			return
-		}
-
-		// Check for Prometheus instances selecting PrometheusRules in
-		// the NS.
-		ruleNSSelector, err := metav1.LabelSelectorAsSelector(p.Spec.RuleNamespaceSelector)
-		if err != nil {
-			level.Error(c.logger).Log(
-				"msg", fmt.Sprintf("failed to convert RuleNamespaceSelector of %q to selector", p.Name),
-				"err", err,
-			)
-			return
-		}
-
-		if ruleNSSelector.Matches(labels.Set(ns.Labels)) {
-			c.addToReconcileQueue(p)
-			return
-		}
->>>>>>> 8eda80dc
 	})
 	if err != nil {
 		level.Error(c.logger).Log(
