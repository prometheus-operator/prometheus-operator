--- conflicted
+++ resolved
@@ -2639,13 +2639,9 @@
 		Value: scrapeConfigs,
 	})
 
-<<<<<<< HEAD
 	// TSDB
+	tsdb := cpf.TSDB
 	if tsdb != nil && tsdb.OutOfOrderTimeWindow != nil {
-=======
-	tsdb := cpf.TSDB
-	if tsdb != nil && tsdb.OutOfOrderTimeWindow != "" {
->>>>>>> d7238551
 		var storage yaml.MapSlice
 		storage = cg.AppendMapItem(storage, "tsdb", yaml.MapSlice{
 			{
