--- conflicted
+++ resolved
@@ -4086,11 +4086,7 @@
 		}
 
 		cfg = append(cfg, yaml.MapItem{
-<<<<<<< HEAD
 			Key:   "scaleway_sd_configs",
-=======
-			Key:   "ovhcloud_sd_configs",
->>>>>>> fd70f5c0
 			Value: configs,
 		})
 	}
