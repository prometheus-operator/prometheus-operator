// Copyright 2016 The prometheus-operator Authors
//
// Licensed under the Apache License, Version 2.0 (the "License");
// you may not use this file except in compliance with the License.
// You may obtain a copy of the License at
//
//     http://www.apache.org/licenses/LICENSE-2.0
//
// Unless required by applicable law or agreed to in writing, software
// distributed under the License is distributed on an "AS IS" BASIS,
// WITHOUT WARRANTIES OR CONDITIONS OF ANY KIND, either express or implied.
// See the License for the specific language governing permissions and
// limitations under the License.

package prometheus

import (
	"cmp"
	"fmt"
	"log/slog"
	"math"
	"net/url"
	"os"
	"path"
	"reflect"
	"regexp"
	"slices"
	"strings"

	"github.com/alecthomas/units"
	"github.com/blang/semver/v4"
	"github.com/prometheus/common/model"
	"gopkg.in/yaml.v2"
	v1 "k8s.io/api/core/v1"
	metav1 "k8s.io/apimachinery/pkg/apis/meta/v1"
	"k8s.io/apimachinery/pkg/util/intstr"
	"k8s.io/utils/ptr"

	"github.com/prometheus-operator/prometheus-operator/internal/util"
	monitoringv1 "github.com/prometheus-operator/prometheus-operator/pkg/apis/monitoring/v1"
	monitoringv1alpha1 "github.com/prometheus-operator/prometheus-operator/pkg/apis/monitoring/v1alpha1"
	"github.com/prometheus-operator/prometheus-operator/pkg/assets"
	namespacelabeler "github.com/prometheus-operator/prometheus-operator/pkg/namespacelabeler"
	"github.com/prometheus-operator/prometheus-operator/pkg/operator"
)

const (
	kubernetesSDRoleEndpoint      = "endpoints"
	kubernetesSDRoleEndpointSlice = "endpointslice"
	kubernetesSDRolePod           = "pod"
	kubernetesSDRoleIngress       = "ingress"

	defaultPrometheusExternalLabelName = "prometheus"
	defaultReplicaExternalLabelName    = "prometheus_replica"
)

var invalidLabelCharRE = regexp.MustCompile(`[^a-zA-Z0-9_]`)

func sanitizeLabelName(name string) string {
	return invalidLabelCharRE.ReplaceAllString(name, "_")
}

// ConfigGenerator knows how to generate a Prometheus configuration which is
// compatible with a given Prometheus version.
type ConfigGenerator struct {
	logger                 *slog.Logger
	version                semver.Version
	notCompatible          bool
	prom                   monitoringv1.PrometheusInterface
	useEndpointSlice       bool // Whether to use EndpointSlice for service discovery from `ServiceMonitor` objects.
	scrapeClasses          map[string]monitoringv1.ScrapeClass
	defaultScrapeClassName string
	daemonSet              bool
}

type ConfigGeneratorOption func(*ConfigGenerator)

func WithEndpointSliceSupport() ConfigGeneratorOption {
	return func(cg *ConfigGenerator) {
		cpf := cg.prom.GetCommonPrometheusFields()
		cg.useEndpointSlice = ptr.Deref(cpf.ServiceDiscoveryRole, monitoringv1.EndpointsRole) == monitoringv1.EndpointSliceRole
	}
}

func WithDaemonSet() ConfigGeneratorOption {
	return func(cg *ConfigGenerator) {
		cg.daemonSet = true
	}
}

// NewConfigGenerator creates a ConfigGenerator for the provided Prometheus resource.
func NewConfigGenerator(
	logger *slog.Logger,
	p monitoringv1.PrometheusInterface,
	opts ...ConfigGeneratorOption,
) (*ConfigGenerator, error) {
	if logger == nil {
		logger = slog.New(slog.NewTextHandler(os.Stdout, &slog.HandlerOptions{
			// slog level math.MaxInt means no logging
			// We would like to use the slog buil-in No-op level once it is available
			// More: https://github.com/golang/go/issues/62005
			Level: slog.Level(math.MaxInt),
		}))
	}

	cpf := p.GetCommonPrometheusFields()

	promVersion := operator.StringValOrDefault(cpf.Version, operator.DefaultPrometheusVersion)
	version, err := semver.ParseTolerant(promVersion)
	if err != nil {
		return nil, fmt.Errorf("failed to parse Prometheus version: %w", err)
	}

	if version.Major != 2 && version.Major != 3 {
		return nil, fmt.Errorf("unsupported Prometheus version %q", promVersion)
	}

	logger = logger.With("version", promVersion)

	scrapeClasses, defaultScrapeClassName, err := getScrapeClassConfig(p)
	if err != nil {
		return nil, fmt.Errorf("failed to parse scrape classes: %w", err)
	}

	cg := &ConfigGenerator{
		logger:                 logger,
		version:                version,
		prom:                   p,
		scrapeClasses:          scrapeClasses,
		defaultScrapeClassName: defaultScrapeClassName,
	}

	for _, opt := range opts {
		opt(cg)
	}

	return cg, nil
}

func (cg *ConfigGenerator) endpointRoleFlavor() string {
	role := kubernetesSDRoleEndpoint
	if cg.version.GTE(semver.MustParse("2.21.0")) && cg.useEndpointSlice {
		role = kubernetesSDRoleEndpointSlice
	}

	return role
}

func getScrapeClassConfig(p monitoringv1.PrometheusInterface) (map[string]monitoringv1.ScrapeClass, string, error) {
	var (
		cpf                = p.GetCommonPrometheusFields()
		scrapeClasses      = make(map[string]monitoringv1.ScrapeClass, len(cpf.ScrapeClasses))
		defaultScrapeClass string
	)

	for _, scrapeClass := range cpf.ScrapeClasses {
		lcv, err := NewLabelConfigValidator(p)
		if err != nil {
			return nil, "", err
		}

		if err := lcv.Validate(scrapeClass.Relabelings); err != nil {
			return nil, "", fmt.Errorf("invalid relabelings for scrapeClass %s: %w", scrapeClass.Name, err)
		}

		if err := lcv.Validate(scrapeClass.MetricRelabelings); err != nil {
			return nil, "", fmt.Errorf("invalid metric relabelings for scrapeClass %s: %w", scrapeClass.Name, err)
		}

		if ptr.Deref(scrapeClass.Default, false) {
			if defaultScrapeClass != "" {
				return nil, "", fmt.Errorf("multiple default scrape classes defined")
			}

			defaultScrapeClass = scrapeClass.Name
		}

		scrapeClasses[scrapeClass.Name] = scrapeClass
	}

	return scrapeClasses, defaultScrapeClass, nil
}

// Version returns the currently configured Prometheus version.
func (cg *ConfigGenerator) Version() semver.Version {
	return cg.version
}

// WithKeyVals returns a new ConfigGenerator with the same characteristics as
// the current object, expect that the keyvals are appended to the existing
// logger.
func (cg *ConfigGenerator) WithKeyVals(keyvals ...interface{}) *ConfigGenerator {
	return &ConfigGenerator{
		logger:                 cg.logger.With(keyvals...),
		version:                cg.version,
		notCompatible:          cg.notCompatible,
		prom:                   cg.prom,
		useEndpointSlice:       cg.useEndpointSlice,
		scrapeClasses:          cg.scrapeClasses,
		defaultScrapeClassName: cg.defaultScrapeClassName,
		daemonSet:              cg.daemonSet,
	}
}

// WithMinimumVersion returns a new ConfigGenerator that does nothing (except
// logging a warning message) if the Prometheus version is lesser than the
// given version.
// The method panics if version isn't a valid SemVer value.
func (cg *ConfigGenerator) WithMinimumVersion(version string) *ConfigGenerator {
	minVersion := semver.MustParse(version)

	if cg.version.LT(minVersion) {
		return &ConfigGenerator{
			logger:                 cg.logger.With("minimum_version", version),
			version:                cg.version,
			notCompatible:          true,
			prom:                   cg.prom,
			useEndpointSlice:       cg.useEndpointSlice,
			scrapeClasses:          cg.scrapeClasses,
			defaultScrapeClassName: cg.defaultScrapeClassName,
			daemonSet:              cg.daemonSet,
		}
	}

	return cg
}

// WithMaximumVersion returns a new ConfigGenerator that does nothing (except
// logging a warning message) if the Prometheus version is greater than or
// equal to the given version.
// The method panics if version isn't a valid SemVer value.
func (cg *ConfigGenerator) WithMaximumVersion(version string) *ConfigGenerator {
	minVersion := semver.MustParse(version)

	if cg.version.GTE(minVersion) {
		return &ConfigGenerator{
			logger:                 cg.logger.With("maximum_version", version),
			version:                cg.version,
			notCompatible:          true,
			prom:                   cg.prom,
			useEndpointSlice:       cg.useEndpointSlice,
			scrapeClasses:          cg.scrapeClasses,
			defaultScrapeClassName: cg.defaultScrapeClassName,
			daemonSet:              cg.daemonSet,
		}
	}

	return cg
}

// AppendMapItem appends the k/v item to the given yaml.MapSlice and returns
// the updated slice.
func (cg *ConfigGenerator) AppendMapItem(m yaml.MapSlice, k string, v interface{}) yaml.MapSlice {
	if cg.notCompatible {
		cg.Warn(k)
		return m
	}

	return append(m, yaml.MapItem{Key: k, Value: v})
}

// AppendCommandlineArgument appends the name/v argument to the given []monitoringv1.Argument and returns
// the updated slice.
func (cg *ConfigGenerator) AppendCommandlineArgument(m []monitoringv1.Argument, argument monitoringv1.Argument) []monitoringv1.Argument {
	if cg.notCompatible {
		cg.logger.Warn(fmt.Sprintf("ignoring command line argument %q=%q not supported by Prometheus", argument.Name, argument.Value))
		return m
	}

	return append(m, argument)
}

// IsCompatible return true or false depending if the version being used is compatible.
func (cg *ConfigGenerator) IsCompatible() bool {
	return !cg.notCompatible
}

// Warn logs a warning.
func (cg *ConfigGenerator) Warn(field string) {
	cg.logger.Warn(fmt.Sprintf("ignoring %q not supported by Prometheus", field))
}

type limitKey struct {
	specField       string
	prometheusField string
	minVersion      string
}

var (
	sampleLimitKey = limitKey{
		specField:       "sampleLimit",
		prometheusField: "sample_limit",
	}
	targetLimitKey = limitKey{
		specField:       "targetLimit",
		prometheusField: "target_limit",
		minVersion:      "2.21.0",
	}
	labelLimitKey = limitKey{
		specField:       "labelLimit",
		prometheusField: "label_limit",
		minVersion:      "2.27.0",
	}
	labelNameLengthLimitKey = limitKey{
		specField:       "labelNameLengthLimit",
		prometheusField: "label_name_length_limit",
		minVersion:      "2.27.0",
	}
	labelValueLengthLimitKey = limitKey{
		specField:       "labelValueLengthLimit",
		prometheusField: "label_value_length_limit",
		minVersion:      "2.27.0",
	}
	keepDroppedTargetsKey = limitKey{
		specField:       "keepDroppedTargets",
		prometheusField: "keep_dropped_targets",
		minVersion:      "2.47.0",
	}
)

// AddLimitsToYAML appends the given limit key to the configuration if
// supported by the Prometheus version.
func (cg *ConfigGenerator) AddLimitsToYAML(cfg yaml.MapSlice, k limitKey, limit *uint64, enforcedLimit *uint64) yaml.MapSlice {
	finalLimit := cg.getLimit(limit, enforcedLimit)
	if finalLimit == nil {
		return cfg
	}

	if k.minVersion == "" {
		return cg.AppendMapItem(cfg, k.prometheusField, finalLimit)
	}

	return cg.WithMinimumVersion(k.minVersion).AppendMapItem(cfg, k.prometheusField, finalLimit)
}

// AddHonorTimestamps adds the honor_timestamps field into scrape configurations.
// honor_timestamps is false only when the user specified it or when the global
// override applies.
// For backwards compatibility with Prometheus <2.9.0 we don't set
// honor_timestamps.
func (cg *ConfigGenerator) AddHonorTimestamps(cfg yaml.MapSlice, userHonorTimestamps *bool) yaml.MapSlice {
	cpf := cg.prom.GetCommonPrometheusFields()
	// Fast path.
	if userHonorTimestamps == nil && !cpf.OverrideHonorTimestamps {
		return cfg
	}

	honor := false
	if userHonorTimestamps != nil {
		honor = *userHonorTimestamps
	}

	return cg.WithMinimumVersion("2.9.0").AppendMapItem(cfg, "honor_timestamps", honor && !cpf.OverrideHonorTimestamps)
}

// AddTrackTimestampsStaleness adds the track_timestamps_staleness field into scrape configurations.
// For backwards compatibility with Prometheus <2.48.0 we don't set
// track_timestamps_staleness.
func (cg *ConfigGenerator) AddTrackTimestampsStaleness(cfg yaml.MapSlice, trackTimestampsStaleness *bool) yaml.MapSlice {
	// Fast path.
	if trackTimestampsStaleness == nil {
		return cfg
	}

	return cg.WithMinimumVersion("2.48.0").AppendMapItem(cfg, "track_timestamps_staleness", *trackTimestampsStaleness)
}

// addScrapeProtocols adds the scrape_protocols field into the configuration.
func (cg *ConfigGenerator) addScrapeProtocols(cfg yaml.MapSlice, scrapeProtocols []monitoringv1.ScrapeProtocol) yaml.MapSlice {
	if len(scrapeProtocols) == 0 {
		return cfg
	}

	sps := make([]string, 0, len(scrapeProtocols))
	for _, sp := range scrapeProtocols {
		// PrometheusText1.0.0 requires Prometheus v3.0.0 at least.
		if sp == monitoringv1.PrometheusText1_0_0 && !cg.WithMinimumVersion("3.0.0-rc.0").IsCompatible() {
			cg.Warn(fmt.Sprintf("scrapeProtocol=%s", monitoringv1.PrometheusText1_0_0))
			continue
		}

		sps = append(sps, string(sp))
	}

	return cg.WithMinimumVersion("2.49.0").AppendMapItem(cfg, "scrape_protocols", sps)
}

// AddHonorLabels adds the honor_labels field into scrape configurations.
// if OverrideHonorLabels is true then honor_labels is always false.
func (cg *ConfigGenerator) AddHonorLabels(cfg yaml.MapSlice, honorLabels bool) yaml.MapSlice {
	if cg.prom.GetCommonPrometheusFields().OverrideHonorLabels {
		honorLabels = false
	}

	return cg.AppendMapItem(cfg, "honor_labels", honorLabels)
}

// addNativeHistogramConfig adds the native histogram field into scrape configurations.
func (cg *ConfigGenerator) addNativeHistogramConfig(cfg yaml.MapSlice, nhc monitoringv1.NativeHistogramConfig) yaml.MapSlice {
	if reflect.ValueOf(nhc).IsZero() {
		return cfg
	}

	if nhc.NativeHistogramBucketLimit != nil {
		cfg = cg.WithMinimumVersion("2.45.0").AppendMapItem(cfg, "native_histogram_bucket_limit", nhc.NativeHistogramBucketLimit)
	}

	if nhc.NativeHistogramMinBucketFactor != nil {
		cfg = cg.WithMinimumVersion("2.50.0").AppendMapItem(cfg, "native_histogram_min_bucket_factor", nhc.NativeHistogramMinBucketFactor.AsApproximateFloat64())
	}

	if nhc.ScrapeClassicHistograms != nil {
		switch cg.version.Major {
		case 3:
			cfg = cg.AppendMapItem(cfg, "always_scrape_classic_histograms", nhc.ScrapeClassicHistograms)
		default:
			cfg = cg.WithMinimumVersion("2.45.0").AppendMapItem(cfg, "scrape_classic_histograms", nhc.ScrapeClassicHistograms)
		}
	}

	return cfg
}

// stringMapToMapSlice returns a yaml.MapSlice from a string map to ensure that
// the output is deterministic.
func stringMapToMapSlice[V any](m map[string]V) yaml.MapSlice {
	res := yaml.MapSlice{}

	for _, k := range util.SortedKeys(m) {
		res = append(res, yaml.MapItem{Key: k, Value: m[k]})
	}

	return res
}

func mergeSafeTLSConfigWithScrapeClass(tlsConfig *monitoringv1.SafeTLSConfig, scrapeClass monitoringv1.ScrapeClass) *monitoringv1.TLSConfig {
	if tlsConfig == nil || reflect.ValueOf(*tlsConfig).IsZero() {
		return mergeTLSConfigWithScrapeClass(nil, scrapeClass)
	}

	return mergeTLSConfigWithScrapeClass(&monitoringv1.TLSConfig{SafeTLSConfig: *tlsConfig}, scrapeClass)
}

func mergeTLSConfigWithScrapeClass(tlsConfig *monitoringv1.TLSConfig, scrapeClass monitoringv1.ScrapeClass) *monitoringv1.TLSConfig {
	if tlsConfig == nil {
		return scrapeClass.TLSConfig
	}

	if scrapeClass.TLSConfig == nil {
		return tlsConfig
	}

	if tlsConfig.CAFile == "" && tlsConfig.SafeTLSConfig.CA == (monitoringv1.SecretOrConfigMap{}) {
		tlsConfig.CAFile = scrapeClass.TLSConfig.CAFile
	}

	if tlsConfig.CertFile == "" && tlsConfig.SafeTLSConfig.Cert == (monitoringv1.SecretOrConfigMap{}) {
		tlsConfig.CertFile = scrapeClass.TLSConfig.CertFile
	}

	if tlsConfig.KeyFile == "" && tlsConfig.SafeTLSConfig.KeySecret == nil {
		tlsConfig.KeyFile = scrapeClass.TLSConfig.KeyFile
	}

	return tlsConfig
}

func mergeAttachMetadataWithScrapeClass(attachMetadata *monitoringv1.AttachMetadata, scrapeClass monitoringv1.ScrapeClass, minimumVersion string) *attachMetadataConfig {
	if attachMetadata == nil {
		attachMetadata = scrapeClass.AttachMetadata
	}

	if attachMetadata == nil {
		return nil
	}

	return &attachMetadataConfig{
		MinimumVersion: minimumVersion,
		attachMetadata: attachMetadata,
	}
}

func (cg *ConfigGenerator) addBasicAuthToYaml(
	cfg yaml.MapSlice,
	store assets.StoreGetter,
	basicAuth *monitoringv1.BasicAuth,
) yaml.MapSlice {
	if basicAuth == nil {
		return cfg
	}

	username, err := store.GetSecretKey(basicAuth.Username)
	if err != nil {
		cg.logger.Error("invalid username reference", "err", err)
	}

	password, err := store.GetSecretKey(basicAuth.Password)
	if err != nil {
		cg.logger.Error("invalid password reference", "err", err)
	}

	auth := yaml.MapSlice{
		yaml.MapItem{Key: "username", Value: string(username)},
		yaml.MapItem{Key: "password", Value: string(password)},
	}

	return cg.AppendMapItem(cfg, "basic_auth", auth)
}

func (cg *ConfigGenerator) addSigv4ToYaml(cfg yaml.MapSlice,
	assetStoreKey string,
	store assets.StoreGetter,
	sigv4 *monitoringv1.Sigv4,
) yaml.MapSlice {
	if sigv4 == nil {
		return cfg
	}

	sigv4Cfg := yaml.MapSlice{}
	if sigv4.Region != "" {
		sigv4Cfg = append(sigv4Cfg, yaml.MapItem{Key: "region", Value: sigv4.Region})
	}

	if sigv4.AccessKey != nil && sigv4.SecretKey != nil {
		var ak, sk []byte

		ak, err := store.GetSecretKey(*sigv4.AccessKey)
		if err != nil {
			cg.logger.Error("invalid SigV4 access key reference", "err", err)
		}

		sk, err = store.GetSecretKey(*sigv4.SecretKey)
		if err != nil {
			cg.logger.Error("invalid SigV4 secret key reference", "err", err)
		}

		if len(ak) > 0 && len(sk) > 0 {
			sigv4Cfg = append(sigv4Cfg,
				yaml.MapItem{Key: "access_key", Value: string(ak)},
				yaml.MapItem{Key: "secret_key", Value: string(sk)},
			)
		}
	}

	if sigv4.Profile != "" {
		sigv4Cfg = append(sigv4Cfg, yaml.MapItem{Key: "profile", Value: sigv4.Profile})
	}

	if sigv4.RoleArn != "" {
		sigv4Cfg = append(sigv4Cfg, yaml.MapItem{Key: "role_arn", Value: sigv4.RoleArn})
	}

	return cg.WithKeyVals("component", strings.Split(assetStoreKey, "/")[0]).AppendMapItem(cfg, "sigv4", sigv4Cfg)
}

func (cg *ConfigGenerator) addSafeAuthorizationToYaml(
	cfg yaml.MapSlice,
	store assets.StoreGetter,
	auth *monitoringv1.SafeAuthorization,
) yaml.MapSlice {
	if auth == nil {
		return cfg
	}

	authCfg := yaml.MapSlice{}
	if auth.Type == "" {
		auth.Type = "Bearer"
	}

	authCfg = append(authCfg, yaml.MapItem{Key: "type", Value: strings.TrimSpace(auth.Type)})
	if auth.Credentials != nil {
		b, err := store.GetSecretKey(*auth.Credentials)
		if err != nil {
			cg.logger.Error("invalid credentials reference", "err", err)
		} else {
			authCfg = append(authCfg, yaml.MapItem{Key: "credentials", Value: string(b)})
		}
	}

	return cg.WithMinimumVersion("2.26.0").AppendMapItem(cfg, "authorization", authCfg)
}

func (cg *ConfigGenerator) addAuthorizationToYaml(
	cfg yaml.MapSlice,
	store assets.StoreGetter,
	auth *monitoringv1.Authorization,
) yaml.MapSlice {
	if auth == nil {
		return cfg
	}

	// reuse addSafeAuthorizationToYaml and unpack the part we're interested
	// in, namely the value under the "authorization" key
	authCfg := cg.addSafeAuthorizationToYaml(yaml.MapSlice{}, store, &auth.SafeAuthorization)[0].Value.(yaml.MapSlice)

	if auth.CredentialsFile != "" {
		authCfg = append(authCfg, yaml.MapItem{Key: "credentials_file", Value: auth.CredentialsFile})
	}

	return cg.WithMinimumVersion("2.26.0").AppendMapItem(cfg, "authorization", authCfg)
}

func (cg *ConfigGenerator) buildExternalLabels() yaml.MapSlice {
	m := map[string]string{}
	cpf := cg.prom.GetCommonPrometheusFields()
	objMeta := cg.prom.GetObjectMeta()

	prometheusExternalLabelName := defaultPrometheusExternalLabelName
	if cpf.PrometheusExternalLabelName != nil {
		prometheusExternalLabelName = *cpf.PrometheusExternalLabelName
	}

	// Do not add the external label if the resulting value is empty.
	if prometheusExternalLabelName != "" {
		m[prometheusExternalLabelName] = fmt.Sprintf("%s/%s", objMeta.GetNamespace(), objMeta.GetName())
	}

	replicaExternalLabelName := defaultReplicaExternalLabelName
	if cpf.ReplicaExternalLabelName != nil {
		replicaExternalLabelName = *cpf.ReplicaExternalLabelName
	}

	// Do not add the external label if the resulting value is empty.
	if replicaExternalLabelName != "" {
		m[replicaExternalLabelName] = fmt.Sprintf("$(%s)", operator.PodNameEnvVar)
	}

	for k, v := range cpf.ExternalLabels {
		if _, found := m[k]; found {
			cg.logger.Warn("ignoring external label because it is a reserved key", "key", k)
			continue
		}
		m[k] = v
	}

	return stringMapToMapSlice(m)
}

func (cg *ConfigGenerator) addProxyConfigtoYaml(
	cfg yaml.MapSlice,
	store assets.StoreGetter,
	proxyConfig monitoringv1.ProxyConfig,
) yaml.MapSlice {
	if reflect.ValueOf(proxyConfig).IsZero() {
		return cfg
	}

	if proxyConfig.ProxyURL != nil {
		cfg = cg.AppendMapItem(cfg, "proxy_url", *proxyConfig.ProxyURL)
	}

	cgProxyConfig := cg.WithMinimumVersion("2.43.0")

	if proxyConfig.NoProxy != nil {
		cfg = cgProxyConfig.AppendMapItem(cfg, "no_proxy", *proxyConfig.NoProxy)
	}

	if proxyConfig.ProxyFromEnvironment != nil {
		cfg = cgProxyConfig.AppendMapItem(cfg, "proxy_from_environment", *proxyConfig.ProxyFromEnvironment)
	}

	if proxyConfig.ProxyConnectHeader != nil {
		proxyConnectHeader := make(map[string][]string, len(proxyConfig.ProxyConnectHeader))

		for k, v := range proxyConfig.ProxyConnectHeader {
			proxyConnectHeader[k] = []string{}
			for _, s := range v {
				value, _ := store.GetSecretKey(s)
				proxyConnectHeader[k] = append(proxyConnectHeader[k], string(value))
			}
		}

		cfg = cgProxyConfig.AppendMapItem(cfg, "proxy_connect_header", stringMapToMapSlice(proxyConnectHeader))
	}

	return cfg
}

func (cg *ConfigGenerator) addCustomHTTPConfigtoYaml(
	cfg yaml.MapSlice,
	store assets.StoreGetter,
	customHTTPConfig monitoringv1.CustomHTTPConfig,
) yaml.MapSlice {
	if reflect.ValueOf(customHTTPConfig).IsZero() {
		return cfg
	}

	if len(customHTTPConfig.HTTPHeaders) > 0 {
		cgCustomHTTPConfig := cg.WithMinimumVersion("2.55.0")
		httpHeaders := yaml.MapSlice{}
		for _, k := range util.SortedKeys(customHTTPConfig.HTTPHeaders) {
			v := customHTTPConfig.HTTPHeaders[k]
			httpHeader := yaml.MapSlice{}
			var secrets []string
			for _, s := range v.Secrets {
				value, _ := store.GetSecretKey(s)
				secrets = append(secrets, string(value))
			}
			if len(secrets) > 0 {
				httpHeader = append(httpHeader, yaml.MapItem{Key: "secrets", Value: secrets})
			}

			httpHeaders = append(httpHeaders, yaml.MapItem{Key: k, Value: httpHeader})
		}
		return cgCustomHTTPConfig.AppendMapItem(cfg, "http_headers", httpHeaders)
	}

	return cfg
}

func (cg *ConfigGenerator) addSafeTLStoYaml(
	cfg yaml.MapSlice,
	store assets.StoreGetter,
	safetls *monitoringv1.SafeTLSConfig,
) yaml.MapSlice {

	if safetls == nil {
		return cfg
	}

	safetlsConfig := yaml.MapSlice{}

	if safetls.InsecureSkipVerify != nil {
		safetlsConfig = append(safetlsConfig, yaml.MapItem{Key: "insecure_skip_verify", Value: *safetls.InsecureSkipVerify})
	}

	if safetls.CA.Secret != nil || safetls.CA.ConfigMap != nil {
		safetlsConfig = append(safetlsConfig, yaml.MapItem{Key: "ca_file", Value: path.Join(tlsAssetsDir, store.TLSAsset(safetls.CA))})
	}

	if safetls.Cert.Secret != nil || safetls.Cert.ConfigMap != nil {
		safetlsConfig = append(safetlsConfig, yaml.MapItem{Key: "cert_file", Value: path.Join(tlsAssetsDir, store.TLSAsset(safetls.Cert))})
	}

	if safetls.KeySecret != nil {
		safetlsConfig = append(safetlsConfig, yaml.MapItem{Key: "key_file", Value: path.Join(tlsAssetsDir, store.TLSAsset(safetls.KeySecret))})
	}

	if ptr.Deref(safetls.ServerName, "") != "" {
		safetlsConfig = append(safetlsConfig, yaml.MapItem{Key: "server_name", Value: *safetls.ServerName})
	}

	if safetls.MinVersion != nil {
		safetlsConfig = cg.WithMinimumVersion("2.35.0").AppendMapItem(safetlsConfig, "min_version", *safetls.MinVersion)
	}

	if safetls.MaxVersion != nil {
		safetlsConfig = cg.WithMinimumVersion("2.41.0").AppendMapItem(safetlsConfig, "max_version", *safetls.MaxVersion)
	}

	return cg.AppendMapItem(cfg, "tls_config", safetlsConfig)
}

func (cg *ConfigGenerator) addTLStoYaml(
	cfg yaml.MapSlice,
	store assets.StoreGetter,
	tls *monitoringv1.TLSConfig,
) yaml.MapSlice {
	if tls == nil {
		return cfg
	}

	tlsConfig := cg.addSafeTLStoYaml(yaml.MapSlice{}, store, &tls.SafeTLSConfig)[0].Value.(yaml.MapSlice)

	if tls.CAFile != "" {
		tlsConfig = append(tlsConfig, yaml.MapItem{Key: "ca_file", Value: tls.CAFile})
	}

	if tls.CertFile != "" {
		tlsConfig = append(tlsConfig, yaml.MapItem{Key: "cert_file", Value: tls.CertFile})
	}

	if tls.KeyFile != "" {
		tlsConfig = append(tlsConfig, yaml.MapItem{Key: "key_file", Value: tls.KeyFile})
	}

	return cg.AppendMapItem(cfg, "tls_config", tlsConfig)
}

// CompareScrapeTimeoutToScrapeInterval validates value of scrapeTimeout based on scrapeInterval.
func CompareScrapeTimeoutToScrapeInterval(scrapeTimeout, scrapeInterval monitoringv1.Duration) error {
	var si, st model.Duration
	var err error

	if si, err = model.ParseDuration(string(scrapeInterval)); err != nil {
		return fmt.Errorf("invalid scrapeInterval %q: %w", scrapeInterval, err)
	}

	if st, err = model.ParseDuration(string(scrapeTimeout)); err != nil {
		return fmt.Errorf("invalid scrapeTimeout: %q: %w", scrapeTimeout, err)
	}

	if st > si {
		return fmt.Errorf("scrapeTimeout %q greater than scrapeInterval %q", scrapeTimeout, scrapeInterval)
	}

	return nil
}

// GenerateServerConfiguration creates a serialized YAML representation of a Prometheus Server configuration using the provided resources.
func (cg *ConfigGenerator) GenerateServerConfiguration(
	p *monitoringv1.Prometheus,
	sMons map[string]*monitoringv1.ServiceMonitor,
	pMons map[string]*monitoringv1.PodMonitor,
	probes map[string]*monitoringv1.Probe,
	sCons map[string]*monitoringv1alpha1.ScrapeConfig,
	store *assets.StoreBuilder,
	additionalScrapeConfigs []byte,
	additionalAlertRelabelConfigs []byte,
	additionalAlertManagerConfigs []byte,
	ruleConfigMapNames []string,
) ([]byte, error) {
	cpf := cg.prom.GetCommonPrometheusFields()

	// validates the value of scrapeTimeout based on scrapeInterval
	if cpf.ScrapeTimeout != "" {
		if err := CompareScrapeTimeoutToScrapeInterval(cpf.ScrapeTimeout, cpf.ScrapeInterval); err != nil {
			return nil, err
		}
	}

	cfg := yaml.MapSlice{}

	// Global config
	globalCfg := cg.buildGlobalConfig()
	globalCfg = cg.appendEvaluationInterval(globalCfg, p.Spec.EvaluationInterval)
	globalCfg = cg.appendRuleQueryOffset(globalCfg, p.Spec.RuleQueryOffset)
	globalCfg = cg.appendQueryLogFile(globalCfg, p.Spec.QueryLogFile)
	cfg = append(cfg, yaml.MapItem{Key: "global", Value: globalCfg})

	// Runtime config
	cfg = cg.appendRuntime(cfg)

	// Rule Files config
	cfg = cg.appendRuleFiles(cfg, ruleConfigMapNames, p.Spec.RuleSelector)

	// Scrape config
	var (
		scrapeConfigs   []yaml.MapSlice
		apiserverConfig = cpf.APIServerConfig
		shards          = shardsNumber(cg.prom)
	)

	scrapeConfigs = cg.appendServiceMonitorConfigs(scrapeConfigs, sMons, apiserverConfig, store, shards)
	scrapeConfigs = cg.appendPodMonitorConfigs(scrapeConfigs, pMons, apiserverConfig, store, shards)
	scrapeConfigs = cg.appendProbeConfigs(scrapeConfigs, probes, apiserverConfig, store, shards)
	scrapeConfigs, err := cg.appendScrapeConfigs(scrapeConfigs, sCons, store, shards)
	if err != nil {
		return nil, fmt.Errorf("generate scrape configs: %w", err)
	}

	scrapeConfigs, err = cg.appendAdditionalScrapeConfigs(scrapeConfigs, additionalScrapeConfigs, shards)
	if err != nil {
		return nil, fmt.Errorf("generate additional scrape configs: %w", err)
	}
	cfg = append(cfg, yaml.MapItem{
		Key:   "scrape_configs",
		Value: scrapeConfigs,
	})

	// Storage config
	cfg, err = cg.appendStorageSettingsConfig(cfg, p.Spec.Exemplars)
	if err != nil {
		return nil, fmt.Errorf("generating storage_settings configuration failed: %w", err)
	}

	s := store.ForNamespace(cg.prom.GetObjectMeta().GetNamespace())

	// Alerting config
	cfg, err = cg.appendAlertingConfig(cfg, p.Spec.Alerting, additionalAlertRelabelConfigs, additionalAlertManagerConfigs, s)
	if err != nil {
		return nil, fmt.Errorf("generating alerting configuration failed: %w", err)
	}

	// Remote write config
	if len(cpf.RemoteWrite) > 0 {
		cfg = append(cfg, cg.generateRemoteWriteConfig(s))
	}

	// Remote read config
	if len(p.Spec.RemoteRead) > 0 {
		cfg = append(cfg, cg.generateRemoteReadConfig(p.Spec.RemoteRead, s))
	}

	// OTLP config
	cfg, err = cg.appendOTLPConfig(cfg)
	if err != nil {
		return nil, fmt.Errorf("failed to generate OTLP configuration: %w", err)
	}

	cfg, err = cg.appendTracingConfig(cfg, s)
	if err != nil {
		return nil, fmt.Errorf("failed to generate tracing configuration: %w", err)
	}

	return yaml.Marshal(cfg)
}

func (cg *ConfigGenerator) appendStorageSettingsConfig(cfg yaml.MapSlice, exemplars *monitoringv1.Exemplars) (yaml.MapSlice, error) {
	var (
		storage   yaml.MapSlice
		cgStorage = cg.WithMinimumVersion("2.29.0")
		tsdb      = cg.prom.GetCommonPrometheusFields().TSDB
	)

	if exemplars != nil && exemplars.MaxSize != nil {
		storage = cgStorage.AppendMapItem(storage, "exemplars", yaml.MapSlice{
			{
				Key:   "max_exemplars",
				Value: *exemplars.MaxSize,
			},
		})
	}

	if tsdb != nil && tsdb.OutOfOrderTimeWindow != nil {
		storage = cg.WithMinimumVersion("2.39.0").AppendMapItem(storage, "tsdb", yaml.MapSlice{
			{
				Key:   "out_of_order_time_window",
				Value: *tsdb.OutOfOrderTimeWindow,
			},
		})
	}

	if len(storage) == 0 {
		return cfg, nil
	}

	return cgStorage.AppendMapItem(cfg, "storage", storage), nil
}

func (cg *ConfigGenerator) appendAlertingConfig(
	cfg yaml.MapSlice,
	alerting *monitoringv1.AlertingSpec,
	additionalAlertRelabelConfigs []byte,
	additionalAlertmanagerConfigs []byte,
	store assets.StoreGetter,
) (yaml.MapSlice, error) {
	if alerting == nil && additionalAlertRelabelConfigs == nil && additionalAlertmanagerConfigs == nil {
		return cfg, nil
	}

	cpf := cg.prom.GetCommonPrometheusFields()

	alertmanagerConfigs := cg.generateAlertmanagerConfig(alerting, cpf.APIServerConfig, store)

	var additionalAlertmanagerConfigsYaml []yaml.MapSlice
	if err := yaml.Unmarshal(additionalAlertmanagerConfigs, &additionalAlertmanagerConfigsYaml); err != nil {
		return nil, fmt.Errorf("unmarshalling additional alertmanager configs failed")
	}
	alertmanagerConfigs = append(alertmanagerConfigs, additionalAlertmanagerConfigsYaml...)

	var alertRelabelConfigs []yaml.MapSlice

	replicaExternalLabelName := defaultReplicaExternalLabelName
	if cpf.ReplicaExternalLabelName != nil {
		replicaExternalLabelName = *cpf.ReplicaExternalLabelName
	}

	if replicaExternalLabelName != "" {
		// Drop the replica label to enable proper deduplication on the Alertmanager side.
		alertRelabelConfigs = append(alertRelabelConfigs, yaml.MapSlice{
			{Key: "action", Value: "labeldrop"},
			{Key: "regex", Value: regexp.QuoteMeta(replicaExternalLabelName)},
		})
	}

	var additionalAlertRelabelConfigsYaml []yaml.MapSlice
	if err := yaml.Unmarshal(additionalAlertRelabelConfigs, &additionalAlertRelabelConfigsYaml); err != nil {
		return nil, fmt.Errorf("unmarshalling additional alerting relabel configs failed: %w", err)
	}
	alertRelabelConfigs = append(alertRelabelConfigs, additionalAlertRelabelConfigsYaml...)

	return append(cfg, yaml.MapItem{
		Key: "alerting",
		Value: yaml.MapSlice{
			{
				Key:   "alert_relabel_configs",
				Value: alertRelabelConfigs,
			},
			{
				Key:   "alertmanagers",
				Value: alertmanagerConfigs,
			},
		},
	}), nil
}

func initRelabelings() []yaml.MapSlice {
	// Relabel prometheus job name into a meta label
	return []yaml.MapSlice{
		{
			{Key: "source_labels", Value: []string{"job"}},
			{Key: "target_label", Value: "__tmp_prometheus_job_name"},
		},
	}
}

// BuildCommonPrometheusArgs builds a slice of arguments that are common between Prometheus Server and Agent.
func (cg *ConfigGenerator) BuildCommonPrometheusArgs() []monitoringv1.Argument {
	cpf := cg.prom.GetCommonPrometheusFields()
	promArgs := []monitoringv1.Argument{
		{Name: "web.console.templates", Value: "/etc/prometheus/consoles"},
		{Name: "web.console.libraries", Value: "/etc/prometheus/console_libraries"},
		{Name: "config.file", Value: path.Join(ConfOutDir, ConfigEnvsubstFilename)},
	}

	if ptr.Deref(cpf.ReloadStrategy, monitoringv1.HTTPReloadStrategyType) == monitoringv1.HTTPReloadStrategyType {
		promArgs = append(promArgs, monitoringv1.Argument{Name: "web.enable-lifecycle"})
	}

	if cpf.Web != nil {
		if cpf.Web.PageTitle != nil {
			promArgs = cg.WithMinimumVersion("2.6.0").AppendCommandlineArgument(promArgs, monitoringv1.Argument{Name: "web.page-title", Value: *cpf.Web.PageTitle})
		}

		if cpf.Web.MaxConnections != nil {
			promArgs = append(promArgs, monitoringv1.Argument{Name: "web.max-connections", Value: fmt.Sprintf("%d", *cpf.Web.MaxConnections)})
		}
	}

	if cpf.EnableRemoteWriteReceiver {
		promArgs = cg.WithMinimumVersion("2.33.0").AppendCommandlineArgument(promArgs, monitoringv1.Argument{Name: "web.enable-remote-write-receiver"})
		if len(cpf.RemoteWriteReceiverMessageVersions) > 0 {
			versions := make([]string, 0, len(cpf.RemoteWriteReceiverMessageVersions))
			for _, v := range cpf.RemoteWriteReceiverMessageVersions {
				versions = append(versions, toProtobufMessageVersion(v))
			}
			promArgs = cg.WithMinimumVersion("2.54.0").AppendCommandlineArgument(
				promArgs,
				monitoringv1.Argument{
					Name:  "web.remote-write-receiver.accepted-protobuf-messages",
					Value: strings.Join(versions, ","),
				},
			)
		}
	}

	for _, rw := range cpf.RemoteWrite {
		if ptr.Deref(rw.MessageVersion, monitoringv1.RemoteWriteMessageVersion1_0) == monitoringv1.RemoteWriteMessageVersion2_0 {
			promArgs = cg.WithMinimumVersion("2.54.0").AppendCommandlineArgument(promArgs, monitoringv1.Argument{Name: "enable-feature", Value: "metadata-wal-records"})
		}
	}

	// Turn on the OTLP receiver endpoint automatically if/when the OTLP config isn't empty.
	if (cpf.EnableOTLPReceiver != nil && *cpf.EnableOTLPReceiver) || (cpf.EnableOTLPReceiver == nil && cpf.OTLP != nil) {
		if cg.version.Major >= 3 {
			promArgs = cg.AppendCommandlineArgument(promArgs, monitoringv1.Argument{Name: "web.enable-otlp-receiver"})
		} else {
			promArgs = cg.WithMinimumVersion("2.47.0").AppendCommandlineArgument(promArgs, monitoringv1.Argument{Name: "enable-feature", Value: "otlp-write-receiver"})
		}
	}

	if len(cpf.EnableFeatures) > 0 {
		efs := make([]string, len(cpf.EnableFeatures))
		for i := range cpf.EnableFeatures {
			efs[i] = string(cpf.EnableFeatures[i])
		}
		promArgs = cg.WithMinimumVersion("2.25.0").AppendCommandlineArgument(promArgs, monitoringv1.Argument{Name: "enable-feature", Value: strings.Join(efs, ",")})
	}

	if cpf.ExternalURL != "" {
		promArgs = append(promArgs, monitoringv1.Argument{Name: "web.external-url", Value: cpf.ExternalURL})
	}

	promArgs = append(promArgs, monitoringv1.Argument{Name: "web.route-prefix", Value: cpf.WebRoutePrefix()})

	if cpf.LogLevel != "" && cpf.LogLevel != "info" {
		promArgs = append(promArgs, monitoringv1.Argument{Name: "log.level", Value: cpf.LogLevel})
	}

	if cpf.LogFormat != "" && cpf.LogFormat != "logfmt" {
		promArgs = cg.WithMinimumVersion("2.6.0").AppendCommandlineArgument(promArgs, monitoringv1.Argument{Name: "log.format", Value: cpf.LogFormat})
	}

	if cpf.ListenLocal {
		promArgs = append(promArgs, monitoringv1.Argument{Name: "web.listen-address", Value: "127.0.0.1:9090"})
	}

	return promArgs
}

func (cg *ConfigGenerator) BuildPodMetadata() (map[string]string, map[string]string) {
	podAnnotations := map[string]string{
		"kubectl.kubernetes.io/default-container": "prometheus",
	}

	podLabels := map[string]string{
		"app.kubernetes.io/version": cg.version.String(),
	}

	podMetadata := cg.prom.GetCommonPrometheusFields().PodMetadata
	if podMetadata != nil {
		for k, v := range podMetadata.Labels {
			podLabels[k] = v
		}

		for k, v := range podMetadata.Annotations {
			podAnnotations[k] = v
		}
	}

	return podAnnotations, podLabels
}

// BuildProbes returns a tuple of 3 probe definitions:
// 1. startup probe
// 2. readiness probe
// 3. liveness probe
//
// The /-/ready handler returns OK only after the TSDB initialization has
// completed. The WAL replay can take a significant time for large setups
// hence we enable the startup probe with a generous failure threshold (15
// minutes) to ensure that the readiness probe only comes into effect once
// Prometheus is effectively ready.
// We don't want to use the /-/healthy handler here because it returns OK as
// soon as the web server is started (irrespective of the WAL replay).
func (cg *ConfigGenerator) BuildProbes() (*v1.Probe, *v1.Probe, *v1.Probe) {
	readyProbeHandler := cg.buildProbeHandler("/-/ready")
	startupPeriodSeconds, startupFailureThreshold := getStatupProbePeriodSecondsAndFailureThreshold(cg.prom.GetCommonPrometheusFields().MaximumStartupDurationSeconds)

	startupProbe := &v1.Probe{
		ProbeHandler:     readyProbeHandler,
		TimeoutSeconds:   ProbeTimeoutSeconds,
		PeriodSeconds:    startupPeriodSeconds,
		FailureThreshold: startupFailureThreshold,
	}

	readinessProbe := &v1.Probe{
		ProbeHandler:     readyProbeHandler,
		TimeoutSeconds:   ProbeTimeoutSeconds,
		PeriodSeconds:    5,
		FailureThreshold: 3,
	}

	livenessProbe := &v1.Probe{
		ProbeHandler:     cg.buildProbeHandler("/-/healthy"),
		TimeoutSeconds:   ProbeTimeoutSeconds,
		PeriodSeconds:    5,
		FailureThreshold: 6,
	}

	return startupProbe, readinessProbe, livenessProbe
}

func (cg *ConfigGenerator) buildProbeHandler(probePath string) v1.ProbeHandler {
	cpf := cg.prom.GetCommonPrometheusFields()

	probePath = path.Clean(cpf.WebRoutePrefix() + probePath)
	handler := v1.ProbeHandler{}
	if cpf.ListenLocal {
		probeURL := url.URL{
			Scheme: "http",
			Host:   "localhost:9090",
			Path:   probePath,
		}
		handler.Exec = operator.ExecAction(probeURL.String())

		return handler
	}

	handler.HTTPGet = &v1.HTTPGetAction{
		Path: probePath,
		Port: intstr.FromString(cpf.PortName),
	}
	if cpf.Web != nil && cpf.Web.TLSConfig != nil && cg.IsCompatible() {
		handler.HTTPGet.Scheme = v1.URISchemeHTTPS
	}

	return handler
}

func getStatupProbePeriodSecondsAndFailureThreshold(maxStartupDurationSeconds *int32) (int32, int32) {
	var (
		startupPeriodSeconds    float64 = 15
		startupFailureThreshold float64 = 60
	)

	maximumStartupDurationSeconds := float64(ptr.Deref(maxStartupDurationSeconds, 0))

	if maximumStartupDurationSeconds >= 60 {
		startupFailureThreshold = math.Ceil(maximumStartupDurationSeconds / 60)
		startupPeriodSeconds = math.Ceil(maximumStartupDurationSeconds / startupFailureThreshold)
	}

	return int32(startupPeriodSeconds), int32(startupFailureThreshold)
}

func (cg *ConfigGenerator) generatePodMonitorConfig(
	m *monitoringv1.PodMonitor,
	ep monitoringv1.PodMetricsEndpoint,
	i int, apiserverConfig *monitoringv1.APIServerConfig,
	store *assets.StoreBuilder,
	shards int32,
) yaml.MapSlice {
	scrapeClass := cg.getScrapeClassOrDefault(m.Spec.ScrapeClassName)

	cfg := yaml.MapSlice{
		{
			Key:   "job_name",
			Value: fmt.Sprintf("podMonitor/%s/%s/%d", m.Namespace, m.Name, i),
		},
	}
	cfg = cg.AddHonorLabels(cfg, ep.HonorLabels)
	cfg = cg.AddHonorTimestamps(cfg, ep.HonorTimestamps)
	cfg = cg.AddTrackTimestampsStaleness(cfg, ep.TrackTimestampsStaleness)

	attachMetaConfig := mergeAttachMetadataWithScrapeClass(m.Spec.AttachMetadata, scrapeClass, "2.35.0")

	s := store.ForNamespace(m.Namespace)

	cfg = append(cfg, cg.generateK8SSDConfig(m.Spec.NamespaceSelector, m.Namespace, apiserverConfig, s, kubernetesSDRolePod, attachMetaConfig))

	if ep.Interval != "" {
		cfg = append(cfg, yaml.MapItem{Key: "scrape_interval", Value: ep.Interval})
	}
	if ep.ScrapeTimeout != "" {
		cfg = append(cfg, yaml.MapItem{Key: "scrape_timeout", Value: ep.ScrapeTimeout})
	}
	if ep.Path != "" {
		cfg = append(cfg, yaml.MapItem{Key: "metrics_path", Value: ep.Path})
	}
	if ep.ProxyURL != nil {
		cfg = append(cfg, yaml.MapItem{Key: "proxy_url", Value: ep.ProxyURL})
	}
	if ep.Params != nil {
		cfg = append(cfg, yaml.MapItem{Key: "params", Value: ep.Params})
	}
	if ep.Scheme != "" {
		cfg = append(cfg, yaml.MapItem{Key: "scheme", Value: ep.Scheme})
	}
	if ep.FollowRedirects != nil {
		cfg = cg.WithMinimumVersion("2.26.0").AppendMapItem(cfg, "follow_redirects", *ep.FollowRedirects)
	}
	if ep.EnableHttp2 != nil {
		cfg = cg.WithMinimumVersion("2.35.0").AppendMapItem(cfg, "enable_http2", *ep.EnableHttp2)
	}

	cfg = cg.addTLStoYaml(cfg, s, mergeSafeTLSConfigWithScrapeClass(ep.TLSConfig, scrapeClass))

	//nolint:staticcheck // Ignore SA1019 this field is marked as deprecated.
	if ep.BearerTokenSecret.Name != "" {
		cg.logger.Debug("'bearerTokenSecret' is deprecated, use 'authorization' instead.")

		b, err := s.GetSecretKey(ep.BearerTokenSecret)
		if err != nil {
			cg.logger.Error("invalid bearer token secret reference", "err", err)
		} else {
			cfg = append(cfg, yaml.MapItem{Key: "bearer_token", Value: string(b)})
		}
	}

	cfg = cg.addBasicAuthToYaml(cfg, s, ep.BasicAuth)
	cfg = cg.addOAuth2ToYaml(cfg, s, ep.OAuth2)

	cfg = cg.addSafeAuthorizationToYaml(cfg, s, ep.Authorization)

	relabelings := initRelabelings()

	if ep.FilterRunning == nil || *ep.FilterRunning {
		relabelings = append(relabelings, generateRunningFilter())
	}

	// Filter targets by pods selected by the monitor.
	// Exact label matches.
	for _, k := range util.SortedKeys(m.Spec.Selector.MatchLabels) {
		relabelings = append(relabelings, yaml.MapSlice{
			{Key: "action", Value: "keep"},
			{Key: "source_labels", Value: []string{"__meta_kubernetes_pod_label_" + sanitizeLabelName(k), "__meta_kubernetes_pod_labelpresent_" + sanitizeLabelName(k)}},
			{Key: "regex", Value: fmt.Sprintf("(%s);true", m.Spec.Selector.MatchLabels[k])},
		})
	}
	// Set based label matching. We have to map the valid relations
	// `In`, `NotIn`, `Exists`, and `DoesNotExist`, into relabeling rules.
	for _, exp := range m.Spec.Selector.MatchExpressions {
		switch exp.Operator {
		case metav1.LabelSelectorOpIn:
			relabelings = append(relabelings, yaml.MapSlice{
				{Key: "action", Value: "keep"},
				{Key: "source_labels", Value: []string{"__meta_kubernetes_pod_label_" + sanitizeLabelName(exp.Key), "__meta_kubernetes_pod_labelpresent_" + sanitizeLabelName(exp.Key)}},
				{Key: "regex", Value: fmt.Sprintf("(%s);true", strings.Join(exp.Values, "|"))},
			})
		case metav1.LabelSelectorOpNotIn:
			relabelings = append(relabelings, yaml.MapSlice{
				{Key: "action", Value: "drop"},
				{Key: "source_labels", Value: []string{"__meta_kubernetes_pod_label_" + sanitizeLabelName(exp.Key), "__meta_kubernetes_pod_labelpresent_" + sanitizeLabelName(exp.Key)}},
				{Key: "regex", Value: fmt.Sprintf("(%s);true", strings.Join(exp.Values, "|"))},
			})
		case metav1.LabelSelectorOpExists:
			relabelings = append(relabelings, yaml.MapSlice{
				{Key: "action", Value: "keep"},
				{Key: "source_labels", Value: []string{"__meta_kubernetes_pod_labelpresent_" + sanitizeLabelName(exp.Key)}},
				{Key: "regex", Value: "true"},
			})
		case metav1.LabelSelectorOpDoesNotExist:
			relabelings = append(relabelings, yaml.MapSlice{
				{Key: "action", Value: "drop"},
				{Key: "source_labels", Value: []string{"__meta_kubernetes_pod_labelpresent_" + sanitizeLabelName(exp.Key)}},
				{Key: "regex", Value: "true"},
			})
		}
	}

	// Filter targets based on correct port for the endpoint.
	if ep.Port != "" {
		relabelings = append(relabelings, yaml.MapSlice{
			{Key: "action", Value: "keep"},
			{Key: "source_labels", Value: []string{"__meta_kubernetes_pod_container_port_name"}},
			{Key: "regex", Value: ep.Port},
		})
	} else if ep.TargetPort != nil { //nolint:staticcheck // Ignore SA1019 this field is marked as deprecated.
		cg.logger.Warn("'targetPort' is deprecated, use 'port' instead.")
		//nolint:staticcheck // Ignore SA1019 this field is marked as deprecated.
		if ep.TargetPort.StrVal != "" {
			relabelings = append(relabelings, yaml.MapSlice{
				{Key: "action", Value: "keep"},
				{Key: "source_labels", Value: []string{"__meta_kubernetes_pod_container_port_name"}},
				{Key: "regex", Value: ep.TargetPort.String()},
			})
		} else if ep.TargetPort.IntVal != 0 { //nolint:staticcheck // Ignore SA1019 this field is marked as deprecated.
			relabelings = append(relabelings, yaml.MapSlice{
				{Key: "action", Value: "keep"},
				{Key: "source_labels", Value: []string{"__meta_kubernetes_pod_container_port_number"}},
				{Key: "regex", Value: ep.TargetPort.String()},
			})
		}
	}

	// Relabel namespace and pod and service labels into proper labels.
	relabelings = append(relabelings, []yaml.MapSlice{
		{
			{Key: "source_labels", Value: []string{"__meta_kubernetes_namespace"}},
			{Key: "target_label", Value: "namespace"},
		},
		{
			{Key: "source_labels", Value: []string{"__meta_kubernetes_pod_container_name"}},
			{Key: "target_label", Value: "container"},
		},
		{
			{Key: "source_labels", Value: []string{"__meta_kubernetes_pod_name"}},
			{Key: "target_label", Value: "pod"},
		},
	}...)

	// Relabel targetLabels from Pod onto target.
	cpf := cg.prom.GetCommonPrometheusFields()
	for _, l := range append(m.Spec.PodTargetLabels, cpf.PodTargetLabels...) {
		relabelings = append(relabelings, yaml.MapSlice{
			{Key: "source_labels", Value: []string{"__meta_kubernetes_pod_label_" + sanitizeLabelName(l)}},
			{Key: "target_label", Value: sanitizeLabelName(l)},
			{Key: "regex", Value: "(.+)"},
			{Key: "replacement", Value: "${1}"},
		})
	}

	// By default, generate a safe job name from the PodMonitor. We also keep
	// this around if a jobLabel is set in case the targets don't actually have a
	// value for it. A single pod may potentially have multiple metrics
	// endpoints, therefore the endpoints labels is filled with the ports name or
	// as a fallback the port number.

	relabelings = append(relabelings, yaml.MapSlice{
		{Key: "target_label", Value: "job"},
		{Key: "replacement", Value: fmt.Sprintf("%s/%s", m.GetNamespace(), m.GetName())},
	})
	if m.Spec.JobLabel != "" {
		relabelings = append(relabelings, yaml.MapSlice{
			{Key: "source_labels", Value: []string{"__meta_kubernetes_pod_label_" + sanitizeLabelName(m.Spec.JobLabel)}},
			{Key: "target_label", Value: "job"},
			{Key: "regex", Value: "(.+)"},
			{Key: "replacement", Value: "${1}"},
		})
	}

	if ep.Port != "" {
		relabelings = append(relabelings, yaml.MapSlice{
			{Key: "target_label", Value: "endpoint"},
			{Key: "replacement", Value: ep.Port},
		})
	} else if ep.TargetPort != nil && ep.TargetPort.String() != "" { //nolint:staticcheck // Ignore SA1019 this field is marked as deprecated.
		relabelings = append(relabelings, yaml.MapSlice{
			{Key: "target_label", Value: "endpoint"},
			{Key: "replacement", Value: ep.TargetPort.String()}, //nolint:staticcheck // Ignore SA1019 this field is marked as deprecated.
		})
	}

	// Add scrape class relabelings if there is any.
	relabelings = append(relabelings, generateRelabelConfig(scrapeClass.Relabelings)...)

	labeler := namespacelabeler.New(cpf.EnforcedNamespaceLabel, cpf.ExcludedFromEnforcement, false)
	relabelings = append(relabelings, generateRelabelConfig(labeler.GetRelabelingConfigs(m.TypeMeta, m.ObjectMeta, ep.RelabelConfigs))...)

	// DaemonSet mode doesn't support sharding.
	if !cg.daemonSet {
		relabelings = generateAddressShardingRelabelingRules(relabelings, shards)
	}

	cfg = append(cfg, yaml.MapItem{Key: "relabel_configs", Value: relabelings})

	cfg = cg.AddLimitsToYAML(cfg, sampleLimitKey, m.Spec.SampleLimit, cpf.EnforcedSampleLimit)
	cfg = cg.AddLimitsToYAML(cfg, targetLimitKey, m.Spec.TargetLimit, cpf.EnforcedTargetLimit)
	cfg = cg.AddLimitsToYAML(cfg, labelLimitKey, m.Spec.LabelLimit, cpf.EnforcedLabelLimit)
	cfg = cg.AddLimitsToYAML(cfg, labelNameLengthLimitKey, m.Spec.LabelNameLengthLimit, cpf.EnforcedLabelNameLengthLimit)
	cfg = cg.AddLimitsToYAML(cfg, labelValueLengthLimitKey, m.Spec.LabelValueLengthLimit, cpf.EnforcedLabelValueLengthLimit)
	cfg = cg.AddLimitsToYAML(cfg, keepDroppedTargetsKey, m.Spec.KeepDroppedTargets, cpf.EnforcedKeepDroppedTargets)
	cfg = cg.addNativeHistogramConfig(cfg, m.Spec.NativeHistogramConfig)
	cfg = cg.addScrapeProtocols(cfg, m.Spec.ScrapeProtocols)

	if bodySizeLimit := getLowerByteSize(m.Spec.BodySizeLimit, &cpf); !isByteSizeEmpty(bodySizeLimit) {
		cfg = cg.WithMinimumVersion("2.28.0").AppendMapItem(cfg, "body_size_limit", bodySizeLimit)
	}

	metricRelabelings := []monitoringv1.RelabelConfig{}
	metricRelabelings = append(metricRelabelings, scrapeClass.MetricRelabelings...)
	metricRelabelings = append(metricRelabelings, labeler.GetRelabelingConfigs(m.TypeMeta, m.ObjectMeta, ep.MetricRelabelConfigs)...)

	if len(metricRelabelings) > 0 {
		cfg = append(cfg, yaml.MapItem{Key: "metric_relabel_configs", Value: generateRelabelConfig(metricRelabelings)})
	}

	return cfg
}

// generateProbeConfig builds the prometheus configuration for a probe. This function
// assumes that it will never receive a probe with empty targets, since the
// operator filters those in the validation step in SelectProbes().
func (cg *ConfigGenerator) generateProbeConfig(
	m *monitoringv1.Probe,
	apiserverConfig *monitoringv1.APIServerConfig,
	store *assets.StoreBuilder,
	shards int32,
) yaml.MapSlice {
	scrapeClass := cg.getScrapeClassOrDefault(m.Spec.ScrapeClassName)

	jobName := fmt.Sprintf("probe/%s/%s", m.Namespace, m.Name)
	cfg := yaml.MapSlice{
		{
			Key:   "job_name",
			Value: jobName,
		},
	}

	hTs := true
	cfg = cg.AddHonorTimestamps(cfg, &hTs)

	cfg = append(cfg, yaml.MapItem{Key: "metrics_path", Value: m.Spec.ProberSpec.Path})

	if m.Spec.Interval != "" {
		cfg = append(cfg, yaml.MapItem{Key: "scrape_interval", Value: m.Spec.Interval})
	}
	if m.Spec.ScrapeTimeout != "" {
		cfg = append(cfg, yaml.MapItem{Key: "scrape_timeout", Value: m.Spec.ScrapeTimeout})
	}
	if m.Spec.ProberSpec.Scheme != "" {
		cfg = append(cfg, yaml.MapItem{Key: "scheme", Value: m.Spec.ProberSpec.Scheme})
	}
	if m.Spec.ProberSpec.ProxyURL != "" {
		cfg = append(cfg, yaml.MapItem{Key: "proxy_url", Value: m.Spec.ProberSpec.ProxyURL})
	}

	if m.Spec.Module != "" {
		cfg = append(cfg, yaml.MapItem{Key: "params", Value: yaml.MapSlice{
			{Key: "module", Value: []string{m.Spec.Module}},
		}})
	}

	cpf := cg.prom.GetCommonPrometheusFields()
	cfg = cg.AddLimitsToYAML(cfg, sampleLimitKey, m.Spec.SampleLimit, cpf.EnforcedSampleLimit)
	cfg = cg.AddLimitsToYAML(cfg, targetLimitKey, m.Spec.TargetLimit, cpf.EnforcedTargetLimit)
	cfg = cg.AddLimitsToYAML(cfg, labelLimitKey, m.Spec.LabelLimit, cpf.EnforcedLabelLimit)
	cfg = cg.AddLimitsToYAML(cfg, labelNameLengthLimitKey, m.Spec.LabelNameLengthLimit, cpf.EnforcedLabelNameLengthLimit)
	cfg = cg.AddLimitsToYAML(cfg, labelValueLengthLimitKey, m.Spec.LabelValueLengthLimit, cpf.EnforcedLabelValueLengthLimit)
	cfg = cg.AddLimitsToYAML(cfg, keepDroppedTargetsKey, m.Spec.KeepDroppedTargets, cpf.EnforcedKeepDroppedTargets)
	cfg = cg.addNativeHistogramConfig(cfg, m.Spec.NativeHistogramConfig)
	cfg = cg.addScrapeProtocols(cfg, m.Spec.ScrapeProtocols)

	if cpf.EnforcedBodySizeLimit != "" {
		cfg = cg.WithMinimumVersion("2.28.0").AppendMapItem(cfg, "body_size_limit", cpf.EnforcedBodySizeLimit)
	}

	relabelings := initRelabelings()

	if m.Spec.JobName != "" {
		relabelings = append(relabelings, []yaml.MapSlice{
			{
				{Key: "target_label", Value: "job"},
				{Key: "replacement", Value: m.Spec.JobName},
			},
		}...)
	}
	labeler := namespacelabeler.New(cpf.EnforcedNamespaceLabel, cpf.ExcludedFromEnforcement, false)

	s := store.ForNamespace(m.Namespace)

	// As stated in the CRD documentation, if both StaticConfig and Ingress are
	// defined, the former takes precedence which is why the first case statement
	// checks for m.Spec.Targets.StaticConfig.
	switch {
	case m.Spec.Targets.StaticConfig != nil:
		// Generate static_config section.
		staticConfig := yaml.MapSlice{
			{Key: "targets", Value: m.Spec.Targets.StaticConfig.Targets},
		}

		if m.Spec.Targets.StaticConfig.Labels != nil {
			if _, ok := m.Spec.Targets.StaticConfig.Labels["namespace"]; !ok {
				m.Spec.Targets.StaticConfig.Labels["namespace"] = m.Namespace
			}
		} else {
			m.Spec.Targets.StaticConfig.Labels = map[string]string{"namespace": m.Namespace}
		}

		staticConfig = append(staticConfig, yaml.MapSlice{
			{Key: "labels", Value: m.Spec.Targets.StaticConfig.Labels},
		}...)

		cfg = append(cfg, yaml.MapItem{
			Key:   "static_configs",
			Value: []yaml.MapSlice{staticConfig},
		})

		// Relabelings for prober.
		relabelings = append(relabelings, []yaml.MapSlice{
			{
				{Key: "source_labels", Value: []string{"__address__"}},
				{Key: "target_label", Value: "__param_target"},
			},
			{
				{Key: "source_labels", Value: []string{"__param_target"}},
				{Key: "target_label", Value: "instance"},
			},
			{
				{Key: "target_label", Value: "__address__"},
				{Key: "replacement", Value: m.Spec.ProberSpec.URL},
			},
		}...)

		// Add scrape class relabelings if there is any.
		relabelings = append(relabelings, generateRelabelConfig(scrapeClass.Relabelings)...)

		// Add configured relabelings.
		xc := labeler.GetRelabelingConfigs(m.TypeMeta, m.ObjectMeta, m.Spec.Targets.StaticConfig.RelabelConfigs)
		relabelings = append(relabelings, generateRelabelConfig(xc)...)

	case m.Spec.Targets.Ingress != nil:
		// Generate kubernetes_sd_config section for the ingress resources.
		// Filter targets by ingresses selected by the monitor.
		// Exact label matches.
		for _, k := range util.SortedKeys(m.Spec.Targets.Ingress.Selector.MatchLabels) {
			relabelings = append(relabelings, yaml.MapSlice{
				{Key: "action", Value: "keep"},
				{Key: "source_labels", Value: []string{"__meta_kubernetes_ingress_label_" + sanitizeLabelName(k), "__meta_kubernetes_ingress_labelpresent_" + sanitizeLabelName(k)}},
				{Key: "regex", Value: fmt.Sprintf("(%s);true", m.Spec.Targets.Ingress.Selector.MatchLabels[k])},
			})
		}

		// Set based label matching. We have to map the valid relations
		// `In`, `NotIn`, `Exists`, and `DoesNotExist`, into relabeling rules.
		for _, exp := range m.Spec.Targets.Ingress.Selector.MatchExpressions {
			switch exp.Operator {
			case metav1.LabelSelectorOpIn:
				relabelings = append(relabelings, yaml.MapSlice{
					{Key: "action", Value: "keep"},
					{Key: "source_labels", Value: []string{"__meta_kubernetes_ingress_label_" + sanitizeLabelName(exp.Key), "__meta_kubernetes_ingress_labelpresent_" + sanitizeLabelName(exp.Key)}},
					{Key: "regex", Value: fmt.Sprintf("(%s);true", strings.Join(exp.Values, "|"))},
				})
			case metav1.LabelSelectorOpNotIn:
				relabelings = append(relabelings, yaml.MapSlice{
					{Key: "action", Value: "drop"},
					{Key: "source_labels", Value: []string{"__meta_kubernetes_ingress_label_" + sanitizeLabelName(exp.Key), "__meta_kubernetes_ingress_labelpresent_" + sanitizeLabelName(exp.Key)}},
					{Key: "regex", Value: fmt.Sprintf("(%s);true", strings.Join(exp.Values, "|"))},
				})
			case metav1.LabelSelectorOpExists:
				relabelings = append(relabelings, yaml.MapSlice{
					{Key: "action", Value: "keep"},
					{Key: "source_labels", Value: []string{"__meta_kubernetes_ingress_labelpresent_" + sanitizeLabelName(exp.Key)}},
					{Key: "regex", Value: "true"},
				})
			case metav1.LabelSelectorOpDoesNotExist:
				relabelings = append(relabelings, yaml.MapSlice{
					{Key: "action", Value: "drop"},
					{Key: "source_labels", Value: []string{"__meta_kubernetes_ingress_labelpresent_" + sanitizeLabelName(exp.Key)}},
					{Key: "regex", Value: "true"},
				})
			}
		}

		cfg = append(cfg, cg.generateK8SSDConfig(m.Spec.Targets.Ingress.NamespaceSelector, m.Namespace, apiserverConfig, s, kubernetesSDRoleIngress, nil))

		// Relabelings for ingress SD.
		relabelings = append(relabelings, []yaml.MapSlice{
			{
				{Key: "source_labels", Value: []string{"__meta_kubernetes_ingress_scheme", "__address__", "__meta_kubernetes_ingress_path"}},
				{Key: "separator", Value: ";"},
				{Key: "regex", Value: "(.+);(.+);(.+)"},
				{Key: "target_label", Value: "__param_target"},
				{Key: "replacement", Value: "${1}://${2}${3}"},
				{Key: "action", Value: "replace"},
			},
			{
				{Key: "source_labels", Value: []string{"__meta_kubernetes_namespace"}},
				{Key: "target_label", Value: "namespace"},
			},
			{
				{Key: "source_labels", Value: []string{"__meta_kubernetes_ingress_name"}},
				{Key: "target_label", Value: "ingress"},
			},
		}...)

		// Relabelings for prober.
		relabelings = append(relabelings, []yaml.MapSlice{
			{
				{Key: "source_labels", Value: []string{"__address__"}},
				{Key: "separator", Value: ";"},
				{Key: "regex", Value: "(.*)"},
				{Key: "target_label", Value: "__tmp_ingress_address"},
				{Key: "replacement", Value: "$1"},
				{Key: "action", Value: "replace"},
			},
			{
				{Key: "source_labels", Value: []string{"__param_target"}},
				{Key: "target_label", Value: "instance"},
			},
			{
				{Key: "target_label", Value: "__address__"},
				{Key: "replacement", Value: m.Spec.ProberSpec.URL},
			},
		}...)

		// Add scrape class relabelings if there is any.
		relabelings = append(relabelings, generateRelabelConfig(scrapeClass.Relabelings)...)

		// Add configured relabelings.
		relabelings = append(relabelings, generateRelabelConfig(labeler.GetRelabelingConfigs(m.TypeMeta, m.ObjectMeta, m.Spec.Targets.Ingress.RelabelConfigs))...)
	}

	relabelings = generateAddressShardingRelabelingRulesForProbes(relabelings, shards)
	cfg = append(cfg, yaml.MapItem{Key: "relabel_configs", Value: relabelings})

	cfg = cg.addTLStoYaml(cfg, s, mergeSafeTLSConfigWithScrapeClass(m.Spec.TLSConfig, scrapeClass))

	if m.Spec.BearerTokenSecret.Name != "" {
		b, err := s.GetSecretKey(m.Spec.BearerTokenSecret)
		if err != nil {
			cg.logger.Error("invalid bearer token reference", "err", err)
		} else {
			cfg = append(cfg, yaml.MapItem{Key: "bearer_token", Value: string(b)})
		}
	}

	cfg = cg.addBasicAuthToYaml(cfg, s, m.Spec.BasicAuth)
	cfg = cg.addOAuth2ToYaml(cfg, s, m.Spec.OAuth2)

	cfg = cg.addSafeAuthorizationToYaml(cfg, s, m.Spec.Authorization)

	metricRelabelings := []monitoringv1.RelabelConfig{}
	metricRelabelings = append(metricRelabelings, scrapeClass.MetricRelabelings...)
	metricRelabelings = append(metricRelabelings, labeler.GetRelabelingConfigs(m.TypeMeta, m.ObjectMeta, m.Spec.MetricRelabelConfigs)...)

	if len(metricRelabelings) > 0 {
		cfg = append(cfg, yaml.MapItem{Key: "metric_relabel_configs", Value: generateRelabelConfig(metricRelabelings)})
	}

	return cfg
}

func (cg *ConfigGenerator) generateServiceMonitorConfig(
	m *monitoringv1.ServiceMonitor,
	ep monitoringv1.Endpoint,
	i int,
	apiserverConfig *monitoringv1.APIServerConfig,
	store *assets.StoreBuilder,
	shards int32,
) yaml.MapSlice {
	scrapeClass := cg.getScrapeClassOrDefault(m.Spec.ScrapeClassName)

	cfg := yaml.MapSlice{
		{
			Key:   "job_name",
			Value: fmt.Sprintf("serviceMonitor/%s/%s/%d", m.Namespace, m.Name, i),
		},
	}
	cfg = cg.AddHonorLabels(cfg, ep.HonorLabels)
	cfg = cg.AddHonorTimestamps(cfg, ep.HonorTimestamps)
	cfg = cg.AddTrackTimestampsStaleness(cfg, ep.TrackTimestampsStaleness)

	attachMetaConfig := mergeAttachMetadataWithScrapeClass(m.Spec.AttachMetadata, scrapeClass, "2.37.0")

	s := store.ForNamespace(m.Namespace)

	role := cg.endpointRoleFlavor()
	cfg = append(cfg, cg.generateK8SSDConfig(m.Spec.NamespaceSelector, m.Namespace, apiserverConfig, s, role, attachMetaConfig))

	if ep.Interval != "" {
		cfg = append(cfg, yaml.MapItem{Key: "scrape_interval", Value: ep.Interval})
	}
	if ep.ScrapeTimeout != "" {
		cfg = append(cfg, yaml.MapItem{Key: "scrape_timeout", Value: ep.ScrapeTimeout})
	}
	if ep.Path != "" {
		cfg = append(cfg, yaml.MapItem{Key: "metrics_path", Value: ep.Path})
	}
	if ep.ProxyURL != nil {
		cfg = append(cfg, yaml.MapItem{Key: "proxy_url", Value: ep.ProxyURL})
	}
	if ep.Params != nil {
		cfg = append(cfg, yaml.MapItem{Key: "params", Value: ep.Params})
	}
	if ep.Scheme != "" {
		cfg = append(cfg, yaml.MapItem{Key: "scheme", Value: ep.Scheme})
	}
	if ep.FollowRedirects != nil {
		cfg = cg.WithMinimumVersion("2.26.0").AppendMapItem(cfg, "follow_redirects", *ep.FollowRedirects)
	}
	if ep.EnableHttp2 != nil {
		cfg = cg.WithMinimumVersion("2.35.0").AppendMapItem(cfg, "enable_http2", *ep.EnableHttp2)
	}

	cfg = cg.addOAuth2ToYaml(cfg, s, ep.OAuth2)

	cfg = cg.addTLStoYaml(cfg, s, mergeTLSConfigWithScrapeClass(ep.TLSConfig, scrapeClass))

	if ep.BearerTokenFile != "" { //nolint:staticcheck // Ignore SA1019 this field is marked as deprecated.
		cg.logger.Debug("'bearerTokenFile' is deprecated, use 'authorization' instead.")
		cfg = append(cfg, yaml.MapItem{Key: "bearer_token_file", Value: ep.BearerTokenFile}) //nolint:staticcheck // Ignore SA1019 this field is marked as deprecated.
	}

	if ep.BearerTokenSecret != nil && ep.BearerTokenSecret.Name != "" { //nolint:staticcheck // Ignore SA1019 this field is marked as deprecated.
		cg.logger.Debug("'bearerTokenSecret' is deprecated, use 'authorization' instead.")

		//nolint:staticcheck // Ignore SA1019 this field is marked as deprecated.
		b, err := s.GetSecretKey(*ep.BearerTokenSecret)
		if err != nil {
			cg.logger.Error("invalid bearer token reference", "err", err)
		} else {
			cfg = append(cfg, yaml.MapItem{Key: "bearer_token", Value: string(b)})
		}
	}

	cfg = cg.addBasicAuthToYaml(cfg, store.ForNamespace(m.Namespace), ep.BasicAuth)

	cfg = cg.addSafeAuthorizationToYaml(cfg, s, ep.Authorization)

	relabelings := initRelabelings()

	// Filter targets by services selected by the monitor.
	// Exact label matches.
	for _, k := range util.SortedKeys(m.Spec.Selector.MatchLabels) {
		relabelings = append(relabelings, yaml.MapSlice{
			{Key: "action", Value: "keep"},
			{Key: "source_labels", Value: []string{"__meta_kubernetes_service_label_" + sanitizeLabelName(k), "__meta_kubernetes_service_labelpresent_" + sanitizeLabelName(k)}},
			{Key: "regex", Value: fmt.Sprintf("(%s);true", m.Spec.Selector.MatchLabels[k])},
		})
	}
	// Set based label matching. We have to map the valid relations
	// `In`, `NotIn`, `Exists`, and `DoesNotExist`, into relabeling rules.
	for _, exp := range m.Spec.Selector.MatchExpressions {
		switch exp.Operator {
		case metav1.LabelSelectorOpIn:
			relabelings = append(relabelings, yaml.MapSlice{
				{Key: "action", Value: "keep"},
				{Key: "source_labels", Value: []string{"__meta_kubernetes_service_label_" + sanitizeLabelName(exp.Key), "__meta_kubernetes_service_labelpresent_" + sanitizeLabelName(exp.Key)}},
				{Key: "regex", Value: fmt.Sprintf("(%s);true", strings.Join(exp.Values, "|"))},
			})
		case metav1.LabelSelectorOpNotIn:
			relabelings = append(relabelings, yaml.MapSlice{
				{Key: "action", Value: "drop"},
				{Key: "source_labels", Value: []string{"__meta_kubernetes_service_label_" + sanitizeLabelName(exp.Key), "__meta_kubernetes_service_labelpresent_" + sanitizeLabelName(exp.Key)}},
				{Key: "regex", Value: fmt.Sprintf("(%s);true", strings.Join(exp.Values, "|"))},
			})
		case metav1.LabelSelectorOpExists:
			relabelings = append(relabelings, yaml.MapSlice{
				{Key: "action", Value: "keep"},
				{Key: "source_labels", Value: []string{"__meta_kubernetes_service_labelpresent_" + sanitizeLabelName(exp.Key)}},
				{Key: "regex", Value: "true"},
			})
		case metav1.LabelSelectorOpDoesNotExist:
			relabelings = append(relabelings, yaml.MapSlice{
				{Key: "action", Value: "drop"},
				{Key: "source_labels", Value: []string{"__meta_kubernetes_service_labelpresent_" + sanitizeLabelName(exp.Key)}},
				{Key: "regex", Value: "true"},
			})
		}
	}

	// Filter targets based on correct port for the endpoint.
	if ep.Port != "" {
		sourceLabels := []string{"__meta_kubernetes_endpoint_port_name"}
		if role == kubernetesSDRoleEndpointSlice {
			sourceLabels = []string{"__meta_kubernetes_endpointslice_port_name"}
		}
		relabelings = append(relabelings, yaml.MapSlice{
			{Key: "action", Value: "keep"},
			yaml.MapItem{Key: "source_labels", Value: sourceLabels},
			{Key: "regex", Value: ep.Port},
		})
	} else if ep.TargetPort != nil {
		if ep.TargetPort.StrVal != "" {
			relabelings = append(relabelings, yaml.MapSlice{
				{Key: "action", Value: "keep"},
				{Key: "source_labels", Value: []string{"__meta_kubernetes_pod_container_port_name"}},
				{Key: "regex", Value: ep.TargetPort.String()},
			})
		} else if ep.TargetPort.IntVal != 0 {
			relabelings = append(relabelings, yaml.MapSlice{
				{Key: "action", Value: "keep"},
				{Key: "source_labels", Value: []string{"__meta_kubernetes_pod_container_port_number"}},
				{Key: "regex", Value: ep.TargetPort.String()},
			})
		}
	}

	sourceLabels := []string{"__meta_kubernetes_endpoint_address_target_kind", "__meta_kubernetes_endpoint_address_target_name"}
	if role == kubernetesSDRoleEndpointSlice {
		sourceLabels = []string{"__meta_kubernetes_endpointslice_address_target_kind", "__meta_kubernetes_endpointslice_address_target_name"}
	}

	// Relabel namespace and pod and service labels into proper labels.
	relabelings = append(relabelings, []yaml.MapSlice{
		{ // Relabel node labels with meta labels available with Prometheus >= v2.3.
			yaml.MapItem{Key: "source_labels", Value: sourceLabels},
			{Key: "separator", Value: ";"},
			{Key: "regex", Value: "Node;(.*)"},
			{Key: "replacement", Value: "${1}"},
			{Key: "target_label", Value: "node"},
		},
		{ // Relabel pod labels for >=v2.3 meta labels
			yaml.MapItem{Key: "source_labels", Value: sourceLabels},
			{Key: "separator", Value: ";"},
			{Key: "regex", Value: "Pod;(.*)"},
			{Key: "replacement", Value: "${1}"},
			{Key: "target_label", Value: "pod"},
		},
		{
			{Key: "source_labels", Value: []string{"__meta_kubernetes_namespace"}},
			{Key: "target_label", Value: "namespace"},
		},
		{
			{Key: "source_labels", Value: []string{"__meta_kubernetes_service_name"}},
			{Key: "target_label", Value: "service"},
		},
		{
			{Key: "source_labels", Value: []string{"__meta_kubernetes_pod_name"}},
			{Key: "target_label", Value: "pod"},
		},
		{
			{Key: "source_labels", Value: []string{"__meta_kubernetes_pod_container_name"}},
			{Key: "target_label", Value: "container"},
		},
	}...)

	if ptr.Deref(ep.FilterRunning, true) {
		relabelings = append(relabelings, generateRunningFilter())
	}

	// Relabel targetLabels from Service onto target.
	for _, l := range m.Spec.TargetLabels {
		relabelings = append(relabelings, yaml.MapSlice{
			{Key: "source_labels", Value: []string{"__meta_kubernetes_service_label_" + sanitizeLabelName(l)}},
			{Key: "target_label", Value: sanitizeLabelName(l)},
			{Key: "regex", Value: "(.+)"},
			{Key: "replacement", Value: "${1}"},
		})
	}

	cpf := cg.prom.GetCommonPrometheusFields()
	for _, l := range append(m.Spec.PodTargetLabels, cpf.PodTargetLabels...) {
		relabelings = append(relabelings, yaml.MapSlice{
			{Key: "source_labels", Value: []string{"__meta_kubernetes_pod_label_" + sanitizeLabelName(l)}},
			{Key: "target_label", Value: sanitizeLabelName(l)},
			{Key: "regex", Value: "(.+)"},
			{Key: "replacement", Value: "${1}"},
		})
	}

	// By default, generate a safe job name from the service name.  We also keep
	// this around if a jobLabel is set in case the targets don't actually have a
	// value for it.
	relabelings = append(relabelings, yaml.MapSlice{
		{Key: "source_labels", Value: []string{"__meta_kubernetes_service_name"}},
		{Key: "target_label", Value: "job"},
		{Key: "replacement", Value: "${1}"},
	})
	if m.Spec.JobLabel != "" {
		relabelings = append(relabelings, yaml.MapSlice{
			{Key: "source_labels", Value: []string{"__meta_kubernetes_service_label_" + sanitizeLabelName(m.Spec.JobLabel)}},
			{Key: "target_label", Value: "job"},
			{Key: "regex", Value: "(.+)"},
			{Key: "replacement", Value: "${1}"},
		})
	}

	// A single service may potentially have multiple metrics
	//	endpoints, therefore the endpoints labels is filled with the ports name or
	//	as a fallback the port number.
	if ep.Port != "" {
		relabelings = append(relabelings, yaml.MapSlice{
			{Key: "target_label", Value: "endpoint"},
			{Key: "replacement", Value: ep.Port},
		})
	} else if ep.TargetPort != nil && ep.TargetPort.String() != "" {
		relabelings = append(relabelings, yaml.MapSlice{
			{Key: "target_label", Value: "endpoint"},
			{Key: "replacement", Value: ep.TargetPort.String()},
		})
	}

	// Add scrape class relabelings if there is any.
	relabelings = append(relabelings, generateRelabelConfig(scrapeClass.Relabelings)...)

	labeler := namespacelabeler.New(cpf.EnforcedNamespaceLabel, cpf.ExcludedFromEnforcement, false)
	relabelings = append(relabelings, generateRelabelConfig(labeler.GetRelabelingConfigs(m.TypeMeta, m.ObjectMeta, ep.RelabelConfigs))...)

	relabelings = generateAddressShardingRelabelingRules(relabelings, shards)
	cfg = append(cfg, yaml.MapItem{Key: "relabel_configs", Value: relabelings})

	cfg = cg.AddLimitsToYAML(cfg, sampleLimitKey, m.Spec.SampleLimit, cpf.EnforcedSampleLimit)
	cfg = cg.AddLimitsToYAML(cfg, targetLimitKey, m.Spec.TargetLimit, cpf.EnforcedTargetLimit)
	cfg = cg.AddLimitsToYAML(cfg, labelLimitKey, m.Spec.LabelLimit, cpf.EnforcedLabelLimit)
	cfg = cg.AddLimitsToYAML(cfg, labelNameLengthLimitKey, m.Spec.LabelNameLengthLimit, cpf.EnforcedLabelNameLengthLimit)
	cfg = cg.AddLimitsToYAML(cfg, labelValueLengthLimitKey, m.Spec.LabelValueLengthLimit, cpf.EnforcedLabelValueLengthLimit)
	cfg = cg.AddLimitsToYAML(cfg, keepDroppedTargetsKey, m.Spec.KeepDroppedTargets, cpf.EnforcedKeepDroppedTargets)
	cfg = cg.addNativeHistogramConfig(cfg, m.Spec.NativeHistogramConfig)
	cfg = cg.addScrapeProtocols(cfg, m.Spec.ScrapeProtocols)

	if bodySizeLimit := getLowerByteSize(m.Spec.BodySizeLimit, &cpf); !isByteSizeEmpty(bodySizeLimit) {
		cfg = cg.WithMinimumVersion("2.28.0").AppendMapItem(cfg, "body_size_limit", bodySizeLimit)
	}

	metricRelabelings := []monitoringv1.RelabelConfig{}
	metricRelabelings = append(metricRelabelings, scrapeClass.MetricRelabelings...)
	metricRelabelings = append(metricRelabelings, labeler.GetRelabelingConfigs(m.TypeMeta, m.ObjectMeta, ep.MetricRelabelConfigs)...)

	if len(metricRelabelings) > 0 {
		cfg = append(cfg, yaml.MapItem{Key: "metric_relabel_configs", Value: generateRelabelConfig(metricRelabelings)})
	}

	return cfg
}

func generateRunningFilter() yaml.MapSlice {
	return yaml.MapSlice{
		{Key: "action", Value: "drop"},
		{Key: "source_labels", Value: []string{"__meta_kubernetes_pod_phase"}},
		{Key: "regex", Value: "(Failed|Succeeded)"},
	}
}

func (cg *ConfigGenerator) getLimit(user *uint64, enforced *uint64) *uint64 {
	if ptr.Deref(enforced, 0) == 0 {
		return user
	}

	if ptr.Deref(user, 0) == 0 {
		// With Prometheus >= 2.45.0, the limit value in the global section will always apply, hence there's no need to set the value explicitly.
		if cg.version.GTE(semver.MustParse("2.45.0")) {
			return nil
		}
		return enforced
	}

	if ptr.Deref(enforced, 0) > ptr.Deref(user, 0) {
		return user
	}

	return enforced
}

func generateAddressShardingRelabelingRules(relabelings []yaml.MapSlice, shards int32) []yaml.MapSlice {
	return generateAddressShardingRelabelingRulesWithSourceLabel(relabelings, shards, "__address__")
}

func (cg *ConfigGenerator) generateAddressShardingRelabelingRulesIfMissing(relabelings []yaml.MapSlice, shards int32) []yaml.MapSlice {
	for i, relabeling := range relabelings {
		for _, relabelItem := range relabeling {
			if relabelItem.Key == "action" && relabelItem.Value == "hashmod" {
				cg.logger.Debug("found existing hashmod relabeling rule, skipping", "idx", i)
				return relabelings
			}
		}
	}
	return generateAddressShardingRelabelingRules(relabelings, shards)
}

func generateAddressShardingRelabelingRulesForProbes(relabelings []yaml.MapSlice, shards int32) []yaml.MapSlice {
	return generateAddressShardingRelabelingRulesWithSourceLabel(relabelings, shards, "__param_target")
}

func generateAddressShardingRelabelingRulesWithSourceLabel(relabelings []yaml.MapSlice, shards int32, shardLabel string) []yaml.MapSlice {
	return append(relabelings, yaml.MapSlice{
		{Key: "source_labels", Value: []string{shardLabel}},
		{Key: "target_label", Value: "__tmp_hash"},
		{Key: "modulus", Value: shards},
		{Key: "action", Value: "hashmod"},
	}, yaml.MapSlice{
		{Key: "source_labels", Value: []string{"__tmp_hash"}},
		{Key: "regex", Value: fmt.Sprintf("$(%s)", operator.ShardEnvVar)},
		{Key: "action", Value: "keep"},
	})
}

func generateRelabelConfig(rc []monitoringv1.RelabelConfig) []yaml.MapSlice {
	var cfg []yaml.MapSlice

	for _, c := range rc {
		relabeling := yaml.MapSlice{}

		if len(c.SourceLabels) > 0 {
			relabeling = append(relabeling, yaml.MapItem{Key: "source_labels", Value: c.SourceLabels})
		}

		if c.Separator != nil {
			relabeling = append(relabeling, yaml.MapItem{Key: "separator", Value: *c.Separator})
		}

		if c.TargetLabel != "" {
			relabeling = append(relabeling, yaml.MapItem{Key: "target_label", Value: c.TargetLabel})
		}

		if c.Regex != "" {
			relabeling = append(relabeling, yaml.MapItem{Key: "regex", Value: c.Regex})
		}

		if c.Modulus != uint64(0) {
			relabeling = append(relabeling, yaml.MapItem{Key: "modulus", Value: c.Modulus})
		}

		if c.Replacement != nil {
			relabeling = append(relabeling, yaml.MapItem{Key: "replacement", Value: *c.Replacement})
		}

		if c.Action != "" {
			relabeling = append(relabeling, yaml.MapItem{Key: "action", Value: strings.ToLower(c.Action)})
		}

		cfg = append(cfg, relabeling)
	}
	return cfg
}

// GetNamespacesFromNamespaceSelector gets a list of namespaces to select based on
// the given namespace selector, the given default namespace, and whether to ignore namespace selectors.
func (cg *ConfigGenerator) getNamespacesFromNamespaceSelector(nsel monitoringv1.NamespaceSelector, namespace string) []string {
	if cg.prom.GetCommonPrometheusFields().IgnoreNamespaceSelectors {
		return []string{namespace}
	} else if nsel.Any {
		return []string{}
	} else if len(nsel.MatchNames) == 0 {
		return []string{namespace}
	}
	return nsel.MatchNames
}

type attachMetadataConfig struct {
	MinimumVersion string
	attachMetadata *monitoringv1.AttachMetadata
}

func (a *attachMetadataConfig) node() bool {
	return ptr.Deref(a.attachMetadata.Node, false)
}

// generateK8SSDConfig generates a kubernetes_sd_configs entry.
func (cg *ConfigGenerator) generateK8SSDConfig(
	namespaceSelector monitoringv1.NamespaceSelector,
	namespace string,
	apiserverConfig *monitoringv1.APIServerConfig,
	store assets.StoreGetter,
	role string,
	attachMetadataConfig *attachMetadataConfig,
) yaml.MapItem {
	k8sSDConfig := yaml.MapSlice{
		{
			Key:   "role",
			Value: role,
		},
	}

	namespaces := cg.getNamespacesFromNamespaceSelector(namespaceSelector, namespace)
	if len(namespaces) != 0 {
		k8sSDConfig = append(k8sSDConfig, yaml.MapItem{
			Key: "namespaces",
			Value: yaml.MapSlice{
				{
					Key:   "names",
					Value: namespaces,
				},
			},
		})
	}

	if apiserverConfig != nil {
		k8sSDConfig = append(k8sSDConfig, yaml.MapItem{
			Key: "api_server", Value: apiserverConfig.Host,
		})

		k8sSDConfig = cg.addBasicAuthToYaml(k8sSDConfig, store, apiserverConfig.BasicAuth)

		//nolint:staticcheck // Ignore SA1019 this field is marked as deprecated.
		if apiserverConfig.BearerToken != "" {
			cg.logger.Warn("'bearerToken' is deprecated, use 'authorization' instead.")
			k8sSDConfig = append(k8sSDConfig, yaml.MapItem{Key: "bearer_token", Value: apiserverConfig.BearerToken})
		}

		//nolint:staticcheck // Ignore SA1019 this field is marked as deprecated.
		if apiserverConfig.BearerTokenFile != "" {
			cg.logger.Debug("'bearerTokenFile' is deprecated, use 'authorization' instead.")
			k8sSDConfig = append(k8sSDConfig, yaml.MapItem{Key: "bearer_token_file", Value: apiserverConfig.BearerTokenFile})
		}

		k8sSDConfig = cg.addAuthorizationToYaml(k8sSDConfig, store, apiserverConfig.Authorization)

		k8sSDConfig = cg.addTLStoYaml(k8sSDConfig, store, apiserverConfig.TLSConfig)
	}

	if attachMetadataConfig != nil {
		k8sSDConfig = cg.WithMinimumVersion(attachMetadataConfig.MinimumVersion).AppendMapItem(
			k8sSDConfig,
			"attach_metadata",
			yaml.MapSlice{
				{Key: "node", Value: attachMetadataConfig.node()},
			})
	}

	// Specific configuration generated for DaemonSet mode.
	if cg.daemonSet {
		k8sSDConfig = cg.AppendMapItem(k8sSDConfig, "selectors", []yaml.MapSlice{
			{
				{
					Key:   "role",
					Value: "pod",
				},
				{
					Key:   "field",
					Value: "spec.nodeName=$(NODE_NAME)",
				},
			},
		})
	}

	return yaml.MapItem{
		Key: "kubernetes_sd_configs",
		Value: []yaml.MapSlice{
			k8sSDConfig,
		},
	}
}

func (cg *ConfigGenerator) generateAlertmanagerConfig(alerting *monitoringv1.AlertingSpec, apiserverConfig *monitoringv1.APIServerConfig, store assets.StoreGetter) []yaml.MapSlice {
	if alerting == nil || len(alerting.Alertmanagers) == 0 {
		return nil
	}

	alertmanagerConfigs := make([]yaml.MapSlice, 0, len(alerting.Alertmanagers))
	for i, am := range alerting.Alertmanagers {
		if am.Scheme == "" {
			am.Scheme = "http"
		}

		if am.PathPrefix == "" {
			am.PathPrefix = "/"
		}

		cfg := yaml.MapSlice{
			{Key: "path_prefix", Value: am.PathPrefix},
			{Key: "scheme", Value: am.Scheme},
		}

		if am.Timeout != nil {
			cfg = append(cfg, yaml.MapItem{Key: "timeout", Value: am.Timeout})
		}

		if am.EnableHttp2 != nil {
			cfg = cg.WithMinimumVersion("2.35.0").AppendMapItem(cfg, "enable_http2", *am.EnableHttp2)
		}

		cfg = cg.addTLStoYaml(cfg, store, am.TLSConfig)

		ns := ptr.Deref(am.Namespace, cg.prom.GetObjectMeta().GetNamespace())
		cfg = append(cfg, cg.generateK8SSDConfig(monitoringv1.NamespaceSelector{}, ns, apiserverConfig, store, cg.endpointRoleFlavor(), nil))

		//nolint:staticcheck // Ignore SA1019 this field is marked as deprecated.
		if am.BearerTokenFile != "" {
			cg.logger.Debug("'bearerTokenFile' is deprecated, use 'authorization' instead.")
			cfg = append(cfg, yaml.MapItem{Key: "bearer_token_file", Value: am.BearerTokenFile})
		}

		cfg = cg.WithMinimumVersion("2.26.0").addBasicAuthToYaml(cfg, store, am.BasicAuth)

		cfg = cg.addSafeAuthorizationToYaml(cfg, store, am.Authorization)

		cfg = cg.WithMinimumVersion("2.48.0").addSigv4ToYaml(cfg, fmt.Sprintf("alertmanager/auth/%d", i), store, am.Sigv4)

		apiVersionCg := cg.WithMinimumVersion("2.11.0")
		switch am.APIVersion {
		case "v1":
			// API v1 isn't supported anymore by Prometheus v3.
			cfg = apiVersionCg.WithMaximumVersion("2.999.0").AppendMapItem(cfg, "api_version", am.APIVersion)
		case "v2":
			cfg = apiVersionCg.AppendMapItem(cfg, "api_version", am.APIVersion)
		}

		var relabelings []yaml.MapSlice

		relabelings = append(relabelings, yaml.MapSlice{
			{Key: "action", Value: "keep"},
			{Key: "source_labels", Value: []string{"__meta_kubernetes_service_name"}},
			{Key: "regex", Value: am.Name},
		})

		if am.Port.StrVal != "" {
			sourceLabels := []string{"__meta_kubernetes_endpoint_port_name"}
			if cg.endpointRoleFlavor() == kubernetesSDRoleEndpointSlice {
				sourceLabels = []string{"__meta_kubernetes_endpointslice_port_name"}
			}
			relabelings = append(relabelings, yaml.MapSlice{
				{Key: "action", Value: "keep"},
				{Key: "source_labels", Value: sourceLabels},
				{Key: "regex", Value: am.Port.String()},
			})
		} else if am.Port.IntVal != 0 {
			relabelings = append(relabelings, yaml.MapSlice{
				{Key: "action", Value: "keep"},
				{Key: "source_labels", Value: []string{"__meta_kubernetes_pod_container_port_number"}},
				{Key: "regex", Value: am.Port.String()},
			})
		}

		if len(am.RelabelConfigs) != 0 {
			relabelings = append(relabelings, generateRelabelConfig(am.RelabelConfigs)...)
		}

		cfg = append(cfg, yaml.MapItem{Key: "relabel_configs", Value: relabelings})

		// Append alert_relabel_configs, if any, to the config
		if len(am.AlertRelabelConfigs) > 0 {
			cfg = cg.WithMinimumVersion("2.51.0").AppendMapItem(cfg, "alert_relabel_configs", generateRelabelConfig(am.AlertRelabelConfigs))
		}
		alertmanagerConfigs = append(alertmanagerConfigs, cfg)
	}

	return alertmanagerConfigs
}

func (cg *ConfigGenerator) generateAdditionalScrapeConfigs(
	additionalScrapeConfigs []byte,
	shards int32,
) ([]yaml.MapSlice, error) {
	var additionalScrapeConfigsYaml []yaml.MapSlice
	err := yaml.Unmarshal(additionalScrapeConfigs, &additionalScrapeConfigsYaml)
	if err != nil {
		return nil, fmt.Errorf("unmarshalling additional scrape configs failed: %w", err)
	}

	// DaemonSet mode doesn't support sharding.
	if cg.daemonSet || shards == 1 {
		return additionalScrapeConfigsYaml, nil
	}

	var addlScrapeConfigs []yaml.MapSlice
	for _, mapSlice := range additionalScrapeConfigsYaml {
		var addlScrapeConfig yaml.MapSlice
		var relabelings []yaml.MapSlice
		var otherConfigItems []yaml.MapItem

		for _, mapItem := range mapSlice {
			if mapItem.Key != "relabel_configs" {
				otherConfigItems = append(otherConfigItems, mapItem)
				continue
			}
			values, ok := mapItem.Value.([]interface{})
			if !ok {
				return nil, fmt.Errorf("error parsing relabel configs: %w", err)
			}
			for _, value := range values {
				relabeling, ok := value.(yaml.MapSlice)
				if !ok {
					return nil, fmt.Errorf("error parsing relabel config: %w", err)
				}
				relabelings = append(relabelings, relabeling)
			}
		}
		// DaemonSet mode doesn't support sharding.
		if !cg.daemonSet {
			relabelings = cg.generateAddressShardingRelabelingRulesIfMissing(relabelings, shards)
		}

		addlScrapeConfig = append(addlScrapeConfig, otherConfigItems...)
		addlScrapeConfig = append(addlScrapeConfig, yaml.MapItem{Key: "relabel_configs", Value: relabelings})
		addlScrapeConfigs = append(addlScrapeConfigs, addlScrapeConfig)
	}
	return addlScrapeConfigs, nil
}

func (cg *ConfigGenerator) generateRemoteReadConfig(remoteRead []monitoringv1.RemoteReadSpec, s assets.StoreGetter) yaml.MapItem {
	cfgs := []yaml.MapSlice{}

	for _, spec := range remoteRead {
		cfg := yaml.MapSlice{
			{Key: "url", Value: spec.URL},
		}

		if spec.RemoteTimeout != nil {
			cfg = append(cfg, yaml.MapItem{Key: "remote_timeout", Value: *spec.RemoteTimeout})
		}

		if len(spec.Headers) > 0 {
			cfg = cg.WithMinimumVersion("2.26.0").AppendMapItem(cfg, "headers", stringMapToMapSlice(spec.Headers))
		}

		if spec.Name != "" {
			cfg = cg.WithMinimumVersion("2.15.0").AppendMapItem(cfg, "name", spec.Name)
		}

		if len(spec.RequiredMatchers) > 0 {
			cfg = append(cfg, yaml.MapItem{Key: "required_matchers", Value: stringMapToMapSlice(spec.RequiredMatchers)})
		}

		if spec.ReadRecent {
			cfg = append(cfg, yaml.MapItem{Key: "read_recent", Value: spec.ReadRecent})
		}

		cfg = cg.addBasicAuthToYaml(cfg, s, spec.BasicAuth)

		//nolint:staticcheck // Ignore SA1019 this field is marked as deprecated.
		if spec.BearerToken != "" {
			cg.logger.Warn("'bearerToken' is deprecated, use 'authorization' instead.")
			cfg = append(cfg, yaml.MapItem{Key: "bearer_token", Value: spec.BearerToken})
		}

		//nolint:staticcheck // Ignore SA1019 this field is marked as deprecated.
		if spec.BearerTokenFile != "" {
			cg.logger.Debug("'bearerTokenFile' is deprecated, use 'authorization' instead.")
			cfg = append(cfg, yaml.MapItem{Key: "bearer_token_file", Value: spec.BearerTokenFile})
		}

		cfg = cg.addOAuth2ToYaml(cfg, s, spec.OAuth2)

		cfg = cg.addTLStoYaml(cfg, s, spec.TLSConfig)

		cfg = cg.addAuthorizationToYaml(cfg, s, spec.Authorization)

		cfg = cg.addProxyConfigtoYaml(cfg, s, spec.ProxyConfig)

		cfg = cg.addCustomHTTPConfigtoYaml(cfg, s, spec.CustomHTTPConfig)

		if spec.FollowRedirects != nil {
			cfg = cg.WithMinimumVersion("2.26.0").AppendMapItem(cfg, "follow_redirects", spec.FollowRedirects)
		}

		if spec.FilterExternalLabels != nil {
			cfg = cg.WithMinimumVersion("2.34.0").AppendMapItem(cfg, "filter_external_labels", spec.FilterExternalLabels)
		}

		cfgs = append(cfgs, cfg)
	}

	return yaml.MapItem{
		Key:   "remote_read",
		Value: cfgs,
	}
}

func (cg *ConfigGenerator) addOAuth2ToYaml(
	cfg yaml.MapSlice,
	store assets.StoreGetter,
	oauth2 *monitoringv1.OAuth2,
) yaml.MapSlice {
	if oauth2 == nil {
		return cfg
	}

	clientID, err := store.GetSecretOrConfigMapKey(oauth2.ClientID)
	if err != nil {
		cg.logger.Error("invalid OAuth2 client ID reference", "err", err)
		return cfg
	}

	clientSecret, err := store.GetSecretKey(oauth2.ClientSecret)
	if err != nil {
		cg.logger.Error("invalid OAuth2 client secret reference", "err", err)
		return cfg
	}

	oauth2Cfg := yaml.MapSlice{}
	oauth2Cfg = append(oauth2Cfg,
		yaml.MapItem{Key: "client_id", Value: clientID},
		yaml.MapItem{Key: "client_secret", Value: string(clientSecret)},
		yaml.MapItem{Key: "token_url", Value: oauth2.TokenURL},
	)

	if len(oauth2.Scopes) > 0 {
		oauth2Cfg = append(oauth2Cfg, yaml.MapItem{Key: "scopes", Value: oauth2.Scopes})
	}

	if len(oauth2.EndpointParams) > 0 {
		oauth2Cfg = append(oauth2Cfg, yaml.MapItem{Key: "endpoint_params", Value: oauth2.EndpointParams})
	}

	oauth2Cfg = cg.WithMinimumVersion("2.43.0").addProxyConfigtoYaml(oauth2Cfg, store, oauth2.ProxyConfig)
	oauth2Cfg = cg.WithMinimumVersion("2.43.0").addSafeTLStoYaml(oauth2Cfg, store, oauth2.TLSConfig)
	oauth2Cfg = cg.WithMinimumVersion("2.55.0").addCustomHTTPConfigtoYaml(oauth2Cfg, store, oauth2.CustomHTTPConfig)

	return cg.WithMinimumVersion("2.27.0").AppendMapItem(cfg, "oauth2", oauth2Cfg)
}

func toProtobufMessageVersion(mv monitoringv1.RemoteWriteMessageVersion) string {
	switch mv {
	case monitoringv1.RemoteWriteMessageVersion1_0:
		return "prometheus.WriteRequest"
	case monitoringv1.RemoteWriteMessageVersion2_0:
		return "io.prometheus.write.v2.Request"
	}

	// The API should allow only the values listed in the switch/case
	// statement but in case something goes wrong, let's return remote
	// write v1.
	return "prometheus.WriteRequest"
}

func (cg *ConfigGenerator) generateRemoteWriteConfig(s assets.StoreGetter) yaml.MapItem {
	var (
		cfgs = []yaml.MapSlice{}
		cpf  = cg.prom.GetCommonPrometheusFields()
	)

	for i, spec := range cpf.RemoteWrite {
		cfg := yaml.MapSlice{
			{Key: "url", Value: spec.URL},
		}

		if spec.RemoteTimeout != nil {
			cfg = append(cfg, yaml.MapItem{Key: "remote_timeout", Value: *spec.RemoteTimeout})
		}

		if len(spec.Headers) > 0 {
			cfg = cg.WithMinimumVersion("2.15.0").AppendMapItem(cfg, "headers", stringMapToMapSlice(spec.Headers))
		}

		if ptr.Deref(spec.Name, "") != "" {
			cfg = cg.WithMinimumVersion("2.15.0").AppendMapItem(cfg, "name", *spec.Name)
		}

		if spec.MessageVersion != nil {
			cfg = cg.WithMinimumVersion("2.54.0").AppendMapItem(cfg, "protobuf_message", toProtobufMessageVersion(*spec.MessageVersion))
		}

		if spec.SendExemplars != nil {
			cfg = cg.WithMinimumVersion("2.27.0").AppendMapItem(cfg, "send_exemplars", spec.SendExemplars)
		}

		if spec.SendNativeHistograms != nil {
			cfg = cg.WithMinimumVersion("2.40.0").AppendMapItem(cfg, "send_native_histograms", spec.SendNativeHistograms)
		}

		if spec.WriteRelabelConfigs != nil {
			relabelings := []yaml.MapSlice{}
			for _, c := range spec.WriteRelabelConfigs {
				relabeling := yaml.MapSlice{}

				if len(c.SourceLabels) > 0 {
					relabeling = append(relabeling, yaml.MapItem{Key: "source_labels", Value: c.SourceLabels})
				}

				if c.Separator != nil {
					relabeling = append(relabeling, yaml.MapItem{Key: "separator", Value: *c.Separator})
				}

				if c.TargetLabel != "" {
					relabeling = append(relabeling, yaml.MapItem{Key: "target_label", Value: c.TargetLabel})
				}

				if c.Regex != "" {
					relabeling = append(relabeling, yaml.MapItem{Key: "regex", Value: c.Regex})
				}

				if c.Modulus != uint64(0) {
					relabeling = append(relabeling, yaml.MapItem{Key: "modulus", Value: c.Modulus})
				}

				if c.Replacement != nil {
					relabeling = append(relabeling, yaml.MapItem{Key: "replacement", Value: *c.Replacement})
				}

				if c.Action != "" {
					relabeling = append(relabeling, yaml.MapItem{Key: "action", Value: strings.ToLower(c.Action)})
				}
				relabelings = append(relabelings, relabeling)
			}

			cfg = append(cfg, yaml.MapItem{Key: "write_relabel_configs", Value: relabelings})

		}

		cfg = cg.addBasicAuthToYaml(cfg, s, spec.BasicAuth)

		//nolint:staticcheck // Ignore SA1019 this field is marked as deprecated.
		if spec.BearerToken != "" {
			cg.logger.Warn("'bearerToken' is deprecated, use 'authorization' instead.")
			cfg = append(cfg, yaml.MapItem{Key: "bearer_token", Value: spec.BearerToken})
		}

		//nolint:staticcheck // Ignore SA1019 this field is marked as deprecated.
		if spec.BearerTokenFile != "" {
			cg.logger.Debug("'bearerTokenFile' is deprecated, use 'authorization' instead.")
			cfg = append(cfg, yaml.MapItem{Key: "bearer_token_file", Value: spec.BearerTokenFile})
		}

		cfg = cg.addOAuth2ToYaml(cfg, s, spec.OAuth2)

		cfg = cg.addTLStoYaml(cfg, s, spec.TLSConfig)

		cfg = cg.addAuthorizationToYaml(cfg, s, spec.Authorization)

		cfg = cg.addProxyConfigtoYaml(cfg, s, spec.ProxyConfig)

		cfg = cg.addCustomHTTPConfigtoYaml(cfg, s, spec.CustomHTTPConfig)

		cfg = cg.WithMinimumVersion("2.26.0").addSigv4ToYaml(cfg, fmt.Sprintf("remoteWrite/%d", i), s, spec.Sigv4)

		if spec.AzureAD != nil {
			azureAd := yaml.MapSlice{}

			if spec.AzureAD.ManagedIdentity != nil {
				azureAd = append(azureAd,
					yaml.MapItem{Key: "managed_identity", Value: yaml.MapSlice{
						{Key: "client_id", Value: spec.AzureAD.ManagedIdentity.ClientID},
					}},
				)
			}

			if spec.AzureAD.OAuth != nil {
				b, err := s.GetSecretKey(spec.AzureAD.OAuth.ClientSecret)
				if err != nil {
					cg.logger.Error("invalid Azure OAuth client secret", "err", err)
				} else {
					azureAd = cg.WithMinimumVersion("2.48.0").AppendMapItem(azureAd, "oauth", yaml.MapSlice{
						{Key: "client_id", Value: spec.AzureAD.OAuth.ClientID},
						{Key: "client_secret", Value: string(b)},
						{Key: "tenant_id", Value: spec.AzureAD.OAuth.TenantID},
					})
				}
			}

			if spec.AzureAD.SDK != nil {
				azureAd = cg.WithMinimumVersion("2.52.0").AppendMapItem(azureAd, "sdk", yaml.MapSlice{
					{Key: "tenant_id", Value: ptr.Deref(spec.AzureAD.SDK.TenantID, "")},
				})
			}

			if spec.AzureAD.Cloud != nil {
				azureAd = append(azureAd, yaml.MapItem{Key: "cloud", Value: spec.AzureAD.Cloud})
			}

			cfg = cg.WithMinimumVersion("2.45.0").AppendMapItem(cfg, "azuread", azureAd)
		}

		if spec.FollowRedirects != nil {
			cfg = cg.WithMinimumVersion("2.26.0").AppendMapItem(cfg, "follow_redirects", spec.FollowRedirects)
		}

		if spec.EnableHttp2 != nil {
			cfg = cg.WithMinimumVersion("2.35.0").AppendMapItem(cfg, "enable_http2", *spec.EnableHttp2)
		}

		if spec.QueueConfig != nil {
			queueConfig := yaml.MapSlice{}

			if spec.QueueConfig.Capacity != int(0) {
				queueConfig = append(queueConfig, yaml.MapItem{Key: "capacity", Value: spec.QueueConfig.Capacity})
			}

			if spec.QueueConfig.MinShards != int(0) {
				queueConfig = cg.WithMinimumVersion("2.6.0").AppendMapItem(queueConfig, "min_shards", spec.QueueConfig.MinShards)
			}

			if spec.QueueConfig.MaxShards != int(0) {
				queueConfig = append(queueConfig, yaml.MapItem{Key: "max_shards", Value: spec.QueueConfig.MaxShards})
			}

			if spec.QueueConfig.MaxSamplesPerSend != int(0) {
				queueConfig = append(queueConfig, yaml.MapItem{Key: "max_samples_per_send", Value: spec.QueueConfig.MaxSamplesPerSend})
			}

			if spec.QueueConfig.BatchSendDeadline != nil {
				queueConfig = append(queueConfig, yaml.MapItem{Key: "batch_send_deadline", Value: string(*spec.QueueConfig.BatchSendDeadline)})
			}

			if spec.QueueConfig.MaxRetries != int(0) {
				queueConfig = cg.WithMaximumVersion("2.11.0").AppendMapItem(queueConfig, "max_retries", spec.QueueConfig.MaxRetries)
			}

			if spec.QueueConfig.MinBackoff != nil {
				queueConfig = append(queueConfig, yaml.MapItem{Key: "min_backoff", Value: string(*spec.QueueConfig.MinBackoff)})
			}

			if spec.QueueConfig.MaxBackoff != nil {
				queueConfig = append(queueConfig, yaml.MapItem{Key: "max_backoff", Value: string(*spec.QueueConfig.MaxBackoff)})
			}

			if spec.QueueConfig.RetryOnRateLimit {
				queueConfig = cg.WithMinimumVersion("2.26.0").AppendMapItem(queueConfig, "retry_on_http_429", spec.QueueConfig.RetryOnRateLimit)
			}

			if spec.QueueConfig.SampleAgeLimit != nil {
				queueConfig = cg.WithMinimumVersion("2.50.0").AppendMapItem(queueConfig, "sample_age_limit", string(*spec.QueueConfig.SampleAgeLimit))
			}

			cfg = append(cfg, yaml.MapItem{Key: "queue_config", Value: queueConfig})
		}

		if spec.MetadataConfig != nil {
			metadataConfig := append(yaml.MapSlice{}, yaml.MapItem{Key: "send", Value: spec.MetadataConfig.Send})
			if spec.MetadataConfig.SendInterval != "" {
				metadataConfig = append(metadataConfig, yaml.MapItem{Key: "send_interval", Value: spec.MetadataConfig.SendInterval})
			}

			cfg = cg.WithMinimumVersion("2.23.0").AppendMapItem(cfg, "metadata_config", metadataConfig)
		}

		cfgs = append(cfgs, cfg)
	}

	return yaml.MapItem{
		Key:   "remote_write",
		Value: cfgs,
	}
}

func (cg *ConfigGenerator) appendScrapeIntervals(slice yaml.MapSlice) yaml.MapSlice {
	cpf := cg.prom.GetCommonPrometheusFields()
	slice = append(slice, yaml.MapItem{Key: "scrape_interval", Value: cpf.ScrapeInterval})

	if cpf.ScrapeTimeout != "" {
		slice = append(slice, yaml.MapItem{
			Key: "scrape_timeout", Value: cpf.ScrapeTimeout,
		})
	}

	return slice
}

func (cg *ConfigGenerator) appendRuntime(slice yaml.MapSlice) yaml.MapSlice {
	runtime := cg.prom.GetCommonPrometheusFields().Runtime
	if runtime == nil {
		return slice
	}
	if !cg.WithMinimumVersion("2.53.0").IsCompatible() {
		cg.Warn("runtime")
		return slice
	}

	var runtimeSlice yaml.MapSlice
	if runtime.GoGC != nil {
		runtimeSlice = append(runtimeSlice, yaml.MapItem{Key: "gogc", Value: *runtime.GoGC})
	}

	return cg.AppendMapItem(slice, "runtime", runtimeSlice)
}

func (cg *ConfigGenerator) appendEvaluationInterval(slice yaml.MapSlice, evaluationInterval monitoringv1.Duration) yaml.MapSlice {
	return cg.AppendMapItem(slice, "evaluation_interval", evaluationInterval)
}

func (cg *ConfigGenerator) appendGlobalLimits(slice yaml.MapSlice, limitKey string, limit *uint64, enforcedLimit *uint64) yaml.MapSlice {
	if ptr.Deref(limit, 0) > 0 {
		if ptr.Deref(enforcedLimit, 0) > 0 && *limit > *enforcedLimit {
			cg.logger.Warn(fmt.Sprintf("%q is greater than the enforced limit, using enforced limit", limitKey), "limit", *limit, "enforced_limit", *enforcedLimit)
			return cg.AppendMapItem(slice, limitKey, *enforcedLimit)
		}
		return cg.AppendMapItem(slice, limitKey, *limit)
	}

	// Use the enforced limit if no global limit is defined to ensure that scrape jobs without an explicit limit inherit the enforced limit value.
	if ptr.Deref(enforcedLimit, 0) > 0 {
		return cg.AppendMapItem(slice, limitKey, *enforcedLimit)
	}

	return slice
}

func (cg *ConfigGenerator) appendScrapeLimits(slice yaml.MapSlice) yaml.MapSlice {
	cpf := cg.prom.GetCommonPrometheusFields()

	if cpf.BodySizeLimit != nil {
		slice = cg.WithMinimumVersion("2.45.0").AppendMapItem(slice, "body_size_limit", cpf.BodySizeLimit)
	} else if cpf.EnforcedBodySizeLimit != "" {
		slice = cg.WithMinimumVersion("2.45.0").AppendMapItem(slice, "body_size_limit", cpf.EnforcedBodySizeLimit)
	}

	slice = cg.WithMinimumVersion("2.45.0").appendGlobalLimits(slice, "sample_limit", cpf.SampleLimit, cpf.EnforcedSampleLimit)
	slice = cg.WithMinimumVersion("2.45.0").appendGlobalLimits(slice, "target_limit", cpf.TargetLimit, cpf.EnforcedTargetLimit)
	slice = cg.WithMinimumVersion("2.45.0").appendGlobalLimits(slice, "label_limit", cpf.LabelLimit, cpf.EnforcedLabelLimit)
	slice = cg.WithMinimumVersion("2.45.0").appendGlobalLimits(slice, "label_name_length_limit", cpf.LabelNameLengthLimit, cpf.EnforcedLabelNameLengthLimit)
	slice = cg.WithMinimumVersion("2.45.0").appendGlobalLimits(slice, "label_value_length_limit", cpf.LabelValueLengthLimit, cpf.EnforcedLabelValueLengthLimit)
	slice = cg.WithMinimumVersion("2.47.0").appendGlobalLimits(slice, "keep_dropped_targets", cpf.KeepDroppedTargets, cpf.EnforcedKeepDroppedTargets)
	return slice
}

func (cg *ConfigGenerator) appendExternalLabels(slice yaml.MapSlice) yaml.MapSlice {
	slice = append(slice, yaml.MapItem{
		Key:   "external_labels",
		Value: cg.buildExternalLabels(),
	})

	return slice
}

func (cg *ConfigGenerator) appendRuleQueryOffset(slice yaml.MapSlice, ruleQueryOffset *monitoringv1.Duration) yaml.MapSlice {
	if ruleQueryOffset == nil {
		return slice
	}
	return cg.WithMinimumVersion("2.53.0").AppendMapItem(slice, "rule_query_offset", ruleQueryOffset)
}

func (cg *ConfigGenerator) appendQueryLogFile(slice yaml.MapSlice, queryLogFile string) yaml.MapSlice {
	if queryLogFile == "" {
		return slice
	}

	return cg.WithMinimumVersion("2.16.0").AppendMapItem(slice, "query_log_file", queryLogFilePath(queryLogFile))
}

func (cg *ConfigGenerator) appendRuleFiles(slice yaml.MapSlice, ruleFiles []string, ruleSelector *metav1.LabelSelector) yaml.MapSlice {
	if ruleSelector != nil {
		ruleFilePaths := []string{}
		for _, name := range ruleFiles {
			ruleFilePaths = append(ruleFilePaths, RulesDir+"/"+name+"/*.yaml")
		}
		slice = append(slice, yaml.MapItem{
			Key:   "rule_files",
			Value: ruleFilePaths,
		})
	}

	return slice
}

func (cg *ConfigGenerator) appendServiceMonitorConfigs(
	slices []yaml.MapSlice,
	serviceMonitors map[string]*monitoringv1.ServiceMonitor,
	apiserverConfig *monitoringv1.APIServerConfig,
	store *assets.StoreBuilder,
	shards int32) []yaml.MapSlice {

	for _, identifier := range util.SortedKeys(serviceMonitors) {
		for i, ep := range serviceMonitors[identifier].Spec.Endpoints {
			slices = append(slices,
				cg.WithKeyVals("service_monitor", identifier).generateServiceMonitorConfig(
					serviceMonitors[identifier],
					ep, i,
					apiserverConfig,
					store,
					shards,
				),
			)
		}
	}

	return slices
}

func (cg *ConfigGenerator) appendPodMonitorConfigs(
	slices []yaml.MapSlice,
	podMonitors map[string]*monitoringv1.PodMonitor,
	apiserverConfig *monitoringv1.APIServerConfig,
	store *assets.StoreBuilder,
	shards int32) []yaml.MapSlice {

	for _, identifier := range util.SortedKeys(podMonitors) {
		for i, ep := range podMonitors[identifier].Spec.PodMetricsEndpoints {
			slices = append(slices,
				cg.WithKeyVals("pod_monitor", identifier).generatePodMonitorConfig(
					podMonitors[identifier], ep, i,
					apiserverConfig,
					store,
					shards,
				),
			)
		}
	}

	return slices
}

func (cg *ConfigGenerator) appendProbeConfigs(
	slices []yaml.MapSlice,
	probes map[string]*monitoringv1.Probe,
	apiserverConfig *monitoringv1.APIServerConfig,
	store *assets.StoreBuilder,
	shards int32) []yaml.MapSlice {

	for _, identifier := range util.SortedKeys(probes) {
		slices = append(slices,
			cg.WithKeyVals("probe", identifier).generateProbeConfig(
				probes[identifier],
				apiserverConfig,
				store,
				shards,
			),
		)
	}

	return slices
}

func (cg *ConfigGenerator) appendAdditionalScrapeConfigs(scrapeConfigs []yaml.MapSlice, additionalScrapeConfigs []byte, shards int32) ([]yaml.MapSlice, error) {
	addlScrapeConfigs, err := cg.generateAdditionalScrapeConfigs(additionalScrapeConfigs, shards)
	if err != nil {
		return nil, err
	}

	return append(scrapeConfigs, addlScrapeConfigs...), nil
}

// GenerateAgentConfiguration creates a serialized YAML representation of a Prometheus Agent configuration using the provided resources.
func (cg *ConfigGenerator) GenerateAgentConfiguration(
	sMons map[string]*monitoringv1.ServiceMonitor,
	pMons map[string]*monitoringv1.PodMonitor,
	probes map[string]*monitoringv1.Probe,
	sCons map[string]*monitoringv1alpha1.ScrapeConfig,
	store *assets.StoreBuilder,
	additionalScrapeConfigs []byte,
) ([]byte, error) {
	cpf := cg.prom.GetCommonPrometheusFields()

	// validates the value of scrapeTimeout based on scrapeInterval
	if cpf.ScrapeTimeout != "" {
		if err := CompareScrapeTimeoutToScrapeInterval(cpf.ScrapeTimeout, cpf.ScrapeInterval); err != nil {
			return nil, err
		}
	}

	cfg := yaml.MapSlice{}

	// Global config
	cfg = append(cfg, yaml.MapItem{Key: "global", Value: cg.buildGlobalConfig()})

	// Runtime config
	cfg = cg.appendRuntime(cfg)

	// Scrape config
	var (
		scrapeConfigs   []yaml.MapSlice
		apiserverConfig = cpf.APIServerConfig
		shards          = shardsNumber(cg.prom)
	)

	scrapeConfigs = cg.appendPodMonitorConfigs(scrapeConfigs, pMons, apiserverConfig, store, shards)
	scrapeConfigs, err := cg.appendAdditionalScrapeConfigs(scrapeConfigs, additionalScrapeConfigs, shards)
	if err != nil {
		return nil, fmt.Errorf("generate additional scrape configs: %w", err)
	}

	// Currently, DaemonSet mode doesn't support these.
	if !cg.daemonSet {
		scrapeConfigs = cg.appendServiceMonitorConfigs(scrapeConfigs, sMons, apiserverConfig, store, shards)
		scrapeConfigs = cg.appendProbeConfigs(scrapeConfigs, probes, apiserverConfig, store, shards)
		scrapeConfigs, err = cg.appendScrapeConfigs(scrapeConfigs, sCons, store, shards)
		if err != nil {
			return nil, fmt.Errorf("generate scrape configs: %w", err)
		}
	}

	cfg = append(cfg, yaml.MapItem{
		Key:   "scrape_configs",
		Value: scrapeConfigs,
	})

	// TSDB
	tsdb := cpf.TSDB
	if tsdb != nil && tsdb.OutOfOrderTimeWindow != nil {
		var storage yaml.MapSlice
		storage = cg.AppendMapItem(storage, "tsdb", yaml.MapSlice{
			{
				Key:   "out_of_order_time_window",
				Value: *tsdb.OutOfOrderTimeWindow,
			},
		})
		cfg = cg.WithMinimumVersion("2.54.0").AppendMapItem(cfg, "storage", storage)
	}

	// Remote write config
	s := store.ForNamespace(cg.prom.GetObjectMeta().GetNamespace())
	if len(cpf.RemoteWrite) > 0 {
		cfg = append(cfg, cg.generateRemoteWriteConfig(s))
	}

	// OTLP config
	cfg, err = cg.appendOTLPConfig(cfg)
	if err != nil {
		return nil, fmt.Errorf("failed to generate OTLP configuration: %w", err)
	}

	cfg, err = cg.appendTracingConfig(cfg, s)
	if err != nil {
		return nil, fmt.Errorf("failed to generate tracing configuration: %w", err)
	}

	return yaml.Marshal(cfg)
}

func (cg *ConfigGenerator) appendScrapeConfigs(
	slices []yaml.MapSlice,
	scrapeConfigs map[string]*monitoringv1alpha1.ScrapeConfig,
	store *assets.StoreBuilder,
	shards int32) ([]yaml.MapSlice, error) {

	for _, identifier := range util.SortedKeys(scrapeConfigs) {
		cfgGenerator := cg.WithKeyVals("scrapeconfig", identifier)
		scrapeConfig, err := cfgGenerator.generateScrapeConfig(scrapeConfigs[identifier], store.ForNamespace(scrapeConfigs[identifier].GetNamespace()), shards)

		if err != nil {
			return slices, err
		}

		slices = append(slices, scrapeConfig)
	}

	return slices, nil
}

func (cg *ConfigGenerator) generateScrapeConfig(
	sc *monitoringv1alpha1.ScrapeConfig,
	s assets.StoreGetter,
	shards int32,
) (yaml.MapSlice, error) {
	scrapeClass := cg.getScrapeClassOrDefault(sc.Spec.ScrapeClassName)

	jobName := fmt.Sprintf("scrapeConfig/%s/%s", sc.Namespace, sc.Name)

	cfg := yaml.MapSlice{
		{
			Key:   "job_name",
			Value: jobName,
		},
	}

	cpf := cg.prom.GetCommonPrometheusFields()
	relabelings := initRelabelings()
	// Add scrape class relabelings if there is any.
	relabelings = append(relabelings, generateRelabelConfig(scrapeClass.Relabelings)...)
	labeler := namespacelabeler.New(cpf.EnforcedNamespaceLabel, cpf.ExcludedFromEnforcement, false)

	if sc.Spec.JobName != nil {
		relabelings = append(relabelings, yaml.MapSlice{
			{Key: "target_label", Value: "job"},
			{Key: "action", Value: "replace"},
			{Key: "replacement", Value: sc.Spec.JobName},
		})
	}

	if sc.Spec.HonorTimestamps != nil {
		cfg = cg.AddHonorTimestamps(cfg, sc.Spec.HonorTimestamps)
	}

	if sc.Spec.TrackTimestampsStaleness != nil {
		cfg = cg.AddTrackTimestampsStaleness(cfg, sc.Spec.TrackTimestampsStaleness)
	}

	if sc.Spec.HonorLabels != nil {
		cfg = cg.AddHonorLabels(cfg, *sc.Spec.HonorLabels)
	}

	if sc.Spec.MetricsPath != nil {
		cfg = append(cfg, yaml.MapItem{Key: "metrics_path", Value: *sc.Spec.MetricsPath})
	}

	if len(sc.Spec.Params) > 0 {
		cfg = append(cfg, yaml.MapItem{Key: "params", Value: stringMapToMapSlice(sc.Spec.Params)})
	}

	if sc.Spec.EnableCompression != nil {
		cfg = cg.WithMinimumVersion("2.49.0").AppendMapItem(cfg, "enable_compression", *sc.Spec.EnableCompression)
	}

	if sc.Spec.EnableHTTP2 != nil {
		cfg = cg.WithMinimumVersion("2.35.0").AppendMapItem(cfg, "enable_http2", *sc.Spec.EnableHTTP2)
	}

	if sc.Spec.ScrapeInterval != nil {
		cfg = append(cfg, yaml.MapItem{Key: "scrape_interval", Value: *sc.Spec.ScrapeInterval})
	}

	if sc.Spec.ScrapeTimeout != nil {
		cfg = append(cfg, yaml.MapItem{Key: "scrape_timeout", Value: *sc.Spec.ScrapeTimeout})
	}

	cfg = cg.addScrapeProtocols(cfg, sc.Spec.ScrapeProtocols)

	if sc.Spec.Scheme != nil {
		cfg = append(cfg, yaml.MapItem{Key: "scheme", Value: strings.ToLower(*sc.Spec.Scheme)})
	}

	cfg = cg.addProxyConfigtoYaml(cfg, s, sc.Spec.ProxyConfig)

	cfg = cg.addCustomHTTPConfigtoYaml(cfg, s, sc.Spec.CustomHTTPConfig)

	cfg = cg.addBasicAuthToYaml(cfg, s, sc.Spec.BasicAuth)

	cfg = cg.addSafeAuthorizationToYaml(cfg, s, sc.Spec.Authorization)

	cfg = cg.addOAuth2ToYaml(cfg, s, sc.Spec.OAuth2)

	cfg = cg.addTLStoYaml(cfg, s, mergeSafeTLSConfigWithScrapeClass(sc.Spec.TLSConfig, scrapeClass))

	cfg = cg.AddLimitsToYAML(cfg, sampleLimitKey, sc.Spec.SampleLimit, cpf.EnforcedSampleLimit)
	cfg = cg.AddLimitsToYAML(cfg, targetLimitKey, sc.Spec.TargetLimit, cpf.EnforcedTargetLimit)
	cfg = cg.AddLimitsToYAML(cfg, labelLimitKey, sc.Spec.LabelLimit, cpf.EnforcedLabelLimit)
	cfg = cg.AddLimitsToYAML(cfg, labelNameLengthLimitKey, sc.Spec.LabelNameLengthLimit, cpf.EnforcedLabelNameLengthLimit)
	cfg = cg.AddLimitsToYAML(cfg, labelValueLengthLimitKey, sc.Spec.LabelValueLengthLimit, cpf.EnforcedLabelValueLengthLimit)
	cfg = cg.AddLimitsToYAML(cfg, keepDroppedTargetsKey, sc.Spec.KeepDroppedTargets, cpf.EnforcedKeepDroppedTargets)
	cfg = cg.addNativeHistogramConfig(cfg, sc.Spec.NativeHistogramConfig)

	if cpf.EnforcedBodySizeLimit != "" {
		cfg = cg.WithMinimumVersion("2.28.0").AppendMapItem(cfg, "body_size_limit", cpf.EnforcedBodySizeLimit)
	}

	// StaticConfig
	if len(sc.Spec.StaticConfigs) > 0 {
		configs := make([][]yaml.MapItem, len(sc.Spec.StaticConfigs))
		for i, config := range sc.Spec.StaticConfigs {
			configs[i] = []yaml.MapItem{
				{
					Key:   "targets",
					Value: config.Targets,
				},
				{
					Key:   "labels",
					Value: config.Labels,
				},
			}
		}
		cfg = append(cfg, yaml.MapItem{
			Key:   "static_configs",
			Value: configs,
		})
	}

	// FileSDConfig
	if len(sc.Spec.FileSDConfigs) > 0 {
		configs := make([][]yaml.MapItem, len(sc.Spec.FileSDConfigs))
		for i, config := range sc.Spec.FileSDConfigs {
			configs[i] = []yaml.MapItem{
				{
					Key:   "files",
					Value: config.Files,
				},
			}

			if config.RefreshInterval != nil {
				configs[i] = append(configs[i], yaml.MapItem{
					Key:   "refresh_interval",
					Value: config.RefreshInterval,
				})
			}
		}
		cfg = append(cfg, yaml.MapItem{
			Key:   "file_sd_configs",
			Value: configs,
		})
	}

	// HTTPSDConfig
	if len(sc.Spec.HTTPSDConfigs) > 0 {
		configs := make([][]yaml.MapItem, len(sc.Spec.HTTPSDConfigs))
		for i, config := range sc.Spec.HTTPSDConfigs {
			configs[i] = cg.addBasicAuthToYaml(configs[i], s, config.BasicAuth)
			configs[i] = cg.addSafeAuthorizationToYaml(configs[i], s, config.Authorization)
			configs[i] = cg.addSafeTLStoYaml(configs[i], s, config.TLSConfig)
			configs[i] = cg.addProxyConfigtoYaml(configs[i], s, config.ProxyConfig)
			configs[i] = cg.addCustomHTTPConfigtoYaml(configs[i], s, config.CustomHTTPConfig)
			configs[i] = cg.addOAuth2ToYaml(configs[i], s, config.OAuth2)

			configs[i] = append(configs[i], yaml.MapItem{
				Key:   "url",
				Value: config.URL,
			})

			if config.RefreshInterval != nil {
				configs[i] = append(configs[i], yaml.MapItem{
					Key:   "refresh_interval",
					Value: config.RefreshInterval,
				})
			}

			if config.FollowRedirects != nil {
				configs[i] = append(configs[i], yaml.MapItem{
					Key:   "follow_redirects",
					Value: config.FollowRedirects,
				})
			}

			if config.EnableHTTP2 != nil {
				configs[i] = append(configs[i], yaml.MapItem{
					Key:   "enable_http2",
					Value: config.EnableHTTP2,
				})
			}
		}
		cfg = append(cfg, yaml.MapItem{
			Key:   "http_sd_configs",
			Value: configs,
		})
	}

	// KubernetesSDConfig
	if len(sc.Spec.KubernetesSDConfigs) > 0 {
		configs := make([][]yaml.MapItem, len(sc.Spec.KubernetesSDConfigs))
		for i, config := range sc.Spec.KubernetesSDConfigs {
			if config.APIServer != nil {
				configs[i] = []yaml.MapItem{
					{
						Key:   "api_server",
						Value: config.APIServer,
					},
				}
			}

			switch config.Role {
			case monitoringv1alpha1.KubernetesRoleEndpointSlice:
				configs[i] = cg.WithMinimumVersion("2.21.0").AppendMapItem(configs[i], "role", strings.ToLower(string(config.Role)))
			default:
				configs[i] = cg.AppendMapItem(configs[i], "role", strings.ToLower(string(config.Role)))
			}

			configs[i] = cg.addBasicAuthToYaml(configs[i], s, config.BasicAuth)
			configs[i] = cg.addSafeAuthorizationToYaml(configs[i], s, config.Authorization)
			configs[i] = cg.addOAuth2ToYaml(configs[i], s, config.OAuth2)
			configs[i] = cg.addProxyConfigtoYaml(configs[i], s, config.ProxyConfig)
			configs[i] = cg.addCustomHTTPConfigtoYaml(configs[i], s, config.CustomHTTPConfig)

			if config.FollowRedirects != nil {
				configs[i] = append(configs[i], yaml.MapItem{
					Key:   "follow_redirects",
					Value: config.FollowRedirects,
				})
			}

			if config.EnableHTTP2 != nil {
				configs[i] = append(configs[i], yaml.MapItem{
					Key:   "enable_http2",
					Value: config.EnableHTTP2,
				})
			}

			configs[i] = cg.addSafeTLStoYaml(configs[i], s, config.TLSConfig)

			if config.Namespaces != nil {
				namespaces := []yaml.MapItem{
					{
						Key:   "names",
						Value: config.Namespaces.Names,
					},
				}

				if config.Namespaces.IncludeOwnNamespace != nil {
					namespaces = append(namespaces, yaml.MapItem{
						Key:   "own_namespace",
						Value: config.Namespaces.IncludeOwnNamespace,
					})
				}

				configs[i] = append(configs[i], yaml.MapItem{
					Key:   "namespaces",
					Value: namespaces,
				})
			}

			if len(config.Selectors) > 0 {
				selectors := make([][]yaml.MapItem, len(config.Selectors))
				for i, s := range config.Selectors {
					selectors[i] = cg.AppendMapItem(selectors[i], "role", strings.ToLower(string(s.Role)))

					if s.Label != nil {
						selectors[i] = cg.AppendMapItem(selectors[i], "label", *s.Label)
					}

					if s.Field != nil {
						selectors[i] = cg.AppendMapItem(selectors[i], "field", *s.Field)
					}
				}

				configs[i] = cg.WithMinimumVersion("2.17.0").AppendMapItem(configs[i], "selectors", selectors)
			}

			if config.AttachMetadata != nil {
				switch strings.ToLower(string(config.Role)) {
				case "pod":
					configs[i] = cg.WithMinimumVersion("2.35.0").AppendMapItem(configs[i], "attach_metadata", config.AttachMetadata)
				case "endpoints", "endpointslice":
					configs[i] = cg.WithMinimumVersion("2.37.0").AppendMapItem(configs[i], "attach_metadata", config.AttachMetadata)
				default:
					cg.logger.Warn(fmt.Sprintf("ignoring attachMetadata not supported by Prometheus for role: %s", config.Role))
				}
			}
		}
		cfg = append(cfg, yaml.MapItem{
			Key:   "kubernetes_sd_configs",
			Value: configs,
		})
	}

	//ConsulSDConfig
	if len(sc.Spec.ConsulSDConfigs) > 0 {
		configs := make([][]yaml.MapItem, len(sc.Spec.ConsulSDConfigs))
		for i, config := range sc.Spec.ConsulSDConfigs {
			configs[i] = cg.addBasicAuthToYaml(configs[i], s, config.BasicAuth)
			configs[i] = cg.addSafeAuthorizationToYaml(configs[i], s, config.Authorization)
			configs[i] = cg.addOAuth2ToYaml(configs[i], s, config.OAuth2)
			configs[i] = cg.addProxyConfigtoYaml(configs[i], s, config.ProxyConfig)

			configs[i] = cg.addSafeTLStoYaml(configs[i], s, config.TLSConfig)

			configs[i] = append(configs[i], yaml.MapItem{
				Key:   "server",
				Value: config.Server,
			})

			if config.PathPrefix != nil {
				configs[i] = append(configs[i], yaml.MapItem{
					Key:   "path_prefix",
					Value: config.PathPrefix,
				})
			}

			if config.TokenRef != nil {
				value, err := s.GetSecretKey(*config.TokenRef)
				if err != nil {
					return cfg, fmt.Errorf("failed to read %s secret %s: %w", config.TokenRef.Name, jobName, err)
				}

				configs[i] = append(configs[i], yaml.MapItem{
					Key:   "token",
					Value: string(value),
				})
			}

			if config.Datacenter != nil {
				configs[i] = append(configs[i], yaml.MapItem{
					Key:   "datacenter",
					Value: config.Datacenter,
				})
			}

			if config.Namespace != nil {
				configs[i] = append(configs[i], yaml.MapItem{
					Key:   "namespace",
					Value: config.Namespace,
				})
			}

			if config.Partition != nil {
				configs[i] = append(configs[i], yaml.MapItem{
					Key:   "partition",
					Value: config.Partition,
				})
			}

			if config.Scheme != nil {
				configs[i] = append(configs[i], yaml.MapItem{
					Key:   "scheme",
					Value: strings.ToLower(*config.Scheme),
				})
			}

			if len(config.Services) > 0 {
				configs[i] = append(configs[i], yaml.MapItem{
					Key:   "services",
					Value: config.Services,
				})
			}

			if len(config.Tags) > 0 {
				configs[i] = append(configs[i], yaml.MapItem{
					Key:   "tags",
					Value: config.Tags,
				})
			}

			if config.TagSeparator != nil {
				configs[i] = append(configs[i], yaml.MapItem{
					Key:   "tag_separator",
					Value: config.TagSeparator,
				})
			}

			if len(config.NodeMeta) > 0 {
				configs[i] = append(configs[i], yaml.MapItem{
					Key:   "node_meta",
					Value: stringMapToMapSlice(config.NodeMeta),
				})
			}

			if config.AllowStale != nil {
				configs[i] = append(configs[i], yaml.MapItem{
					Key:   "allow_stale",
					Value: config.AllowStale,
				})
			}

			if config.RefreshInterval != nil {
				configs[i] = append(configs[i], yaml.MapItem{
					Key:   "refresh_interval",
					Value: config.RefreshInterval,
				})
			}

<<<<<<< HEAD
			configs[i] = cg.addProxyConfigtoYaml(configs[i], s, config.ProxyConfig)

			configs[i] = cg.addCustomHTTPConfigtoYaml(configs[i], s, config.CustomHTTPConfig)

=======
>>>>>>> 35790cdb
			if config.FollowRedirects != nil {
				configs[i] = append(configs[i], yaml.MapItem{
					Key:   "follow_redirects",
					Value: config.FollowRedirects,
				})
			}

			if config.EnableHttp2 != nil {
				configs[i] = append(configs[i], yaml.MapItem{
					Key:   "enable_http2",
					Value: config.EnableHttp2,
				})
			}
		}

		cfg = append(cfg, yaml.MapItem{
			Key:   "consul_sd_configs",
			Value: configs,
		})
	}

	// DNSSDConfig
	if len(sc.Spec.DNSSDConfigs) > 0 {
		configs := make([][]yaml.MapItem, len(sc.Spec.DNSSDConfigs))

		compatibilityMatrix := map[monitoringv1alpha1.DNSRecordType]string{
			monitoringv1alpha1.DNSRecordTypeNS: "2.49.0",
			monitoringv1alpha1.DNSRecordTypeMX: "2.38.0",
		}

		for i, config := range sc.Spec.DNSSDConfigs {
			configs[i] = append(configs[i], yaml.MapItem{
				Key:   "names",
				Value: config.Names,
			})

			if config.RefreshInterval != nil {
				configs[i] = append(configs[i], yaml.MapItem{
					Key:   "refresh_interval",
					Value: config.RefreshInterval,
				})
			}

			if config.Type != nil {
				typecg := cg

				if minVersion, found := compatibilityMatrix[*config.Type]; found {
					typecg = typecg.WithMinimumVersion(minVersion)
				}

				configs[i] = typecg.AppendMapItem(configs[i], "type", config.Type)
			}

			if config.Port != nil {
				configs[i] = append(configs[i], yaml.MapItem{
					Key:   "port",
					Value: config.Port,
				})
			}
		}
		cfg = append(cfg, yaml.MapItem{
			Key:   "dns_sd_configs",
			Value: configs,
		})
	}

	// EC2SDConfig
	if len(sc.Spec.EC2SDConfigs) > 0 {
		configs := make([][]yaml.MapItem, len(sc.Spec.EC2SDConfigs))
		for i, config := range sc.Spec.EC2SDConfigs {
			configs[i] = cg.addProxyConfigtoYaml(configs[i], s, config.ProxyConfig)
			configs[i] = cg.addCustomHTTPConfigtoYaml(configs[i], s, config.CustomHTTPConfig)

			if config.Region != nil {
				configs[i] = append(configs[i], yaml.MapItem{
					Key:   "region",
					Value: config.Region,
				})
			}

			if config.AccessKey != nil && config.SecretKey != nil {

				value, err := s.GetSecretKey(*config.AccessKey)
				if err != nil {
					return cfg, fmt.Errorf("failed to get %s access key %s: %w", config.AccessKey.Name, jobName, err)
				}

				configs[i] = append(configs[i], yaml.MapItem{
					Key:   "access_key",
					Value: string(value),
				})

				value, err = s.GetSecretKey(*config.SecretKey)
				if err != nil {
					return cfg, fmt.Errorf("failed to get %s access key %s: %w", config.SecretKey.Name, jobName, err)
				}

				configs[i] = append(configs[i], yaml.MapItem{
					Key:   "secret_key",
					Value: string(value),
				})
			}

			if config.RoleARN != nil {
				configs[i] = append(configs[i], yaml.MapItem{
					Key:   "role_arn",
					Value: config.RoleARN,
				})
			}

			if config.RefreshInterval != nil {
				configs[i] = append(configs[i], yaml.MapItem{
					Key:   "refresh_interval",
					Value: config.RefreshInterval,
				})
			}

			if config.Port != nil {
				configs[i] = append(configs[i], yaml.MapItem{
					Key:   "port",
					Value: config.Port,
				})
			}

			configs[i] = cg.WithMinimumVersion("2.3.0").addFiltersToYaml(configs[i], config.Filters)

			cgForHTTPClientConfig := cg.WithMinimumVersion("2.41.0")

			if config.FollowRedirects != nil {
				configs[i] = cgForHTTPClientConfig.AppendMapItem(configs[i], "follow_redirects", config.FollowRedirects)
			}

			if config.EnableHTTP2 != nil {
				configs[i] = cgForHTTPClientConfig.AppendMapItem(configs[i], "enable_http2", config.EnableHTTP2)
			}

			if config.TLSConfig != nil {
				configs[i] = cgForHTTPClientConfig.addSafeTLStoYaml(configs[i], s, config.TLSConfig)
			}
		}
		cfg = append(cfg, yaml.MapItem{
			Key:   "ec2_sd_configs",
			Value: configs,
		})
	}

	// AzureSDConfig
	if len(sc.Spec.AzureSDConfigs) > 0 {
		configs := make([][]yaml.MapItem, len(sc.Spec.AzureSDConfigs))
		for i, config := range sc.Spec.AzureSDConfigs {
			if config.Environment != nil {
				configs[i] = []yaml.MapItem{
					{
						Key:   "environment",
						Value: config.Environment,
					},
				}
			}

			if config.AuthenticationMethod != nil {
				configs[i] = append(configs[i], yaml.MapItem{
					Key:   "authentication_method",
					Value: config.AuthenticationMethod,
				})
			}

			if config.SubscriptionID != "" {
				configs[i] = append(configs[i], yaml.MapItem{
					Key:   "subscription_id",
					Value: config.SubscriptionID,
				})
			}

			if config.TenantID != nil {
				configs[i] = append(configs[i], yaml.MapItem{
					Key:   "tenant_id",
					Value: config.TenantID,
				})
			}

			if config.ClientID != nil {
				configs[i] = append(configs[i], yaml.MapItem{
					Key:   "client_id",
					Value: config.ClientID,
				})
			}

			if config.ClientSecret != nil {
				value, err := s.GetSecretKey(*config.ClientSecret)
				if err != nil {
					return cfg, fmt.Errorf("failed to get %s client secret %s: %w", config.ClientSecret.Name, jobName, err)
				}

				configs[i] = append(configs[i], yaml.MapItem{
					Key:   "client_secret",
					Value: string(value),
				})
			}

			if config.ResourceGroup != nil {
				configs[i] = append(configs[i], yaml.MapItem{

					Key:   "resource_group",
					Value: config.ResourceGroup,
				})
			}

			if config.RefreshInterval != nil {
				configs[i] = append(configs[i], yaml.MapItem{
					Key:   "refresh_interval",
					Value: config.RefreshInterval,
				})
			}

			if config.Port != nil {
				configs[i] = append(configs[i], yaml.MapItem{
					Key:   "port",
					Value: config.Port,
				})
			}
		}
		cfg = append(cfg, yaml.MapItem{
			Key:   "azure_sd_configs",
			Value: configs,
		})
	}

	// GCESDConfig
	if len(sc.Spec.GCESDConfigs) > 0 {
		configs := make([][]yaml.MapItem, len(sc.Spec.GCESDConfigs))
		for i, config := range sc.Spec.GCESDConfigs {
			configs[i] = []yaml.MapItem{
				{
					Key:   "project",
					Value: config.Project,
				},
			}

			configs[i] = append(configs[i], yaml.MapItem{
				Key:   "zone",
				Value: config.Zone,
			})

			if config.Filter != nil {
				configs[i] = append(configs[i], yaml.MapItem{
					Key:   "filter",
					Value: config.Filter,
				})
			}

			if config.RefreshInterval != nil {
				configs[i] = append(configs[i], yaml.MapItem{
					Key:   "refresh_interval",
					Value: config.RefreshInterval,
				})
			}

			if config.Port != nil {
				configs[i] = append(configs[i], yaml.MapItem{
					Key:   "port",
					Value: config.Port,
				})
			}

			if config.TagSeparator != nil {
				configs[i] = append(configs[i], yaml.MapItem{
					Key:   "tag_separator",
					Value: config.TagSeparator,
				})
			}
		}
		cfg = append(cfg, yaml.MapItem{
			Key:   "gce_sd_configs",
			Value: configs,
		})
	}

	// OpenStackSDConfig
	if len(sc.Spec.OpenStackSDConfigs) > 0 {
		configs := make([][]yaml.MapItem, len(sc.Spec.OpenStackSDConfigs))
		for i, config := range sc.Spec.OpenStackSDConfigs {
			configs[i] = []yaml.MapItem{
				{
					Key:   "role",
					Value: strings.ToLower(config.Role),
				},
			}

			configs[i] = append(configs[i], yaml.MapItem{
				Key:   "region",
				Value: config.Region,
			})

			if config.IdentityEndpoint != nil {
				configs[i] = append(configs[i], yaml.MapItem{
					Key:   "identity_endpoint",
					Value: config.IdentityEndpoint,
				})
			}

			if config.Username != nil {
				configs[i] = append(configs[i], yaml.MapItem{
					Key:   "username",
					Value: config.Username,
				})
			}

			if config.UserID != nil {
				configs[i] = append(configs[i], yaml.MapItem{
					Key:   "userid",
					Value: config.UserID,
				})
			}

			if config.Password != nil {
				password, err := s.GetSecretKey(*config.Password)
				if err != nil {
					return cfg, fmt.Errorf("failed to read %s secret %s: %w", config.Password.Name, jobName, err)
				}

				configs[i] = append(configs[i], yaml.MapItem{
					Key:   "password",
					Value: string(password),
				})
			}

			if config.DomainName != nil {
				configs[i] = append(configs[i], yaml.MapItem{
					Key:   "domain_name",
					Value: config.DomainName,
				})
			}

			if config.DomainID != nil {
				configs[i] = append(configs[i], yaml.MapItem{
					Key:   "domain_id",
					Value: config.DomainID,
				})
			}

			if config.ProjectName != nil {
				configs[i] = append(configs[i], yaml.MapItem{
					Key:   "project_name",
					Value: config.ProjectName,
				})
			}

			if config.ProjectID != nil {
				configs[i] = append(configs[i], yaml.MapItem{
					Key:   "project_id",
					Value: config.ProjectID,
				})
			}

			if config.ApplicationCredentialName != nil {
				configs[i] = append(configs[i], yaml.MapItem{
					Key:   "application_credential_name",
					Value: config.ApplicationCredentialName,
				})
			}

			if config.ApplicationCredentialID != nil {
				configs[i] = append(configs[i], yaml.MapItem{
					Key:   "application_credential_id",
					Value: config.ApplicationCredentialID,
				})
			}

			if config.ApplicationCredentialSecret != nil {
				secret, err := s.GetSecretKey(*config.ApplicationCredentialSecret)
				if err != nil {
					return cfg, fmt.Errorf("failed to read %s secret %s: %w", config.ApplicationCredentialSecret.Name, jobName, err)
				}

				configs[i] = append(configs[i], yaml.MapItem{
					Key:   "application_credential_secret",
					Value: string(secret),
				})
			}

			if config.AllTenants != nil {
				configs[i] = append(configs[i], yaml.MapItem{
					Key:   "all_tenants",
					Value: config.AllTenants,
				})
			}
			if config.RefreshInterval != nil {
				configs[i] = append(configs[i], yaml.MapItem{
					Key:   "refresh_interval",
					Value: config.RefreshInterval,
				})
			}

			if config.Port != nil {
				configs[i] = append(configs[i], yaml.MapItem{
					Key:   "port",
					Value: config.Port,
				})
			}

			if config.Availability != nil {
				configs[i] = append(configs[i], yaml.MapItem{
					Key:   "availability",
					Value: config.Availability,
				})
			}

			configs[i] = cg.addSafeTLStoYaml(configs[i], s, config.TLSConfig)
		}
		cfg = append(cfg, yaml.MapItem{
			Key:   "openstack_sd_configs",
			Value: configs,
		})
	}

	// DigitalOceanSDConfig
	if len(sc.Spec.DigitalOceanSDConfigs) > 0 {
		configs := make([][]yaml.MapItem, len(sc.Spec.DigitalOceanSDConfigs))
		for i, config := range sc.Spec.DigitalOceanSDConfigs {
			configs[i] = cg.addSafeAuthorizationToYaml(configs[i], s, config.Authorization)
			configs[i] = cg.addOAuth2ToYaml(configs[i], s, config.OAuth2)
			configs[i] = cg.addProxyConfigtoYaml(configs[i], s, config.ProxyConfig)
			configs[i] = cg.addCustomHTTPConfigtoYaml(configs[i], s, config.CustomHTTPConfig)

			if config.FollowRedirects != nil {
				configs[i] = append(configs[i], yaml.MapItem{
					Key:   "follow_redirects",
					Value: config.FollowRedirects,
				})
			}

			if config.EnableHTTP2 != nil {
				configs[i] = append(configs[i], yaml.MapItem{
					Key:   "enable_http2",
					Value: config.EnableHTTP2,
				})
			}

			configs[i] = cg.addSafeTLStoYaml(configs[i], s, config.TLSConfig)

			if config.Port != nil {
				configs[i] = append(configs[i], yaml.MapItem{
					Key:   "port",
					Value: config.Port,
				})
			}

			if config.RefreshInterval != nil {
				configs[i] = append(configs[i], yaml.MapItem{
					Key:   "refresh_interval",
					Value: config.RefreshInterval,
				})
			}
		}
		cfg = append(cfg, yaml.MapItem{
			Key:   "digitalocean_sd_configs",
			Value: configs,
		})
	}

	// KumaSDConfig
	if len(sc.Spec.KumaSDConfigs) > 0 {
		configs := make([][]yaml.MapItem, len(sc.Spec.KumaSDConfigs))
		for i, config := range sc.Spec.KumaSDConfigs {
			configs[i] = cg.addBasicAuthToYaml(configs[i], s, config.BasicAuth)
			configs[i] = cg.addSafeAuthorizationToYaml(configs[i], s, config.Authorization)
			configs[i] = cg.addOAuth2ToYaml(configs[i], s, config.OAuth2)
			configs[i] = cg.addProxyConfigtoYaml(configs[i], s, config.ProxyConfig)
			configs[i] = cg.addCustomHTTPConfigtoYaml(configs[i], s, config.CustomHTTPConfig)

			configs[i] = append(configs[i], yaml.MapItem{
				Key:   "server",
				Value: config.Server,
			})

			if config.FollowRedirects != nil {
				configs[i] = append(configs[i], yaml.MapItem{
					Key:   "follow_redirects",
					Value: config.FollowRedirects,
				})
			}

			if config.EnableHTTP2 != nil {
				configs[i] = append(configs[i], yaml.MapItem{
					Key:   "enable_http2",
					Value: config.EnableHTTP2,
				})
			}

			configs[i] = cg.addSafeTLStoYaml(configs[i], s, config.TLSConfig)

			if config.RefreshInterval != nil {
				configs[i] = append(configs[i], yaml.MapItem{
					Key:   "refresh_interval",
					Value: config.RefreshInterval,
				})
			}

			if config.FetchTimeout != nil {
				configs[i] = append(configs[i], yaml.MapItem{
					Key:   "fetch_timeout",
					Value: config.FetchTimeout,
				})
			}

			if config.ClientID != nil {
				configs[i] = append(configs[i], yaml.MapItem{
					Key:   "client_id",
					Value: config.ClientID,
				})
			}
		}
		cfg = append(cfg, yaml.MapItem{
			Key:   "kuma_sd_configs",
			Value: configs,
		})
	}

	// EurekaSDConfig
	if len(sc.Spec.EurekaSDConfigs) > 0 {
		configs := make([][]yaml.MapItem, len(sc.Spec.EurekaSDConfigs))
		for i, config := range sc.Spec.EurekaSDConfigs {
			configs[i] = cg.addBasicAuthToYaml(configs[i], s, config.BasicAuth)
			configs[i] = cg.addSafeAuthorizationToYaml(configs[i], s, config.Authorization)
			configs[i] = cg.addOAuth2ToYaml(configs[i], s, config.OAuth2)
			configs[i] = cg.addProxyConfigtoYaml(configs[i], s, config.ProxyConfig)
			configs[i] = cg.addCustomHTTPConfigtoYaml(configs[i], s, config.CustomHTTPConfig)

			if config.FollowRedirects != nil {
				configs[i] = append(configs[i], yaml.MapItem{
					Key:   "follow_redirects",
					Value: config.FollowRedirects,
				})
			}

			if config.EnableHTTP2 != nil {
				configs[i] = append(configs[i], yaml.MapItem{
					Key:   "enable_http2",
					Value: config.EnableHTTP2,
				})
			}

			configs[i] = cg.addSafeTLStoYaml(configs[i], s, config.TLSConfig)

			if config.RefreshInterval != nil {
				configs[i] = append(configs[i], yaml.MapItem{
					Key:   "refresh_interval",
					Value: config.RefreshInterval,
				})
			}

			if config.Server != "" {
				configs[i] = append(configs[i], yaml.MapItem{
					Key:   "server",
					Value: config.Server,
				})
			}
		}
		cfg = append(cfg, yaml.MapItem{
			Key:   "eureka_sd_configs",
			Value: configs,
		})
	}

	// DockerSDConfig
	if len(sc.Spec.DockerSDConfigs) > 0 {
		configs := make([][]yaml.MapItem, len(sc.Spec.DockerSDConfigs))

		for i, config := range sc.Spec.DockerSDConfigs {
			configs[i] = cg.addSafeAuthorizationToYaml(configs[i], s, config.Authorization)
			configs[i] = cg.addOAuth2ToYaml(configs[i], s, config.OAuth2)
			configs[i] = cg.addProxyConfigtoYaml(configs[i], s, config.ProxyConfig)
			configs[i] = cg.addCustomHTTPConfigtoYaml(configs[i], s, config.CustomHTTPConfig)
			configs[i] = cg.addBasicAuthToYaml(configs[i], s, config.BasicAuth)
			configs[i] = cg.addFiltersToYaml(configs[i], config.Filters)

			configs[i] = append(configs[i], yaml.MapItem{
				Key:   "host",
				Value: config.Host,
			})

			configs[i] = cg.addSafeTLStoYaml(configs[i], s, config.TLSConfig)

			if config.Port != nil {
				configs[i] = append(configs[i], yaml.MapItem{
					Key:   "port",
					Value: config.Port,
				})
			}

			if config.HostNetworkingHost != nil {
				configs[i] = append(configs[i], yaml.MapItem{
					Key:   "host_networking_host",
					Value: config.HostNetworkingHost})
			}

			if config.MatchFirstNetwork != nil {
				// ref: https://github.com/prometheus/prometheus/pull/14654
				configs[i] = cg.WithMinimumVersion("2.54.1").AppendMapItem(configs[i],
					"match_first_network",
					config.MatchFirstNetwork)
			}

			if config.RefreshInterval != nil {
				configs[i] = append(configs[i], yaml.MapItem{
					Key:   "refresh_interval",
					Value: config.RefreshInterval,
				})
			}

			if config.FollowRedirects != nil {
				configs[i] = append(configs[i], yaml.MapItem{
					Key:   "follow_redirects",
					Value: config.FollowRedirects,
				})
			}

			if config.EnableHTTP2 != nil {
				configs[i] = append(configs[i], yaml.MapItem{
					Key:   "enable_http2",
					Value: config.EnableHTTP2,
				})
			}

		}
		cfg = append(cfg, yaml.MapItem{
			Key:   "docker_sd_configs",
			Value: configs,
		})
	}

	// LinodeSDConfig
	if len(sc.Spec.LinodeSDConfigs) > 0 {
		configs := make([][]yaml.MapItem, len(sc.Spec.LinodeSDConfigs))

		for i, config := range sc.Spec.LinodeSDConfigs {
			configs[i] = cg.addSafeAuthorizationToYaml(configs[i], s, config.Authorization)
			configs[i] = cg.addOAuth2ToYaml(configs[i], s, config.OAuth2)
			configs[i] = cg.addProxyConfigtoYaml(configs[i], s, config.ProxyConfig)
			configs[i] = cg.addCustomHTTPConfigtoYaml(configs[i], s, config.CustomHTTPConfig)

			configs[i] = cg.addSafeTLStoYaml(configs[i], s, config.TLSConfig)

			if config.Port != nil {
				configs[i] = append(configs[i], yaml.MapItem{
					Key:   "port",
					Value: config.Port,
				})
			}

			if config.Region != nil {
				configs[i] = append(configs[i], yaml.MapItem{
					Key:   "region",
					Value: config.Region,
				})
			}

			if config.EnableHTTP2 != nil {
				configs[i] = append(configs[i], yaml.MapItem{
					Key:   "enable_http2",
					Value: config.EnableHTTP2,
				})
			}

			if config.TagSeparator != nil {
				configs[i] = append(configs[i], yaml.MapItem{
					Key:   "tag_separator",
					Value: config.TagSeparator,
				})
			}

			if config.RefreshInterval != nil {
				configs[i] = append(configs[i], yaml.MapItem{
					Key:   "refresh_interval",
					Value: config.RefreshInterval,
				})
			}

			if config.FollowRedirects != nil {
				configs[i] = append(configs[i], yaml.MapItem{
					Key:   "follow_redirects",
					Value: config.FollowRedirects,
				})
			}

		}

		cfg = append(cfg, yaml.MapItem{
			Key:   "linode_sd_configs",
			Value: configs,
		})

	}

	// HetznerSDConfig
	if len(sc.Spec.HetznerSDConfigs) > 0 {
		configs := make([][]yaml.MapItem, len(sc.Spec.HetznerSDConfigs))
		for i, config := range sc.Spec.HetznerSDConfigs {
			configs[i] = cg.addBasicAuthToYaml(configs[i], s, config.BasicAuth)
			configs[i] = cg.addSafeAuthorizationToYaml(configs[i], s, config.Authorization)
			configs[i] = cg.addOAuth2ToYaml(configs[i], s, config.OAuth2)
			configs[i] = cg.addProxyConfigtoYaml(configs[i], s, config.ProxyConfig)
			configs[i] = cg.addCustomHTTPConfigtoYaml(configs[i], s, config.CustomHTTPConfig)

			configs[i] = append(configs[i], yaml.MapItem{
				Key:   "role",
				Value: strings.ToLower(config.Role),
			})

			if config.FollowRedirects != nil {
				configs[i] = append(configs[i], yaml.MapItem{
					Key:   "follow_redirects",
					Value: config.FollowRedirects,
				})
			}

			if config.EnableHTTP2 != nil {
				configs[i] = append(configs[i], yaml.MapItem{
					Key:   "enable_http2",
					Value: config.EnableHTTP2,
				})
			}

			configs[i] = cg.addSafeTLStoYaml(configs[i], s, config.TLSConfig)

			if config.Port != nil {
				configs[i] = append(configs[i], yaml.MapItem{
					Key:   "port",
					Value: config.Port,
				})
			}

			if config.RefreshInterval != nil {
				configs[i] = append(configs[i], yaml.MapItem{
					Key:   "refresh_interval",
					Value: config.RefreshInterval,
				})
			}
		}
		cfg = append(cfg, yaml.MapItem{
			Key:   "hetzner_sd_configs",
			Value: configs,
		})
	}

	// NomadSDConfig
	if len(sc.Spec.NomadSDConfigs) > 0 {
		configs := make([][]yaml.MapItem, len(sc.Spec.NomadSDConfigs))
		for i, config := range sc.Spec.NomadSDConfigs {
			configs[i] = cg.addBasicAuthToYaml(configs[i], s, config.BasicAuth)
			configs[i] = cg.addSafeAuthorizationToYaml(configs[i], s, config.Authorization)
			configs[i] = cg.addOAuth2ToYaml(configs[i], s, config.OAuth2)
			configs[i] = cg.addProxyConfigtoYaml(configs[i], s, config.ProxyConfig)
			configs[i] = cg.addCustomHTTPConfigtoYaml(configs[i], s, config.CustomHTTPConfig)

			configs[i] = append(configs[i], yaml.MapItem{
				Key:   "server",
				Value: config.Server,
			})

			if config.AllowStale != nil {
				configs[i] = append(configs[i], yaml.MapItem{
					Key:   "allow_stale",
					Value: config.AllowStale,
				})
			}

			if config.Namespace != nil {
				configs[i] = append(configs[i], yaml.MapItem{
					Key:   "namespace",
					Value: config.Namespace,
				})
			}

			if config.RefreshInterval != nil {
				configs[i] = append(configs[i], yaml.MapItem{
					Key:   "refresh_interval",
					Value: config.RefreshInterval,
				})
			}

			if config.Region != nil {
				configs[i] = append(configs[i], yaml.MapItem{
					Key:   "region",
					Value: config.Region,
				})
			}

			if config.TagSeparator != nil {
				configs[i] = append(configs[i], yaml.MapItem{
					Key:   "tag_separator",
					Value: config.TagSeparator,
				})
			}

			if config.FollowRedirects != nil {
				configs[i] = append(configs[i], yaml.MapItem{
					Key:   "follow_redirects",
					Value: config.FollowRedirects,
				})
			}

			if config.EnableHTTP2 != nil {
				configs[i] = append(configs[i], yaml.MapItem{
					Key:   "enable_http2",
					Value: config.EnableHTTP2,
				})
			}

			configs[i] = cg.addSafeTLStoYaml(configs[i], s, config.TLSConfig)
		}
		cfg = append(cfg, yaml.MapItem{
			Key:   "nomad_sd_configs",
			Value: configs,
		})
	}

	// DockerswarmSDConfig
	if len(sc.Spec.DockerSwarmSDConfigs) > 0 {
		configs := make([][]yaml.MapItem, len(sc.Spec.DockerSwarmSDConfigs))
		for i, config := range sc.Spec.DockerSwarmSDConfigs {
			configs[i] = cg.addBasicAuthToYaml(configs[i], s, config.BasicAuth)
			configs[i] = cg.addSafeAuthorizationToYaml(configs[i], s, config.Authorization)
			configs[i] = cg.addOAuth2ToYaml(configs[i], s, config.OAuth2)
			configs[i] = cg.addProxyConfigtoYaml(configs[i], s, config.ProxyConfig)
			configs[i] = cg.addCustomHTTPConfigtoYaml(configs[i], s, config.CustomHTTPConfig)
			configs[i] = cg.addFiltersToYaml(configs[i], config.Filters)

			configs[i] = append(configs[i], yaml.MapItem{
				Key:   "host",
				Value: config.Host,
			})

			configs[i] = cg.addSafeTLStoYaml(configs[i], s, config.TLSConfig)

			configs[i] = append(configs[i], yaml.MapItem{
				Key:   "role",
				Value: strings.ToLower(config.Role),
			})

			if config.Port != nil {
				configs[i] = append(configs[i], yaml.MapItem{
					Key:   "port",
					Value: config.Port,
				})
			}

			if config.RefreshInterval != nil {
				configs[i] = append(configs[i], yaml.MapItem{
					Key:   "refresh_interval",
					Value: config.RefreshInterval,
				})
			}

			if config.FollowRedirects != nil {
				configs[i] = append(configs[i], yaml.MapItem{
					Key:   "follow_redirects",
					Value: config.FollowRedirects,
				})
			}

			if config.EnableHTTP2 != nil {
				configs[i] = append(configs[i], yaml.MapItem{
					Key:   "enable_http2",
					Value: config.EnableHTTP2,
				})
			}

		}
		cfg = append(cfg, yaml.MapItem{
			Key:   "dockerswarm_sd_configs",
			Value: configs,
		})
	}

	// PuppetDBSDConfig
	if len(sc.Spec.PuppetDBSDConfigs) > 0 {
		configs := make([][]yaml.MapItem, len(sc.Spec.PuppetDBSDConfigs))
		for i, config := range sc.Spec.PuppetDBSDConfigs {
			configs[i] = cg.addBasicAuthToYaml(configs[i], s, config.BasicAuth)
			configs[i] = cg.addSafeAuthorizationToYaml(configs[i], s, config.Authorization)
			configs[i] = cg.addOAuth2ToYaml(configs[i], s, config.OAuth2)
			configs[i] = cg.addProxyConfigtoYaml(configs[i], s, config.ProxyConfig)
			configs[i] = cg.addCustomHTTPConfigtoYaml(configs[i], s, config.CustomHTTPConfig)

			configs[i] = append(configs[i], yaml.MapItem{
				Key:   "url",
				Value: config.URL,
			})

			configs[i] = append(configs[i], yaml.MapItem{
				Key:   "query",
				Value: config.Query,
			})

			if config.IncludeParameters != nil {
				configs[i] = append(configs[i], yaml.MapItem{
					Key:   "include_parameters",
					Value: config.IncludeParameters,
				})
			}

			if config.Port != nil {
				configs[i] = append(configs[i], yaml.MapItem{
					Key:   "port",
					Value: config.Port,
				})
			}

			if config.RefreshInterval != nil {
				configs[i] = append(configs[i], yaml.MapItem{
					Key:   "refresh_interval",
					Value: config.RefreshInterval,
				})
			}

			if config.FollowRedirects != nil {
				configs[i] = append(configs[i], yaml.MapItem{
					Key:   "follow_redirects",
					Value: config.FollowRedirects,
				})
			}

			configs[i] = cg.addSafeTLStoYaml(configs[i], s, config.TLSConfig)

			if config.EnableHTTP2 != nil {
				configs[i] = append(configs[i], yaml.MapItem{
					Key:   "enable_http2",
					Value: config.EnableHTTP2,
				})
			}
		}

		cfg = append(cfg, yaml.MapItem{
			Key:   "puppetdb_sd_configs",
			Value: configs,
		})
	}

	if len(sc.Spec.LightSailSDConfigs) > 0 {
		configs := make([][]yaml.MapItem, len(sc.Spec.LightSailSDConfigs))
		for i, config := range sc.Spec.LightSailSDConfigs {
			configs[i] = cg.addBasicAuthToYaml(configs[i], s, config.BasicAuth)
			configs[i] = cg.addSafeAuthorizationToYaml(configs[i], s, config.Authorization)
			configs[i] = cg.addProxyConfigtoYaml(configs[i], s, config.ProxyConfig)
			configs[i] = cg.addCustomHTTPConfigtoYaml(configs[i], s, config.CustomHTTPConfig)
			configs[i] = cg.addOAuth2ToYaml(configs[i], s, config.OAuth2)

			if config.Region != nil {
				configs[i] = append(configs[i], yaml.MapItem{
					Key:   "region",
					Value: config.Region,
				})
			}

			if config.Endpoint != nil {
				configs[i] = append(configs[i], yaml.MapItem{
					Key:   "endpoint",
					Value: config.Endpoint,
				})
			}

			if config.Port != nil {
				configs[i] = append(configs[i], yaml.MapItem{
					Key:   "port",
					Value: config.Port,
				})
			}

			if config.RefreshInterval != nil {
				configs[i] = append(configs[i], yaml.MapItem{
					Key:   "refresh_interval",
					Value: config.RefreshInterval,
				})
			}

			if config.AccessKey != nil && config.SecretKey != nil {

				value, err := s.GetSecretKey(*config.AccessKey)
				if err != nil {
					return cfg, fmt.Errorf("failed to get %s access key %s: %w", config.AccessKey.Name, jobName, err)
				}

				configs[i] = append(configs[i], yaml.MapItem{
					Key:   "access_key",
					Value: string(value),
				})

				value, err = s.GetSecretKey(*config.SecretKey)
				if err != nil {
					return cfg, fmt.Errorf("failed to get %s access key %s: %w", config.SecretKey.Name, jobName, err)
				}

				configs[i] = append(configs[i], yaml.MapItem{
					Key:   "secret_key",
					Value: string(value),
				})
			}

			if config.RoleARN != nil {
				configs[i] = append(configs[i], yaml.MapItem{
					Key:   "role_arn",
					Value: config.RoleARN,
				})
			}

			configs[i] = cg.addSafeTLStoYaml(configs[i], s, config.TLSConfig)

			if config.FollowRedirects != nil {
				configs[i] = append(configs[i], yaml.MapItem{
					Key:   "follow_redirects",
					Value: config.FollowRedirects,
				})
			}

			if config.EnableHTTP2 != nil {
				configs[i] = append(configs[i], yaml.MapItem{
					Key:   "enable_http2",
					Value: config.EnableHTTP2,
				})
			}
		}
		cfg = append(cfg, yaml.MapItem{
			Key:   "lightsail_sd_configs",
			Value: configs,
		})
	}

	// OVHCloudSDConfigs
	if len(sc.Spec.OVHCloudSDConfigs) > 0 {
		configs := make([][]yaml.MapItem, len(sc.Spec.OVHCloudSDConfigs))
		for i, config := range sc.Spec.OVHCloudSDConfigs {
			configs[i] = append(configs[i], yaml.MapItem{
				Key:   "application_key",
				Value: config.ApplicationKey,
			})

			value, _ := s.GetSecretKey(config.ApplicationSecret)
			configs[i] = append(configs[i], yaml.MapItem{
				Key:   "application_secret",
				Value: string(value),
			})

			key, _ := s.GetSecretKey(config.ConsumerKey)
			configs[i] = append(configs[i], yaml.MapItem{
				Key:   "consumer_key",
				Value: string(key),
			})

			switch config.Service {
			case monitoringv1alpha1.VPS:
				configs[i] = append(configs[i], yaml.MapItem{Key: "service", Value: "vps"})
			case monitoringv1alpha1.DedicatedServer:
				configs[i] = append(configs[i], yaml.MapItem{Key: "service", Value: "dedicated_server"})
			default:
				cg.logger.Warn(fmt.Sprintf("ignoring service not supported by Prometheus: %s", string(config.Service)))
			}

			if config.Endpoint != nil {
				configs[i] = append(configs[i], yaml.MapItem{
					Key:   "endpoint",
					Value: *config.Endpoint,
				})
			}

			if config.RefreshInterval != nil {
				configs[i] = append(configs[i], yaml.MapItem{
					Key:   "refresh_interval",
					Value: config.RefreshInterval,
				})
			}
		}

		cfg = append(cfg, yaml.MapItem{
			Key:   "ovhcloud_sd_configs",
			Value: configs,
		})
	}

	// ScalewaySDConfig
	if len(sc.Spec.ScalewaySDConfigs) > 0 {
		configs := make([][]yaml.MapItem, len(sc.Spec.ScalewaySDConfigs))
		for i, config := range sc.Spec.ScalewaySDConfigs {
			configs[i] = append(configs[i], yaml.MapItem{
				Key:   "access_key",
				Value: config.AccessKey,
			})

			value, _ := s.GetSecretKey(config.SecretKey)
			configs[i] = append(configs[i], yaml.MapItem{
				Key:   "secret_key",
				Value: string(value),
			})

			configs[i] = append(configs[i], yaml.MapItem{
				Key:   "project_id",
				Value: config.ProjectID,
			})

			configs[i] = append(configs[i], yaml.MapItem{
				Key:   "role",
				Value: strings.ToLower(string(config.Role)),
			})

			if config.Port != nil {
				configs[i] = append(configs[i], yaml.MapItem{
					Key:   "port",
					Value: config.Port,
				})
			}

			if config.ApiURL != nil {
				configs[i] = append(configs[i], yaml.MapItem{
					Key:   "api_url",
					Value: *config.ApiURL,
				})
			}

			if config.Zone != nil {
				configs[i] = append(configs[i], yaml.MapItem{
					Key:   "zone",
					Value: config.Zone,
				})
			}

			if config.NameFilter != nil {
				configs[i] = append(configs[i], yaml.MapItem{
					Key:   "name_filter",
					Value: config.NameFilter,
				})
			}

			if len(config.TagsFilter) > 0 {
				configs[i] = append(configs[i], yaml.MapItem{
					Key:   "tags_filter",
					Value: config.TagsFilter,
				})
			}

			if config.RefreshInterval != nil {
				configs[i] = append(configs[i], yaml.MapItem{
					Key:   "refresh_interval",
					Value: config.RefreshInterval,
				})
			}

			configs[i] = cg.addProxyConfigtoYaml(configs[i], s, config.ProxyConfig)
			configs[i] = cg.addCustomHTTPConfigtoYaml(configs[i], s, config.CustomHTTPConfig)

			configs[i] = cg.addSafeTLStoYaml(configs[i], s, config.TLSConfig)

			if config.FollowRedirects != nil {
				configs[i] = append(configs[i], yaml.MapItem{
					Key:   "follow_redirects",
					Value: config.FollowRedirects,
				})
			}

			if config.EnableHTTP2 != nil {
				configs[i] = append(configs[i], yaml.MapItem{
					Key:   "enable_http2",
					Value: config.EnableHTTP2,
				})
			}
		}

		cfg = append(cfg, yaml.MapItem{
			Key:   "scaleway_sd_configs",
			Value: configs,
		})
	}

	// IonosSDConfig
	if len(sc.Spec.IonosSDConfigs) > 0 {
		configs := make([][]yaml.MapItem, len(sc.Spec.IonosSDConfigs))
		for i, config := range sc.Spec.IonosSDConfigs {
			configs[i] = cg.addSafeAuthorizationToYaml(configs[i], s, &config.Authorization)
			configs[i] = cg.addProxyConfigtoYaml(configs[i], s, config.ProxyConfig)
			configs[i] = cg.addCustomHTTPConfigtoYaml(configs[i], s, config.CustomHTTPConfig)
			configs[i] = cg.addSafeTLStoYaml(configs[i], s, config.TLSConfig)

			configs[i] = append(configs[i], yaml.MapItem{
				Key:   "datacenter_id",
				Value: config.DataCenterID,
			})

			if config.FollowRedirects != nil {
				configs[i] = append(configs[i], yaml.MapItem{
					Key:   "follow_redirects",
					Value: config.FollowRedirects,
				})
			}

			if config.EnableHTTP2 != nil {
				configs[i] = append(configs[i], yaml.MapItem{
					Key:   "enable_http2",
					Value: config.EnableHTTP2,
				})
			}

			if config.Port != nil {
				configs[i] = append(configs[i], yaml.MapItem{
					Key:   "port",
					Value: config.Port,
				})
			}

			if config.RefreshInterval != nil {
				configs[i] = append(configs[i], yaml.MapItem{
					Key:   "refresh_interval",
					Value: config.RefreshInterval,
				})
			}
		}

		cfg = append(cfg, yaml.MapItem{
			Key:   "ionos_sd_configs",
			Value: configs,
		})
	}

	if len(sc.Spec.RelabelConfigs) > 0 {
		relabelings = append(relabelings, generateRelabelConfig(labeler.GetRelabelingConfigs(sc.TypeMeta, sc.ObjectMeta, sc.Spec.RelabelConfigs))...)
	}

	if shards != 1 {
		relabelings = cg.generateAddressShardingRelabelingRulesIfMissing(relabelings, shards)
	}

	// No need to check for the length because relabelings should always have
	// at least one item.
	cfg = append(cfg, yaml.MapItem{Key: "relabel_configs", Value: relabelings})

	metricRelabelings := []monitoringv1.RelabelConfig{}
	metricRelabelings = append(metricRelabelings, scrapeClass.MetricRelabelings...)
	metricRelabelings = append(metricRelabelings, labeler.GetRelabelingConfigs(sc.TypeMeta, sc.ObjectMeta, sc.Spec.MetricRelabelConfigs)...)

	if len(metricRelabelings) > 0 {
		cfg = append(cfg, yaml.MapItem{Key: "metric_relabel_configs", Value: generateRelabelConfig(metricRelabelings)})
	}

	return cfg, nil
}

func (cg *ConfigGenerator) appendOTLPConfig(cfg yaml.MapSlice) (yaml.MapSlice, error) {
	otlpConfig := cg.prom.GetCommonPrometheusFields().OTLP
	if otlpConfig == nil {
		return cfg, nil
	}

	if cg.version.LT(semver.MustParse("2.55.0")) {
		return cfg, fmt.Errorf("OTLP configuration is only supported from Prometheus version 2.55.0")
	}

	otlp := yaml.MapSlice{}

	if len(otlpConfig.PromoteResourceAttributes) > 0 {
		otlp = cg.WithMinimumVersion("2.55.0").AppendMapItem(otlp,
			"promote_resource_attributes",
			otlpConfig.PromoteResourceAttributes)
	}

	if otlpConfig.TranslationStrategy != nil {
		otlp = cg.WithMinimumVersion("3.0.0").AppendMapItem(otlp,
			"translation_strategy",
			otlpConfig.TranslationStrategy)
	}

	if len(otlp) == 0 {
		return cfg, nil
	}

	return cg.AppendMapItem(cfg, "otlp", otlp), nil
}

func (cg *ConfigGenerator) appendTracingConfig(cfg yaml.MapSlice, s assets.StoreGetter) (yaml.MapSlice, error) {
	tracingConfig := cg.prom.GetCommonPrometheusFields().TracingConfig
	if tracingConfig == nil {
		return cfg, nil
	}

	var tracing yaml.MapSlice
	tracing = append(tracing, yaml.MapItem{
		Key:   "endpoint",
		Value: tracingConfig.Endpoint,
	})

	if tracingConfig.ClientType != nil {
		tracing = append(tracing, yaml.MapItem{
			Key:   "client_type",
			Value: tracingConfig.ClientType,
		})
	}

	if tracingConfig.SamplingFraction != nil {
		tracing = append(tracing, yaml.MapItem{
			Key:   "sampling_fraction",
			Value: tracingConfig.SamplingFraction.AsApproximateFloat64(),
		})
	}

	if tracingConfig.Insecure != nil {
		tracing = append(tracing, yaml.MapItem{
			Key:   "insecure",
			Value: tracingConfig.Insecure,
		})
	}

	if len(tracingConfig.Headers) > 0 {
		headers := yaml.MapSlice{}
		for key, value := range tracingConfig.Headers {
			headers = append(headers, yaml.MapItem{
				Key:   key,
				Value: value,
			})
		}

		tracing = append(tracing, yaml.MapItem{
			Key:   "headers",
			Value: headers,
		})
	}

	if tracingConfig.Compression != nil {
		tracing = append(tracing, yaml.MapItem{
			Key:   "compression",
			Value: tracingConfig.Compression,
		})
	}

	if tracingConfig.Timeout != nil {
		tracing = append(tracing, yaml.MapItem{
			Key:   "timeout",
			Value: tracingConfig.Timeout,
		})
	}

	tracing = cg.addTLStoYaml(tracing, s, tracingConfig.TLSConfig)

	return append(
		cfg,
		yaml.MapItem{
			Key:   "tracing",
			Value: tracing,
		}), nil
}

func (cg *ConfigGenerator) getScrapeClassOrDefault(name *string) monitoringv1.ScrapeClass {
	if name != nil {
		if scrapeClass, found := cg.scrapeClasses[*name]; found {
			return scrapeClass
		}
	}

	if cg.defaultScrapeClassName != "" {
		if scrapeClass, found := cg.scrapeClasses[cg.defaultScrapeClassName]; found {
			return scrapeClass
		}
	}

	return monitoringv1.ScrapeClass{}
}

func getLowerByteSize(v *monitoringv1.ByteSize, cpf *monitoringv1.CommonPrometheusFields) *monitoringv1.ByteSize {
	if isByteSizeEmpty(&cpf.EnforcedBodySizeLimit) {
		return v
	}

	if isByteSizeEmpty(v) {
		return &cpf.EnforcedBodySizeLimit
	}

	vBytes, _ := units.ParseBase2Bytes(string(*v))
	pBytes, _ := units.ParseBase2Bytes(string(cpf.EnforcedBodySizeLimit))

	if vBytes > pBytes {
		return &cpf.EnforcedBodySizeLimit
	}

	return v
}

func isByteSizeEmpty(v *monitoringv1.ByteSize) bool {
	return v == nil || *v == ""
}

func (cg *ConfigGenerator) addFiltersToYaml(cfg yaml.MapSlice, filters []monitoringv1alpha1.Filter) yaml.MapSlice {
	if len(filters) == 0 {
		return cfg
	}

	// Sort the filters by name to generate deterministic config.
	slices.SortStableFunc(filters, func(a, b monitoringv1alpha1.Filter) int {
		return cmp.Compare(a.Name, b.Name)
	})

	filtersYamlMap := []yaml.MapSlice{}
	for _, filter := range filters {
		filtersYamlMap = append(filtersYamlMap, yaml.MapSlice{
			{
				Key:   "name",
				Value: filter.Name,
			},
			{
				Key:   "values",
				Value: filter.Values,
			}})
	}

	return cg.AppendMapItem(cfg, "filters", filtersYamlMap)
}

func (cg *ConfigGenerator) buildGlobalConfig() yaml.MapSlice {
	cfg := yaml.MapSlice{}
	cfg = cg.appendScrapeIntervals(cfg)
	cfg = cg.addScrapeProtocols(cfg, cg.prom.GetCommonPrometheusFields().ScrapeProtocols)
	cfg = cg.appendExternalLabels(cfg)
	cfg = cg.appendScrapeLimits(cfg)

	return cfg
}<|MERGE_RESOLUTION|>--- conflicted
+++ resolved
@@ -3305,13 +3305,8 @@
 				})
 			}
 
-<<<<<<< HEAD
-			configs[i] = cg.addProxyConfigtoYaml(configs[i], s, config.ProxyConfig)
-
 			configs[i] = cg.addCustomHTTPConfigtoYaml(configs[i], s, config.CustomHTTPConfig)
 
-=======
->>>>>>> 35790cdb
 			if config.FollowRedirects != nil {
 				configs[i] = append(configs[i], yaml.MapItem{
 					Key:   "follow_redirects",
