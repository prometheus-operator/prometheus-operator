// Copyright 2016 The prometheus-operator Authors
//
// Licensed under the Apache License, Version 2.0 (the "License");
// you may not use this file except in compliance with the License.
// You may obtain a copy of the License at
//
//     http://www.apache.org/licenses/LICENSE-2.0
//
// Unless required by applicable law or agreed to in writing, software
// distributed under the License is distributed on an "AS IS" BASIS,
// WITHOUT WARRANTIES OR CONDITIONS OF ANY KIND, either express or implied.
// See the License for the specific language governing permissions and
// limitations under the License.

package prometheus

import (
	"context"
	"fmt"
	"path"
	"reflect"
	"regexp"
	"sort"
	"strings"

	"github.com/alecthomas/units"
	"github.com/blang/semver/v4"
	"github.com/go-kit/log"
	"github.com/go-kit/log/level"
	"github.com/prometheus/common/model"
	"gopkg.in/yaml.v2"
	metav1 "k8s.io/apimachinery/pkg/apis/meta/v1"
	"k8s.io/utils/ptr"

	monitoringv1 "github.com/prometheus-operator/prometheus-operator/pkg/apis/monitoring/v1"
	monitoringv1alpha1 "github.com/prometheus-operator/prometheus-operator/pkg/apis/monitoring/v1alpha1"
	"github.com/prometheus-operator/prometheus-operator/pkg/assets"
	namespacelabeler "github.com/prometheus-operator/prometheus-operator/pkg/namespacelabeler"
	"github.com/prometheus-operator/prometheus-operator/pkg/operator"
)

const (
	kubernetesSDRoleEndpoint      = "endpoints"
	kubernetesSDRoleEndpointSlice = "endpointslice"
	kubernetesSDRolePod           = "pod"
	kubernetesSDRoleIngress       = "ingress"

	defaultPrometheusExternalLabelName = "prometheus"
	defaultReplicaExternalLabelName    = "prometheus_replica"
)

var invalidLabelCharRE = regexp.MustCompile(`[^a-zA-Z0-9_]`)

func sanitizeLabelName(name string) string {
	return invalidLabelCharRE.ReplaceAllString(name, "_")
}

// ConfigGenerator knows how to generate a Prometheus configuration which is
// compatible with a given Prometheus version.
type ConfigGenerator struct {
	logger                 log.Logger
	version                semver.Version
	notCompatible          bool
	prom                   monitoringv1.PrometheusInterface
	endpointSliceSupported bool
	scrapeClasses          map[string]*monitoringv1.ScrapeClass
	defaultScrapeClassName string
}

// NewConfigGenerator creates a ConfigGenerator for the provided Prometheus resource.
func NewConfigGenerator(logger log.Logger, p monitoringv1.PrometheusInterface, endpointSliceSupported bool) (*ConfigGenerator, error) {
	if logger == nil {
		logger = log.NewNopLogger()
	}

	cpf := p.GetCommonPrometheusFields()

	promVersion := operator.StringValOrDefault(cpf.Version, operator.DefaultPrometheusVersion)
	version, err := semver.ParseTolerant(promVersion)
	if err != nil {
		return nil, fmt.Errorf("failed to parse Prometheus version: %w", err)
	}

	if version.Major != 2 {
		return nil, fmt.Errorf("unsupported Prometheus major version %s: %w", version, err)
	}

	logger = log.WithSuffix(logger, "version", promVersion)

	scrapeClasses, defaultScrapeClassName, err := getScrapeClassConfig(p)
	if err != nil {
		return nil, fmt.Errorf("failed to parse scrape classes: %w", err)
	}

	return &ConfigGenerator{
		logger:                 logger,
		version:                version,
		prom:                   p,
		endpointSliceSupported: endpointSliceSupported,
		scrapeClasses:          scrapeClasses,
		defaultScrapeClassName: defaultScrapeClassName,
	}, nil
}

func getScrapeClassConfig(p monitoringv1.PrometheusInterface) (map[string]*monitoringv1.ScrapeClass, string, error) {
	cpf := p.GetCommonPrometheusFields()
	scrapeClasses := make(map[string]*monitoringv1.ScrapeClass, len(cpf.ScrapeClasses))
	defaultScrapeClass := ""
	for _, scrapeClass := range cpf.ScrapeClasses {
		scrapeClasses[scrapeClass.Name] = &scrapeClass
		// Validate all scrape class relabelings are correct.
		if err := validateRelabelConfigs(p, scrapeClass.Relabelings); err != nil {
			return nil, "", fmt.Errorf("invalid relabelings for scrapeClass %s: %w", scrapeClass.Name, err)
		}
		if ptr.Deref(scrapeClass.Default, false) {
			if defaultScrapeClass == "" {
				defaultScrapeClass = scrapeClass.Name
				continue
			}
			return nil, "", fmt.Errorf("multiple default scrape classes defined")
		}
	}
	return scrapeClasses, defaultScrapeClass, nil
}

// WithKeyVals returns a new ConfigGenerator with the same characteristics as
// the current object, expect that the keyvals are appended to the existing
// logger.
func (cg *ConfigGenerator) WithKeyVals(keyvals ...interface{}) *ConfigGenerator {
	return &ConfigGenerator{
		logger:                 log.WithSuffix(cg.logger, keyvals...),
		version:                cg.version,
		notCompatible:          cg.notCompatible,
		prom:                   cg.prom,
		endpointSliceSupported: cg.endpointSliceSupported,
		scrapeClasses:          cg.scrapeClasses,
		defaultScrapeClassName: cg.defaultScrapeClassName,
	}
}

// WithMinimumVersion returns a new ConfigGenerator that does nothing (except
// logging a warning message) if the Prometheus version is lesser than the
// given version.
// The method panics if version isn't a valid SemVer value.
func (cg *ConfigGenerator) WithMinimumVersion(version string) *ConfigGenerator {
	minVersion := semver.MustParse(version)

	if cg.version.LT(minVersion) {
		return &ConfigGenerator{
			logger:                 log.WithSuffix(cg.logger, "minimum_version", version),
			version:                cg.version,
			notCompatible:          true,
			prom:                   cg.prom,
			endpointSliceSupported: cg.endpointSliceSupported,
			scrapeClasses:          cg.scrapeClasses,
			defaultScrapeClassName: cg.defaultScrapeClassName,
		}
	}

	return cg
}

// WithMaximumVersion returns a new ConfigGenerator that does nothing (except
// logging a warning message) if the Prometheus version is greater than or
// equal to the given version.
// The method panics if version isn't a valid SemVer value.
func (cg *ConfigGenerator) WithMaximumVersion(version string) *ConfigGenerator {
	minVersion := semver.MustParse(version)

	if cg.version.GTE(minVersion) {
		return &ConfigGenerator{
			logger:                 log.WithSuffix(cg.logger, "maximum_version", version),
			version:                cg.version,
			notCompatible:          true,
			prom:                   cg.prom,
			endpointSliceSupported: cg.endpointSliceSupported,
			scrapeClasses:          cg.scrapeClasses,
			defaultScrapeClassName: cg.defaultScrapeClassName,
		}
	}

	return cg
}

// AppendMapItem appends the k/v item to the given yaml.MapSlice and returns
// the updated slice.
func (cg *ConfigGenerator) AppendMapItem(m yaml.MapSlice, k string, v interface{}) yaml.MapSlice {
	if cg.notCompatible {
		cg.Warn(k)
		return m
	}

	return append(m, yaml.MapItem{Key: k, Value: v})
}

// AppendCommandlineArgument appends the name/v argument to the given []monitoringv1.Argument and returns
// the updated slice.
func (cg *ConfigGenerator) AppendCommandlineArgument(m []monitoringv1.Argument, argument monitoringv1.Argument) []monitoringv1.Argument {
	if cg.notCompatible {
		level.Warn(cg.logger).Log("msg", fmt.Sprintf("ignoring command line argument %q not supported by Prometheus", argument.Name))
		return m
	}

	return append(m, argument)
}

// IsCompatible return true or false depending if the version being used is compatible.
func (cg *ConfigGenerator) IsCompatible() bool {
	return !cg.notCompatible
}

// Warn logs a warning.
func (cg *ConfigGenerator) Warn(field string) {
	level.Warn(cg.logger).Log("msg", fmt.Sprintf("ignoring %q not supported by Prometheus", field))
}

type limitKey struct {
	specField       string
	prometheusField string
	minVersion      string
}

var (
	sampleLimitKey = limitKey{
		specField:       "sampleLimit",
		prometheusField: "sample_limit",
	}
	targetLimitKey = limitKey{
		specField:       "targetLimit",
		prometheusField: "target_limit",
		minVersion:      "2.21.0",
	}
	labelLimitKey = limitKey{
		specField:       "labelLimit",
		prometheusField: "label_limit",
		minVersion:      "2.27.0",
	}
	labelNameLengthLimitKey = limitKey{
		specField:       "labelNameLengthLimit",
		prometheusField: "label_name_length_limit",
		minVersion:      "2.27.0",
	}
	labelValueLengthLimitKey = limitKey{
		specField:       "labelValueLengthLimit",
		prometheusField: "label_value_length_limit",
		minVersion:      "2.27.0",
	}
	keepDroppedTargetsKey = limitKey{
		specField:       "keepDroppedTargets",
		prometheusField: "keep_dropped_targets",
		minVersion:      "2.47.0",
	}
)

// AddLimitsToYAML appends the given limit key to the configuration if
// supported by the Prometheus version.
func (cg *ConfigGenerator) AddLimitsToYAML(cfg yaml.MapSlice, k limitKey, limit *uint64, enforcedLimit *uint64) yaml.MapSlice {
	finalLimit := getLimit(limit, enforcedLimit)
	if finalLimit == nil {
		return cfg
	}

	if k.minVersion == "" {
		return cg.AppendMapItem(cfg, k.prometheusField, finalLimit)
	}

	return cg.WithMinimumVersion(k.minVersion).AppendMapItem(cfg, k.prometheusField, finalLimit)
}

// AddHonorTimestamps adds the honor_timestamps field into scrape configurations.
// honor_timestamps is false only when the user specified it or when the global
// override applies.
// For backwards compatibility with Prometheus <2.9.0 we don't set
// honor_timestamps.
func (cg *ConfigGenerator) AddHonorTimestamps(cfg yaml.MapSlice, userHonorTimestamps *bool) yaml.MapSlice {
	cpf := cg.prom.GetCommonPrometheusFields()
	// Fast path.
	if userHonorTimestamps == nil && !cpf.OverrideHonorTimestamps {
		return cfg
	}

	honor := false
	if userHonorTimestamps != nil {
		honor = *userHonorTimestamps
	}

	return cg.WithMinimumVersion("2.9.0").AppendMapItem(cfg, "honor_timestamps", honor && !cpf.OverrideHonorTimestamps)
}

// AddTrackTimestampsStaleness adds the track_timestamps_staleness field into scrape configurations.
// For backwards compatibility with Prometheus <2.48.0 we don't set
// track_timestamps_staleness.
func (cg *ConfigGenerator) AddTrackTimestampsStaleness(cfg yaml.MapSlice, trackTimestampsStaleness *bool) yaml.MapSlice {
	// Fast path.
	if trackTimestampsStaleness == nil {
		return cfg
	}

	return cg.WithMinimumVersion("2.48.0").AppendMapItem(cfg, "track_timestamps_staleness", *trackTimestampsStaleness)
}

// AddScrapeProtocols adds the scrape_protocols field into scrape configurations.
// For backwards compatibility with Prometheus <2.49.0 we don't set scrape_protocols.
func (cg *ConfigGenerator) AddScrapeProtocols(cfg yaml.MapSlice, scrapeProtocols []monitoringv1.ScrapeProtocol) yaml.MapSlice {
	if len(scrapeProtocols) == 0 {
		return cfg
	}

	return cg.WithMinimumVersion("2.49.0").AppendMapItem(cfg, "scrape_protocols", scrapeProtocols)
}

// AddHonorLabels adds the honor_labels field into scrape configurations.
// if OverrideHonorLabels is true then honor_labels is always false.
func (cg *ConfigGenerator) AddHonorLabels(cfg yaml.MapSlice, honorLabels bool) yaml.MapSlice {
	if cg.prom.GetCommonPrometheusFields().OverrideHonorLabels {
		honorLabels = false
	}

	return cg.AppendMapItem(cfg, "honor_labels", honorLabels)
}

func (cg *ConfigGenerator) EndpointSliceSupported() bool {
	return cg.version.GTE(semver.MustParse("2.21.0")) && cg.endpointSliceSupported
}

// stringMapToMapSlice returns a yaml.MapSlice from a string map to ensure that
// the output is deterministic.
func stringMapToMapSlice[V any](m map[string]V) yaml.MapSlice {
	res := yaml.MapSlice{}
	ks := make([]string, 0, len(m))

	for k := range m {
		ks = append(ks, k)
	}
	sort.Strings(ks)

	for _, k := range ks {
		res = append(res, yaml.MapItem{Key: k, Value: m[k]})
	}

	return res
}

func addSafeTLStoYaml(cfg yaml.MapSlice, namespace string, tls monitoringv1.SafeTLSConfig) yaml.MapSlice {
	pathForSelector := func(sel monitoringv1.SecretOrConfigMap) string {
		return path.Join(tlsAssetsDir, assets.TLSAssetKeyFromSelector(namespace, sel).String())
	}
	tlsConfig := yaml.MapSlice{
		{Key: "insecure_skip_verify", Value: tls.InsecureSkipVerify},
	}
	if tls.CA.Secret != nil || tls.CA.ConfigMap != nil {
		tlsConfig = append(tlsConfig, yaml.MapItem{Key: "ca_file", Value: pathForSelector(tls.CA)})
	}
	if tls.Cert.Secret != nil || tls.Cert.ConfigMap != nil {
		tlsConfig = append(tlsConfig, yaml.MapItem{Key: "cert_file", Value: pathForSelector(tls.Cert)})
	}
	if tls.KeySecret != nil {
		tlsConfig = append(tlsConfig, yaml.MapItem{Key: "key_file", Value: pathForSelector(monitoringv1.SecretOrConfigMap{Secret: tls.KeySecret})})
	}
	if tls.ServerName != "" {
		tlsConfig = append(tlsConfig, yaml.MapItem{Key: "server_name", Value: tls.ServerName})
	}
	cfg = append(cfg, yaml.MapItem{Key: "tls_config", Value: tlsConfig})
	return cfg
}

func addTLStoYaml(cfg yaml.MapSlice, namespace string, tls *monitoringv1.TLSConfig) yaml.MapSlice {
	if tls == nil {
		return cfg
	}

	tlsConfig := addSafeTLStoYaml(yaml.MapSlice{}, namespace, tls.SafeTLSConfig)[0].Value.(yaml.MapSlice)

	if tls.CAFile != "" {
		tlsConfig = append(tlsConfig, yaml.MapItem{Key: "ca_file", Value: tls.CAFile})
	}

	if tls.CertFile != "" {
		tlsConfig = append(tlsConfig, yaml.MapItem{Key: "cert_file", Value: tls.CertFile})
	}

	if tls.KeyFile != "" {
		tlsConfig = append(tlsConfig, yaml.MapItem{Key: "key_file", Value: tls.KeyFile})
	}

	cfg = append(cfg, yaml.MapItem{Key: "tls_config", Value: tlsConfig})

	return cfg
}

func (cg *ConfigGenerator) MergeTLSConfigWithScrapeClass(tlsConfig *monitoringv1.TLSConfig, scrapeClass *monitoringv1.ScrapeClass) *monitoringv1.TLSConfig {
	scrapeClassName := cg.defaultScrapeClassName

	if scrapeClass != nil {
		scrapeClassName = scrapeClass.Name
	}

	scrapeClass, found := cg.scrapeClasses[scrapeClassName]

	if !found {
		return tlsConfig
	}

	if tlsConfig == nil && !found {
		return nil
	}

	if tlsConfig != nil && !found {
		return tlsConfig
	}

	if tlsConfig == nil && found {
		return scrapeClass.TLSConfig
	}

	if tlsConfig.CAFile == "" && tlsConfig.SafeTLSConfig.CA == (monitoringv1.SecretOrConfigMap{}) {
		tlsConfig.CAFile = scrapeClass.TLSConfig.CAFile
	}

	if tlsConfig.CertFile == "" && tlsConfig.SafeTLSConfig.Cert == (monitoringv1.SecretOrConfigMap{}) {
		tlsConfig.CertFile = scrapeClass.TLSConfig.CertFile
	}

	if tlsConfig.KeyFile == "" && tlsConfig.SafeTLSConfig.KeySecret == nil {
		tlsConfig.KeyFile = scrapeClass.TLSConfig.KeyFile
	}

	return tlsConfig
}

func (cg *ConfigGenerator) addBasicAuthToYaml(cfg yaml.MapSlice,
	assetStoreKey string,
	store *assets.Store,
	basicAuth *monitoringv1.BasicAuth,
) yaml.MapSlice {
	if basicAuth == nil {
		return cfg
	}

	var authCfg assets.BasicAuthCredentials
	if s, ok := store.BasicAuthAssets[assetStoreKey]; ok {
		authCfg = s
	}

	return cg.WithKeyVals("component", strings.Split(assetStoreKey, "/")[0]).AppendMapItem(cfg, "basic_auth", authCfg)
}

func (cg *ConfigGenerator) addSigv4ToYaml(cfg yaml.MapSlice,
	assetStoreKey string,
	store *assets.Store,
	sigv4 *monitoringv1.Sigv4,
) yaml.MapSlice {
	if sigv4 == nil {
		return cfg
	}

	sigv4Cfg := yaml.MapSlice{}
	if sigv4.Region != "" {
		sigv4Cfg = append(sigv4Cfg, yaml.MapItem{Key: "region", Value: sigv4.Region})
	}
	if store.SigV4Assets[assetStoreKey].AccessKeyID != "" {
		sigv4Cfg = append(sigv4Cfg, yaml.MapItem{Key: "access_key", Value: store.SigV4Assets[assetStoreKey].AccessKeyID})
	}
	if store.SigV4Assets[assetStoreKey].SecretKeyID != "" {
		sigv4Cfg = append(sigv4Cfg, yaml.MapItem{Key: "secret_key", Value: store.SigV4Assets[assetStoreKey].SecretKeyID})
	}
	if sigv4.Profile != "" {
		sigv4Cfg = append(sigv4Cfg, yaml.MapItem{Key: "profile", Value: sigv4.Profile})
	}
	if sigv4.RoleArn != "" {
		sigv4Cfg = append(sigv4Cfg, yaml.MapItem{Key: "role_arn", Value: sigv4.RoleArn})
	}

	return cg.WithKeyVals("component", strings.Split(assetStoreKey, "/")[0]).AppendMapItem(cfg, "sigv4", sigv4Cfg)
}

func (cg *ConfigGenerator) addSafeAuthorizationToYaml(
	cfg yaml.MapSlice,
	assetStoreKey string,
	store *assets.Store,
	auth *monitoringv1.SafeAuthorization,
) yaml.MapSlice {
	if auth == nil {
		return cfg
	}

	authCfg := yaml.MapSlice{}
	if auth.Type == "" {
		auth.Type = "Bearer"
	}

	authCfg = append(authCfg, yaml.MapItem{Key: "type", Value: strings.TrimSpace(auth.Type)})
	if auth.Credentials != nil {
		if s, ok := store.TokenAssets[assetStoreKey]; ok {
			authCfg = append(authCfg, yaml.MapItem{Key: "credentials", Value: s})
		}
	}

	// extract current cfg section from assetStoreKey, assuming
	// "<component>/something..."
	return cg.WithMinimumVersion("2.26.0").WithKeyVals("component", strings.Split(assetStoreKey, "/")[0]).AppendMapItem(cfg, "authorization", authCfg)
}

func (cg *ConfigGenerator) addAuthorizationToYaml(
	cfg yaml.MapSlice,
	assetStoreKey string,
	store *assets.Store,
	auth *monitoringv1.Authorization,
) yaml.MapSlice {
	if auth == nil {
		return cfg
	}

	// reuse addSafeAuthorizationToYaml and unpack the part we're interested
	// in, namely the value under the "authorization" key
	authCfg := cg.addSafeAuthorizationToYaml(yaml.MapSlice{}, assetStoreKey, store, &auth.SafeAuthorization)[0].Value.(yaml.MapSlice)

	if auth.CredentialsFile != "" {
		authCfg = append(authCfg, yaml.MapItem{Key: "credentials_file", Value: auth.CredentialsFile})
	}

	return cg.WithMinimumVersion("2.26.0").WithKeyVals("component", strings.Split(assetStoreKey, "/")[0]).AppendMapItem(cfg, "authorization", authCfg)
}

func (cg *ConfigGenerator) buildExternalLabels() yaml.MapSlice {
	m := map[string]string{}
	cpf := cg.prom.GetCommonPrometheusFields()
	objMeta := cg.prom.GetObjectMeta()

	prometheusExternalLabelName := defaultPrometheusExternalLabelName
	if cpf.PrometheusExternalLabelName != nil {
		prometheusExternalLabelName = *cpf.PrometheusExternalLabelName
	}

	// Do not add the external label if the resulting value is empty.
	if prometheusExternalLabelName != "" {
		m[prometheusExternalLabelName] = fmt.Sprintf("%s/%s", objMeta.GetNamespace(), objMeta.GetName())
	}

	replicaExternalLabelName := defaultReplicaExternalLabelName
	if cpf.ReplicaExternalLabelName != nil {
		replicaExternalLabelName = *cpf.ReplicaExternalLabelName
	}

	// Do not add the external label if the resulting value is empty.
	if replicaExternalLabelName != "" {
		m[replicaExternalLabelName] = fmt.Sprintf("$(%s)", operator.PodNameEnvVar)
	}

	for k, v := range cpf.ExternalLabels {
		if _, found := m[k]; found {
			level.Warn(cg.logger).Log("msg", "ignoring external label because it is a reserved key", "key", k)
			continue
		}
		m[k] = v
	}

	return stringMapToMapSlice(m)
}

func (cg *ConfigGenerator) addProxyConfigtoYaml(
	ctx context.Context,
	cfg yaml.MapSlice,
	namespace string,
	store *assets.Store,
	proxyConfig monitoringv1.ProxyConfig,
) yaml.MapSlice {
	if reflect.ValueOf(proxyConfig).IsZero() {
		return cfg
	}

	var cgProxyConfig = cg.WithMinimumVersion("2.43.0")

	if proxyConfig.ProxyURL != nil {
		cfg = cgProxyConfig.AppendMapItem(cfg, "proxy_url", *proxyConfig.ProxyURL)
	}

	if proxyConfig.NoProxy != nil {
		cfg = cgProxyConfig.AppendMapItem(cfg, "no_proxy", *proxyConfig.NoProxy)
	}

	if proxyConfig.ProxyFromEnvironment != nil {
		cfg = cgProxyConfig.AppendMapItem(cfg, "proxy_from_environment", *proxyConfig.ProxyFromEnvironment)
	}

	if proxyConfig.ProxyConnectHeader != nil {
		proxyConnectHeader := make(map[string]string, len(proxyConfig.ProxyConnectHeader))

		for k, v := range proxyConfig.ProxyConnectHeader {
			value, _ := store.GetKey(ctx, namespace, monitoringv1.SecretOrConfigMap{
				Secret: &v,
			})
			proxyConnectHeader[k] = value
		}

		cfg = cgProxyConfig.AppendMapItem(cfg, "proxy_connect_header", stringMapToMapSlice(proxyConnectHeader))
	}

	return cfg
}

// CompareScrapeTimeoutToScrapeInterval validates value of scrapeTimeout based on scrapeInterval.
func CompareScrapeTimeoutToScrapeInterval(scrapeTimeout, scrapeInterval monitoringv1.Duration) error {
	var si, st model.Duration
	var err error

	if si, err = model.ParseDuration(string(scrapeInterval)); err != nil {
		return fmt.Errorf("invalid scrapeInterval %q: %w", scrapeInterval, err)
	}

	if st, err = model.ParseDuration(string(scrapeTimeout)); err != nil {
		return fmt.Errorf("invalid scrapeTimeout: %q: %w", scrapeTimeout, err)
	}

	if st > si {
		return fmt.Errorf("scrapeTimeout %q greater than scrapeInterval %q", scrapeTimeout, scrapeInterval)
	}

	return nil
}

// GenerateServerConfiguration creates a serialized YAML representation of a Prometheus Server configuration using the provided resources.
func (cg *ConfigGenerator) GenerateServerConfiguration(
	ctx context.Context,
	evaluationInterval monitoringv1.Duration,
	queryLogFile string,
	ruleSelector *metav1.LabelSelector,
	exemplars *monitoringv1.Exemplars,
	tsdb monitoringv1.TSDBSpec,
	alerting *monitoringv1.AlertingSpec,
	remoteRead []monitoringv1.RemoteReadSpec,
	sMons map[string]*monitoringv1.ServiceMonitor,
	pMons map[string]*monitoringv1.PodMonitor,
	probes map[string]*monitoringv1.Probe,
	sCons map[string]*monitoringv1alpha1.ScrapeConfig,
	store *assets.Store,
	additionalScrapeConfigs []byte,
	additionalAlertRelabelConfigs []byte,
	additionalAlertManagerConfigs []byte,
	ruleConfigMapNames []string,
) ([]byte, error) {
	cpf := cg.prom.GetCommonPrometheusFields()

	// validates the value of scrapeTimeout based on scrapeInterval
	if cpf.ScrapeTimeout != "" {
		if err := CompareScrapeTimeoutToScrapeInterval(cpf.ScrapeTimeout, cpf.ScrapeInterval); err != nil {
			return nil, err
		}
	}

	// Global config
	cfg := yaml.MapSlice{}
	globalItems := yaml.MapSlice{}
	globalItems = cg.appendEvaluationInterval(globalItems, evaluationInterval)
	globalItems = cg.appendScrapeIntervals(globalItems)
	globalItems = cg.appendScrapeProtocols(globalItems)
	globalItems = cg.appendExternalLabels(globalItems)
	globalItems = cg.appendQueryLogFile(globalItems, queryLogFile)
	globalItems = cg.appendScrapeLimits(globalItems)
	cfg = append(cfg, yaml.MapItem{Key: "global", Value: globalItems})

	// Rule Files config
	cfg = cg.appendRuleFiles(cfg, ruleConfigMapNames, ruleSelector)

	// Scrape config
	var (
		scrapeConfigs   []yaml.MapSlice
		apiserverConfig = cpf.APIServerConfig
		shards          = shardsNumber(cg.prom)
	)

	scrapeConfigs = cg.appendServiceMonitorConfigs(scrapeConfigs, sMons, apiserverConfig, store, shards)
	scrapeConfigs = cg.appendPodMonitorConfigs(scrapeConfigs, pMons, apiserverConfig, store, shards)
	scrapeConfigs = cg.appendProbeConfigs(scrapeConfigs, probes, apiserverConfig, store, shards)
	scrapeConfigs, err := cg.appendScrapeConfigs(ctx, scrapeConfigs, sCons, store, shards)
	if err != nil {
		return nil, fmt.Errorf("generate scrape configs: %w", err)
	}

	scrapeConfigs, err = cg.appendAdditionalScrapeConfigs(scrapeConfigs, additionalScrapeConfigs, shards)
	if err != nil {
		return nil, fmt.Errorf("generate additional scrape configs: %w", err)
	}
	cfg = append(cfg, yaml.MapItem{
		Key:   "scrape_configs",
		Value: scrapeConfigs,
	})

	// Storage config
	cfg, err = cg.appendStorageSettingsConfig(cfg, exemplars, tsdb)
	if err != nil {
		return nil, fmt.Errorf("generating storage_settings configuration failed: %w", err)
	}

	// Alerting config
	cfg, err = cg.appendAlertingConfig(cfg, alerting, additionalAlertRelabelConfigs, additionalAlertManagerConfigs, store)
	if err != nil {
		return nil, fmt.Errorf("generating alerting configuration failed: %w", err)
	}

	// Remote write config
	if len(cpf.RemoteWrite) > 0 {
		cfg = append(cfg, cg.generateRemoteWriteConfig(store))
	}

	// Remote read config
	if len(remoteRead) > 0 {
		cfg = append(cfg, cg.generateRemoteReadConfig(remoteRead, store))
	}

	if cpf.TracingConfig != nil {
		tracingcfg, err := cg.generateTracingConfig()

		if err != nil {
			return nil, fmt.Errorf("generating tracing configuration failed: %w", err)
		}

		cfg = append(cfg, tracingcfg)
	}

	return yaml.Marshal(cfg)
}

func (cg *ConfigGenerator) appendStorageSettingsConfig(cfg yaml.MapSlice, exemplars *monitoringv1.Exemplars, tsdb monitoringv1.TSDBSpec) (yaml.MapSlice, error) {
	var (
		storage   yaml.MapSlice
		cgStorage = cg.WithMinimumVersion("2.29.0")
	)

	if exemplars != nil && exemplars.MaxSize != nil {
		storage = cgStorage.AppendMapItem(storage, "exemplars", yaml.MapSlice{
			{
				Key:   "max_exemplars",
				Value: *exemplars.MaxSize,
			},
		})
	}

	if tsdb.OutOfOrderTimeWindow != "" {
		storage = cg.WithMinimumVersion("2.39.0").AppendMapItem(storage, "tsdb", yaml.MapSlice{
			{
				Key:   "out_of_order_time_window",
				Value: tsdb.OutOfOrderTimeWindow,
			},
		})
	}

	if len(storage) == 0 {
		return cfg, nil
	}

	return cgStorage.AppendMapItem(cfg, "storage", storage), nil
}

func (cg *ConfigGenerator) appendAlertingConfig(
	cfg yaml.MapSlice,
	alerting *monitoringv1.AlertingSpec,
	additionalAlertRelabelConfigs []byte,
	additionalAlertmanagerConfigs []byte,
	store *assets.Store,
) (yaml.MapSlice, error) {
	if alerting == nil && additionalAlertRelabelConfigs == nil && additionalAlertmanagerConfigs == nil {
		return cfg, nil
	}

	cpf := cg.prom.GetCommonPrometheusFields()

	alertmanagerConfigs := cg.generateAlertmanagerConfig(alerting, cpf.APIServerConfig, store)

	var additionalAlertmanagerConfigsYaml []yaml.MapSlice
	if err := yaml.Unmarshal(additionalAlertmanagerConfigs, &additionalAlertmanagerConfigsYaml); err != nil {
		return nil, fmt.Errorf("unmarshalling additional alertmanager configs failed")
	}
	alertmanagerConfigs = append(alertmanagerConfigs, additionalAlertmanagerConfigsYaml...)

	var alertRelabelConfigs []yaml.MapSlice

	replicaExternalLabelName := defaultReplicaExternalLabelName
	if cpf.ReplicaExternalLabelName != nil {
		replicaExternalLabelName = *cpf.ReplicaExternalLabelName
	}

	if replicaExternalLabelName != "" {
		// Drop the replica label to enable proper deduplication on the Alertmanager side.
		alertRelabelConfigs = append(alertRelabelConfigs, yaml.MapSlice{
			{Key: "action", Value: "labeldrop"},
			{Key: "regex", Value: regexp.QuoteMeta(replicaExternalLabelName)},
		})
	}

	var additionalAlertRelabelConfigsYaml []yaml.MapSlice
	if err := yaml.Unmarshal(additionalAlertRelabelConfigs, &additionalAlertRelabelConfigsYaml); err != nil {
		return nil, fmt.Errorf("unmarshalling additional alerting relabel configs failed: %w", err)
	}
	alertRelabelConfigs = append(alertRelabelConfigs, additionalAlertRelabelConfigsYaml...)

	return append(cfg, yaml.MapItem{
		Key: "alerting",
		Value: yaml.MapSlice{
			{
				Key:   "alert_relabel_configs",
				Value: alertRelabelConfigs,
			},
			{
				Key:   "alertmanagers",
				Value: alertmanagerConfigs,
			},
		},
	}), nil
}

func initRelabelings() []yaml.MapSlice {
	// Relabel prometheus job name into a meta label
	return []yaml.MapSlice{
		{
			{Key: "source_labels", Value: []string{"job"}},
			{Key: "target_label", Value: "__tmp_prometheus_job_name"},
		},
	}
}

func (cg *ConfigGenerator) generatePodMonitorConfig(
	m *monitoringv1.PodMonitor,
	ep monitoringv1.PodMetricsEndpoint,
	i int, apiserverConfig *monitoringv1.APIServerConfig,
	store *assets.Store,
	shards int32,
) yaml.MapSlice {
	scrapeClass := cg.getScrapeClassOrDefault(m.Spec.ScrapeClassName)
	cfg := yaml.MapSlice{
		{
			Key:   "job_name",
			Value: fmt.Sprintf("podMonitor/%s/%s/%d", m.Namespace, m.Name, i),
		},
	}
	cfg = cg.AddHonorLabels(cfg, ep.HonorLabels)
	cfg = cg.AddHonorTimestamps(cfg, ep.HonorTimestamps)
	cfg = cg.AddTrackTimestampsStaleness(cfg, ep.TrackTimestampsStaleness)

	var attachMetaConfig *attachMetadataConfig
	if m.Spec.AttachMetadata != nil {
		attachMetaConfig = &attachMetadataConfig{
			MinimumVersion: "2.35.0",
			AttachMetadata: m.Spec.AttachMetadata,
		}
	}

	cfg = append(cfg, cg.generateK8SSDConfig(m.Spec.NamespaceSelector, m.Namespace, apiserverConfig, store, kubernetesSDRolePod, attachMetaConfig))

	if ep.Interval != "" {
		cfg = append(cfg, yaml.MapItem{Key: "scrape_interval", Value: ep.Interval})
	}
	if ep.ScrapeTimeout != "" {
		cfg = append(cfg, yaml.MapItem{Key: "scrape_timeout", Value: ep.ScrapeTimeout})
	}
	if ep.Path != "" {
		cfg = append(cfg, yaml.MapItem{Key: "metrics_path", Value: ep.Path})
	}
	if ep.ProxyURL != nil {
		cfg = append(cfg, yaml.MapItem{Key: "proxy_url", Value: ep.ProxyURL})
	}
	if ep.Params != nil {
		cfg = append(cfg, yaml.MapItem{Key: "params", Value: ep.Params})
	}
	if ep.Scheme != "" {
		cfg = append(cfg, yaml.MapItem{Key: "scheme", Value: ep.Scheme})
	}
	if ep.FollowRedirects != nil {
		cfg = cg.WithMinimumVersion("2.26.0").AppendMapItem(cfg, "follow_redirects", *ep.FollowRedirects)
	}
	if ep.EnableHttp2 != nil {
		cfg = cg.WithMinimumVersion("2.35.0").AppendMapItem(cfg, "enable_http2", *ep.EnableHttp2)
	}

	if ep.TLSConfig != nil {
		tlsConfig := &monitoringv1.TLSConfig{SafeTLSConfig: *ep.TLSConfig}
		mergedTLSConfig := cg.MergeTLSConfigWithScrapeClass(tlsConfig, scrapeClass)
		cfg = addTLStoYaml(cfg, m.Namespace, mergedTLSConfig)
	}

	//nolint:staticcheck // Ignore SA1019 this field is marked as deprecated.
	if ep.BearerTokenSecret.Name != "" {
		level.Warn(cg.logger).Log("msg", "'bearerTokenSecret' is deprecated, use 'authorization' instead.")
		if s, ok := store.TokenAssets[fmt.Sprintf("podMonitor/%s/%s/%d", m.Namespace, m.Name, i)]; ok {
			cfg = append(cfg, yaml.MapItem{Key: "bearer_token", Value: s})
		}
	}

	cfg = cg.addBasicAuthToYaml(cfg, fmt.Sprintf("podMonitor/%s/%s/%d", m.Namespace, m.Name, i), store, ep.BasicAuth)

	assetKey := fmt.Sprintf("podMonitor/%s/%s/%d", m.Namespace, m.Name, i)
	cfg = cg.addOAuth2ToYaml(cfg, ep.OAuth2, store.OAuth2Assets, assetKey)

	cfg = cg.addSafeAuthorizationToYaml(cfg, fmt.Sprintf("podMonitor/auth/%s/%s/%d", m.Namespace, m.Name, i), store, ep.Authorization)

	relabelings := initRelabelings()

	if ep.FilterRunning == nil || *ep.FilterRunning {
		relabelings = append(relabelings, generateRunningFilter())
	}

	var labelKeys []string
	// Filter targets by pods selected by the monitor.
	// Exact label matches.
	for k := range m.Spec.Selector.MatchLabels {
		labelKeys = append(labelKeys, k)
	}
	sort.Strings(labelKeys)

	for _, k := range labelKeys {
		relabelings = append(relabelings, yaml.MapSlice{
			{Key: "action", Value: "keep"},
			{Key: "source_labels", Value: []string{"__meta_kubernetes_pod_label_" + sanitizeLabelName(k), "__meta_kubernetes_pod_labelpresent_" + sanitizeLabelName(k)}},
			{Key: "regex", Value: fmt.Sprintf("(%s);true", m.Spec.Selector.MatchLabels[k])},
		})
	}
	// Set based label matching. We have to map the valid relations
	// `In`, `NotIn`, `Exists`, and `DoesNotExist`, into relabeling rules.
	for _, exp := range m.Spec.Selector.MatchExpressions {
		switch exp.Operator {
		case metav1.LabelSelectorOpIn:
			relabelings = append(relabelings, yaml.MapSlice{
				{Key: "action", Value: "keep"},
				{Key: "source_labels", Value: []string{"__meta_kubernetes_pod_label_" + sanitizeLabelName(exp.Key), "__meta_kubernetes_pod_labelpresent_" + sanitizeLabelName(exp.Key)}},
				{Key: "regex", Value: fmt.Sprintf("(%s);true", strings.Join(exp.Values, "|"))},
			})
		case metav1.LabelSelectorOpNotIn:
			relabelings = append(relabelings, yaml.MapSlice{
				{Key: "action", Value: "drop"},
				{Key: "source_labels", Value: []string{"__meta_kubernetes_pod_label_" + sanitizeLabelName(exp.Key), "__meta_kubernetes_pod_labelpresent_" + sanitizeLabelName(exp.Key)}},
				{Key: "regex", Value: fmt.Sprintf("(%s);true", strings.Join(exp.Values, "|"))},
			})
		case metav1.LabelSelectorOpExists:
			relabelings = append(relabelings, yaml.MapSlice{
				{Key: "action", Value: "keep"},
				{Key: "source_labels", Value: []string{"__meta_kubernetes_pod_labelpresent_" + sanitizeLabelName(exp.Key)}},
				{Key: "regex", Value: "true"},
			})
		case metav1.LabelSelectorOpDoesNotExist:
			relabelings = append(relabelings, yaml.MapSlice{
				{Key: "action", Value: "drop"},
				{Key: "source_labels", Value: []string{"__meta_kubernetes_pod_labelpresent_" + sanitizeLabelName(exp.Key)}},
				{Key: "regex", Value: "true"},
			})
		}
	}

	// Filter targets based on correct port for the endpoint.
	if ep.Port != "" {
		relabelings = append(relabelings, yaml.MapSlice{
			{Key: "action", Value: "keep"},
			{Key: "source_labels", Value: []string{"__meta_kubernetes_pod_container_port_name"}},
			{Key: "regex", Value: ep.Port},
		})
	} else if ep.TargetPort != nil { //nolint:staticcheck // Ignore SA1019 this field is marked as deprecated.
		level.Warn(cg.logger).Log("msg", "'targetPort' is deprecated, use 'port' instead.")
		//nolint:staticcheck // Ignore SA1019 this field is marked as deprecated.
		if ep.TargetPort.StrVal != "" {
			relabelings = append(relabelings, yaml.MapSlice{
				{Key: "action", Value: "keep"},
				{Key: "source_labels", Value: []string{"__meta_kubernetes_pod_container_port_name"}},
				{Key: "regex", Value: ep.TargetPort.String()},
			})
		} else if ep.TargetPort.IntVal != 0 { //nolint:staticcheck // Ignore SA1019 this field is marked as deprecated.
			relabelings = append(relabelings, yaml.MapSlice{
				{Key: "action", Value: "keep"},
				{Key: "source_labels", Value: []string{"__meta_kubernetes_pod_container_port_number"}},
				{Key: "regex", Value: ep.TargetPort.String()},
			})
		}
	}

	// Relabel namespace and pod and service labels into proper labels.
	relabelings = append(relabelings, []yaml.MapSlice{
		{
			{Key: "source_labels", Value: []string{"__meta_kubernetes_namespace"}},
			{Key: "target_label", Value: "namespace"},
		},
		{
			{Key: "source_labels", Value: []string{"__meta_kubernetes_pod_container_name"}},
			{Key: "target_label", Value: "container"},
		},
		{
			{Key: "source_labels", Value: []string{"__meta_kubernetes_pod_name"}},
			{Key: "target_label", Value: "pod"},
		},
	}...)

	// Relabel targetLabels from Pod onto target.
	cpf := cg.prom.GetCommonPrometheusFields()
	for _, l := range append(m.Spec.PodTargetLabels, cpf.PodTargetLabels...) {
		relabelings = append(relabelings, yaml.MapSlice{
			{Key: "source_labels", Value: []string{"__meta_kubernetes_pod_label_" + sanitizeLabelName(l)}},
			{Key: "target_label", Value: sanitizeLabelName(l)},
			{Key: "regex", Value: "(.+)"},
			{Key: "replacement", Value: "${1}"},
		})
	}

	// By default, generate a safe job name from the PodMonitor. We also keep
	// this around if a jobLabel is set in case the targets don't actually have a
	// value for it. A single pod may potentially have multiple metrics
	// endpoints, therefore the endpoints labels is filled with the ports name or
	// as a fallback the port number.

	relabelings = append(relabelings, yaml.MapSlice{
		{Key: "target_label", Value: "job"},
		{Key: "replacement", Value: fmt.Sprintf("%s/%s", m.GetNamespace(), m.GetName())},
	})
	if m.Spec.JobLabel != "" {
		relabelings = append(relabelings, yaml.MapSlice{
			{Key: "source_labels", Value: []string{"__meta_kubernetes_pod_label_" + sanitizeLabelName(m.Spec.JobLabel)}},
			{Key: "target_label", Value: "job"},
			{Key: "regex", Value: "(.+)"},
			{Key: "replacement", Value: "${1}"},
		})
	}

	if ep.Port != "" {
		relabelings = append(relabelings, yaml.MapSlice{
			{Key: "target_label", Value: "endpoint"},
			{Key: "replacement", Value: ep.Port},
		})
	} else if ep.TargetPort != nil && ep.TargetPort.String() != "" { //nolint:staticcheck // Ignore SA1019 this field is marked as deprecated.
		relabelings = append(relabelings, yaml.MapSlice{
			{Key: "target_label", Value: "endpoint"},
			{Key: "replacement", Value: ep.TargetPort.String()}, //nolint:staticcheck // Ignore SA1019 this field is marked as deprecated.
		})
	}

	// Add scrape class relabelings if there is any.
	if scrapeClass != nil {
		relabelings = append(relabelings, generateRelabelConfig(scrapeClass.Relabelings)...)
	}

	labeler := namespacelabeler.New(cpf.EnforcedNamespaceLabel, cpf.ExcludedFromEnforcement, false)
	relabelings = append(relabelings, generateRelabelConfig(labeler.GetRelabelingConfigs(m.TypeMeta, m.ObjectMeta, ep.RelabelConfigs))...)

	relabelings = generateAddressShardingRelabelingRules(relabelings, shards)
	cfg = append(cfg, yaml.MapItem{Key: "relabel_configs", Value: relabelings})

	cfg = cg.AddLimitsToYAML(cfg, sampleLimitKey, m.Spec.SampleLimit, cpf.EnforcedSampleLimit)
	cfg = cg.AddLimitsToYAML(cfg, targetLimitKey, m.Spec.TargetLimit, cpf.EnforcedTargetLimit)
	cfg = cg.AddLimitsToYAML(cfg, labelLimitKey, m.Spec.LabelLimit, cpf.EnforcedLabelLimit)
	cfg = cg.AddLimitsToYAML(cfg, labelNameLengthLimitKey, m.Spec.LabelNameLengthLimit, cpf.EnforcedLabelNameLengthLimit)
	cfg = cg.AddLimitsToYAML(cfg, labelValueLengthLimitKey, m.Spec.LabelValueLengthLimit, cpf.EnforcedLabelValueLengthLimit)
	cfg = cg.AddLimitsToYAML(cfg, keepDroppedTargetsKey, m.Spec.KeepDroppedTargets, cpf.EnforcedKeepDroppedTargets)
	cfg = cg.AddScrapeProtocols(cfg, m.Spec.ScrapeProtocols)

	if bodySizeLimit := getLowerByteSize(m.Spec.BodySizeLimit, &cpf); !isByteSizeEmpty(bodySizeLimit) {
		cfg = cg.WithMinimumVersion("2.28.0").AppendMapItem(cfg, "body_size_limit", bodySizeLimit)
	}

	cfg = append(cfg, yaml.MapItem{Key: "metric_relabel_configs", Value: generateRelabelConfig(labeler.GetRelabelingConfigs(m.TypeMeta, m.ObjectMeta, ep.MetricRelabelConfigs))})

	return cfg
}

// generateProbeConfig builds the prometheus configuration for a probe. This function
// assumes that it will never receive a probe with empty targets, since the
// operator filters those in the validation step in SelectProbes().
func (cg *ConfigGenerator) generateProbeConfig(
	m *monitoringv1.Probe,
	apiserverConfig *monitoringv1.APIServerConfig,
	store *assets.Store,
	shards int32,
) yaml.MapSlice {
	scrapeClass := cg.getScrapeClassOrDefault(m.Spec.ScrapeClassName)

	jobName := fmt.Sprintf("probe/%s/%s", m.Namespace, m.Name)
	cfg := yaml.MapSlice{
		{
			Key:   "job_name",
			Value: jobName,
		},
	}

	hTs := true
	cfg = cg.AddHonorTimestamps(cfg, &hTs)

	cfg = append(cfg, yaml.MapItem{Key: "metrics_path", Value: m.Spec.ProberSpec.Path})

	if m.Spec.Interval != "" {
		cfg = append(cfg, yaml.MapItem{Key: "scrape_interval", Value: m.Spec.Interval})
	}
	if m.Spec.ScrapeTimeout != "" {
		cfg = append(cfg, yaml.MapItem{Key: "scrape_timeout", Value: m.Spec.ScrapeTimeout})
	}
	if m.Spec.ProberSpec.Scheme != "" {
		cfg = append(cfg, yaml.MapItem{Key: "scheme", Value: m.Spec.ProberSpec.Scheme})
	}
	if m.Spec.ProberSpec.ProxyURL != "" {
		cfg = append(cfg, yaml.MapItem{Key: "proxy_url", Value: m.Spec.ProberSpec.ProxyURL})
	}

	if m.Spec.Module != "" {
		cfg = append(cfg, yaml.MapItem{Key: "params", Value: yaml.MapSlice{
			{Key: "module", Value: []string{m.Spec.Module}},
		}})
	}

	cpf := cg.prom.GetCommonPrometheusFields()
	cfg = cg.AddLimitsToYAML(cfg, sampleLimitKey, m.Spec.SampleLimit, cpf.EnforcedSampleLimit)
	cfg = cg.AddLimitsToYAML(cfg, targetLimitKey, m.Spec.TargetLimit, cpf.EnforcedTargetLimit)
	cfg = cg.AddLimitsToYAML(cfg, labelLimitKey, m.Spec.LabelLimit, cpf.EnforcedLabelLimit)
	cfg = cg.AddLimitsToYAML(cfg, labelNameLengthLimitKey, m.Spec.LabelNameLengthLimit, cpf.EnforcedLabelNameLengthLimit)
	cfg = cg.AddLimitsToYAML(cfg, labelValueLengthLimitKey, m.Spec.LabelValueLengthLimit, cpf.EnforcedLabelValueLengthLimit)
	cfg = cg.AddLimitsToYAML(cfg, keepDroppedTargetsKey, m.Spec.KeepDroppedTargets, cpf.EnforcedKeepDroppedTargets)
	cfg = cg.AddScrapeProtocols(cfg, m.Spec.ScrapeProtocols)

	if cpf.EnforcedBodySizeLimit != "" {
		cfg = cg.WithMinimumVersion("2.28.0").AppendMapItem(cfg, "body_size_limit", cpf.EnforcedBodySizeLimit)
	}

	relabelings := initRelabelings()

	if m.Spec.JobName != "" {
		relabelings = append(relabelings, []yaml.MapSlice{
			{
				{Key: "target_label", Value: "job"},
				{Key: "replacement", Value: m.Spec.JobName},
			},
		}...)
	}
	labeler := namespacelabeler.New(cpf.EnforcedNamespaceLabel, cpf.ExcludedFromEnforcement, false)

	// As stated in the CRD documentation, if both StaticConfig and Ingress are
	// defined, the former takes precedence which is why the first case statement
	// checks for m.Spec.Targets.StaticConfig.
	switch {
	case m.Spec.Targets.StaticConfig != nil:
		// Generate static_config section.
		staticConfig := yaml.MapSlice{
			{Key: "targets", Value: m.Spec.Targets.StaticConfig.Targets},
		}

		if m.Spec.Targets.StaticConfig.Labels != nil {
			if _, ok := m.Spec.Targets.StaticConfig.Labels["namespace"]; !ok {
				m.Spec.Targets.StaticConfig.Labels["namespace"] = m.Namespace
			}
		} else {
			m.Spec.Targets.StaticConfig.Labels = map[string]string{"namespace": m.Namespace}
		}

		staticConfig = append(staticConfig, yaml.MapSlice{
			{Key: "labels", Value: m.Spec.Targets.StaticConfig.Labels},
		}...)

		cfg = append(cfg, yaml.MapItem{
			Key:   "static_configs",
			Value: []yaml.MapSlice{staticConfig},
		})

		// Relabelings for prober.
		relabelings = append(relabelings, []yaml.MapSlice{
			{
				{Key: "source_labels", Value: []string{"__address__"}},
				{Key: "target_label", Value: "__param_target"},
			},
			{
				{Key: "source_labels", Value: []string{"__param_target"}},
				{Key: "target_label", Value: "instance"},
			},
			{
				{Key: "target_label", Value: "__address__"},
				{Key: "replacement", Value: m.Spec.ProberSpec.URL},
			},
		}...)

		// Add scrape class relabelings if there is any.
		if scrapeClass != nil {
			relabelings = append(relabelings, generateRelabelConfig(scrapeClass.Relabelings)...)
		}

		// Add configured relabelings.
		xc := labeler.GetRelabelingConfigs(m.TypeMeta, m.ObjectMeta, m.Spec.Targets.StaticConfig.RelabelConfigs)
		relabelings = append(relabelings, generateRelabelConfig(xc)...)

	case m.Spec.Targets.Ingress != nil:
		// Generate kubernetes_sd_config section for the ingress resources.

		// Filter targets by ingresses selected by the monitor.
		// Exact label matches.
		labelKeys := make([]string, 0, len(m.Spec.Targets.Ingress.Selector.MatchLabels))
		for k := range m.Spec.Targets.Ingress.Selector.MatchLabels {
			labelKeys = append(labelKeys, k)
		}
		sort.Strings(labelKeys)

		for _, k := range labelKeys {
			relabelings = append(relabelings, yaml.MapSlice{
				{Key: "action", Value: "keep"},
				{Key: "source_labels", Value: []string{"__meta_kubernetes_ingress_label_" + sanitizeLabelName(k), "__meta_kubernetes_ingress_labelpresent_" + sanitizeLabelName(k)}},
				{Key: "regex", Value: fmt.Sprintf("(%s);true", m.Spec.Targets.Ingress.Selector.MatchLabels[k])},
			})
		}

		// Set based label matching. We have to map the valid relations
		// `In`, `NotIn`, `Exists`, and `DoesNotExist`, into relabeling rules.
		for _, exp := range m.Spec.Targets.Ingress.Selector.MatchExpressions {
			switch exp.Operator {
			case metav1.LabelSelectorOpIn:
				relabelings = append(relabelings, yaml.MapSlice{
					{Key: "action", Value: "keep"},
					{Key: "source_labels", Value: []string{"__meta_kubernetes_ingress_label_" + sanitizeLabelName(exp.Key), "__meta_kubernetes_ingress_labelpresent_" + sanitizeLabelName(exp.Key)}},
					{Key: "regex", Value: fmt.Sprintf("(%s);true", strings.Join(exp.Values, "|"))},
				})
			case metav1.LabelSelectorOpNotIn:
				relabelings = append(relabelings, yaml.MapSlice{
					{Key: "action", Value: "drop"},
					{Key: "source_labels", Value: []string{"__meta_kubernetes_ingress_label_" + sanitizeLabelName(exp.Key), "__meta_kubernetes_ingress_labelpresent_" + sanitizeLabelName(exp.Key)}},
					{Key: "regex", Value: fmt.Sprintf("(%s);true", strings.Join(exp.Values, "|"))},
				})
			case metav1.LabelSelectorOpExists:
				relabelings = append(relabelings, yaml.MapSlice{
					{Key: "action", Value: "keep"},
					{Key: "source_labels", Value: []string{"__meta_kubernetes_ingress_labelpresent_" + sanitizeLabelName(exp.Key)}},
					{Key: "regex", Value: "true"},
				})
			case metav1.LabelSelectorOpDoesNotExist:
				relabelings = append(relabelings, yaml.MapSlice{
					{Key: "action", Value: "drop"},
					{Key: "source_labels", Value: []string{"__meta_kubernetes_ingress_labelpresent_" + sanitizeLabelName(exp.Key)}},
					{Key: "regex", Value: "true"},
				})
			}
		}

		cfg = append(cfg, cg.generateK8SSDConfig(m.Spec.Targets.Ingress.NamespaceSelector, m.Namespace, apiserverConfig, store, kubernetesSDRoleIngress, nil))

		// Relabelings for ingress SD.
		relabelings = append(relabelings, []yaml.MapSlice{
			{
				{Key: "source_labels", Value: []string{"__meta_kubernetes_ingress_scheme", "__address__", "__meta_kubernetes_ingress_path"}},
				{Key: "separator", Value: ";"},
				{Key: "regex", Value: "(.+);(.+);(.+)"},
				{Key: "target_label", Value: "__param_target"},
				{Key: "replacement", Value: "${1}://${2}${3}"},
				{Key: "action", Value: "replace"},
			},
			{
				{Key: "source_labels", Value: []string{"__meta_kubernetes_namespace"}},
				{Key: "target_label", Value: "namespace"},
			},
			{
				{Key: "source_labels", Value: []string{"__meta_kubernetes_ingress_name"}},
				{Key: "target_label", Value: "ingress"},
			},
		}...)

		// Relabelings for prober.
		relabelings = append(relabelings, []yaml.MapSlice{
			{
				{Key: "source_labels", Value: []string{"__address__"}},
				{Key: "separator", Value: ";"},
				{Key: "regex", Value: "(.*)"},
				{Key: "target_label", Value: "__tmp_ingress_address"},
				{Key: "replacement", Value: "$1"},
				{Key: "action", Value: "replace"},
			},
			{
				{Key: "source_labels", Value: []string{"__param_target"}},
				{Key: "target_label", Value: "instance"},
			},
			{
				{Key: "target_label", Value: "__address__"},
				{Key: "replacement", Value: m.Spec.ProberSpec.URL},
			},
		}...)

		// Add scrape class relabelings if there is any.
		if scrapeClass != nil {
			relabelings = append(relabelings, generateRelabelConfig(scrapeClass.Relabelings)...)
		}

		// Add configured relabelings.
		relabelings = append(relabelings, generateRelabelConfig(labeler.GetRelabelingConfigs(m.TypeMeta, m.ObjectMeta, m.Spec.Targets.Ingress.RelabelConfigs))...)
	}

	relabelings = generateAddressShardingRelabelingRulesForProbes(relabelings, shards)
	cfg = append(cfg, yaml.MapItem{Key: "relabel_configs", Value: relabelings})

	if m.Spec.TLSConfig != nil {
		tlsConfig := &monitoringv1.TLSConfig{SafeTLSConfig: *m.Spec.TLSConfig}
		mergedTLSConfig := cg.MergeTLSConfigWithScrapeClass(tlsConfig, scrapeClass)
		cfg = addTLStoYaml(cfg, m.Namespace, mergedTLSConfig)
	}

	if m.Spec.BearerTokenSecret.Name != "" {
		pnKey := fmt.Sprintf("probe/%s/%s", m.GetNamespace(), m.GetName())
		if s, ok := store.TokenAssets[pnKey]; ok {
			cfg = append(cfg, yaml.MapItem{Key: "bearer_token", Value: s})
		}
	}

	cfg = cg.addBasicAuthToYaml(cfg, fmt.Sprintf("probe/%s/%s", m.Namespace, m.Name), store, m.Spec.BasicAuth)

	assetKey := fmt.Sprintf("probe/%s/%s", m.Namespace, m.Name)
	cfg = cg.addOAuth2ToYaml(cfg, m.Spec.OAuth2, store.OAuth2Assets, assetKey)

	cfg = cg.addSafeAuthorizationToYaml(cfg, fmt.Sprintf("probe/auth/%s/%s", m.Namespace, m.Name), store, m.Spec.Authorization)

	cfg = append(cfg, yaml.MapItem{Key: "metric_relabel_configs", Value: generateRelabelConfig(labeler.GetRelabelingConfigs(m.TypeMeta, m.ObjectMeta, m.Spec.MetricRelabelConfigs))})

	return cfg
}

func (cg *ConfigGenerator) generateServiceMonitorConfig(
	m *monitoringv1.ServiceMonitor,
	ep monitoringv1.Endpoint,
	i int,
	apiserverConfig *monitoringv1.APIServerConfig,
	store *assets.Store,
	shards int32,
) yaml.MapSlice {
	scrapeClass := cg.getScrapeClassOrDefault(m.Spec.ScrapeClassName)

	cfg := yaml.MapSlice{
		{
			Key:   "job_name",
			Value: fmt.Sprintf("serviceMonitor/%s/%s/%d", m.Namespace, m.Name, i),
		},
	}
	cfg = cg.AddHonorLabels(cfg, ep.HonorLabels)
	cfg = cg.AddHonorTimestamps(cfg, ep.HonorTimestamps)
	cfg = cg.AddTrackTimestampsStaleness(cfg, ep.TrackTimestampsStaleness)

	role := kubernetesSDRoleEndpoint
	if cg.EndpointSliceSupported() {
		role = kubernetesSDRoleEndpointSlice
	}

	var attachMetaConfig *attachMetadataConfig
	if m.Spec.AttachMetadata != nil {
		attachMetaConfig = &attachMetadataConfig{
			MinimumVersion: "2.37.0",
			AttachMetadata: m.Spec.AttachMetadata,
		}
	}

	cfg = append(cfg, cg.generateK8SSDConfig(m.Spec.NamespaceSelector, m.Namespace, apiserverConfig, store, role, attachMetaConfig))

	if ep.Interval != "" {
		cfg = append(cfg, yaml.MapItem{Key: "scrape_interval", Value: ep.Interval})
	}
	if ep.ScrapeTimeout != "" {
		cfg = append(cfg, yaml.MapItem{Key: "scrape_timeout", Value: ep.ScrapeTimeout})
	}
	if ep.Path != "" {
		cfg = append(cfg, yaml.MapItem{Key: "metrics_path", Value: ep.Path})
	}
	if ep.ProxyURL != nil {
		cfg = append(cfg, yaml.MapItem{Key: "proxy_url", Value: ep.ProxyURL})
	}
	if ep.Params != nil {
		cfg = append(cfg, yaml.MapItem{Key: "params", Value: ep.Params})
	}
	if ep.Scheme != "" {
		cfg = append(cfg, yaml.MapItem{Key: "scheme", Value: ep.Scheme})
	}
	if ep.FollowRedirects != nil {
		cfg = cg.WithMinimumVersion("2.26.0").AppendMapItem(cfg, "follow_redirects", *ep.FollowRedirects)
	}
	if ep.EnableHttp2 != nil {
		cfg = cg.WithMinimumVersion("2.35.0").AppendMapItem(cfg, "enable_http2", *ep.EnableHttp2)
	}
	assetKey := fmt.Sprintf("serviceMonitor/%s/%s/%d", m.Namespace, m.Name, i)
	cfg = cg.addOAuth2ToYaml(cfg, ep.OAuth2, store.OAuth2Assets, assetKey)

	mergedTLSConfig := cg.MergeTLSConfigWithScrapeClass(ep.TLSConfig, scrapeClass)
	cfg = addTLStoYaml(cfg, m.Namespace, mergedTLSConfig)

	if ep.BearerTokenFile != "" { //nolint:staticcheck // Ignore SA1019 this field is marked as deprecated.
		level.Warn(cg.logger).Log("msg", "'bearerTokenFile' is deprecated, use 'authorization' instead.")
		cfg = append(cfg, yaml.MapItem{Key: "bearer_token_file", Value: ep.BearerTokenFile}) //nolint:staticcheck // Ignore SA1019 this field is marked as deprecated.
	}

	if ep.BearerTokenSecret != nil && ep.BearerTokenSecret.Name != "" { //nolint:staticcheck // Ignore SA1019 this field is marked as deprecated.
		level.Warn(cg.logger).Log("msg", "'bearerTokenSecret' is deprecated, use 'authorization' instead.")
		if s, ok := store.TokenAssets[fmt.Sprintf("serviceMonitor/%s/%s/%d", m.Namespace, m.Name, i)]; ok {
			cfg = append(cfg, yaml.MapItem{Key: "bearer_token", Value: s})
		}
	}

	cfg = cg.addBasicAuthToYaml(cfg, fmt.Sprintf("serviceMonitor/%s/%s/%d", m.Namespace, m.Name, i), store, ep.BasicAuth)

	cfg = cg.addSafeAuthorizationToYaml(cfg, fmt.Sprintf("serviceMonitor/auth/%s/%s/%d", m.Namespace, m.Name, i), store, ep.Authorization)

	relabelings := initRelabelings()

	// Filter targets by services selected by the monitor.

	// Exact label matches.
	var labelKeys []string
	for k := range m.Spec.Selector.MatchLabels {
		labelKeys = append(labelKeys, k)
	}
	sort.Strings(labelKeys)

	for _, k := range labelKeys {
		relabelings = append(relabelings, yaml.MapSlice{
			{Key: "action", Value: "keep"},
			{Key: "source_labels", Value: []string{"__meta_kubernetes_service_label_" + sanitizeLabelName(k), "__meta_kubernetes_service_labelpresent_" + sanitizeLabelName(k)}},
			{Key: "regex", Value: fmt.Sprintf("(%s);true", m.Spec.Selector.MatchLabels[k])},
		})
	}
	// Set based label matching. We have to map the valid relations
	// `In`, `NotIn`, `Exists`, and `DoesNotExist`, into relabeling rules.
	for _, exp := range m.Spec.Selector.MatchExpressions {
		switch exp.Operator {
		case metav1.LabelSelectorOpIn:
			relabelings = append(relabelings, yaml.MapSlice{
				{Key: "action", Value: "keep"},
				{Key: "source_labels", Value: []string{"__meta_kubernetes_service_label_" + sanitizeLabelName(exp.Key), "__meta_kubernetes_service_labelpresent_" + sanitizeLabelName(exp.Key)}},
				{Key: "regex", Value: fmt.Sprintf("(%s);true", strings.Join(exp.Values, "|"))},
			})
		case metav1.LabelSelectorOpNotIn:
			relabelings = append(relabelings, yaml.MapSlice{
				{Key: "action", Value: "drop"},
				{Key: "source_labels", Value: []string{"__meta_kubernetes_service_label_" + sanitizeLabelName(exp.Key), "__meta_kubernetes_service_labelpresent_" + sanitizeLabelName(exp.Key)}},
				{Key: "regex", Value: fmt.Sprintf("(%s);true", strings.Join(exp.Values, "|"))},
			})
		case metav1.LabelSelectorOpExists:
			relabelings = append(relabelings, yaml.MapSlice{
				{Key: "action", Value: "keep"},
				{Key: "source_labels", Value: []string{"__meta_kubernetes_service_labelpresent_" + sanitizeLabelName(exp.Key)}},
				{Key: "regex", Value: "true"},
			})
		case metav1.LabelSelectorOpDoesNotExist:
			relabelings = append(relabelings, yaml.MapSlice{
				{Key: "action", Value: "drop"},
				{Key: "source_labels", Value: []string{"__meta_kubernetes_service_labelpresent_" + sanitizeLabelName(exp.Key)}},
				{Key: "regex", Value: "true"},
			})
		}
	}

	// Filter targets based on correct port for the endpoint.
	if ep.Port != "" {
		sourceLabels := []string{"__meta_kubernetes_endpoint_port_name"}
		if cg.EndpointSliceSupported() {
			sourceLabels = []string{"__meta_kubernetes_endpointslice_port_name"}
		}
		relabelings = append(relabelings, yaml.MapSlice{
			{Key: "action", Value: "keep"},
			yaml.MapItem{Key: "source_labels", Value: sourceLabels},
			{Key: "regex", Value: ep.Port},
		})
	} else if ep.TargetPort != nil {
		if ep.TargetPort.StrVal != "" {
			relabelings = append(relabelings, yaml.MapSlice{
				{Key: "action", Value: "keep"},
				{Key: "source_labels", Value: []string{"__meta_kubernetes_pod_container_port_name"}},
				{Key: "regex", Value: ep.TargetPort.String()},
			})
		} else if ep.TargetPort.IntVal != 0 {
			relabelings = append(relabelings, yaml.MapSlice{
				{Key: "action", Value: "keep"},
				{Key: "source_labels", Value: []string{"__meta_kubernetes_pod_container_port_number"}},
				{Key: "regex", Value: ep.TargetPort.String()},
			})
		}
	}

	sourceLabels := []string{"__meta_kubernetes_endpoint_address_target_kind", "__meta_kubernetes_endpoint_address_target_name"}
	if cg.EndpointSliceSupported() {
		sourceLabels = []string{"__meta_kubernetes_endpointslice_address_target_kind", "__meta_kubernetes_endpointslice_address_target_name"}
	}

	// Relabel namespace and pod and service labels into proper labels.
	relabelings = append(relabelings, []yaml.MapSlice{
		{ // Relabel node labels with meta labels available with Prometheus >= v2.3.
			yaml.MapItem{Key: "source_labels", Value: sourceLabels},
			{Key: "separator", Value: ";"},
			{Key: "regex", Value: "Node;(.*)"},
			{Key: "replacement", Value: "${1}"},
			{Key: "target_label", Value: "node"},
		},
		{ // Relabel pod labels for >=v2.3 meta labels
			yaml.MapItem{Key: "source_labels", Value: sourceLabels},
			{Key: "separator", Value: ";"},
			{Key: "regex", Value: "Pod;(.*)"},
			{Key: "replacement", Value: "${1}"},
			{Key: "target_label", Value: "pod"},
		},
		{
			{Key: "source_labels", Value: []string{"__meta_kubernetes_namespace"}},
			{Key: "target_label", Value: "namespace"},
		},
		{
			{Key: "source_labels", Value: []string{"__meta_kubernetes_service_name"}},
			{Key: "target_label", Value: "service"},
		},
		{
			{Key: "source_labels", Value: []string{"__meta_kubernetes_pod_name"}},
			{Key: "target_label", Value: "pod"},
		},
		{
			{Key: "source_labels", Value: []string{"__meta_kubernetes_pod_container_name"}},
			{Key: "target_label", Value: "container"},
		},
	}...)

	if ptr.Deref(ep.FilterRunning, true) {
		relabelings = append(relabelings, generateRunningFilter())
	}

	// Relabel targetLabels from Service onto target.
	for _, l := range m.Spec.TargetLabels {
		relabelings = append(relabelings, yaml.MapSlice{
			{Key: "source_labels", Value: []string{"__meta_kubernetes_service_label_" + sanitizeLabelName(l)}},
			{Key: "target_label", Value: sanitizeLabelName(l)},
			{Key: "regex", Value: "(.+)"},
			{Key: "replacement", Value: "${1}"},
		})
	}

	cpf := cg.prom.GetCommonPrometheusFields()
	for _, l := range append(m.Spec.PodTargetLabels, cpf.PodTargetLabels...) {
		relabelings = append(relabelings, yaml.MapSlice{
			{Key: "source_labels", Value: []string{"__meta_kubernetes_pod_label_" + sanitizeLabelName(l)}},
			{Key: "target_label", Value: sanitizeLabelName(l)},
			{Key: "regex", Value: "(.+)"},
			{Key: "replacement", Value: "${1}"},
		})
	}

	// By default, generate a safe job name from the service name.  We also keep
	// this around if a jobLabel is set in case the targets don't actually have a
	// value for it.
	relabelings = append(relabelings, yaml.MapSlice{
		{Key: "source_labels", Value: []string{"__meta_kubernetes_service_name"}},
		{Key: "target_label", Value: "job"},
		{Key: "replacement", Value: "${1}"},
	})
	if m.Spec.JobLabel != "" {
		relabelings = append(relabelings, yaml.MapSlice{
			{Key: "source_labels", Value: []string{"__meta_kubernetes_service_label_" + sanitizeLabelName(m.Spec.JobLabel)}},
			{Key: "target_label", Value: "job"},
			{Key: "regex", Value: "(.+)"},
			{Key: "replacement", Value: "${1}"},
		})
	}

	// A single service may potentially have multiple metrics
	//	endpoints, therefore the endpoints labels is filled with the ports name or
	//	as a fallback the port number.
	if ep.Port != "" {
		relabelings = append(relabelings, yaml.MapSlice{
			{Key: "target_label", Value: "endpoint"},
			{Key: "replacement", Value: ep.Port},
		})
	} else if ep.TargetPort != nil && ep.TargetPort.String() != "" {
		relabelings = append(relabelings, yaml.MapSlice{
			{Key: "target_label", Value: "endpoint"},
			{Key: "replacement", Value: ep.TargetPort.String()},
		})
	}

	// Add scrape class relabelings if there is any.
	if scrapeClass != nil {
		relabelings = append(relabelings, generateRelabelConfig(scrapeClass.Relabelings)...)
	}

	labeler := namespacelabeler.New(cpf.EnforcedNamespaceLabel, cpf.ExcludedFromEnforcement, false)
	relabelings = append(relabelings, generateRelabelConfig(labeler.GetRelabelingConfigs(m.TypeMeta, m.ObjectMeta, ep.RelabelConfigs))...)

	relabelings = generateAddressShardingRelabelingRules(relabelings, shards)
	cfg = append(cfg, yaml.MapItem{Key: "relabel_configs", Value: relabelings})

	cfg = cg.AddLimitsToYAML(cfg, sampleLimitKey, m.Spec.SampleLimit, cpf.EnforcedSampleLimit)
	cfg = cg.AddLimitsToYAML(cfg, targetLimitKey, m.Spec.TargetLimit, cpf.EnforcedTargetLimit)
	cfg = cg.AddLimitsToYAML(cfg, labelLimitKey, m.Spec.LabelLimit, cpf.EnforcedLabelLimit)
	cfg = cg.AddLimitsToYAML(cfg, labelNameLengthLimitKey, m.Spec.LabelNameLengthLimit, cpf.EnforcedLabelNameLengthLimit)
	cfg = cg.AddLimitsToYAML(cfg, labelValueLengthLimitKey, m.Spec.LabelValueLengthLimit, cpf.EnforcedLabelValueLengthLimit)
	cfg = cg.AddLimitsToYAML(cfg, keepDroppedTargetsKey, m.Spec.KeepDroppedTargets, cpf.EnforcedKeepDroppedTargets)
	cfg = cg.AddScrapeProtocols(cfg, m.Spec.ScrapeProtocols)

	if bodySizeLimit := getLowerByteSize(m.Spec.BodySizeLimit, &cpf); !isByteSizeEmpty(bodySizeLimit) {
		cfg = cg.WithMinimumVersion("2.28.0").AppendMapItem(cfg, "body_size_limit", bodySizeLimit)
	}

	cfg = append(cfg, yaml.MapItem{Key: "metric_relabel_configs", Value: generateRelabelConfig(labeler.GetRelabelingConfigs(m.TypeMeta, m.ObjectMeta, ep.MetricRelabelConfigs))})

	return cfg
}

func generateRunningFilter() yaml.MapSlice {
	return yaml.MapSlice{
		{Key: "action", Value: "drop"},
		{Key: "source_labels", Value: []string{"__meta_kubernetes_pod_phase"}},
		{Key: "regex", Value: "(Failed|Succeeded)"},
	}
}

func getLimit(user *uint64, enforced *uint64) *uint64 {
	if enforced == nil {
		return user
	}

	if user == nil {
		return enforced
	}

	if *enforced > *user {
		return user
	}

	return enforced
}

func generateAddressShardingRelabelingRules(relabelings []yaml.MapSlice, shards int32) []yaml.MapSlice {
	return generateAddressShardingRelabelingRulesWithSourceLabel(relabelings, shards, "__address__")
}

func (cg *ConfigGenerator) generateAddressShardingRelabelingRulesIfMissing(relabelings []yaml.MapSlice, shards int32) []yaml.MapSlice {
	for i, relabeling := range relabelings {
		for _, relabelItem := range relabeling {
			if relabelItem.Key == "action" && relabelItem.Value == "hashmod" {
				level.Debug(cg.logger).Log("msg", "found existing hashmod relabeling rule, skipping", "idx", i)
				return relabelings
			}
		}
	}
	return generateAddressShardingRelabelingRules(relabelings, shards)
}

func generateAddressShardingRelabelingRulesForProbes(relabelings []yaml.MapSlice, shards int32) []yaml.MapSlice {
	return generateAddressShardingRelabelingRulesWithSourceLabel(relabelings, shards, "__param_target")
}

func generateAddressShardingRelabelingRulesWithSourceLabel(relabelings []yaml.MapSlice, shards int32, shardLabel string) []yaml.MapSlice {
	return append(relabelings, yaml.MapSlice{
		{Key: "source_labels", Value: []string{shardLabel}},
		{Key: "target_label", Value: "__tmp_hash"},
		{Key: "modulus", Value: shards},
		{Key: "action", Value: "hashmod"},
	}, yaml.MapSlice{
		{Key: "source_labels", Value: []string{"__tmp_hash"}},
		{Key: "regex", Value: fmt.Sprintf("$(%s)", operator.ShardEnvVar)},
		{Key: "action", Value: "keep"},
	})
}

func generateRelabelConfig(rc []*monitoringv1.RelabelConfig) []yaml.MapSlice {
	var cfg []yaml.MapSlice

	for _, c := range rc {
		relabeling := yaml.MapSlice{}

		if len(c.SourceLabels) > 0 {
			relabeling = append(relabeling, yaml.MapItem{Key: "source_labels", Value: c.SourceLabels})
		}

		if c.Separator != "" {
			relabeling = append(relabeling, yaml.MapItem{Key: "separator", Value: c.Separator})
		}

		if c.TargetLabel != "" {
			relabeling = append(relabeling, yaml.MapItem{Key: "target_label", Value: c.TargetLabel})
		}

		if c.Regex != "" {
			relabeling = append(relabeling, yaml.MapItem{Key: "regex", Value: c.Regex})
		}

		if c.Modulus != uint64(0) {
			relabeling = append(relabeling, yaml.MapItem{Key: "modulus", Value: c.Modulus})
		}

		if c.Replacement != "" {
			relabeling = append(relabeling, yaml.MapItem{Key: "replacement", Value: c.Replacement})
		}

		if c.Action != "" {
			relabeling = append(relabeling, yaml.MapItem{Key: "action", Value: strings.ToLower(c.Action)})
		}

		cfg = append(cfg, relabeling)
	}
	return cfg
}

// GetNamespacesFromNamespaceSelector gets a list of namespaces to select based on
// the given namespace selector, the given default namespace, and whether to ignore namespace selectors.
func (cg *ConfigGenerator) getNamespacesFromNamespaceSelector(nsel monitoringv1.NamespaceSelector, namespace string) []string {
	if cg.prom.GetCommonPrometheusFields().IgnoreNamespaceSelectors {
		return []string{namespace}
	} else if nsel.Any {
		return []string{}
	} else if len(nsel.MatchNames) == 0 {
		return []string{namespace}
	}
	return nsel.MatchNames
}

type attachMetadataConfig struct {
	MinimumVersion string
	AttachMetadata *monitoringv1.AttachMetadata
}

// generateK8SSDConfig generates a kubernetes_sd_configs entry.
func (cg *ConfigGenerator) generateK8SSDConfig(
	namespaceSelector monitoringv1.NamespaceSelector,
	namespace string,
	apiserverConfig *monitoringv1.APIServerConfig,
	store *assets.Store,
	role string,
	attachMetadataConfig *attachMetadataConfig,
) yaml.MapItem {
	k8sSDConfig := yaml.MapSlice{
		{
			Key:   "role",
			Value: role,
		},
	}

	namespaces := cg.getNamespacesFromNamespaceSelector(namespaceSelector, namespace)
	if len(namespaces) != 0 {
		k8sSDConfig = append(k8sSDConfig, yaml.MapItem{
			Key: "namespaces",
			Value: yaml.MapSlice{
				{
					Key:   "names",
					Value: namespaces,
				},
			},
		})
	}

	if apiserverConfig != nil {
		k8sSDConfig = append(k8sSDConfig, yaml.MapItem{
			Key: "api_server", Value: apiserverConfig.Host,
		})

		k8sSDConfig = cg.addBasicAuthToYaml(k8sSDConfig, "apiserver", store, apiserverConfig.BasicAuth)

		//nolint:staticcheck // Ignore SA1019 this field is marked as deprecated.
		if apiserverConfig.BearerToken != "" {
			level.Warn(cg.logger).Log("msg", "'bearerToken' is deprecated, use 'authorization' instead.")
			k8sSDConfig = append(k8sSDConfig, yaml.MapItem{Key: "bearer_token", Value: apiserverConfig.BearerToken})
		}

		//nolint:staticcheck // Ignore SA1019 this field is marked as deprecated.
		if apiserverConfig.BearerTokenFile != "" {
			level.Warn(cg.logger).Log("msg", "'bearerTokenFile' is deprecated, use 'authorization' instead.")
			k8sSDConfig = append(k8sSDConfig, yaml.MapItem{Key: "bearer_token_file", Value: apiserverConfig.BearerTokenFile})
		}

		k8sSDConfig = cg.addAuthorizationToYaml(k8sSDConfig, "apiserver/auth", store, apiserverConfig.Authorization)

		// TODO: If we want to support secret refs for k8s service discovery tls
		// config as well, make sure to path the right namespace here.
		k8sSDConfig = addTLStoYaml(k8sSDConfig, "", apiserverConfig.TLSConfig)
	}
	if attachMetadataConfig != nil {
		k8sSDConfig = cg.WithMinimumVersion(attachMetadataConfig.MinimumVersion).AppendMapItem(k8sSDConfig, "attach_metadata", yaml.MapSlice{
			{Key: "node", Value: attachMetadataConfig.AttachMetadata.Node},
		})
	}

	return yaml.MapItem{
		Key: "kubernetes_sd_configs",
		Value: []yaml.MapSlice{
			k8sSDConfig,
		},
	}
}

func (cg *ConfigGenerator) generateAlertmanagerConfig(alerting *monitoringv1.AlertingSpec, apiserverConfig *monitoringv1.APIServerConfig, store *assets.Store) []yaml.MapSlice {
	if alerting == nil || len(alerting.Alertmanagers) == 0 {
		return nil
	}

	alertmanagerConfigs := make([]yaml.MapSlice, 0, len(alerting.Alertmanagers))
	for i, am := range alerting.Alertmanagers {
		if am.Scheme == "" {
			am.Scheme = "http"
		}

		if am.PathPrefix == "" {
			am.PathPrefix = "/"
		}

		cfg := yaml.MapSlice{
			{Key: "path_prefix", Value: am.PathPrefix},
			{Key: "scheme", Value: am.Scheme},
		}

		if am.Timeout != nil {
			cfg = append(cfg, yaml.MapItem{Key: "timeout", Value: am.Timeout})
		}

		if am.EnableHttp2 != nil {
			cfg = cg.WithMinimumVersion("2.35.0").AppendMapItem(cfg, "enable_http2", *am.EnableHttp2)
		}

		// TODO: If we want to support secret refs for alertmanager config tls
		// config as well, make sure to path the right namespace here.
		cfg = addTLStoYaml(cfg, "", am.TLSConfig)

		cfg = append(cfg, cg.generateK8SSDConfig(monitoringv1.NamespaceSelector{}, am.Namespace, apiserverConfig, store, kubernetesSDRoleEndpoint, nil))

		//nolint:staticcheck // Ignore SA1019 this field is marked as deprecated.
		if am.BearerTokenFile != "" {
			level.Warn(cg.logger).Log("msg", "'bearerTokenFile' is deprecated, use 'authorization' instead.")
			cfg = append(cfg, yaml.MapItem{Key: "bearer_token_file", Value: am.BearerTokenFile})
		}

		cfg = cg.WithMinimumVersion("2.26.0").addBasicAuthToYaml(cfg, fmt.Sprintf("alertmanager/auth/%d", i), store, am.BasicAuth)

		cfg = cg.addSafeAuthorizationToYaml(cfg, fmt.Sprintf("alertmanager/auth/%d", i), store, am.Authorization)

		cfg = cg.WithMinimumVersion("2.48.0").addSigv4ToYaml(cfg, fmt.Sprintf("alertmanager/auth/%d", i), store, am.Sigv4)

		if am.APIVersion == "v1" || am.APIVersion == "v2" {
			cfg = cg.WithMinimumVersion("2.11.0").AppendMapItem(cfg, "api_version", am.APIVersion)
		}

		var relabelings []yaml.MapSlice

		relabelings = append(relabelings, yaml.MapSlice{
			{Key: "action", Value: "keep"},
			{Key: "source_labels", Value: []string{"__meta_kubernetes_service_name"}},
			{Key: "regex", Value: am.Name},
		})

		if am.Port.StrVal != "" {
			relabelings = append(relabelings, yaml.MapSlice{
				{Key: "action", Value: "keep"},
				{Key: "source_labels", Value: []string{"__meta_kubernetes_endpoint_port_name"}},
				{Key: "regex", Value: am.Port.String()},
			})
		} else if am.Port.IntVal != 0 {
			relabelings = append(relabelings, yaml.MapSlice{
				{Key: "action", Value: "keep"},
				{Key: "source_labels", Value: []string{"__meta_kubernetes_pod_container_port_number"}},
				{Key: "regex", Value: am.Port.String()},
			})
		}

		cfg = append(cfg, yaml.MapItem{Key: "relabel_configs", Value: relabelings})
		alertmanagerConfigs = append(alertmanagerConfigs, cfg)
	}

	return alertmanagerConfigs
}

func (cg *ConfigGenerator) generateAdditionalScrapeConfigs(
	additionalScrapeConfigs []byte,
	shards int32,
) ([]yaml.MapSlice, error) {
	var additionalScrapeConfigsYaml []yaml.MapSlice
	err := yaml.Unmarshal(additionalScrapeConfigs, &additionalScrapeConfigsYaml)
	if err != nil {
		return nil, fmt.Errorf("unmarshalling additional scrape configs failed: %w", err)
	}
	if shards == 1 {
		return additionalScrapeConfigsYaml, nil
	}

	var addlScrapeConfigs []yaml.MapSlice
	for _, mapSlice := range additionalScrapeConfigsYaml {
		var addlScrapeConfig yaml.MapSlice
		var relabelings []yaml.MapSlice
		var otherConfigItems []yaml.MapItem

		for _, mapItem := range mapSlice {
			if mapItem.Key != "relabel_configs" {
				otherConfigItems = append(otherConfigItems, mapItem)
				continue
			}
			values, ok := mapItem.Value.([]interface{})
			if !ok {
				return nil, fmt.Errorf("error parsing relabel configs: %w", err)
			}
			for _, value := range values {
				relabeling, ok := value.(yaml.MapSlice)
				if !ok {
					return nil, fmt.Errorf("error parsing relabel config: %w", err)
				}
				relabelings = append(relabelings, relabeling)
			}
		}
		relabelings = cg.generateAddressShardingRelabelingRulesIfMissing(relabelings, shards)
		addlScrapeConfig = append(addlScrapeConfig, otherConfigItems...)
		addlScrapeConfig = append(addlScrapeConfig, yaml.MapItem{Key: "relabel_configs", Value: relabelings})
		addlScrapeConfigs = append(addlScrapeConfigs, addlScrapeConfig)
	}
	return addlScrapeConfigs, nil
}

func (cg *ConfigGenerator) generateRemoteReadConfig(
	remoteRead []monitoringv1.RemoteReadSpec,
	store *assets.Store,
) yaml.MapItem {
	cfgs := []yaml.MapSlice{}
	objMeta := cg.prom.GetObjectMeta()

	for i, spec := range remoteRead {
		// defaults
		if spec.RemoteTimeout == "" {
			spec.RemoteTimeout = "30s"
		}

		cfg := yaml.MapSlice{
			{Key: "url", Value: spec.URL},
			{Key: "remote_timeout", Value: spec.RemoteTimeout},
		}

		if len(spec.Headers) > 0 {
			cfg = cg.WithMinimumVersion("2.26.0").AppendMapItem(cfg, "headers", stringMapToMapSlice(spec.Headers))
		}

		if spec.Name != "" {
			cfg = cg.WithMinimumVersion("2.15.0").AppendMapItem(cfg, "name", spec.Name)
		}

		if len(spec.RequiredMatchers) > 0 {
			cfg = append(cfg, yaml.MapItem{Key: "required_matchers", Value: stringMapToMapSlice(spec.RequiredMatchers)})
		}

		if spec.ReadRecent {
			cfg = append(cfg, yaml.MapItem{Key: "read_recent", Value: spec.ReadRecent})
		}

		cfg = cg.addBasicAuthToYaml(cfg, fmt.Sprintf("remoteRead/%d", i), store, spec.BasicAuth)

		//nolint:staticcheck // Ignore SA1019 this field is marked as deprecated.
		if spec.BearerToken != "" {
			level.Warn(cg.logger).Log("msg", "'bearerToken' is deprecated, use 'authorization' instead.")
			cfg = append(cfg, yaml.MapItem{Key: "bearer_token", Value: spec.BearerToken})
		}

		//nolint:staticcheck // Ignore SA1019 this field is marked as deprecated.
		if spec.BearerTokenFile != "" {
			level.Warn(cg.logger).Log("msg", "'bearerTokenFile' is deprecated, use 'authorization' instead.")
			cfg = append(cfg, yaml.MapItem{Key: "bearer_token_file", Value: spec.BearerTokenFile})
		}

		cfg = cg.addOAuth2ToYaml(cfg, spec.OAuth2, store.OAuth2Assets, fmt.Sprintf("remoteRead/%d", i))

		cfg = addTLStoYaml(cfg, objMeta.GetNamespace(), spec.TLSConfig)

		cfg = cg.addAuthorizationToYaml(cfg, fmt.Sprintf("remoteRead/auth/%d", i), store, spec.Authorization)

		if spec.ProxyURL != "" {
			cfg = append(cfg, yaml.MapItem{Key: "proxy_url", Value: spec.ProxyURL})
		}

		if spec.FollowRedirects != nil {
			cfg = cg.WithMinimumVersion("2.26.0").AppendMapItem(cfg, "follow_redirects", spec.FollowRedirects)
		}

		if spec.FilterExternalLabels != nil {
			cfg = cg.WithMinimumVersion("2.34.0").AppendMapItem(cfg, "filter_external_labels", spec.FilterExternalLabels)
		}

		cfgs = append(cfgs, cfg)
	}

	return yaml.MapItem{
		Key:   "remote_read",
		Value: cfgs,
	}
}

func (cg *ConfigGenerator) addOAuth2ToYaml(
	cfg yaml.MapSlice,
	oauth2 *monitoringv1.OAuth2,
	tlsAssets map[string]assets.OAuth2Credentials,
	assetKey string,
) yaml.MapSlice {
	if oauth2 == nil {
		return cfg
	}

	tlsAsset, ok := tlsAssets[assetKey]
	if !ok {
		return cfg
	}

	oauth2Cfg := yaml.MapSlice{}
	oauth2Cfg = append(oauth2Cfg,
		yaml.MapItem{Key: "client_id", Value: tlsAsset.ClientID},
		yaml.MapItem{Key: "client_secret", Value: tlsAsset.ClientSecret},
		yaml.MapItem{Key: "token_url", Value: oauth2.TokenURL},
	)

	if len(oauth2.Scopes) > 0 {
		oauth2Cfg = append(oauth2Cfg, yaml.MapItem{Key: "scopes", Value: oauth2.Scopes})
	}

	if len(oauth2.EndpointParams) > 0 {
		oauth2Cfg = append(oauth2Cfg, yaml.MapItem{Key: "endpoint_params", Value: oauth2.EndpointParams})
	}

	return cg.WithMinimumVersion("2.27.0").AppendMapItem(cfg, "oauth2", oauth2Cfg)
}

func (cg *ConfigGenerator) generateRemoteWriteConfig(
	store *assets.Store,
) yaml.MapItem {
	cfgs := []yaml.MapSlice{}
	cpf := cg.prom.GetCommonPrometheusFields()
	objMeta := cg.prom.GetObjectMeta()

	for i, spec := range cpf.RemoteWrite {
		// defaults
		if spec.RemoteTimeout == "" {
			spec.RemoteTimeout = "30s"
		}

		cfg := yaml.MapSlice{
			{Key: "url", Value: spec.URL},
			{Key: "remote_timeout", Value: spec.RemoteTimeout},
		}
		if len(spec.Headers) > 0 {
			cfg = cg.WithMinimumVersion("2.15.0").AppendMapItem(cfg, "headers", stringMapToMapSlice(spec.Headers))
		}

		if spec.Name != "" {
			cfg = cg.WithMinimumVersion("2.15.0").AppendMapItem(cfg, "name", spec.Name)
		}

		if spec.SendExemplars != nil {
			cfg = cg.WithMinimumVersion("2.27.0").AppendMapItem(cfg, "send_exemplars", spec.SendExemplars)
		}

		if spec.SendNativeHistograms != nil {
			cfg = cg.WithMinimumVersion("2.40.0").AppendMapItem(cfg, "send_native_histograms", spec.SendNativeHistograms)
		}

		if spec.WriteRelabelConfigs != nil {
			relabelings := []yaml.MapSlice{}
			for _, c := range spec.WriteRelabelConfigs {
				relabeling := yaml.MapSlice{}

				if len(c.SourceLabels) > 0 {
					relabeling = append(relabeling, yaml.MapItem{Key: "source_labels", Value: c.SourceLabels})
				}

				if c.Separator != "" {
					relabeling = append(relabeling, yaml.MapItem{Key: "separator", Value: c.Separator})
				}

				if c.TargetLabel != "" {
					relabeling = append(relabeling, yaml.MapItem{Key: "target_label", Value: c.TargetLabel})
				}

				if c.Regex != "" {
					relabeling = append(relabeling, yaml.MapItem{Key: "regex", Value: c.Regex})
				}

				if c.Modulus != uint64(0) {
					relabeling = append(relabeling, yaml.MapItem{Key: "modulus", Value: c.Modulus})
				}

				if c.Replacement != "" {
					relabeling = append(relabeling, yaml.MapItem{Key: "replacement", Value: c.Replacement})
				}

				if c.Action != "" {
					relabeling = append(relabeling, yaml.MapItem{Key: "action", Value: strings.ToLower(c.Action)})
				}
				relabelings = append(relabelings, relabeling)
			}

			cfg = append(cfg, yaml.MapItem{Key: "write_relabel_configs", Value: relabelings})

		}

		cfg = cg.addBasicAuthToYaml(cfg, fmt.Sprintf("remoteWrite/%d", i), store, spec.BasicAuth)

		//nolint:staticcheck // Ignore SA1019 this field is marked as deprecated.
		if spec.BearerToken != "" {
			level.Warn(cg.logger).Log("msg", "'bearerToken' is deprecated, use 'authorization' instead.")
			cfg = append(cfg, yaml.MapItem{Key: "bearer_token", Value: spec.BearerToken})
		}

		//nolint:staticcheck // Ignore SA1019 this field is marked as deprecated.
		if spec.BearerTokenFile != "" {
			level.Warn(cg.logger).Log("msg", "'bearerTokenFile' is deprecated, use 'authorization' instead.")
			cfg = append(cfg, yaml.MapItem{Key: "bearer_token_file", Value: spec.BearerTokenFile})
		}

		cfg = cg.addOAuth2ToYaml(cfg, spec.OAuth2, store.OAuth2Assets, fmt.Sprintf("remoteWrite/%d", i))

		cfg = addTLStoYaml(cfg, objMeta.GetNamespace(), spec.TLSConfig)

		cfg = cg.addAuthorizationToYaml(cfg, fmt.Sprintf("remoteWrite/auth/%d", i), store, spec.Authorization)

		if spec.ProxyURL != "" {
			cfg = append(cfg, yaml.MapItem{Key: "proxy_url", Value: spec.ProxyURL})
		}

		cfg = cg.WithMinimumVersion("2.26.0").addSigv4ToYaml(cfg, fmt.Sprintf("remoteWrite/%d", i), store, spec.Sigv4)

		if spec.AzureAD != nil {
			azureAd := yaml.MapSlice{}

			if spec.AzureAD.ManagedIdentity != nil {
				azureAd = append(azureAd,
					yaml.MapItem{Key: "managed_identity", Value: yaml.MapSlice{
						{Key: "client_id", Value: spec.AzureAD.ManagedIdentity.ClientID},
					}},
				)
			}

			if spec.AzureAD.OAuth != nil {
				azureAd = cg.WithMinimumVersion("2.48.0").AppendMapItem(azureAd, "oauth", yaml.MapSlice{
					{Key: "client_id", Value: spec.AzureAD.OAuth.ClientID},
					{Key: "client_secret", Value: store.AzureOAuthAssets[fmt.Sprintf("remoteWrite/%d", i)].ClientSecret},
					{Key: "tenant_id", Value: spec.AzureAD.OAuth.TenantID},
				})
			}

			if spec.AzureAD.Cloud != nil {
				azureAd = append(azureAd, yaml.MapItem{Key: "cloud", Value: spec.AzureAD.Cloud})
			}

			cfg = cg.WithMinimumVersion("2.45.0").AppendMapItem(cfg, "azuread", azureAd)
		}

		if spec.EnableHttp2 != nil {
			cfg = cg.WithMinimumVersion("2.35.0").AppendMapItem(cfg, "enable_http2", *spec.EnableHttp2)
		}

		if spec.QueueConfig != nil {
			queueConfig := yaml.MapSlice{}

			if spec.QueueConfig.Capacity != int(0) {
				queueConfig = append(queueConfig, yaml.MapItem{Key: "capacity", Value: spec.QueueConfig.Capacity})
			}

			if spec.QueueConfig.MinShards != int(0) {
				queueConfig = cg.WithMinimumVersion("2.6.0").AppendMapItem(queueConfig, "min_shards", spec.QueueConfig.MinShards)
			}

			if spec.QueueConfig.MaxShards != int(0) {
				queueConfig = append(queueConfig, yaml.MapItem{Key: "max_shards", Value: spec.QueueConfig.MaxShards})
			}

			if spec.QueueConfig.MaxSamplesPerSend != int(0) {
				queueConfig = append(queueConfig, yaml.MapItem{Key: "max_samples_per_send", Value: spec.QueueConfig.MaxSamplesPerSend})
			}

			if spec.QueueConfig.BatchSendDeadline != nil {
				queueConfig = append(queueConfig, yaml.MapItem{Key: "batch_send_deadline", Value: string(*spec.QueueConfig.BatchSendDeadline)})
			}

			if spec.QueueConfig.MaxRetries != int(0) {
				queueConfig = cg.WithMaximumVersion("2.11.0").AppendMapItem(queueConfig, "max_retries", spec.QueueConfig.MaxRetries)
			}

			if spec.QueueConfig.MinBackoff != nil {
				queueConfig = append(queueConfig, yaml.MapItem{Key: "min_backoff", Value: string(*spec.QueueConfig.MinBackoff)})
			}

			if spec.QueueConfig.MaxBackoff != nil {
				queueConfig = append(queueConfig, yaml.MapItem{Key: "max_backoff", Value: string(*spec.QueueConfig.MaxBackoff)})
			}

			if spec.QueueConfig.RetryOnRateLimit {
				queueConfig = cg.WithMinimumVersion("2.26.0").AppendMapItem(queueConfig, "retry_on_http_429", spec.QueueConfig.RetryOnRateLimit)
			}

			if spec.QueueConfig.SampleAgeLimit != nil {
				queueConfig = cg.WithMinimumVersion("2.50.0").AppendMapItem(queueConfig, "sample_age_limit", string(*spec.QueueConfig.SampleAgeLimit))
			}

			cfg = append(cfg, yaml.MapItem{Key: "queue_config", Value: queueConfig})
		}

		if spec.MetadataConfig != nil {
			metadataConfig := append(yaml.MapSlice{}, yaml.MapItem{Key: "send", Value: spec.MetadataConfig.Send})
			if spec.MetadataConfig.SendInterval != "" {
				metadataConfig = append(metadataConfig, yaml.MapItem{Key: "send_interval", Value: spec.MetadataConfig.SendInterval})
			}

			cfg = cg.WithMinimumVersion("2.23.0").AppendMapItem(cfg, "metadata_config", metadataConfig)
		}

		cfgs = append(cfgs, cfg)
	}

	return yaml.MapItem{
		Key:   "remote_write",
		Value: cfgs,
	}
}

func (cg *ConfigGenerator) appendScrapeIntervals(slice yaml.MapSlice) yaml.MapSlice {
	cpf := cg.prom.GetCommonPrometheusFields()
	slice = append(slice, yaml.MapItem{Key: "scrape_interval", Value: cpf.ScrapeInterval})

	if cpf.ScrapeTimeout != "" {
		slice = append(slice, yaml.MapItem{
			Key: "scrape_timeout", Value: cpf.ScrapeTimeout,
		})
	}

	return slice
}

func (cg *ConfigGenerator) appendScrapeProtocols(slice yaml.MapSlice) yaml.MapSlice {
	cpf := cg.prom.GetCommonPrometheusFields()

	if len(cpf.ScrapeProtocols) == 0 {
		return slice
	}

	return cg.WithMinimumVersion("2.49.0").AppendMapItem(slice, "scrape_protocols", cpf.ScrapeProtocols)
}

func (cg *ConfigGenerator) appendEvaluationInterval(slice yaml.MapSlice, evaluationInterval monitoringv1.Duration) yaml.MapSlice {
	return append(slice, yaml.MapItem{Key: "evaluation_interval", Value: evaluationInterval})
}

func (cg *ConfigGenerator) appendScrapeLimits(slice yaml.MapSlice) yaml.MapSlice {
	cpf := cg.prom.GetCommonPrometheusFields()
	if cpf.BodySizeLimit != nil {
		slice = cg.WithMinimumVersion("2.45.0").AppendMapItem(slice, "body_size_limit", cpf.BodySizeLimit)
	}
	if cpf.SampleLimit != nil {
		slice = cg.WithMinimumVersion("2.45.0").AppendMapItem(slice, "sample_limit", *cpf.SampleLimit)
	}
	if cpf.TargetLimit != nil {
		slice = cg.WithMinimumVersion("2.45.0").AppendMapItem(slice, "target_limit", *cpf.TargetLimit)
	}
	if cpf.LabelLimit != nil {
		slice = cg.WithMinimumVersion("2.45.0").AppendMapItem(slice, "label_limit", *cpf.LabelLimit)
	}
	if cpf.LabelNameLengthLimit != nil {
		slice = cg.WithMinimumVersion("2.45.0").AppendMapItem(slice, "label_name_length_limit", *cpf.LabelNameLengthLimit)
	}
	if cpf.LabelValueLengthLimit != nil {
		slice = cg.WithMinimumVersion("2.45.0").AppendMapItem(slice, "label_value_length_limit", *cpf.LabelValueLengthLimit)
	}
	if cpf.KeepDroppedTargets != nil {
		slice = cg.WithMinimumVersion("2.47.0").AppendMapItem(slice, "keep_dropped_targets", *cpf.KeepDroppedTargets)
	}

	return slice
}

func (cg *ConfigGenerator) appendExternalLabels(slice yaml.MapSlice) yaml.MapSlice {
	slice = append(slice, yaml.MapItem{
		Key:   "external_labels",
		Value: cg.buildExternalLabels(),
	})

	return slice
}

func (cg *ConfigGenerator) appendQueryLogFile(slice yaml.MapSlice, queryLogFile string) yaml.MapSlice {
	if queryLogFile != "" {
		slice = cg.WithMinimumVersion("2.16.0").AppendMapItem(slice, "query_log_file", queryLogFilePath(queryLogFile))
	}

	return slice
}

func (cg *ConfigGenerator) appendRuleFiles(slice yaml.MapSlice, ruleFiles []string, ruleSelector *metav1.LabelSelector) yaml.MapSlice {
	if ruleSelector != nil {
		ruleFilePaths := []string{}
		for _, name := range ruleFiles {
			ruleFilePaths = append(ruleFilePaths, RulesDir+"/"+name+"/*.yaml")
		}
		slice = append(slice, yaml.MapItem{
			Key:   "rule_files",
			Value: ruleFilePaths,
		})
	}

	return slice
}

func (cg *ConfigGenerator) appendServiceMonitorConfigs(
	slices []yaml.MapSlice,
	serviceMonitors map[string]*monitoringv1.ServiceMonitor,
	apiserverConfig *monitoringv1.APIServerConfig,
	store *assets.Store,
	shards int32) []yaml.MapSlice {
	sMonIdentifiers := make([]string, len(serviceMonitors))
	i := 0
	for k := range serviceMonitors {
		sMonIdentifiers[i] = k
		i++
	}

	// Sorting ensures, that we always generate the config in the same order.
	sort.Strings(sMonIdentifiers)

	for _, identifier := range sMonIdentifiers {
		for i, ep := range serviceMonitors[identifier].Spec.Endpoints {
			slices = append(slices,
				cg.WithKeyVals("service_monitor", identifier).generateServiceMonitorConfig(
					serviceMonitors[identifier],
					ep, i,
					apiserverConfig,
					store,
					shards,
				),
			)
		}
	}

	return slices
}

func (cg *ConfigGenerator) appendPodMonitorConfigs(
	slices []yaml.MapSlice,
	podMonitors map[string]*monitoringv1.PodMonitor,
	apiserverConfig *monitoringv1.APIServerConfig,
	store *assets.Store,
	shards int32) []yaml.MapSlice {
	pMonIdentifiers := make([]string, len(podMonitors))
	i := 0
	for k := range podMonitors {
		pMonIdentifiers[i] = k
		i++
	}

	// Sorting ensures, that we always generate the config in the same order.
	sort.Strings(pMonIdentifiers)

	for _, identifier := range pMonIdentifiers {
		for i, ep := range podMonitors[identifier].Spec.PodMetricsEndpoints {
			slices = append(slices,
				cg.WithKeyVals("pod_monitor", identifier).generatePodMonitorConfig(
					podMonitors[identifier], ep, i,
					apiserverConfig,
					store,
					shards,
				),
			)
		}
	}

	return slices
}

func (cg *ConfigGenerator) appendProbeConfigs(
	slices []yaml.MapSlice,
	probes map[string]*monitoringv1.Probe,
	apiserverConfig *monitoringv1.APIServerConfig,
	store *assets.Store,
	shards int32) []yaml.MapSlice {
	probeIdentifiers := make([]string, len(probes))
	i := 0
	for k := range probes {
		probeIdentifiers[i] = k
		i++
	}

	// Sorting ensures, that we always generate the config in the same order.
	sort.Strings(probeIdentifiers)

	for _, identifier := range probeIdentifiers {
		slices = append(slices,
			cg.WithKeyVals("probe", identifier).generateProbeConfig(
				probes[identifier],
				apiserverConfig,
				store,
				shards,
			),
		)
	}

	return slices
}

func (cg *ConfigGenerator) appendAdditionalScrapeConfigs(scrapeConfigs []yaml.MapSlice, additionalScrapeConfigs []byte, shards int32) ([]yaml.MapSlice, error) {
	addlScrapeConfigs, err := cg.generateAdditionalScrapeConfigs(additionalScrapeConfigs, shards)
	if err != nil {
		return nil, err
	}

	return append(scrapeConfigs, addlScrapeConfigs...), nil
}

// GenerateAgentConfiguration creates a serialized YAML representation of a Prometheus Agent configuration using the provided resources.
func (cg *ConfigGenerator) GenerateAgentConfiguration(
	ctx context.Context,
	sMons map[string]*monitoringv1.ServiceMonitor,
	pMons map[string]*monitoringv1.PodMonitor,
	probes map[string]*monitoringv1.Probe,
	sCons map[string]*monitoringv1alpha1.ScrapeConfig,
	store *assets.Store,
	additionalScrapeConfigs []byte,
) ([]byte, error) {
	cpf := cg.prom.GetCommonPrometheusFields()

	// validates the value of scrapeTimeout based on scrapeInterval
	if cpf.ScrapeTimeout != "" {
		if err := CompareScrapeTimeoutToScrapeInterval(cpf.ScrapeTimeout, cpf.ScrapeInterval); err != nil {
			return nil, err
		}
	}

	// Global config
	cfg := yaml.MapSlice{}
	globalItems := yaml.MapSlice{}
	globalItems = cg.appendScrapeIntervals(globalItems)
	globalItems = cg.appendScrapeProtocols(globalItems)
	globalItems = cg.appendExternalLabels(globalItems)
	globalItems = cg.appendScrapeLimits(globalItems)
	cfg = append(cfg, yaml.MapItem{Key: "global", Value: globalItems})

	// Scrape config
	var (
		scrapeConfigs   []yaml.MapSlice
		apiserverConfig = cpf.APIServerConfig
		shards          = shardsNumber(cg.prom)
	)

	scrapeConfigs = cg.appendServiceMonitorConfigs(scrapeConfigs, sMons, apiserverConfig, store, shards)
	scrapeConfigs = cg.appendPodMonitorConfigs(scrapeConfigs, pMons, apiserverConfig, store, shards)
	scrapeConfigs = cg.appendProbeConfigs(scrapeConfigs, probes, apiserverConfig, store, shards)
	scrapeConfigs, err := cg.appendScrapeConfigs(ctx, scrapeConfigs, sCons, store, shards)
	if err != nil {
		return nil, fmt.Errorf("generate scrape configs: %w", err)
	}

	scrapeConfigs, err = cg.appendAdditionalScrapeConfigs(scrapeConfigs, additionalScrapeConfigs, shards)
	if err != nil {
		return nil, fmt.Errorf("generate additional scrape configs: %w", err)
	}
	cfg = append(cfg, yaml.MapItem{
		Key:   "scrape_configs",
		Value: scrapeConfigs,
	})

	// Remote write config
	if len(cpf.RemoteWrite) > 0 {
		cfg = append(cfg, cg.generateRemoteWriteConfig(store))
	}

	if cpf.TracingConfig != nil {
		tracingcfg, err := cg.generateTracingConfig()
		if err != nil {
			return nil, fmt.Errorf("generating tracing configuration failed: %w", err)
		}

		cfg = append(cfg, tracingcfg)
	}

	return yaml.Marshal(cfg)
}

func (cg *ConfigGenerator) appendScrapeConfigs(
	ctx context.Context,
	slices []yaml.MapSlice,
	scrapeConfigs map[string]*monitoringv1alpha1.ScrapeConfig,
	store *assets.Store,
	shards int32) ([]yaml.MapSlice, error) {
	scrapeConfigIdentifiers := make([]string, len(scrapeConfigs))
	i := 0
	for k := range scrapeConfigs {
		scrapeConfigIdentifiers[i] = k
		i++
	}

	// Sorting ensures, that we always generate the config in the same order.
	sort.Strings(scrapeConfigIdentifiers)

	for _, identifier := range scrapeConfigIdentifiers {
		cfgGenerator := cg.WithKeyVals("scrapeconfig", identifier)
		scrapeConfig, err := cfgGenerator.generateScrapeConfig(ctx, scrapeConfigs[identifier], store, shards)

		if err != nil {
			return slices, err
		}

		slices = append(slices, scrapeConfig)
	}

	return slices, nil
}

func (cg *ConfigGenerator) generateScrapeConfig(
	ctx context.Context,
	sc *monitoringv1alpha1.ScrapeConfig,
	store *assets.Store,
	shards int32,
) (yaml.MapSlice, error) {
	scrapeClass := cg.getScrapeClassOrDefault(sc.Spec.ScrapeClassName)

	jobName := fmt.Sprintf("scrapeConfig/%s/%s", sc.Namespace, sc.Name)
	cfg := yaml.MapSlice{
		{
			Key:   "job_name",
			Value: jobName,
		},
	}

	cpf := cg.prom.GetCommonPrometheusFields()
	relabelings := initRelabelings()
	// Add scrape class relabelings if there is any.
	if scrapeClass != nil {
		relabelings = append(relabelings, generateRelabelConfig(scrapeClass.Relabelings)...)
	}
	labeler := namespacelabeler.New(cpf.EnforcedNamespaceLabel, cpf.ExcludedFromEnforcement, false)

	if sc.Spec.HonorTimestamps != nil {
		cfg = cg.AddHonorTimestamps(cfg, sc.Spec.HonorTimestamps)
	}

	if sc.Spec.TrackTimestampsStaleness != nil {
		cfg = cg.AddTrackTimestampsStaleness(cfg, sc.Spec.TrackTimestampsStaleness)
	}

	if sc.Spec.HonorLabels != nil {
		cfg = cg.AddHonorLabels(cfg, *sc.Spec.HonorLabels)
	}

	if sc.Spec.MetricsPath != nil {
		cfg = append(cfg, yaml.MapItem{Key: "metrics_path", Value: *sc.Spec.MetricsPath})
	}

	if len(sc.Spec.Params) > 0 {
		cfg = append(cfg, yaml.MapItem{Key: "params", Value: stringMapToMapSlice(sc.Spec.Params)})
	}

	if sc.Spec.EnableCompression != nil {
		cfg = cg.WithMinimumVersion("2.49.0").AppendMapItem(cfg, "enable_compression", *sc.Spec.EnableCompression)
	}

	if sc.Spec.ScrapeInterval != nil {
		cfg = append(cfg, yaml.MapItem{Key: "scrape_interval", Value: *sc.Spec.ScrapeInterval})
	}

	if sc.Spec.ScrapeTimeout != nil {
		cfg = append(cfg, yaml.MapItem{Key: "scrape_timeout", Value: *sc.Spec.ScrapeTimeout})
	}

	if len(sc.Spec.ScrapeProtocols) > 0 {
		cfg = cg.WithMinimumVersion("2.49.0").AppendMapItem(cfg, "scrape_protocols", sc.Spec.ScrapeProtocols)
	}

	if sc.Spec.Scheme != nil {
		cfg = append(cfg, yaml.MapItem{Key: "scheme", Value: strings.ToLower(*sc.Spec.Scheme)})
	}

	cfg = cg.addProxyConfigtoYaml(ctx, cfg, sc.GetNamespace(), store, sc.Spec.ProxyConfig)

	cfg = cg.addBasicAuthToYaml(cfg, fmt.Sprintf("scrapeconfig/%s/%s", sc.Namespace, sc.Name), store, sc.Spec.BasicAuth)

	cfg = cg.addSafeAuthorizationToYaml(cfg, fmt.Sprintf("scrapeconfig/auth/%s/%s", sc.Namespace, sc.Name), store, sc.Spec.Authorization)

	if sc.Spec.TLSConfig != nil {
		tlsConfig := &monitoringv1.TLSConfig{SafeTLSConfig: *sc.Spec.TLSConfig}
		mergedTLSConfig := cg.MergeTLSConfigWithScrapeClass(tlsConfig, scrapeClass)
		cfg = addSafeTLStoYaml(cfg, sc.Namespace, mergedTLSConfig.SafeTLSConfig)
	}

	cfg = cg.AddLimitsToYAML(cfg, sampleLimitKey, sc.Spec.SampleLimit, cpf.EnforcedSampleLimit)
	cfg = cg.AddLimitsToYAML(cfg, targetLimitKey, sc.Spec.TargetLimit, cpf.EnforcedTargetLimit)
	cfg = cg.AddLimitsToYAML(cfg, labelLimitKey, sc.Spec.LabelLimit, cpf.EnforcedLabelLimit)
	cfg = cg.AddLimitsToYAML(cfg, labelNameLengthLimitKey, sc.Spec.LabelNameLengthLimit, cpf.EnforcedLabelNameLengthLimit)
	cfg = cg.AddLimitsToYAML(cfg, labelValueLengthLimitKey, sc.Spec.LabelValueLengthLimit, cpf.EnforcedLabelValueLengthLimit)
	cfg = cg.AddLimitsToYAML(cfg, keepDroppedTargetsKey, sc.Spec.KeepDroppedTargets, cpf.EnforcedKeepDroppedTargets)

	if cpf.EnforcedBodySizeLimit != "" {
		cfg = cg.WithMinimumVersion("2.28.0").AppendMapItem(cfg, "body_size_limit", cpf.EnforcedBodySizeLimit)
	}

	// StaticConfig
	if len(sc.Spec.StaticConfigs) > 0 {
		configs := make([][]yaml.MapItem, len(sc.Spec.StaticConfigs))
		for i, config := range sc.Spec.StaticConfigs {
			configs[i] = []yaml.MapItem{
				{
					Key:   "targets",
					Value: config.Targets,
				},
				{
					Key:   "labels",
					Value: config.Labels,
				},
			}
		}
		cfg = append(cfg, yaml.MapItem{
			Key:   "static_configs",
			Value: configs,
		})
	}

	// FileSDConfig
	if len(sc.Spec.FileSDConfigs) > 0 {
		configs := make([][]yaml.MapItem, len(sc.Spec.FileSDConfigs))
		for i, config := range sc.Spec.FileSDConfigs {
			configs[i] = []yaml.MapItem{
				{
					Key:   "files",
					Value: config.Files,
				},
			}

			if config.RefreshInterval != nil {
				configs[i] = append(configs[i], yaml.MapItem{
					Key:   "refresh_interval",
					Value: config.RefreshInterval,
				})
			}
		}
		cfg = append(cfg, yaml.MapItem{
			Key:   "file_sd_configs",
			Value: configs,
		})
	}

	// HTTPSDConfig
	if len(sc.Spec.HTTPSDConfigs) > 0 {
		configs := make([][]yaml.MapItem, len(sc.Spec.HTTPSDConfigs))
		for i, config := range sc.Spec.HTTPSDConfigs {
			configs[i] = []yaml.MapItem{
				{
					Key:   "url",
					Value: config.URL,
				},
			}

			if config.RefreshInterval != nil {
				configs[i] = append(configs[i], yaml.MapItem{
					Key:   "refresh_interval",
					Value: config.RefreshInterval,
				})
			}

			configs[i] = cg.addBasicAuthToYaml(configs[i], fmt.Sprintf("scrapeconfig/%s/%s/httpsdconfig/%d", sc.Namespace, sc.Name, i), store, config.BasicAuth)

			configs[i] = cg.addSafeAuthorizationToYaml(configs[i], fmt.Sprintf("scrapeconfig/auth/%s/%s/httpsdconfig/%d", sc.Namespace, sc.Name, i), store, config.Authorization)

			if config.TLSConfig != nil {
				configs[i] = addSafeTLStoYaml(configs[i], sc.Namespace, *config.TLSConfig)
			}

			configs[i] = cg.addProxyConfigtoYaml(ctx, configs[i], sc.GetNamespace(), store, config.ProxyConfig)
		}
		cfg = append(cfg, yaml.MapItem{
			Key:   "http_sd_configs",
			Value: configs,
		})
	}

	// KubernetesSDConfig
	if len(sc.Spec.KubernetesSDConfigs) > 0 {
		configs := make([][]yaml.MapItem, len(sc.Spec.KubernetesSDConfigs))
		for i, config := range sc.Spec.KubernetesSDConfigs {
			assetStoreKey := fmt.Sprintf("scrapeconfig/%s/%s/kubernetessdconfig/%d", sc.GetNamespace(), sc.GetName(), i)
			if config.APIServer != nil {
				configs[i] = []yaml.MapItem{
					{
						Key:   "api_server",
						Value: config.APIServer,
					},
				}
			}
			configs[i] = append(configs[i], yaml.MapItem{
				Key:   "role",
				Value: strings.ToLower(string(config.Role)),
			})

			configs[i] = cg.addBasicAuthToYaml(configs[i], assetStoreKey, store, config.BasicAuth)
			configs[i] = cg.addSafeAuthorizationToYaml(configs[i], fmt.Sprintf("scrapeconfig/auth/%s/%s/kubernetessdconfig/%d", sc.GetNamespace(), sc.GetName(), i), store, config.Authorization)
			configs[i] = cg.addOAuth2ToYaml(configs[i], config.OAuth2, store.OAuth2Assets, assetStoreKey)
			configs[i] = cg.addProxyConfigtoYaml(ctx, configs[i], sc.GetNamespace(), store, config.ProxyConfig)

			if config.FollowRedirects != nil {
				configs[i] = append(configs[i], yaml.MapItem{
					Key:   "follow_redirects",
					Value: config.FollowRedirects,
				})
			}

			if config.EnableHTTP2 != nil {
				configs[i] = append(configs[i], yaml.MapItem{
					Key:   "enable_http2",
					Value: config.EnableHTTP2,
				})
			}

			if config.TLSConfig != nil {
				configs[i] = addSafeTLStoYaml(configs[i], sc.GetNamespace(), *config.TLSConfig)
			}

			if config.Namespaces != nil {
				namespaces := []yaml.MapItem{
					{
						Key:   "names",
						Value: config.Namespaces.Names,
					},
				}

				if config.Namespaces.IncludeOwnNamespace != nil {
					namespaces = append(namespaces, yaml.MapItem{
						Key:   "own_namespace",
						Value: config.Namespaces.IncludeOwnNamespace,
					})
				}

				configs[i] = append(configs[i], yaml.MapItem{
					Key:   "namespaces",
					Value: namespaces,
				})
			}

			selectors := make([][]yaml.MapItem, len(config.Selectors))
			for i, s := range config.Selectors {
				selectors[i] = []yaml.MapItem{
					{
						Key:   "role",
						Value: strings.ToLower(string(s.Role)),
					},
					{
						Key:   "label",
						Value: s.Label,
					},
					{
						Key:   "field",
						Value: s.Field,
					},
				}
			}

			if len(selectors) > 0 {
				configs[i] = append(configs[i], yaml.MapItem{
					Key:   "selectors",
					Value: selectors,
				})
			}

			if config.AttachMetadata != nil {
				switch strings.ToLower(string(config.Role)) {
				case "pod":
					configs[i] = cg.WithMinimumVersion("2.35.0").AppendMapItem(configs[i], "attach_metadata", config.AttachMetadata)
				case "endpoints", "endpointslice":
					configs[i] = cg.WithMinimumVersion("2.37.0").AppendMapItem(configs[i], "attach_metadata", config.AttachMetadata)
				default:
					level.Warn(cg.logger).Log("msg", fmt.Sprintf("ignoring attachMetadata not supported by Prometheus for role: %s", config.Role))
				}
			}
		}
		cfg = append(cfg, yaml.MapItem{
			Key:   "kubernetes_sd_configs",
			Value: configs,
		})
	}

	//ConsulSDConfig
	if len(sc.Spec.ConsulSDConfigs) > 0 {
		configs := make([][]yaml.MapItem, len(sc.Spec.ConsulSDConfigs))
		for i, config := range sc.Spec.ConsulSDConfigs {
			assetStoreKey := fmt.Sprintf("scrapeconfig/%s/%s/consulsdconfig/%d", sc.GetNamespace(), sc.GetName(), i)

			configs[i] = cg.addBasicAuthToYaml(configs[i], assetStoreKey, store, config.BasicAuth)
			configs[i] = cg.addSafeAuthorizationToYaml(configs[i], fmt.Sprintf("scrapeconfig/auth/%s/%s/consulsdconfig/%d", sc.GetNamespace(), sc.GetName(), i), store, config.Authorization)
			configs[i] = cg.addOAuth2ToYaml(configs[i], config.Oauth2, store.OAuth2Assets, assetStoreKey)

			if config.TLSConfig != nil {
				configs[i] = addSafeTLStoYaml(configs[i], sc.GetNamespace(), *config.TLSConfig)
			}

			configs[i] = append(configs[i], yaml.MapItem{
				Key:   "server",
				Value: config.Server,
			})

			if config.TokenRef != nil {
				value, err := store.GetKey(ctx, sc.GetNamespace(), monitoringv1.SecretOrConfigMap{
					Secret: config.TokenRef,
				})

				if err != nil {
					return cfg, fmt.Errorf("failed to read %s secret %s: %w", config.TokenRef.Name, jobName, err)
				}

				configs[i] = append(configs[i], yaml.MapItem{
					Key:   "token",
					Value: value,
				})
			}

			if config.Datacenter != nil {
				configs[i] = append(configs[i], yaml.MapItem{
					Key:   "datacenter",
					Value: config.Datacenter,
				})
			}

			if config.Namespace != nil {
				configs[i] = append(configs[i], yaml.MapItem{
					Key:   "namespace",
					Value: config.Namespace,
				})
			}

			if config.Partition != nil {
				configs[i] = append(configs[i], yaml.MapItem{
					Key:   "partition",
					Value: config.Partition,
				})
			}

			if config.Scheme != nil {
				configs[i] = append(configs[i], yaml.MapItem{
					Key:   "scheme",
					Value: strings.ToLower(*config.Scheme),
				})
			}

			if len(config.Services) > 0 {
				configs[i] = append(configs[i], yaml.MapItem{
					Key:   "services",
					Value: config.Services,
				})
			}

			if len(config.Tags) > 0 {
				configs[i] = append(configs[i], yaml.MapItem{
					Key:   "tags",
					Value: config.Tags,
				})
			}

			if config.TagSeparator != nil {
				configs[i] = append(configs[i], yaml.MapItem{
					Key:   "tag_separator",
					Value: config.TagSeparator,
				})
			}

			if len(config.NodeMeta) > 0 {
				configs[i] = append(configs[i], yaml.MapItem{
					Key:   "node_meta",
					Value: stringMapToMapSlice(config.NodeMeta),
				})
			}

			if config.AllowStale != nil {
				configs[i] = append(configs[i], yaml.MapItem{
					Key:   "allow_stale",
					Value: config.AllowStale,
				})
			}

			if config.RefreshInterval != nil {
				configs[i] = append(configs[i], yaml.MapItem{
					Key:   "refresh_interval",
					Value: config.RefreshInterval,
				})
			}

			configs[i] = cg.addProxyConfigtoYaml(ctx, configs[i], sc.GetNamespace(), store, config.ProxyConfig)

			if config.FollowRedirects != nil {
				configs[i] = append(configs[i], yaml.MapItem{
					Key:   "follow_redirects",
					Value: config.FollowRedirects,
				})
			}

			if config.EnableHttp2 != nil {
				configs[i] = append(configs[i], yaml.MapItem{
					Key:   "enable_http2",
					Value: config.EnableHttp2,
				})
			}
		}

		cfg = append(cfg, yaml.MapItem{
			Key:   "consul_sd_configs",
			Value: configs,
		})
	}

	// DNSSDConfig
	if len(sc.Spec.DNSSDConfigs) > 0 {
		configs := make([][]yaml.MapItem, len(sc.Spec.DNSSDConfigs))
		for i, config := range sc.Spec.DNSSDConfigs {
			configs[i] = []yaml.MapItem{
				{
					Key:   "names",
					Value: config.Names,
				},
			}

			if config.RefreshInterval != nil {
				configs[i] = append(configs[i], yaml.MapItem{
					Key:   "refresh_interval",
					Value: config.RefreshInterval,
				})
			}

			if config.Type != nil {
				if *config.Type == "NS" {
					configs[i] = cg.WithMinimumVersion("2.49.0").AppendMapItem(configs[i], "type", config.Type)
				} else {
					configs[i] = append(configs[i], yaml.MapItem{
						Key:   "type",
						Value: config.Type,
					})
				}
			}

			if config.Port != nil {
				configs[i] = append(configs[i], yaml.MapItem{
					Key:   "port",
					Value: config.Port,
				})
			}
		}
		cfg = append(cfg, yaml.MapItem{
			Key:   "dns_sd_configs",
			Value: configs,
		})
	}

	// EC2SDConfig
	if len(sc.Spec.EC2SDConfigs) > 0 {
		configs := make([][]yaml.MapItem, len(sc.Spec.EC2SDConfigs))
		for i, config := range sc.Spec.EC2SDConfigs {
			if config.Region != nil {
				configs[i] = []yaml.MapItem{
					{
						Key:   "region",
						Value: config.Region,
					},
				}
			}

			if config.AccessKey != nil && config.SecretKey != nil {

				value, err := store.GetKey(ctx, sc.GetNamespace(), monitoringv1.SecretOrConfigMap{
					Secret: config.AccessKey,
				})

				if err != nil {
					return cfg, fmt.Errorf("failed to get %s access key %s: %w", config.AccessKey.Name, jobName, err)
				}

				configs[i] = append(configs[i], yaml.MapItem{
					Key:   "access_key",
					Value: value,
				})

				value, err = store.GetKey(ctx, sc.GetNamespace(), monitoringv1.SecretOrConfigMap{
					Secret: config.SecretKey,
				})

				if err != nil {
					return cfg, fmt.Errorf("failed to get %s access key %s: %w", config.SecretKey.Name, jobName, err)
				}

				configs[i] = append(configs[i], yaml.MapItem{
					Key:   "secret_key",
					Value: value,
				})
			}

			if config.RoleARN != nil {
				configs[i] = append(configs[i], yaml.MapItem{
					Key:   "role_arn",
					Value: config.RoleARN,
				})
			}

			if config.RefreshInterval != nil {
				configs[i] = append(configs[i], yaml.MapItem{
					Key:   "refresh_interval",
					Value: config.RefreshInterval,
				})
			}

			if config.Port != nil {
				configs[i] = append(configs[i], yaml.MapItem{
					Key:   "port",
					Value: config.Port,
				})
			}

			if config.Filters != nil {
				configs[i] = append(configs[i], yaml.MapItem{
					Key:   "filters",
					Value: config.Filters,
				})
			}
		}
		cfg = append(cfg, yaml.MapItem{
			Key:   "ec2_sd_configs",
			Value: configs,
		})
	}

	// AzureSDConfig
	if len(sc.Spec.AzureSDConfigs) > 0 {
		configs := make([][]yaml.MapItem, len(sc.Spec.AzureSDConfigs))
		for i, config := range sc.Spec.AzureSDConfigs {
			if config.Environment != nil {
				configs[i] = []yaml.MapItem{
					{
						Key:   "environment",
						Value: config.Environment,
					},
				}
			}

			if config.AuthenticationMethod != nil {
				configs[i] = append(configs[i], yaml.MapItem{
					Key:   "authentication_method",
					Value: config.AuthenticationMethod,
				})
			}

			if config.SubscriptionID != "" {
				configs[i] = append(configs[i], yaml.MapItem{
					Key:   "subscription_id",
					Value: config.SubscriptionID,
				})
			}

			if config.TenantID != nil {
				configs[i] = append(configs[i], yaml.MapItem{
					Key:   "tenant_id",
					Value: config.TenantID,
				})
			}

			if config.ClientID != nil {
				configs[i] = append(configs[i], yaml.MapItem{
					Key:   "client_id",
					Value: config.ClientID,
				})
			}

			if config.ClientSecret != nil {
				value, err := store.GetKey(ctx, sc.GetNamespace(), monitoringv1.SecretOrConfigMap{
					Secret: config.ClientSecret,
				})

				if err != nil {
					return cfg, fmt.Errorf("failed to get %s client secret %s: %w", config.ClientSecret.Name, jobName, err)
				}

				configs[i] = append(configs[i], yaml.MapItem{
					Key:   "client_secret",
					Value: value,
				})
			}

			if config.ResourceGroup != nil {
				configs[i] = append(configs[i], yaml.MapItem{

					Key:   "resource_group",
					Value: config.ResourceGroup,
				})
			}

			if config.RefreshInterval != nil {
				configs[i] = append(configs[i], yaml.MapItem{
					Key:   "refresh_interval",
					Value: config.RefreshInterval,
				})
			}

			if config.Port != nil {
				configs[i] = append(configs[i], yaml.MapItem{
					Key:   "port",
					Value: config.Port,
				})
			}
		}
		cfg = append(cfg, yaml.MapItem{
			Key:   "azure_sd_configs",
			Value: configs,
		})
	}

	// GCESDConfig
	if len(sc.Spec.GCESDConfigs) > 0 {
		configs := make([][]yaml.MapItem, len(sc.Spec.GCESDConfigs))
		for i, config := range sc.Spec.GCESDConfigs {
			configs[i] = []yaml.MapItem{
				{
					Key:   "project",
					Value: config.Project,
				},
			}

			configs[i] = append(configs[i], yaml.MapItem{
				Key:   "zone",
				Value: config.Zone,
			})

			if config.Filter != nil {
				configs[i] = append(configs[i], yaml.MapItem{
					Key:   "filter",
					Value: config.Filter,
				})
			}

			if config.RefreshInterval != nil {
				configs[i] = append(configs[i], yaml.MapItem{
					Key:   "refresh_interval",
					Value: config.RefreshInterval,
				})
			}

			if config.Port != nil {
				configs[i] = append(configs[i], yaml.MapItem{
					Key:   "port",
					Value: config.Port,
				})
			}

			if config.TagSeparator != nil {
				configs[i] = append(configs[i], yaml.MapItem{
					Key:   "tag_separator",
					Value: config.TagSeparator,
				})
			}
		}
		cfg = append(cfg, yaml.MapItem{
			Key:   "gce_sd_configs",
			Value: configs,
		})
	}

	// OpenStackSDConfig
	if len(sc.Spec.OpenStackSDConfigs) > 0 {
		configs := make([][]yaml.MapItem, len(sc.Spec.OpenStackSDConfigs))
		for i, config := range sc.Spec.OpenStackSDConfigs {
			configs[i] = []yaml.MapItem{
				{
					Key:   "role",
					Value: strings.ToLower(config.Role),
				},
			}

			configs[i] = append(configs[i], yaml.MapItem{
				Key:   "region",
				Value: config.Region,
			})

			if config.IdentityEndpoint != nil {
				configs[i] = append(configs[i], yaml.MapItem{
					Key:   "identity_endpoint",
					Value: config.IdentityEndpoint,
				})
			}

			if config.Username != nil {
				configs[i] = append(configs[i], yaml.MapItem{
					Key:   "username",
					Value: config.Username,
				})
			}

			if config.UserID != nil {
				configs[i] = append(configs[i], yaml.MapItem{
					Key:   "userid",
					Value: config.UserID,
				})
			}

			if config.Password != nil {
				password, err := store.GetKey(ctx, sc.GetNamespace(), monitoringv1.SecretOrConfigMap{
					Secret: config.Password,
				})

				if err != nil {
					return cfg, fmt.Errorf("failed to read %s secret %s: %w", config.Password.Name, jobName, err)
				}

				configs[i] = append(configs[i], yaml.MapItem{
					Key:   "password",
					Value: password,
				})
			}

			if config.DomainName != nil {
				configs[i] = append(configs[i], yaml.MapItem{
					Key:   "domain_name",
					Value: config.DomainName,
				})
			}

			if config.DomainID != nil {
				configs[i] = append(configs[i], yaml.MapItem{
					Key:   "domain_id",
					Value: config.DomainID,
				})
			}

			if config.ProjectName != nil {
				configs[i] = append(configs[i], yaml.MapItem{
					Key:   "project_name",
					Value: config.ProjectName,
				})
			}

			if config.ProjectID != nil {
				configs[i] = append(configs[i], yaml.MapItem{
					Key:   "project_id",
					Value: config.ProjectID,
				})
			}

			if config.ApplicationCredentialName != nil {
				configs[i] = append(configs[i], yaml.MapItem{
					Key:   "application_credential_name",
					Value: config.ApplicationCredentialName,
				})
			}

			if config.ApplicationCredentialID != nil {
				configs[i] = append(configs[i], yaml.MapItem{
					Key:   "application_credential_id",
					Value: config.ApplicationCredentialID,
				})
			}

			if config.ApplicationCredentialSecret != nil {
				secret, err := store.GetKey(ctx, sc.GetNamespace(), monitoringv1.SecretOrConfigMap{
					Secret: config.ApplicationCredentialSecret,
				})

				if err != nil {
					return cfg, fmt.Errorf("failed to read %s secret %s: %w", config.ApplicationCredentialSecret.Name, jobName, err)
				}

				configs[i] = append(configs[i], yaml.MapItem{
					Key:   "application_credential_secret",
					Value: secret,
				})
			}

			if config.AllTenants != nil {
				configs[i] = append(configs[i], yaml.MapItem{
					Key:   "all_tenants",
					Value: config.AllTenants,
				})
			}
			if config.RefreshInterval != nil {
				configs[i] = append(configs[i], yaml.MapItem{
					Key:   "refresh_interval",
					Value: config.RefreshInterval,
				})
			}

			if config.Port != nil {
				configs[i] = append(configs[i], yaml.MapItem{
					Key:   "port",
					Value: config.Port,
				})
			}

			if config.Availability != nil {
				configs[i] = append(configs[i], yaml.MapItem{
					Key:   "availability",
					Value: config.Availability,
				})
			}

			if config.TLSConfig != nil {
				configs[i] = addSafeTLStoYaml(configs[i], sc.Namespace, *config.TLSConfig)
			}
		}
		cfg = append(cfg, yaml.MapItem{
			Key:   "openstack_sd_configs",
			Value: configs,
		})
	}

	// DigitalOceanSDConfig
	if len(sc.Spec.DigitalOceanSDConfigs) > 0 {
		configs := make([][]yaml.MapItem, len(sc.Spec.DigitalOceanSDConfigs))
		for i, config := range sc.Spec.DigitalOceanSDConfigs {
			assetStoreKey := fmt.Sprintf("scrapeconfig/%s/%s/digitaloceansdconfig/%d", sc.GetNamespace(), sc.GetName(), i)
			configs[i] = cg.addSafeAuthorizationToYaml(configs[i], fmt.Sprintf("scrapeconfig/auth/%s/%s/digitaloceansdconfig/%d", sc.GetNamespace(), sc.GetName(), i), store, config.Authorization)
			configs[i] = cg.addOAuth2ToYaml(configs[i], config.OAuth2, store.OAuth2Assets, assetStoreKey)
			configs[i] = cg.addProxyConfigtoYaml(ctx, configs[i], sc.GetNamespace(), store, config.ProxyConfig)

			if config.FollowRedirects != nil {
				configs[i] = append(configs[i], yaml.MapItem{
					Key:   "follow_redirects",
					Value: config.FollowRedirects,
				})
			}

			if config.EnableHTTP2 != nil {
				configs[i] = append(configs[i], yaml.MapItem{
					Key:   "enable_http2",
					Value: config.EnableHTTP2,
				})
			}
			if config.TLSConfig != nil {
				configs[i] = addSafeTLStoYaml(configs[i], sc.GetNamespace(), *config.TLSConfig)
			}

			if config.Port != nil {
				configs[i] = append(configs[i], yaml.MapItem{
					Key:   "port",
					Value: config.Port,
				})
			}

			if config.RefreshInterval != nil {
				configs[i] = append(configs[i], yaml.MapItem{
					Key:   "refresh_interval",
					Value: config.RefreshInterval,
				})
			}
		}
		cfg = append(cfg, yaml.MapItem{
			Key:   "digitalocean_sd_configs",
			Value: configs,
		})
	}

<<<<<<< HEAD
	//KumaSDConfig
	if len(sc.Spec.KumaSDConfigs) > 0 {
		configs := make([][]yaml.MapItem, len(sc.Spec.KumaSDConfigs))
		for i, config := range sc.Spec.KumaSDConfigs {
			assetStoreKey := fmt.Sprintf("scrapeconfig/%s/%s/kumasdconfig/%d", sc.GetNamespace(), sc.GetName(), i)
			configs[i] = cg.addBasicAuthToYaml(configs[i], assetStoreKey, store, config.BasicAuth)
			configs[i] = cg.addSafeAuthorizationToYaml(configs[i], fmt.Sprintf("scrapeconfig/auth/%s/%s/kumasdconfig/%d", sc.GetNamespace(), sc.GetName(), i), store, config.Authorization)
=======
	// EurekaSDConfig
	if len(sc.Spec.EurekaSDConfigs) > 0 {
		configs := make([][]yaml.MapItem, len(sc.Spec.EurekaSDConfigs))
		for i, config := range sc.Spec.EurekaSDConfigs {
			assetStoreKey := fmt.Sprintf("scrapeconfig/%s/%s/eurekasdconfig/%d", sc.GetNamespace(), sc.GetName(), i)
			configs[i] = cg.addBasicAuthToYaml(configs[i], assetStoreKey, store, config.BasicAuth)
			configs[i] = cg.addSafeAuthorizationToYaml(configs[i], fmt.Sprintf("scrapeconfig/auth/%s/%s/eurekasdconfig/%d", sc.GetNamespace(), sc.GetName(), i), store, config.Authorization)
>>>>>>> 15de1935
			configs[i] = cg.addOAuth2ToYaml(configs[i], config.OAuth2, store.OAuth2Assets, assetStoreKey)
			configs[i] = cg.addProxyConfigtoYaml(ctx, configs[i], sc.GetNamespace(), store, config.ProxyConfig)

			if config.FollowRedirects != nil {
				configs[i] = append(configs[i], yaml.MapItem{
					Key:   "follow_redirects",
					Value: config.FollowRedirects,
				})
			}

			if config.EnableHTTP2 != nil {
				configs[i] = append(configs[i], yaml.MapItem{
					Key:   "enable_http2",
					Value: config.EnableHTTP2,
				})
			}

			if config.TLSConfig != nil {
				configs[i] = addSafeTLStoYaml(configs[i], sc.GetNamespace(), *config.TLSConfig)
			}

			if config.RefreshInterval != nil {
				configs[i] = append(configs[i], yaml.MapItem{
					Key:   "refresh_interval",
					Value: config.RefreshInterval,
				})
			}

<<<<<<< HEAD
			if config.FetchTimeout != nil {
				configs[i] = append(configs[i], yaml.MapItem{
					Key:   "fetch_timeout",
					Value: config.FetchTimeout,
				})
			}

=======
>>>>>>> 15de1935
			if config.Server != "" {
				configs[i] = append(configs[i], yaml.MapItem{
					Key:   "server",
					Value: config.Server,
				})
			}
<<<<<<< HEAD

			if config.ClientID != nil {
				configs[i] = append(configs[i], yaml.MapItem{
					Key:   "client_id",
					Value: config.ClientID,
				})
			}
		}
		cfg = append(cfg, yaml.MapItem{
			Key:   "kuma_sd_configs",
			Value: configs,
		})

=======
		}
		cfg = append(cfg, yaml.MapItem{
			Key:   "eureka_sd_configs",
			Value: configs,
		})
>>>>>>> 15de1935
	}

	if sc.Spec.MetricRelabelConfigs != nil {
		cfg = append(cfg, yaml.MapItem{Key: "metric_relabel_configs", Value: generateRelabelConfig(labeler.GetRelabelingConfigs(sc.TypeMeta, sc.ObjectMeta, sc.Spec.MetricRelabelConfigs))})
	}

	if len(sc.Spec.RelabelConfigs) > 0 {
		relabelings = append(relabelings, generateRelabelConfig(labeler.GetRelabelingConfigs(sc.TypeMeta, sc.ObjectMeta, sc.Spec.RelabelConfigs))...)
	}

	if shards != 1 {
		relabelings = cg.generateAddressShardingRelabelingRulesIfMissing(relabelings, shards)
	}

	// No need to check for the length because relabelings should always have
	// at least one item.
	cfg = append(cfg, yaml.MapItem{Key: "relabel_configs", Value: relabelings})

	return cfg, nil
}

func (cg *ConfigGenerator) generateTracingConfig() (yaml.MapItem, error) {
	cfg := yaml.MapSlice{}
	objMeta := cg.prom.GetObjectMeta()

	tracingConfig := cg.prom.GetCommonPrometheusFields().TracingConfig

	cfg = append(cfg, yaml.MapItem{
		Key:   "endpoint",
		Value: tracingConfig.Endpoint,
	})

	if tracingConfig.ClientType != nil {
		cfg = append(cfg, yaml.MapItem{
			Key:   "client_type",
			Value: tracingConfig.ClientType,
		})
	}

	if tracingConfig.SamplingFraction != nil {
		cfg = append(cfg, yaml.MapItem{
			Key:   "sampling_fraction",
			Value: tracingConfig.SamplingFraction.AsApproximateFloat64(),
		})
	}

	if tracingConfig.Insecure != nil {
		cfg = append(cfg, yaml.MapItem{
			Key:   "insecure",
			Value: tracingConfig.Insecure,
		})
	}

	if len(tracingConfig.Headers) > 0 {
		headers := yaml.MapSlice{}
		for key, value := range tracingConfig.Headers {
			headers = append(headers, yaml.MapItem{
				Key:   key,
				Value: value,
			})
		}

		cfg = append(cfg, yaml.MapItem{
			Key:   "headers",
			Value: headers,
		})
	}

	if tracingConfig.Compression != nil {
		cfg = append(cfg, yaml.MapItem{
			Key:   "compression",
			Value: tracingConfig.Compression,
		})
	}

	if tracingConfig.Timeout != nil {
		cfg = append(cfg, yaml.MapItem{
			Key:   "timeout",
			Value: tracingConfig.Timeout,
		})
	}

	if tracingConfig.TLSConfig != nil {
		cfg = addTLStoYaml(cfg, objMeta.GetNamespace(), tracingConfig.TLSConfig)
	}

	return yaml.MapItem{
		Key:   "tracing",
		Value: cfg,
	}, nil
}

func validateProxyConfig(ctx context.Context, pc monitoringv1.ProxyConfig, store *assets.Store, namespace string) error {
	if reflect.ValueOf(pc).IsZero() {
		return nil
	}
	proxyFromEnvironmentDefined := ptr.Deref(pc.ProxyFromEnvironment, false)
	proxyURLDefined := ptr.Deref(pc.ProxyURL, "") != ""
	noProxyDefined := ptr.Deref(pc.NoProxy, "") != ""

	if len(pc.ProxyConnectHeader) > 0 && (!proxyFromEnvironmentDefined && !proxyURLDefined) {
		return fmt.Errorf("if proxyConnectHeader is configured, proxyUrl or proxyFromEnvironment must also be configured")
	}

	if proxyFromEnvironmentDefined && proxyURLDefined {
		return fmt.Errorf("if proxyFromEnvironment is configured, proxyUrl must not be configured")
	}

	if proxyFromEnvironmentDefined && noProxyDefined {
		return fmt.Errorf("if proxyFromEnvironment is configured, noProxy must not be configured")
	}

	if !proxyURLDefined && noProxyDefined {
		return fmt.Errorf("if noProxy is configured, proxyUrl must also be configured")
	}

	for k, v := range pc.ProxyConnectHeader {
		if _, err := store.GetSecretKey(ctx, namespace, v); err != nil {
			return fmt.Errorf("header[%s]: %w", k, err)
		}
	}

	return nil
}

func (cg *ConfigGenerator) getScrapeClassOrDefault(name *string) *monitoringv1.ScrapeClass {
	if name != nil {
		if scrapeClass, ok := cg.scrapeClasses[*name]; ok {
			return scrapeClass
		}
		return nil
	}
	if cg.defaultScrapeClassName != "" {
		if scrapeClass, ok := cg.scrapeClasses[cg.defaultScrapeClassName]; ok {
			return scrapeClass
		}
	}
	return nil
}

func getLowerByteSize(v *monitoringv1.ByteSize, cpf *monitoringv1.CommonPrometheusFields) *monitoringv1.ByteSize {
	if isByteSizeEmpty(&cpf.EnforcedBodySizeLimit) {
		return v
	}

	if isByteSizeEmpty(v) {
		return &cpf.EnforcedBodySizeLimit
	}

	vBytes, _ := units.ParseBase2Bytes(string(*v))
	pBytes, _ := units.ParseBase2Bytes(string(cpf.EnforcedBodySizeLimit))

	if vBytes > pBytes {
		return &cpf.EnforcedBodySizeLimit
	}

	return v
}

func isByteSizeEmpty(v *monitoringv1.ByteSize) bool {
	return v == nil || *v == ""
}<|MERGE_RESOLUTION|>--- conflicted
+++ resolved
@@ -3320,7 +3320,6 @@
 		})
 	}
 
-<<<<<<< HEAD
 	//KumaSDConfig
 	if len(sc.Spec.KumaSDConfigs) > 0 {
 		configs := make([][]yaml.MapItem, len(sc.Spec.KumaSDConfigs))
@@ -3328,7 +3327,51 @@
 			assetStoreKey := fmt.Sprintf("scrapeconfig/%s/%s/kumasdconfig/%d", sc.GetNamespace(), sc.GetName(), i)
 			configs[i] = cg.addBasicAuthToYaml(configs[i], assetStoreKey, store, config.BasicAuth)
 			configs[i] = cg.addSafeAuthorizationToYaml(configs[i], fmt.Sprintf("scrapeconfig/auth/%s/%s/kumasdconfig/%d", sc.GetNamespace(), sc.GetName(), i), store, config.Authorization)
-=======
+			configs[i] = cg.addOAuth2ToYaml(configs[i], config.OAuth2, store.OAuth2Assets, assetStoreKey)
+			configs[i] = cg.addProxyConfigtoYaml(ctx, configs[i], sc.GetNamespace(), store, config.ProxyConfig)
+
+			if config.FollowRedirects != nil {
+				configs[i] = append(configs[i], yaml.MapItem{
+					Key:   "follow_redirects",
+					Value: config.FollowRedirects,
+				})
+			}
+      
+      if config.EnableHTTP2 != nil {
+				configs[i] = append(configs[i], yaml.MapItem{
+					Key:   "enable_http2",
+					Value: config.EnableHTTP2,
+				})
+			}
+
+			if config.TLSConfig != nil {
+				configs[i] = addSafeTLStoYaml(configs[i], sc.GetNamespace(), *config.TLSConfig)
+			}
+
+ 			if config.TLSConfig != nil {
+				configs[i] = addSafeTLStoYaml(configs[i], sc.GetNamespace(), *config.TLSConfig)
+			}
+
+			if config.RefreshInterval != nil {
+				configs[i] = append(configs[i], yaml.MapItem{
+					Key:   "refresh_interval",
+					Value: config.RefreshInterval,
+				})
+			}
+
+			if config.FetchTimeout != nil {
+				configs[i] = append(configs[i], yaml.MapItem{
+					Key:   "fetch_timeout",
+					Value: config.FetchTimeout,
+				})
+			} 
+		}
+		cfg = append(cfg, yaml.MapItem{
+			Key:   "kuma_sd_configs",
+			Value: configs,
+		})
+	}
+
 	// EurekaSDConfig
 	if len(sc.Spec.EurekaSDConfigs) > 0 {
 		configs := make([][]yaml.MapItem, len(sc.Spec.EurekaSDConfigs))
@@ -3336,7 +3379,6 @@
 			assetStoreKey := fmt.Sprintf("scrapeconfig/%s/%s/eurekasdconfig/%d", sc.GetNamespace(), sc.GetName(), i)
 			configs[i] = cg.addBasicAuthToYaml(configs[i], assetStoreKey, store, config.BasicAuth)
 			configs[i] = cg.addSafeAuthorizationToYaml(configs[i], fmt.Sprintf("scrapeconfig/auth/%s/%s/eurekasdconfig/%d", sc.GetNamespace(), sc.GetName(), i), store, config.Authorization)
->>>>>>> 15de1935
 			configs[i] = cg.addOAuth2ToYaml(configs[i], config.OAuth2, store.OAuth2Assets, assetStoreKey)
 			configs[i] = cg.addProxyConfigtoYaml(ctx, configs[i], sc.GetNamespace(), store, config.ProxyConfig)
 
@@ -3365,23 +3407,12 @@
 				})
 			}
 
-<<<<<<< HEAD
-			if config.FetchTimeout != nil {
-				configs[i] = append(configs[i], yaml.MapItem{
-					Key:   "fetch_timeout",
-					Value: config.FetchTimeout,
-				})
-			}
-
-=======
->>>>>>> 15de1935
 			if config.Server != "" {
 				configs[i] = append(configs[i], yaml.MapItem{
 					Key:   "server",
 					Value: config.Server,
 				})
 			}
-<<<<<<< HEAD
 
 			if config.ClientID != nil {
 				configs[i] = append(configs[i], yaml.MapItem{
@@ -3389,19 +3420,11 @@
 					Value: config.ClientID,
 				})
 			}
-		}
-		cfg = append(cfg, yaml.MapItem{
-			Key:   "kuma_sd_configs",
-			Value: configs,
-		})
-
-=======
 		}
 		cfg = append(cfg, yaml.MapItem{
 			Key:   "eureka_sd_configs",
 			Value: configs,
 		})
->>>>>>> 15de1935
 	}
 
 	if sc.Spec.MetricRelabelConfigs != nil {
