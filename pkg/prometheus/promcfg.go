// Copyright 2016 The prometheus-operator Authors
//
// Licensed under the Apache License, Version 2.0 (the "License");
// you may not use this file except in compliance with the License.
// You may obtain a copy of the License at
//
//     http://www.apache.org/licenses/LICENSE-2.0
//
// Unless required by applicable law or agreed to in writing, software
// distributed under the License is distributed on an "AS IS" BASIS,
// WITHOUT WARRANTIES OR CONDITIONS OF ANY KIND, either express or implied.
// See the License for the specific language governing permissions and
// limitations under the License.

package prometheus

import (
	"cmp"
	"context"
	"fmt"
	"path"
	"reflect"
	"regexp"
	"slices"
	"sort"
	"strings"

	"github.com/alecthomas/units"
	"github.com/blang/semver/v4"
	"github.com/go-kit/log"
	"github.com/go-kit/log/level"
	"github.com/prometheus/common/model"
	"gopkg.in/yaml.v2"
	metav1 "k8s.io/apimachinery/pkg/apis/meta/v1"
	"k8s.io/utils/ptr"

	monitoringv1 "github.com/prometheus-operator/prometheus-operator/pkg/apis/monitoring/v1"
	monitoringv1alpha1 "github.com/prometheus-operator/prometheus-operator/pkg/apis/monitoring/v1alpha1"
	"github.com/prometheus-operator/prometheus-operator/pkg/assets"
	namespacelabeler "github.com/prometheus-operator/prometheus-operator/pkg/namespacelabeler"
	"github.com/prometheus-operator/prometheus-operator/pkg/operator"
)

const (
	kubernetesSDRoleEndpoint      = "endpoints"
	kubernetesSDRoleEndpointSlice = "endpointslice"
	kubernetesSDRolePod           = "pod"
	kubernetesSDRoleIngress       = "ingress"

	defaultPrometheusExternalLabelName = "prometheus"
	defaultReplicaExternalLabelName    = "prometheus_replica"
)

var invalidLabelCharRE = regexp.MustCompile(`[^a-zA-Z0-9_]`)

func sanitizeLabelName(name string) string {
	return invalidLabelCharRE.ReplaceAllString(name, "_")
}

// ConfigGenerator knows how to generate a Prometheus configuration which is
// compatible with a given Prometheus version.
type ConfigGenerator struct {
	logger                 log.Logger
	version                semver.Version
	notCompatible          bool
	prom                   monitoringv1.PrometheusInterface
	endpointSliceSupported bool
	scrapeClasses          map[string]monitoringv1.ScrapeClass
	defaultScrapeClassName string
}

// NewConfigGenerator creates a ConfigGenerator for the provided Prometheus resource.
func NewConfigGenerator(logger log.Logger, p monitoringv1.PrometheusInterface, endpointSliceSupported bool) (*ConfigGenerator, error) {
	if logger == nil {
		logger = log.NewNopLogger()
	}

	cpf := p.GetCommonPrometheusFields()

	promVersion := operator.StringValOrDefault(cpf.Version, operator.DefaultPrometheusVersion)
	version, err := semver.ParseTolerant(promVersion)
	if err != nil {
		return nil, fmt.Errorf("failed to parse Prometheus version: %w", err)
	}

	if version.Major != 2 {
		return nil, fmt.Errorf("unsupported Prometheus major version %s: %w", version, err)
	}

	logger = log.WithSuffix(logger, "version", promVersion)

	scrapeClasses, defaultScrapeClassName, err := getScrapeClassConfig(p)
	if err != nil {
		return nil, fmt.Errorf("failed to parse scrape classes: %w", err)
	}

	return &ConfigGenerator{
		logger:                 logger,
		version:                version,
		prom:                   p,
		endpointSliceSupported: endpointSliceSupported,
		scrapeClasses:          scrapeClasses,
		defaultScrapeClassName: defaultScrapeClassName,
	}, nil
}

func getScrapeClassConfig(p monitoringv1.PrometheusInterface) (map[string]monitoringv1.ScrapeClass, string, error) {
	cpf := p.GetCommonPrometheusFields()

	var (
		scrapeClasses      = make(map[string]monitoringv1.ScrapeClass, len(cpf.ScrapeClasses))
		defaultScrapeClass string
	)
	for _, scrapeClass := range cpf.ScrapeClasses {
		scrapeClasses[scrapeClass.Name] = scrapeClass
		// Validate all scrape class relabelings are correct.
		if err := ValidateRelabelConfigs(p, scrapeClass.Relabelings); err != nil {
			return nil, "", fmt.Errorf("invalid relabelings for scrapeClass %s: %w", scrapeClass.Name, err)
		}
		if err := ValidateRelabelConfigs(p, scrapeClass.MetricRelabelings); err != nil {
			return nil, "", fmt.Errorf("invalid metric relabelings for scrapeClass %s: %w", scrapeClass.Name, err)
		}

		if ptr.Deref(scrapeClass.Default, false) {
			if defaultScrapeClass == "" {
				defaultScrapeClass = scrapeClass.Name
				continue
			}
			return nil, "", fmt.Errorf("multiple default scrape classes defined")
		}
	}

	return scrapeClasses, defaultScrapeClass, nil
}

// WithKeyVals returns a new ConfigGenerator with the same characteristics as
// the current object, expect that the keyvals are appended to the existing
// logger.
func (cg *ConfigGenerator) WithKeyVals(keyvals ...interface{}) *ConfigGenerator {
	return &ConfigGenerator{
		logger:                 log.WithSuffix(cg.logger, keyvals...),
		version:                cg.version,
		notCompatible:          cg.notCompatible,
		prom:                   cg.prom,
		endpointSliceSupported: cg.endpointSliceSupported,
		scrapeClasses:          cg.scrapeClasses,
		defaultScrapeClassName: cg.defaultScrapeClassName,
	}
}

// WithMinimumVersion returns a new ConfigGenerator that does nothing (except
// logging a warning message) if the Prometheus version is lesser than the
// given version.
// The method panics if version isn't a valid SemVer value.
func (cg *ConfigGenerator) WithMinimumVersion(version string) *ConfigGenerator {
	minVersion := semver.MustParse(version)

	if cg.version.LT(minVersion) {
		return &ConfigGenerator{
			logger:                 log.WithSuffix(cg.logger, "minimum_version", version),
			version:                cg.version,
			notCompatible:          true,
			prom:                   cg.prom,
			endpointSliceSupported: cg.endpointSliceSupported,
			scrapeClasses:          cg.scrapeClasses,
			defaultScrapeClassName: cg.defaultScrapeClassName,
		}
	}

	return cg
}

// WithMaximumVersion returns a new ConfigGenerator that does nothing (except
// logging a warning message) if the Prometheus version is greater than or
// equal to the given version.
// The method panics if version isn't a valid SemVer value.
func (cg *ConfigGenerator) WithMaximumVersion(version string) *ConfigGenerator {
	minVersion := semver.MustParse(version)

	if cg.version.GTE(minVersion) {
		return &ConfigGenerator{
			logger:                 log.WithSuffix(cg.logger, "maximum_version", version),
			version:                cg.version,
			notCompatible:          true,
			prom:                   cg.prom,
			endpointSliceSupported: cg.endpointSliceSupported,
			scrapeClasses:          cg.scrapeClasses,
			defaultScrapeClassName: cg.defaultScrapeClassName,
		}
	}

	return cg
}

// AppendMapItem appends the k/v item to the given yaml.MapSlice and returns
// the updated slice.
func (cg *ConfigGenerator) AppendMapItem(m yaml.MapSlice, k string, v interface{}) yaml.MapSlice {
	if cg.notCompatible {
		cg.Warn(k)
		return m
	}

	return append(m, yaml.MapItem{Key: k, Value: v})
}

// AppendCommandlineArgument appends the name/v argument to the given []monitoringv1.Argument and returns
// the updated slice.
func (cg *ConfigGenerator) AppendCommandlineArgument(m []monitoringv1.Argument, argument monitoringv1.Argument) []monitoringv1.Argument {
	if cg.notCompatible {
		level.Warn(cg.logger).Log("msg", fmt.Sprintf("ignoring command line argument %q not supported by Prometheus", argument.Name))
		return m
	}

	return append(m, argument)
}

// IsCompatible return true or false depending if the version being used is compatible.
func (cg *ConfigGenerator) IsCompatible() bool {
	return !cg.notCompatible
}

// Warn logs a warning.
func (cg *ConfigGenerator) Warn(field string) {
	level.Warn(cg.logger).Log("msg", fmt.Sprintf("ignoring %q not supported by Prometheus", field))
}

type limitKey struct {
	specField       string
	prometheusField string
	minVersion      string
}

var (
	sampleLimitKey = limitKey{
		specField:       "sampleLimit",
		prometheusField: "sample_limit",
	}
	targetLimitKey = limitKey{
		specField:       "targetLimit",
		prometheusField: "target_limit",
		minVersion:      "2.21.0",
	}
	labelLimitKey = limitKey{
		specField:       "labelLimit",
		prometheusField: "label_limit",
		minVersion:      "2.27.0",
	}
	labelNameLengthLimitKey = limitKey{
		specField:       "labelNameLengthLimit",
		prometheusField: "label_name_length_limit",
		minVersion:      "2.27.0",
	}
	labelValueLengthLimitKey = limitKey{
		specField:       "labelValueLengthLimit",
		prometheusField: "label_value_length_limit",
		minVersion:      "2.27.0",
	}
	keepDroppedTargetsKey = limitKey{
		specField:       "keepDroppedTargets",
		prometheusField: "keep_dropped_targets",
		minVersion:      "2.47.0",
	}
)

// AddLimitsToYAML appends the given limit key to the configuration if
// supported by the Prometheus version.
func (cg *ConfigGenerator) AddLimitsToYAML(cfg yaml.MapSlice, k limitKey, limit *uint64, enforcedLimit *uint64) yaml.MapSlice {
	finalLimit := cg.getLimit(limit, enforcedLimit)
	if finalLimit == nil {
		return cfg
	}

	if k.minVersion == "" {
		return cg.AppendMapItem(cfg, k.prometheusField, finalLimit)
	}

	return cg.WithMinimumVersion(k.minVersion).AppendMapItem(cfg, k.prometheusField, finalLimit)
}

// AddHonorTimestamps adds the honor_timestamps field into scrape configurations.
// honor_timestamps is false only when the user specified it or when the global
// override applies.
// For backwards compatibility with Prometheus <2.9.0 we don't set
// honor_timestamps.
func (cg *ConfigGenerator) AddHonorTimestamps(cfg yaml.MapSlice, userHonorTimestamps *bool) yaml.MapSlice {
	cpf := cg.prom.GetCommonPrometheusFields()
	// Fast path.
	if userHonorTimestamps == nil && !cpf.OverrideHonorTimestamps {
		return cfg
	}

	honor := false
	if userHonorTimestamps != nil {
		honor = *userHonorTimestamps
	}

	return cg.WithMinimumVersion("2.9.0").AppendMapItem(cfg, "honor_timestamps", honor && !cpf.OverrideHonorTimestamps)
}

// AddTrackTimestampsStaleness adds the track_timestamps_staleness field into scrape configurations.
// For backwards compatibility with Prometheus <2.48.0 we don't set
// track_timestamps_staleness.
func (cg *ConfigGenerator) AddTrackTimestampsStaleness(cfg yaml.MapSlice, trackTimestampsStaleness *bool) yaml.MapSlice {
	// Fast path.
	if trackTimestampsStaleness == nil {
		return cfg
	}

	return cg.WithMinimumVersion("2.48.0").AppendMapItem(cfg, "track_timestamps_staleness", *trackTimestampsStaleness)
}

// AddScrapeProtocols adds the scrape_protocols field into scrape configurations.
// For backwards compatibility with Prometheus <2.49.0 we don't set scrape_protocols.
func (cg *ConfigGenerator) AddScrapeProtocols(cfg yaml.MapSlice, scrapeProtocols []monitoringv1.ScrapeProtocol) yaml.MapSlice {
	if len(scrapeProtocols) == 0 {
		return cfg
	}

	return cg.WithMinimumVersion("2.49.0").AppendMapItem(cfg, "scrape_protocols", scrapeProtocols)
}

// AddHonorLabels adds the honor_labels field into scrape configurations.
// if OverrideHonorLabels is true then honor_labels is always false.
func (cg *ConfigGenerator) AddHonorLabels(cfg yaml.MapSlice, honorLabels bool) yaml.MapSlice {
	if cg.prom.GetCommonPrometheusFields().OverrideHonorLabels {
		honorLabels = false
	}

	return cg.AppendMapItem(cfg, "honor_labels", honorLabels)
}

func (cg *ConfigGenerator) EndpointSliceSupported() bool {
	return cg.version.GTE(semver.MustParse("2.21.0")) && cg.endpointSliceSupported
}

// stringMapToMapSlice returns a yaml.MapSlice from a string map to ensure that
// the output is deterministic.
func stringMapToMapSlice[V any](m map[string]V) yaml.MapSlice {
	res := yaml.MapSlice{}
	ks := make([]string, 0, len(m))

	for k := range m {
		ks = append(ks, k)
	}
	sort.Strings(ks)

	for _, k := range ks {
		res = append(res, yaml.MapItem{Key: k, Value: m[k]})
	}

	return res
}

func mergeSafeTLSConfigWithScrapeClass(tlsConfig *monitoringv1.SafeTLSConfig, scrapeClass monitoringv1.ScrapeClass) *monitoringv1.TLSConfig {
	if tlsConfig == nil || reflect.ValueOf(*tlsConfig).IsZero() {
		return mergeTLSConfigWithScrapeClass(nil, scrapeClass)
	}

	return mergeTLSConfigWithScrapeClass(&monitoringv1.TLSConfig{SafeTLSConfig: *tlsConfig}, scrapeClass)
}

func mergeTLSConfigWithScrapeClass(tlsConfig *monitoringv1.TLSConfig, scrapeClass monitoringv1.ScrapeClass) *monitoringv1.TLSConfig {
	if tlsConfig == nil {
		return scrapeClass.TLSConfig
	}

	if scrapeClass.TLSConfig == nil {
		return tlsConfig
	}

	if tlsConfig.CAFile == "" && tlsConfig.SafeTLSConfig.CA == (monitoringv1.SecretOrConfigMap{}) {
		tlsConfig.CAFile = scrapeClass.TLSConfig.CAFile
	}

	if tlsConfig.CertFile == "" && tlsConfig.SafeTLSConfig.Cert == (monitoringv1.SecretOrConfigMap{}) {
		tlsConfig.CertFile = scrapeClass.TLSConfig.CertFile
	}

	if tlsConfig.KeyFile == "" && tlsConfig.SafeTLSConfig.KeySecret == nil {
		tlsConfig.KeyFile = scrapeClass.TLSConfig.KeyFile
	}

	return tlsConfig
}

func mergeAttachMetadataWithScrapeClass(attachMetadata *monitoringv1.AttachMetadata, scrapeClass monitoringv1.ScrapeClass, minimumVersion string) *attachMetadataConfig {
	if attachMetadata == nil && scrapeClass.AttachMetadata == nil {
		return nil
	}

	if attachMetadata == nil {
		attachMetadata = scrapeClass.AttachMetadata
	}

	return &attachMetadataConfig{
		MinimumVersion: minimumVersion,
		AttachMetadata: attachMetadata,
	}
}

func (cg *ConfigGenerator) addBasicAuthToYaml(
	cfg yaml.MapSlice,
	store assets.StoreGetter,
	basicAuth *monitoringv1.BasicAuth,
) yaml.MapSlice {
	if basicAuth == nil {
		return cfg
	}

	username, err := store.GetSecretKey(basicAuth.Username)
	if err != nil {
		level.Error(cg.logger).Log("err", fmt.Sprintf("invalid username ref: %s", err))
	}

	password, err := store.GetSecretKey(basicAuth.Password)
	if err != nil {
		level.Error(cg.logger).Log("err", fmt.Sprintf("invalid password ref: %s", err))
	}

	auth := yaml.MapSlice{
		yaml.MapItem{Key: "username", Value: string(username)},
		yaml.MapItem{Key: "password", Value: string(password)},
	}

	return cg.AppendMapItem(cfg, "basic_auth", auth)
}

func (cg *ConfigGenerator) addSigv4ToYaml(cfg yaml.MapSlice,
	assetStoreKey string,
	store assets.StoreGetter,
	sigv4 *monitoringv1.Sigv4,
) yaml.MapSlice {
	if sigv4 == nil {
		return cfg
	}

	sigv4Cfg := yaml.MapSlice{}
	if sigv4.Region != "" {
		sigv4Cfg = append(sigv4Cfg, yaml.MapItem{Key: "region", Value: sigv4.Region})
	}

	if sigv4.AccessKey != nil && sigv4.SecretKey != nil {
		var ak, sk []byte

		ak, err := store.GetSecretKey(*sigv4.AccessKey)
		if err != nil {
			level.Error(cg.logger).Log("err", fmt.Sprintf("invalid SigV4 access key ref: %s", err))
		}

		sk, err = store.GetSecretKey(*sigv4.SecretKey)
		if err != nil {
			level.Error(cg.logger).Log("err", fmt.Sprintf("invalid SigV4 secret key ref: %s", err))
		}

		if len(ak) > 0 && len(sk) > 0 {
			sigv4Cfg = append(sigv4Cfg,
				yaml.MapItem{Key: "access_key", Value: string(ak)},
				yaml.MapItem{Key: "secret_key", Value: string(sk)},
			)
		}
	}

	if sigv4.Profile != "" {
		sigv4Cfg = append(sigv4Cfg, yaml.MapItem{Key: "profile", Value: sigv4.Profile})
	}

	if sigv4.RoleArn != "" {
		sigv4Cfg = append(sigv4Cfg, yaml.MapItem{Key: "role_arn", Value: sigv4.RoleArn})
	}

	return cg.WithKeyVals("component", strings.Split(assetStoreKey, "/")[0]).AppendMapItem(cfg, "sigv4", sigv4Cfg)
}

func (cg *ConfigGenerator) addSafeAuthorizationToYaml(
	cfg yaml.MapSlice,
	store assets.StoreGetter,
	auth *monitoringv1.SafeAuthorization,
) yaml.MapSlice {
	if auth == nil {
		return cfg
	}

	authCfg := yaml.MapSlice{}
	if auth.Type == "" {
		auth.Type = "Bearer"
	}

	authCfg = append(authCfg, yaml.MapItem{Key: "type", Value: strings.TrimSpace(auth.Type)})
	if auth.Credentials != nil {
		b, err := store.GetSecretKey(*auth.Credentials)
		if err != nil {
			level.Error(cg.logger).Log("err", fmt.Sprintf("invalid credentials ref: %s", err))
		} else {
			authCfg = append(authCfg, yaml.MapItem{Key: "credentials", Value: string(b)})
		}
	}

	return cg.WithMinimumVersion("2.26.0").AppendMapItem(cfg, "authorization", authCfg)
}

func (cg *ConfigGenerator) addAuthorizationToYaml(
	cfg yaml.MapSlice,
	store assets.StoreGetter,
	auth *monitoringv1.Authorization,
) yaml.MapSlice {
	if auth == nil {
		return cfg
	}

	// reuse addSafeAuthorizationToYaml and unpack the part we're interested
	// in, namely the value under the "authorization" key
	authCfg := cg.addSafeAuthorizationToYaml(yaml.MapSlice{}, store, &auth.SafeAuthorization)[0].Value.(yaml.MapSlice)

	if auth.CredentialsFile != "" {
		authCfg = append(authCfg, yaml.MapItem{Key: "credentials_file", Value: auth.CredentialsFile})
	}

	return cg.WithMinimumVersion("2.26.0").AppendMapItem(cfg, "authorization", authCfg)
}

func (cg *ConfigGenerator) buildExternalLabels() yaml.MapSlice {
	m := map[string]string{}
	cpf := cg.prom.GetCommonPrometheusFields()
	objMeta := cg.prom.GetObjectMeta()

	prometheusExternalLabelName := defaultPrometheusExternalLabelName
	if cpf.PrometheusExternalLabelName != nil {
		prometheusExternalLabelName = *cpf.PrometheusExternalLabelName
	}

	// Do not add the external label if the resulting value is empty.
	if prometheusExternalLabelName != "" {
		m[prometheusExternalLabelName] = fmt.Sprintf("%s/%s", objMeta.GetNamespace(), objMeta.GetName())
	}

	replicaExternalLabelName := defaultReplicaExternalLabelName
	if cpf.ReplicaExternalLabelName != nil {
		replicaExternalLabelName = *cpf.ReplicaExternalLabelName
	}

	// Do not add the external label if the resulting value is empty.
	if replicaExternalLabelName != "" {
		m[replicaExternalLabelName] = fmt.Sprintf("$(%s)", operator.PodNameEnvVar)
	}

	for k, v := range cpf.ExternalLabels {
		if _, found := m[k]; found {
			level.Warn(cg.logger).Log("msg", "ignoring external label because it is a reserved key", "key", k)
			continue
		}
		m[k] = v
	}

	return stringMapToMapSlice(m)
}

func (cg *ConfigGenerator) addProxyConfigtoYaml(
	cfg yaml.MapSlice,
	store assets.StoreGetter,
	proxyConfig monitoringv1.ProxyConfig,
) yaml.MapSlice {
	if reflect.ValueOf(proxyConfig).IsZero() {
		return cfg
	}

	var cgProxyConfig = cg.WithMinimumVersion("2.43.0")

	if proxyConfig.ProxyURL != nil {
		cfg = cgProxyConfig.AppendMapItem(cfg, "proxy_url", *proxyConfig.ProxyURL)
	}

	if proxyConfig.NoProxy != nil {
		cfg = cgProxyConfig.AppendMapItem(cfg, "no_proxy", *proxyConfig.NoProxy)
	}

	if proxyConfig.ProxyFromEnvironment != nil {
		cfg = cgProxyConfig.AppendMapItem(cfg, "proxy_from_environment", *proxyConfig.ProxyFromEnvironment)
	}

	if proxyConfig.ProxyConnectHeader != nil {
		proxyConnectHeader := make(map[string][]string, len(proxyConfig.ProxyConnectHeader))

		for k, v := range proxyConfig.ProxyConnectHeader {
			proxyConnectHeader[k] = []string{}
			for _, s := range v {
				value, _ := store.GetSecretKey(s)
				proxyConnectHeader[k] = append(proxyConnectHeader[k], string(value))
			}
		}

		cfg = cgProxyConfig.AppendMapItem(cfg, "proxy_connect_header", stringMapToMapSlice(proxyConnectHeader))
	}

	return cfg
}

func (cg *ConfigGenerator) addSafeTLStoYaml(
	cfg yaml.MapSlice,
	store assets.StoreGetter,
	safetls *monitoringv1.SafeTLSConfig,
) yaml.MapSlice {

	if safetls == nil {
		return cfg
	}

	safetlsConfig := yaml.MapSlice{}

	if safetls.InsecureSkipVerify != nil {
		safetlsConfig = append(safetlsConfig, yaml.MapItem{Key: "insecure_skip_verify", Value: *safetls.InsecureSkipVerify})
	}

	if safetls.CA.Secret != nil || safetls.CA.ConfigMap != nil {
		safetlsConfig = append(safetlsConfig, yaml.MapItem{Key: "ca_file", Value: path.Join(tlsAssetsDir, store.TLSAsset(safetls.CA))})
	}

	if safetls.Cert.Secret != nil || safetls.Cert.ConfigMap != nil {
		safetlsConfig = append(safetlsConfig, yaml.MapItem{Key: "cert_file", Value: path.Join(tlsAssetsDir, store.TLSAsset(safetls.Cert))})
	}

	if safetls.KeySecret != nil {
		safetlsConfig = append(safetlsConfig, yaml.MapItem{Key: "key_file", Value: path.Join(tlsAssetsDir, store.TLSAsset(safetls.KeySecret))})
	}

	if ptr.Deref(safetls.ServerName, "") != "" {
		safetlsConfig = append(safetlsConfig, yaml.MapItem{Key: "server_name", Value: *safetls.ServerName})
	}

	return cg.AppendMapItem(cfg, "tls_config", safetlsConfig)
}

func (cg *ConfigGenerator) addTLStoYaml(
	cfg yaml.MapSlice,
	store assets.StoreGetter,
	tls *monitoringv1.TLSConfig,
) yaml.MapSlice {
	if tls == nil {
		return cfg
	}

	tlsConfig := cg.addSafeTLStoYaml(yaml.MapSlice{}, store, &tls.SafeTLSConfig)[0].Value.(yaml.MapSlice)

	if tls.CAFile != "" {
		tlsConfig = append(tlsConfig, yaml.MapItem{Key: "ca_file", Value: tls.CAFile})
	}

	if tls.CertFile != "" {
		tlsConfig = append(tlsConfig, yaml.MapItem{Key: "cert_file", Value: tls.CertFile})
	}

	if tls.KeyFile != "" {
		tlsConfig = append(tlsConfig, yaml.MapItem{Key: "key_file", Value: tls.KeyFile})
	}

	return cg.AppendMapItem(cfg, "tls_config", tlsConfig)
}

// CompareScrapeTimeoutToScrapeInterval validates value of scrapeTimeout based on scrapeInterval.
func CompareScrapeTimeoutToScrapeInterval(scrapeTimeout, scrapeInterval monitoringv1.Duration) error {
	var si, st model.Duration
	var err error

	if si, err = model.ParseDuration(string(scrapeInterval)); err != nil {
		return fmt.Errorf("invalid scrapeInterval %q: %w", scrapeInterval, err)
	}

	if st, err = model.ParseDuration(string(scrapeTimeout)); err != nil {
		return fmt.Errorf("invalid scrapeTimeout: %q: %w", scrapeTimeout, err)
	}

	if st > si {
		return fmt.Errorf("scrapeTimeout %q greater than scrapeInterval %q", scrapeTimeout, scrapeInterval)
	}

	return nil
}

// GenerateServerConfiguration creates a serialized YAML representation of a Prometheus Server configuration using the provided resources.
func (cg *ConfigGenerator) GenerateServerConfiguration(
	evaluationInterval monitoringv1.Duration,
	queryLogFile string,
	ruleSelector *metav1.LabelSelector,
	exemplars *monitoringv1.Exemplars,
	tsdb monitoringv1.TSDBSpec,
	alerting *monitoringv1.AlertingSpec,
	remoteRead []monitoringv1.RemoteReadSpec,
	sMons map[string]*monitoringv1.ServiceMonitor,
	pMons map[string]*monitoringv1.PodMonitor,
	probes map[string]*monitoringv1.Probe,
	sCons map[string]*monitoringv1alpha1.ScrapeConfig,
	store *assets.StoreBuilder,
	additionalScrapeConfigs []byte,
	additionalAlertRelabelConfigs []byte,
	additionalAlertManagerConfigs []byte,
	ruleConfigMapNames []string,
) ([]byte, error) {
	cpf := cg.prom.GetCommonPrometheusFields()

	// validates the value of scrapeTimeout based on scrapeInterval
	if cpf.ScrapeTimeout != "" {
		if err := CompareScrapeTimeoutToScrapeInterval(cpf.ScrapeTimeout, cpf.ScrapeInterval); err != nil {
			return nil, err
		}
	}

	// Global config
	cfg := yaml.MapSlice{}
	globalItems := yaml.MapSlice{}
	globalItems = cg.appendEvaluationInterval(globalItems, evaluationInterval)
	globalItems = cg.appendScrapeIntervals(globalItems)
	globalItems = cg.appendScrapeProtocols(globalItems)
	globalItems = cg.appendExternalLabels(globalItems)
	globalItems = cg.appendQueryLogFile(globalItems, queryLogFile)
	globalItems = cg.appendScrapeLimits(globalItems)
	cfg = append(cfg, yaml.MapItem{Key: "global", Value: globalItems})

	// Rule Files config
	cfg = cg.appendRuleFiles(cfg, ruleConfigMapNames, ruleSelector)

	// Scrape config
	var (
		scrapeConfigs   []yaml.MapSlice
		apiserverConfig = cpf.APIServerConfig
		shards          = shardsNumber(cg.prom)
	)

	scrapeConfigs = cg.appendServiceMonitorConfigs(scrapeConfigs, sMons, apiserverConfig, store, shards)
	scrapeConfigs = cg.appendPodMonitorConfigs(scrapeConfigs, pMons, apiserverConfig, store, shards)
	scrapeConfigs = cg.appendProbeConfigs(scrapeConfigs, probes, apiserverConfig, store, shards)
	scrapeConfigs, err := cg.appendScrapeConfigs(scrapeConfigs, sCons, store, shards)
	if err != nil {
		return nil, fmt.Errorf("generate scrape configs: %w", err)
	}

	scrapeConfigs, err = cg.appendAdditionalScrapeConfigs(scrapeConfigs, additionalScrapeConfigs, shards)
	if err != nil {
		return nil, fmt.Errorf("generate additional scrape configs: %w", err)
	}
	cfg = append(cfg, yaml.MapItem{
		Key:   "scrape_configs",
		Value: scrapeConfigs,
	})

	// Storage config
	cfg, err = cg.appendStorageSettingsConfig(cfg, exemplars, tsdb)
	if err != nil {
		return nil, fmt.Errorf("generating storage_settings configuration failed: %w", err)
	}

	// Alerting config
	cfg, err = cg.appendAlertingConfig(cfg, alerting, additionalAlertRelabelConfigs, additionalAlertManagerConfigs, store)
	if err != nil {
		return nil, fmt.Errorf("generating alerting configuration failed: %w", err)
	}

	// Remote write config
	if len(cpf.RemoteWrite) > 0 {
		cfg = append(cfg, cg.generateRemoteWriteConfig(store))
	}

	// Remote read config
	if len(remoteRead) > 0 {
		cfg = append(cfg, cg.generateRemoteReadConfig(remoteRead, store))
	}

	if cpf.TracingConfig != nil {
		tracingcfg, err := cg.generateTracingConfig(store)

		if err != nil {
			return nil, fmt.Errorf("generating tracing configuration failed: %w", err)
		}

		cfg = append(cfg, tracingcfg)
	}

	return yaml.Marshal(cfg)
}

func (cg *ConfigGenerator) appendStorageSettingsConfig(cfg yaml.MapSlice, exemplars *monitoringv1.Exemplars, tsdb monitoringv1.TSDBSpec) (yaml.MapSlice, error) {
	var (
		storage   yaml.MapSlice
		cgStorage = cg.WithMinimumVersion("2.29.0")
	)

	if exemplars != nil && exemplars.MaxSize != nil {
		storage = cgStorage.AppendMapItem(storage, "exemplars", yaml.MapSlice{
			{
				Key:   "max_exemplars",
				Value: *exemplars.MaxSize,
			},
		})
	}

	if tsdb.OutOfOrderTimeWindow != "" {
		storage = cg.WithMinimumVersion("2.39.0").AppendMapItem(storage, "tsdb", yaml.MapSlice{
			{
				Key:   "out_of_order_time_window",
				Value: tsdb.OutOfOrderTimeWindow,
			},
		})
	}

	if len(storage) == 0 {
		return cfg, nil
	}

	return cgStorage.AppendMapItem(cfg, "storage", storage), nil
}

func (cg *ConfigGenerator) appendAlertingConfig(
	cfg yaml.MapSlice,
	alerting *monitoringv1.AlertingSpec,
	additionalAlertRelabelConfigs []byte,
	additionalAlertmanagerConfigs []byte,
	store *assets.StoreBuilder,
) (yaml.MapSlice, error) {
	if alerting == nil && additionalAlertRelabelConfigs == nil && additionalAlertmanagerConfigs == nil {
		return cfg, nil
	}

	cpf := cg.prom.GetCommonPrometheusFields()

	alertmanagerConfigs := cg.generateAlertmanagerConfig(alerting, cpf.APIServerConfig, store)

	var additionalAlertmanagerConfigsYaml []yaml.MapSlice
	if err := yaml.Unmarshal(additionalAlertmanagerConfigs, &additionalAlertmanagerConfigsYaml); err != nil {
		return nil, fmt.Errorf("unmarshalling additional alertmanager configs failed")
	}
	alertmanagerConfigs = append(alertmanagerConfigs, additionalAlertmanagerConfigsYaml...)

	var alertRelabelConfigs []yaml.MapSlice

	replicaExternalLabelName := defaultReplicaExternalLabelName
	if cpf.ReplicaExternalLabelName != nil {
		replicaExternalLabelName = *cpf.ReplicaExternalLabelName
	}

	if replicaExternalLabelName != "" {
		// Drop the replica label to enable proper deduplication on the Alertmanager side.
		alertRelabelConfigs = append(alertRelabelConfigs, yaml.MapSlice{
			{Key: "action", Value: "labeldrop"},
			{Key: "regex", Value: regexp.QuoteMeta(replicaExternalLabelName)},
		})
	}

	var additionalAlertRelabelConfigsYaml []yaml.MapSlice
	if err := yaml.Unmarshal(additionalAlertRelabelConfigs, &additionalAlertRelabelConfigsYaml); err != nil {
		return nil, fmt.Errorf("unmarshalling additional alerting relabel configs failed: %w", err)
	}
	alertRelabelConfigs = append(alertRelabelConfigs, additionalAlertRelabelConfigsYaml...)

	return append(cfg, yaml.MapItem{
		Key: "alerting",
		Value: yaml.MapSlice{
			{
				Key:   "alert_relabel_configs",
				Value: alertRelabelConfigs,
			},
			{
				Key:   "alertmanagers",
				Value: alertmanagerConfigs,
			},
		},
	}), nil
}

func initRelabelings() []yaml.MapSlice {
	// Relabel prometheus job name into a meta label
	return []yaml.MapSlice{
		{
			{Key: "source_labels", Value: []string{"job"}},
			{Key: "target_label", Value: "__tmp_prometheus_job_name"},
		},
	}
}

func (cg *ConfigGenerator) generatePodMonitorConfig(
	m *monitoringv1.PodMonitor,
	ep monitoringv1.PodMetricsEndpoint,
	i int, apiserverConfig *monitoringv1.APIServerConfig,
	store *assets.StoreBuilder,
	shards int32,
) yaml.MapSlice {
	scrapeClass := cg.getScrapeClassOrDefault(m.Spec.ScrapeClassName)

	cfg := yaml.MapSlice{
		{
			Key:   "job_name",
			Value: fmt.Sprintf("podMonitor/%s/%s/%d", m.Namespace, m.Name, i),
		},
	}
	cfg = cg.AddHonorLabels(cfg, ep.HonorLabels)
	cfg = cg.AddHonorTimestamps(cfg, ep.HonorTimestamps)
	cfg = cg.AddTrackTimestampsStaleness(cfg, ep.TrackTimestampsStaleness)

	attachMetaConfig := mergeAttachMetadataWithScrapeClass(m.Spec.AttachMetadata, scrapeClass, "2.35.0")

	s := store.ForNamespace(m.Namespace)

	cfg = append(cfg, cg.generateK8SSDConfig(m.Spec.NamespaceSelector, m.Namespace, apiserverConfig, s, kubernetesSDRolePod, attachMetaConfig))

	if ep.Interval != "" {
		cfg = append(cfg, yaml.MapItem{Key: "scrape_interval", Value: ep.Interval})
	}
	if ep.ScrapeTimeout != "" {
		cfg = append(cfg, yaml.MapItem{Key: "scrape_timeout", Value: ep.ScrapeTimeout})
	}
	if ep.Path != "" {
		cfg = append(cfg, yaml.MapItem{Key: "metrics_path", Value: ep.Path})
	}
	if ep.ProxyURL != nil {
		cfg = append(cfg, yaml.MapItem{Key: "proxy_url", Value: ep.ProxyURL})
	}
	if ep.Params != nil {
		cfg = append(cfg, yaml.MapItem{Key: "params", Value: ep.Params})
	}
	if ep.Scheme != "" {
		cfg = append(cfg, yaml.MapItem{Key: "scheme", Value: ep.Scheme})
	}
	if ep.FollowRedirects != nil {
		cfg = cg.WithMinimumVersion("2.26.0").AppendMapItem(cfg, "follow_redirects", *ep.FollowRedirects)
	}
	if ep.EnableHttp2 != nil {
		cfg = cg.WithMinimumVersion("2.35.0").AppendMapItem(cfg, "enable_http2", *ep.EnableHttp2)
	}

<<<<<<< HEAD
	s := store.ForNamespace(m.Namespace)
	cfg = cg.addTLStoYaml(cfg, s, mergeSafeTLSConfigWithScrapeClass(ep.TLSConfig, scrapeClass))
=======
	cfg = addTLStoYaml(cfg, m.Namespace, mergeSafeTLSConfigWithScrapeClass(ep.TLSConfig, scrapeClass))
>>>>>>> f0a3778b

	//nolint:staticcheck // Ignore SA1019 this field is marked as deprecated.
	if ep.BearerTokenSecret.Name != "" {
		level.Debug(cg.logger).Log("msg", "'bearerTokenSecret' is deprecated, use 'authorization' instead.")

		b, err := s.GetSecretKey(ep.BearerTokenSecret)
		if err != nil {
			level.Error(cg.logger).Log("err", fmt.Sprintf("invalid bearer token secret ref: %s", err))
		} else {
			cfg = append(cfg, yaml.MapItem{Key: "bearer_token", Value: string(b)})
		}
	}

	cfg = cg.addBasicAuthToYaml(cfg, s, ep.BasicAuth)
	cfg = cg.addOAuth2ToYaml(cfg, s, ep.OAuth2)

	cfg = cg.addSafeAuthorizationToYaml(cfg, s, ep.Authorization)

	relabelings := initRelabelings()

	if ep.FilterRunning == nil || *ep.FilterRunning {
		relabelings = append(relabelings, generateRunningFilter())
	}

	var labelKeys []string
	// Filter targets by pods selected by the monitor.
	// Exact label matches.
	for k := range m.Spec.Selector.MatchLabels {
		labelKeys = append(labelKeys, k)
	}
	sort.Strings(labelKeys)

	for _, k := range labelKeys {
		relabelings = append(relabelings, yaml.MapSlice{
			{Key: "action", Value: "keep"},
			{Key: "source_labels", Value: []string{"__meta_kubernetes_pod_label_" + sanitizeLabelName(k), "__meta_kubernetes_pod_labelpresent_" + sanitizeLabelName(k)}},
			{Key: "regex", Value: fmt.Sprintf("(%s);true", m.Spec.Selector.MatchLabels[k])},
		})
	}
	// Set based label matching. We have to map the valid relations
	// `In`, `NotIn`, `Exists`, and `DoesNotExist`, into relabeling rules.
	for _, exp := range m.Spec.Selector.MatchExpressions {
		switch exp.Operator {
		case metav1.LabelSelectorOpIn:
			relabelings = append(relabelings, yaml.MapSlice{
				{Key: "action", Value: "keep"},
				{Key: "source_labels", Value: []string{"__meta_kubernetes_pod_label_" + sanitizeLabelName(exp.Key), "__meta_kubernetes_pod_labelpresent_" + sanitizeLabelName(exp.Key)}},
				{Key: "regex", Value: fmt.Sprintf("(%s);true", strings.Join(exp.Values, "|"))},
			})
		case metav1.LabelSelectorOpNotIn:
			relabelings = append(relabelings, yaml.MapSlice{
				{Key: "action", Value: "drop"},
				{Key: "source_labels", Value: []string{"__meta_kubernetes_pod_label_" + sanitizeLabelName(exp.Key), "__meta_kubernetes_pod_labelpresent_" + sanitizeLabelName(exp.Key)}},
				{Key: "regex", Value: fmt.Sprintf("(%s);true", strings.Join(exp.Values, "|"))},
			})
		case metav1.LabelSelectorOpExists:
			relabelings = append(relabelings, yaml.MapSlice{
				{Key: "action", Value: "keep"},
				{Key: "source_labels", Value: []string{"__meta_kubernetes_pod_labelpresent_" + sanitizeLabelName(exp.Key)}},
				{Key: "regex", Value: "true"},
			})
		case metav1.LabelSelectorOpDoesNotExist:
			relabelings = append(relabelings, yaml.MapSlice{
				{Key: "action", Value: "drop"},
				{Key: "source_labels", Value: []string{"__meta_kubernetes_pod_labelpresent_" + sanitizeLabelName(exp.Key)}},
				{Key: "regex", Value: "true"},
			})
		}
	}

	// Filter targets based on correct port for the endpoint.
	if ep.Port != "" {
		relabelings = append(relabelings, yaml.MapSlice{
			{Key: "action", Value: "keep"},
			{Key: "source_labels", Value: []string{"__meta_kubernetes_pod_container_port_name"}},
			{Key: "regex", Value: ep.Port},
		})
	} else if ep.TargetPort != nil { //nolint:staticcheck // Ignore SA1019 this field is marked as deprecated.
		level.Warn(cg.logger).Log("msg", "'targetPort' is deprecated, use 'port' instead.")
		//nolint:staticcheck // Ignore SA1019 this field is marked as deprecated.
		if ep.TargetPort.StrVal != "" {
			relabelings = append(relabelings, yaml.MapSlice{
				{Key: "action", Value: "keep"},
				{Key: "source_labels", Value: []string{"__meta_kubernetes_pod_container_port_name"}},
				{Key: "regex", Value: ep.TargetPort.String()},
			})
		} else if ep.TargetPort.IntVal != 0 { //nolint:staticcheck // Ignore SA1019 this field is marked as deprecated.
			relabelings = append(relabelings, yaml.MapSlice{
				{Key: "action", Value: "keep"},
				{Key: "source_labels", Value: []string{"__meta_kubernetes_pod_container_port_number"}},
				{Key: "regex", Value: ep.TargetPort.String()},
			})
		}
	}

	// Relabel namespace and pod and service labels into proper labels.
	relabelings = append(relabelings, []yaml.MapSlice{
		{
			{Key: "source_labels", Value: []string{"__meta_kubernetes_namespace"}},
			{Key: "target_label", Value: "namespace"},
		},
		{
			{Key: "source_labels", Value: []string{"__meta_kubernetes_pod_container_name"}},
			{Key: "target_label", Value: "container"},
		},
		{
			{Key: "source_labels", Value: []string{"__meta_kubernetes_pod_name"}},
			{Key: "target_label", Value: "pod"},
		},
	}...)

	// Relabel targetLabels from Pod onto target.
	cpf := cg.prom.GetCommonPrometheusFields()
	for _, l := range append(m.Spec.PodTargetLabels, cpf.PodTargetLabels...) {
		relabelings = append(relabelings, yaml.MapSlice{
			{Key: "source_labels", Value: []string{"__meta_kubernetes_pod_label_" + sanitizeLabelName(l)}},
			{Key: "target_label", Value: sanitizeLabelName(l)},
			{Key: "regex", Value: "(.+)"},
			{Key: "replacement", Value: "${1}"},
		})
	}

	// By default, generate a safe job name from the PodMonitor. We also keep
	// this around if a jobLabel is set in case the targets don't actually have a
	// value for it. A single pod may potentially have multiple metrics
	// endpoints, therefore the endpoints labels is filled with the ports name or
	// as a fallback the port number.

	relabelings = append(relabelings, yaml.MapSlice{
		{Key: "target_label", Value: "job"},
		{Key: "replacement", Value: fmt.Sprintf("%s/%s", m.GetNamespace(), m.GetName())},
	})
	if m.Spec.JobLabel != "" {
		relabelings = append(relabelings, yaml.MapSlice{
			{Key: "source_labels", Value: []string{"__meta_kubernetes_pod_label_" + sanitizeLabelName(m.Spec.JobLabel)}},
			{Key: "target_label", Value: "job"},
			{Key: "regex", Value: "(.+)"},
			{Key: "replacement", Value: "${1}"},
		})
	}

	if ep.Port != "" {
		relabelings = append(relabelings, yaml.MapSlice{
			{Key: "target_label", Value: "endpoint"},
			{Key: "replacement", Value: ep.Port},
		})
	} else if ep.TargetPort != nil && ep.TargetPort.String() != "" { //nolint:staticcheck // Ignore SA1019 this field is marked as deprecated.
		relabelings = append(relabelings, yaml.MapSlice{
			{Key: "target_label", Value: "endpoint"},
			{Key: "replacement", Value: ep.TargetPort.String()}, //nolint:staticcheck // Ignore SA1019 this field is marked as deprecated.
		})
	}

	// Add scrape class relabelings if there is any.
	relabelings = append(relabelings, generateRelabelConfig(scrapeClass.Relabelings)...)

	labeler := namespacelabeler.New(cpf.EnforcedNamespaceLabel, cpf.ExcludedFromEnforcement, false)
	relabelings = append(relabelings, generateRelabelConfig(labeler.GetRelabelingConfigs(m.TypeMeta, m.ObjectMeta, ep.RelabelConfigs))...)

	relabelings = generateAddressShardingRelabelingRules(relabelings, shards)
	cfg = append(cfg, yaml.MapItem{Key: "relabel_configs", Value: relabelings})

	cfg = cg.AddLimitsToYAML(cfg, sampleLimitKey, m.Spec.SampleLimit, cpf.EnforcedSampleLimit)
	cfg = cg.AddLimitsToYAML(cfg, targetLimitKey, m.Spec.TargetLimit, cpf.EnforcedTargetLimit)
	cfg = cg.AddLimitsToYAML(cfg, labelLimitKey, m.Spec.LabelLimit, cpf.EnforcedLabelLimit)
	cfg = cg.AddLimitsToYAML(cfg, labelNameLengthLimitKey, m.Spec.LabelNameLengthLimit, cpf.EnforcedLabelNameLengthLimit)
	cfg = cg.AddLimitsToYAML(cfg, labelValueLengthLimitKey, m.Spec.LabelValueLengthLimit, cpf.EnforcedLabelValueLengthLimit)
	cfg = cg.AddLimitsToYAML(cfg, keepDroppedTargetsKey, m.Spec.KeepDroppedTargets, cpf.EnforcedKeepDroppedTargets)
	cfg = cg.AddScrapeProtocols(cfg, m.Spec.ScrapeProtocols)

	if bodySizeLimit := getLowerByteSize(m.Spec.BodySizeLimit, &cpf); !isByteSizeEmpty(bodySizeLimit) {
		cfg = cg.WithMinimumVersion("2.28.0").AppendMapItem(cfg, "body_size_limit", bodySizeLimit)
	}

	metricRelabelings := []monitoringv1.RelabelConfig{}
	metricRelabelings = append(metricRelabelings, scrapeClass.MetricRelabelings...)
	metricRelabelings = append(metricRelabelings, labeler.GetRelabelingConfigs(m.TypeMeta, m.ObjectMeta, ep.MetricRelabelConfigs)...)

	if len(metricRelabelings) > 0 {
		cfg = append(cfg, yaml.MapItem{Key: "metric_relabel_configs", Value: generateRelabelConfig(metricRelabelings)})
	}

	return cfg
}

// generateProbeConfig builds the prometheus configuration for a probe. This function
// assumes that it will never receive a probe with empty targets, since the
// operator filters those in the validation step in SelectProbes().
func (cg *ConfigGenerator) generateProbeConfig(
	m *monitoringv1.Probe,
	apiserverConfig *monitoringv1.APIServerConfig,
	store *assets.StoreBuilder,
	shards int32,
) yaml.MapSlice {
	scrapeClass := cg.getScrapeClassOrDefault(m.Spec.ScrapeClassName)

	jobName := fmt.Sprintf("probe/%s/%s", m.Namespace, m.Name)
	cfg := yaml.MapSlice{
		{
			Key:   "job_name",
			Value: jobName,
		},
	}

	hTs := true
	cfg = cg.AddHonorTimestamps(cfg, &hTs)

	cfg = append(cfg, yaml.MapItem{Key: "metrics_path", Value: m.Spec.ProberSpec.Path})

	if m.Spec.Interval != "" {
		cfg = append(cfg, yaml.MapItem{Key: "scrape_interval", Value: m.Spec.Interval})
	}
	if m.Spec.ScrapeTimeout != "" {
		cfg = append(cfg, yaml.MapItem{Key: "scrape_timeout", Value: m.Spec.ScrapeTimeout})
	}
	if m.Spec.ProberSpec.Scheme != "" {
		cfg = append(cfg, yaml.MapItem{Key: "scheme", Value: m.Spec.ProberSpec.Scheme})
	}
	if m.Spec.ProberSpec.ProxyURL != "" {
		cfg = append(cfg, yaml.MapItem{Key: "proxy_url", Value: m.Spec.ProberSpec.ProxyURL})
	}

	if m.Spec.Module != "" {
		cfg = append(cfg, yaml.MapItem{Key: "params", Value: yaml.MapSlice{
			{Key: "module", Value: []string{m.Spec.Module}},
		}})
	}

	cpf := cg.prom.GetCommonPrometheusFields()
	cfg = cg.AddLimitsToYAML(cfg, sampleLimitKey, m.Spec.SampleLimit, cpf.EnforcedSampleLimit)
	cfg = cg.AddLimitsToYAML(cfg, targetLimitKey, m.Spec.TargetLimit, cpf.EnforcedTargetLimit)
	cfg = cg.AddLimitsToYAML(cfg, labelLimitKey, m.Spec.LabelLimit, cpf.EnforcedLabelLimit)
	cfg = cg.AddLimitsToYAML(cfg, labelNameLengthLimitKey, m.Spec.LabelNameLengthLimit, cpf.EnforcedLabelNameLengthLimit)
	cfg = cg.AddLimitsToYAML(cfg, labelValueLengthLimitKey, m.Spec.LabelValueLengthLimit, cpf.EnforcedLabelValueLengthLimit)
	cfg = cg.AddLimitsToYAML(cfg, keepDroppedTargetsKey, m.Spec.KeepDroppedTargets, cpf.EnforcedKeepDroppedTargets)
	cfg = cg.AddScrapeProtocols(cfg, m.Spec.ScrapeProtocols)

	if cpf.EnforcedBodySizeLimit != "" {
		cfg = cg.WithMinimumVersion("2.28.0").AppendMapItem(cfg, "body_size_limit", cpf.EnforcedBodySizeLimit)
	}

	relabelings := initRelabelings()

	if m.Spec.JobName != "" {
		relabelings = append(relabelings, []yaml.MapSlice{
			{
				{Key: "target_label", Value: "job"},
				{Key: "replacement", Value: m.Spec.JobName},
			},
		}...)
	}
	labeler := namespacelabeler.New(cpf.EnforcedNamespaceLabel, cpf.ExcludedFromEnforcement, false)

	s := store.ForNamespace(m.Namespace)

	// As stated in the CRD documentation, if both StaticConfig and Ingress are
	// defined, the former takes precedence which is why the first case statement
	// checks for m.Spec.Targets.StaticConfig.
	switch {
	case m.Spec.Targets.StaticConfig != nil:
		// Generate static_config section.
		staticConfig := yaml.MapSlice{
			{Key: "targets", Value: m.Spec.Targets.StaticConfig.Targets},
		}

		if m.Spec.Targets.StaticConfig.Labels != nil {
			if _, ok := m.Spec.Targets.StaticConfig.Labels["namespace"]; !ok {
				m.Spec.Targets.StaticConfig.Labels["namespace"] = m.Namespace
			}
		} else {
			m.Spec.Targets.StaticConfig.Labels = map[string]string{"namespace": m.Namespace}
		}

		staticConfig = append(staticConfig, yaml.MapSlice{
			{Key: "labels", Value: m.Spec.Targets.StaticConfig.Labels},
		}...)

		cfg = append(cfg, yaml.MapItem{
			Key:   "static_configs",
			Value: []yaml.MapSlice{staticConfig},
		})

		// Relabelings for prober.
		relabelings = append(relabelings, []yaml.MapSlice{
			{
				{Key: "source_labels", Value: []string{"__address__"}},
				{Key: "target_label", Value: "__param_target"},
			},
			{
				{Key: "source_labels", Value: []string{"__param_target"}},
				{Key: "target_label", Value: "instance"},
			},
			{
				{Key: "target_label", Value: "__address__"},
				{Key: "replacement", Value: m.Spec.ProberSpec.URL},
			},
		}...)

		// Add scrape class relabelings if there is any.
		relabelings = append(relabelings, generateRelabelConfig(scrapeClass.Relabelings)...)

		// Add configured relabelings.
		xc := labeler.GetRelabelingConfigs(m.TypeMeta, m.ObjectMeta, m.Spec.Targets.StaticConfig.RelabelConfigs)
		relabelings = append(relabelings, generateRelabelConfig(xc)...)

	case m.Spec.Targets.Ingress != nil:
		// Generate kubernetes_sd_config section for the ingress resources.

		// Filter targets by ingresses selected by the monitor.
		// Exact label matches.
		labelKeys := make([]string, 0, len(m.Spec.Targets.Ingress.Selector.MatchLabels))
		for k := range m.Spec.Targets.Ingress.Selector.MatchLabels {
			labelKeys = append(labelKeys, k)
		}
		sort.Strings(labelKeys)

		for _, k := range labelKeys {
			relabelings = append(relabelings, yaml.MapSlice{
				{Key: "action", Value: "keep"},
				{Key: "source_labels", Value: []string{"__meta_kubernetes_ingress_label_" + sanitizeLabelName(k), "__meta_kubernetes_ingress_labelpresent_" + sanitizeLabelName(k)}},
				{Key: "regex", Value: fmt.Sprintf("(%s);true", m.Spec.Targets.Ingress.Selector.MatchLabels[k])},
			})
		}

		// Set based label matching. We have to map the valid relations
		// `In`, `NotIn`, `Exists`, and `DoesNotExist`, into relabeling rules.
		for _, exp := range m.Spec.Targets.Ingress.Selector.MatchExpressions {
			switch exp.Operator {
			case metav1.LabelSelectorOpIn:
				relabelings = append(relabelings, yaml.MapSlice{
					{Key: "action", Value: "keep"},
					{Key: "source_labels", Value: []string{"__meta_kubernetes_ingress_label_" + sanitizeLabelName(exp.Key), "__meta_kubernetes_ingress_labelpresent_" + sanitizeLabelName(exp.Key)}},
					{Key: "regex", Value: fmt.Sprintf("(%s);true", strings.Join(exp.Values, "|"))},
				})
			case metav1.LabelSelectorOpNotIn:
				relabelings = append(relabelings, yaml.MapSlice{
					{Key: "action", Value: "drop"},
					{Key: "source_labels", Value: []string{"__meta_kubernetes_ingress_label_" + sanitizeLabelName(exp.Key), "__meta_kubernetes_ingress_labelpresent_" + sanitizeLabelName(exp.Key)}},
					{Key: "regex", Value: fmt.Sprintf("(%s);true", strings.Join(exp.Values, "|"))},
				})
			case metav1.LabelSelectorOpExists:
				relabelings = append(relabelings, yaml.MapSlice{
					{Key: "action", Value: "keep"},
					{Key: "source_labels", Value: []string{"__meta_kubernetes_ingress_labelpresent_" + sanitizeLabelName(exp.Key)}},
					{Key: "regex", Value: "true"},
				})
			case metav1.LabelSelectorOpDoesNotExist:
				relabelings = append(relabelings, yaml.MapSlice{
					{Key: "action", Value: "drop"},
					{Key: "source_labels", Value: []string{"__meta_kubernetes_ingress_labelpresent_" + sanitizeLabelName(exp.Key)}},
					{Key: "regex", Value: "true"},
				})
			}
		}

		cfg = append(cfg, cg.generateK8SSDConfig(m.Spec.Targets.Ingress.NamespaceSelector, m.Namespace, apiserverConfig, s, kubernetesSDRoleIngress, nil))

		// Relabelings for ingress SD.
		relabelings = append(relabelings, []yaml.MapSlice{
			{
				{Key: "source_labels", Value: []string{"__meta_kubernetes_ingress_scheme", "__address__", "__meta_kubernetes_ingress_path"}},
				{Key: "separator", Value: ";"},
				{Key: "regex", Value: "(.+);(.+);(.+)"},
				{Key: "target_label", Value: "__param_target"},
				{Key: "replacement", Value: "${1}://${2}${3}"},
				{Key: "action", Value: "replace"},
			},
			{
				{Key: "source_labels", Value: []string{"__meta_kubernetes_namespace"}},
				{Key: "target_label", Value: "namespace"},
			},
			{
				{Key: "source_labels", Value: []string{"__meta_kubernetes_ingress_name"}},
				{Key: "target_label", Value: "ingress"},
			},
		}...)

		// Relabelings for prober.
		relabelings = append(relabelings, []yaml.MapSlice{
			{
				{Key: "source_labels", Value: []string{"__address__"}},
				{Key: "separator", Value: ";"},
				{Key: "regex", Value: "(.*)"},
				{Key: "target_label", Value: "__tmp_ingress_address"},
				{Key: "replacement", Value: "$1"},
				{Key: "action", Value: "replace"},
			},
			{
				{Key: "source_labels", Value: []string{"__param_target"}},
				{Key: "target_label", Value: "instance"},
			},
			{
				{Key: "target_label", Value: "__address__"},
				{Key: "replacement", Value: m.Spec.ProberSpec.URL},
			},
		}...)

		// Add scrape class relabelings if there is any.
		relabelings = append(relabelings, generateRelabelConfig(scrapeClass.Relabelings)...)

		// Add configured relabelings.
		relabelings = append(relabelings, generateRelabelConfig(labeler.GetRelabelingConfigs(m.TypeMeta, m.ObjectMeta, m.Spec.Targets.Ingress.RelabelConfigs))...)
	}

	relabelings = generateAddressShardingRelabelingRulesForProbes(relabelings, shards)
	cfg = append(cfg, yaml.MapItem{Key: "relabel_configs", Value: relabelings})

<<<<<<< HEAD
	s := store.ForNamespace(m.Namespace)
	cfg = cg.addTLStoYaml(cfg, s, mergeSafeTLSConfigWithScrapeClass(m.Spec.TLSConfig, scrapeClass))
=======
	cfg = addTLStoYaml(cfg, m.Namespace, mergeSafeTLSConfigWithScrapeClass(m.Spec.TLSConfig, scrapeClass))
>>>>>>> f0a3778b

	if m.Spec.BearerTokenSecret.Name != "" {
		b, err := s.GetSecretKey(m.Spec.BearerTokenSecret)
		if err != nil {
			level.Error(cg.logger).Log("err", fmt.Sprintf("invalid bearer token secret ref: %s", err))
		} else {
			cfg = append(cfg, yaml.MapItem{Key: "bearer_token", Value: string(b)})
		}
	}

	cfg = cg.addBasicAuthToYaml(cfg, s, m.Spec.BasicAuth)
	cfg = cg.addOAuth2ToYaml(cfg, s, m.Spec.OAuth2)

	cfg = cg.addSafeAuthorizationToYaml(cfg, s, m.Spec.Authorization)

	metricRelabelings := []monitoringv1.RelabelConfig{}
	metricRelabelings = append(metricRelabelings, scrapeClass.MetricRelabelings...)
	metricRelabelings = append(metricRelabelings, labeler.GetRelabelingConfigs(m.TypeMeta, m.ObjectMeta, m.Spec.MetricRelabelConfigs)...)

	if len(metricRelabelings) > 0 {
		cfg = append(cfg, yaml.MapItem{Key: "metric_relabel_configs", Value: generateRelabelConfig(metricRelabelings)})
	}

	return cfg
}

func (cg *ConfigGenerator) generateServiceMonitorConfig(
	m *monitoringv1.ServiceMonitor,
	ep monitoringv1.Endpoint,
	i int,
	apiserverConfig *monitoringv1.APIServerConfig,
	store *assets.StoreBuilder,
	shards int32,
) yaml.MapSlice {
	scrapeClass := cg.getScrapeClassOrDefault(m.Spec.ScrapeClassName)

	cfg := yaml.MapSlice{
		{
			Key:   "job_name",
			Value: fmt.Sprintf("serviceMonitor/%s/%s/%d", m.Namespace, m.Name, i),
		},
	}
	cfg = cg.AddHonorLabels(cfg, ep.HonorLabels)
	cfg = cg.AddHonorTimestamps(cfg, ep.HonorTimestamps)
	cfg = cg.AddTrackTimestampsStaleness(cfg, ep.TrackTimestampsStaleness)

	role := kubernetesSDRoleEndpoint
	if cg.EndpointSliceSupported() {
		role = kubernetesSDRoleEndpointSlice
	}

	attachMetaConfig := mergeAttachMetadataWithScrapeClass(m.Spec.AttachMetadata, scrapeClass, "2.37.0")

	s := store.ForNamespace(m.Namespace)

	cfg = append(cfg, cg.generateK8SSDConfig(m.Spec.NamespaceSelector, m.Namespace, apiserverConfig, s, role, attachMetaConfig))

	if ep.Interval != "" {
		cfg = append(cfg, yaml.MapItem{Key: "scrape_interval", Value: ep.Interval})
	}
	if ep.ScrapeTimeout != "" {
		cfg = append(cfg, yaml.MapItem{Key: "scrape_timeout", Value: ep.ScrapeTimeout})
	}
	if ep.Path != "" {
		cfg = append(cfg, yaml.MapItem{Key: "metrics_path", Value: ep.Path})
	}
	if ep.ProxyURL != nil {
		cfg = append(cfg, yaml.MapItem{Key: "proxy_url", Value: ep.ProxyURL})
	}
	if ep.Params != nil {
		cfg = append(cfg, yaml.MapItem{Key: "params", Value: ep.Params})
	}
	if ep.Scheme != "" {
		cfg = append(cfg, yaml.MapItem{Key: "scheme", Value: ep.Scheme})
	}
	if ep.FollowRedirects != nil {
		cfg = cg.WithMinimumVersion("2.26.0").AppendMapItem(cfg, "follow_redirects", *ep.FollowRedirects)
	}
	if ep.EnableHttp2 != nil {
		cfg = cg.WithMinimumVersion("2.35.0").AppendMapItem(cfg, "enable_http2", *ep.EnableHttp2)
	}

	cfg = cg.addOAuth2ToYaml(cfg, s, ep.OAuth2)

	cfg = cg.addTLStoYaml(cfg, s, mergeTLSConfigWithScrapeClass(ep.TLSConfig, scrapeClass))

	if ep.BearerTokenFile != "" { //nolint:staticcheck // Ignore SA1019 this field is marked as deprecated.
		level.Debug(cg.logger).Log("msg", "'bearerTokenFile' is deprecated, use 'authorization' instead.")
		cfg = append(cfg, yaml.MapItem{Key: "bearer_token_file", Value: ep.BearerTokenFile}) //nolint:staticcheck // Ignore SA1019 this field is marked as deprecated.
	}

	if ep.BearerTokenSecret != nil && ep.BearerTokenSecret.Name != "" { //nolint:staticcheck // Ignore SA1019 this field is marked as deprecated.
		level.Debug(cg.logger).Log("msg", "'bearerTokenSecret' is deprecated, use 'authorization' instead.")

		//nolint:staticcheck // Ignore SA1019 this field is marked as deprecated.
		b, err := s.GetSecretKey(*ep.BearerTokenSecret)
		if err != nil {
			level.Error(cg.logger).Log("err", fmt.Sprintf("invalid bearer token secret ref: %s", err))
		} else {
			cfg = append(cfg, yaml.MapItem{Key: "bearer_token", Value: string(b)})
		}
	}

	cfg = cg.addBasicAuthToYaml(cfg, store.ForNamespace(m.Namespace), ep.BasicAuth)

	cfg = cg.addSafeAuthorizationToYaml(cfg, s, ep.Authorization)

	relabelings := initRelabelings()

	// Filter targets by services selected by the monitor.

	// Exact label matches.
	var labelKeys []string
	for k := range m.Spec.Selector.MatchLabels {
		labelKeys = append(labelKeys, k)
	}
	sort.Strings(labelKeys)

	for _, k := range labelKeys {
		relabelings = append(relabelings, yaml.MapSlice{
			{Key: "action", Value: "keep"},
			{Key: "source_labels", Value: []string{"__meta_kubernetes_service_label_" + sanitizeLabelName(k), "__meta_kubernetes_service_labelpresent_" + sanitizeLabelName(k)}},
			{Key: "regex", Value: fmt.Sprintf("(%s);true", m.Spec.Selector.MatchLabels[k])},
		})
	}
	// Set based label matching. We have to map the valid relations
	// `In`, `NotIn`, `Exists`, and `DoesNotExist`, into relabeling rules.
	for _, exp := range m.Spec.Selector.MatchExpressions {
		switch exp.Operator {
		case metav1.LabelSelectorOpIn:
			relabelings = append(relabelings, yaml.MapSlice{
				{Key: "action", Value: "keep"},
				{Key: "source_labels", Value: []string{"__meta_kubernetes_service_label_" + sanitizeLabelName(exp.Key), "__meta_kubernetes_service_labelpresent_" + sanitizeLabelName(exp.Key)}},
				{Key: "regex", Value: fmt.Sprintf("(%s);true", strings.Join(exp.Values, "|"))},
			})
		case metav1.LabelSelectorOpNotIn:
			relabelings = append(relabelings, yaml.MapSlice{
				{Key: "action", Value: "drop"},
				{Key: "source_labels", Value: []string{"__meta_kubernetes_service_label_" + sanitizeLabelName(exp.Key), "__meta_kubernetes_service_labelpresent_" + sanitizeLabelName(exp.Key)}},
				{Key: "regex", Value: fmt.Sprintf("(%s);true", strings.Join(exp.Values, "|"))},
			})
		case metav1.LabelSelectorOpExists:
			relabelings = append(relabelings, yaml.MapSlice{
				{Key: "action", Value: "keep"},
				{Key: "source_labels", Value: []string{"__meta_kubernetes_service_labelpresent_" + sanitizeLabelName(exp.Key)}},
				{Key: "regex", Value: "true"},
			})
		case metav1.LabelSelectorOpDoesNotExist:
			relabelings = append(relabelings, yaml.MapSlice{
				{Key: "action", Value: "drop"},
				{Key: "source_labels", Value: []string{"__meta_kubernetes_service_labelpresent_" + sanitizeLabelName(exp.Key)}},
				{Key: "regex", Value: "true"},
			})
		}
	}

	// Filter targets based on correct port for the endpoint.
	if ep.Port != "" {
		sourceLabels := []string{"__meta_kubernetes_endpoint_port_name"}
		if cg.EndpointSliceSupported() {
			sourceLabels = []string{"__meta_kubernetes_endpointslice_port_name"}
		}
		relabelings = append(relabelings, yaml.MapSlice{
			{Key: "action", Value: "keep"},
			yaml.MapItem{Key: "source_labels", Value: sourceLabels},
			{Key: "regex", Value: ep.Port},
		})
	} else if ep.TargetPort != nil {
		if ep.TargetPort.StrVal != "" {
			relabelings = append(relabelings, yaml.MapSlice{
				{Key: "action", Value: "keep"},
				{Key: "source_labels", Value: []string{"__meta_kubernetes_pod_container_port_name"}},
				{Key: "regex", Value: ep.TargetPort.String()},
			})
		} else if ep.TargetPort.IntVal != 0 {
			relabelings = append(relabelings, yaml.MapSlice{
				{Key: "action", Value: "keep"},
				{Key: "source_labels", Value: []string{"__meta_kubernetes_pod_container_port_number"}},
				{Key: "regex", Value: ep.TargetPort.String()},
			})
		}
	}

	sourceLabels := []string{"__meta_kubernetes_endpoint_address_target_kind", "__meta_kubernetes_endpoint_address_target_name"}
	if cg.EndpointSliceSupported() {
		sourceLabels = []string{"__meta_kubernetes_endpointslice_address_target_kind", "__meta_kubernetes_endpointslice_address_target_name"}
	}

	// Relabel namespace and pod and service labels into proper labels.
	relabelings = append(relabelings, []yaml.MapSlice{
		{ // Relabel node labels with meta labels available with Prometheus >= v2.3.
			yaml.MapItem{Key: "source_labels", Value: sourceLabels},
			{Key: "separator", Value: ";"},
			{Key: "regex", Value: "Node;(.*)"},
			{Key: "replacement", Value: "${1}"},
			{Key: "target_label", Value: "node"},
		},
		{ // Relabel pod labels for >=v2.3 meta labels
			yaml.MapItem{Key: "source_labels", Value: sourceLabels},
			{Key: "separator", Value: ";"},
			{Key: "regex", Value: "Pod;(.*)"},
			{Key: "replacement", Value: "${1}"},
			{Key: "target_label", Value: "pod"},
		},
		{
			{Key: "source_labels", Value: []string{"__meta_kubernetes_namespace"}},
			{Key: "target_label", Value: "namespace"},
		},
		{
			{Key: "source_labels", Value: []string{"__meta_kubernetes_service_name"}},
			{Key: "target_label", Value: "service"},
		},
		{
			{Key: "source_labels", Value: []string{"__meta_kubernetes_pod_name"}},
			{Key: "target_label", Value: "pod"},
		},
		{
			{Key: "source_labels", Value: []string{"__meta_kubernetes_pod_container_name"}},
			{Key: "target_label", Value: "container"},
		},
	}...)

	if ptr.Deref(ep.FilterRunning, true) {
		relabelings = append(relabelings, generateRunningFilter())
	}

	// Relabel targetLabels from Service onto target.
	for _, l := range m.Spec.TargetLabels {
		relabelings = append(relabelings, yaml.MapSlice{
			{Key: "source_labels", Value: []string{"__meta_kubernetes_service_label_" + sanitizeLabelName(l)}},
			{Key: "target_label", Value: sanitizeLabelName(l)},
			{Key: "regex", Value: "(.+)"},
			{Key: "replacement", Value: "${1}"},
		})
	}

	cpf := cg.prom.GetCommonPrometheusFields()
	for _, l := range append(m.Spec.PodTargetLabels, cpf.PodTargetLabels...) {
		relabelings = append(relabelings, yaml.MapSlice{
			{Key: "source_labels", Value: []string{"__meta_kubernetes_pod_label_" + sanitizeLabelName(l)}},
			{Key: "target_label", Value: sanitizeLabelName(l)},
			{Key: "regex", Value: "(.+)"},
			{Key: "replacement", Value: "${1}"},
		})
	}

	// By default, generate a safe job name from the service name.  We also keep
	// this around if a jobLabel is set in case the targets don't actually have a
	// value for it.
	relabelings = append(relabelings, yaml.MapSlice{
		{Key: "source_labels", Value: []string{"__meta_kubernetes_service_name"}},
		{Key: "target_label", Value: "job"},
		{Key: "replacement", Value: "${1}"},
	})
	if m.Spec.JobLabel != "" {
		relabelings = append(relabelings, yaml.MapSlice{
			{Key: "source_labels", Value: []string{"__meta_kubernetes_service_label_" + sanitizeLabelName(m.Spec.JobLabel)}},
			{Key: "target_label", Value: "job"},
			{Key: "regex", Value: "(.+)"},
			{Key: "replacement", Value: "${1}"},
		})
	}

	// A single service may potentially have multiple metrics
	//	endpoints, therefore the endpoints labels is filled with the ports name or
	//	as a fallback the port number.
	if ep.Port != "" {
		relabelings = append(relabelings, yaml.MapSlice{
			{Key: "target_label", Value: "endpoint"},
			{Key: "replacement", Value: ep.Port},
		})
	} else if ep.TargetPort != nil && ep.TargetPort.String() != "" {
		relabelings = append(relabelings, yaml.MapSlice{
			{Key: "target_label", Value: "endpoint"},
			{Key: "replacement", Value: ep.TargetPort.String()},
		})
	}

	// Add scrape class relabelings if there is any.
	relabelings = append(relabelings, generateRelabelConfig(scrapeClass.Relabelings)...)

	labeler := namespacelabeler.New(cpf.EnforcedNamespaceLabel, cpf.ExcludedFromEnforcement, false)
	relabelings = append(relabelings, generateRelabelConfig(labeler.GetRelabelingConfigs(m.TypeMeta, m.ObjectMeta, ep.RelabelConfigs))...)

	relabelings = generateAddressShardingRelabelingRules(relabelings, shards)
	cfg = append(cfg, yaml.MapItem{Key: "relabel_configs", Value: relabelings})

	cfg = cg.AddLimitsToYAML(cfg, sampleLimitKey, m.Spec.SampleLimit, cpf.EnforcedSampleLimit)
	cfg = cg.AddLimitsToYAML(cfg, targetLimitKey, m.Spec.TargetLimit, cpf.EnforcedTargetLimit)
	cfg = cg.AddLimitsToYAML(cfg, labelLimitKey, m.Spec.LabelLimit, cpf.EnforcedLabelLimit)
	cfg = cg.AddLimitsToYAML(cfg, labelNameLengthLimitKey, m.Spec.LabelNameLengthLimit, cpf.EnforcedLabelNameLengthLimit)
	cfg = cg.AddLimitsToYAML(cfg, labelValueLengthLimitKey, m.Spec.LabelValueLengthLimit, cpf.EnforcedLabelValueLengthLimit)
	cfg = cg.AddLimitsToYAML(cfg, keepDroppedTargetsKey, m.Spec.KeepDroppedTargets, cpf.EnforcedKeepDroppedTargets)
	cfg = cg.AddScrapeProtocols(cfg, m.Spec.ScrapeProtocols)

	if bodySizeLimit := getLowerByteSize(m.Spec.BodySizeLimit, &cpf); !isByteSizeEmpty(bodySizeLimit) {
		cfg = cg.WithMinimumVersion("2.28.0").AppendMapItem(cfg, "body_size_limit", bodySizeLimit)
	}

	metricRelabelings := []monitoringv1.RelabelConfig{}
	metricRelabelings = append(metricRelabelings, scrapeClass.MetricRelabelings...)
	metricRelabelings = append(metricRelabelings, labeler.GetRelabelingConfigs(m.TypeMeta, m.ObjectMeta, ep.MetricRelabelConfigs)...)

	if len(metricRelabelings) > 0 {
		cfg = append(cfg, yaml.MapItem{Key: "metric_relabel_configs", Value: generateRelabelConfig(metricRelabelings)})
	}

	return cfg
}

func generateRunningFilter() yaml.MapSlice {
	return yaml.MapSlice{
		{Key: "action", Value: "drop"},
		{Key: "source_labels", Value: []string{"__meta_kubernetes_pod_phase"}},
		{Key: "regex", Value: "(Failed|Succeeded)"},
	}
}

func (cg *ConfigGenerator) getLimit(user *uint64, enforced *uint64) *uint64 {
	if ptr.Deref(enforced, 0) == 0 {
		return user
	}

	if ptr.Deref(user, 0) == 0 {
		// With Prometheus >= 2.45.0, the limit value in the global section will always apply, hence there's no need to set the value explicitly.
		if cg.version.GTE(semver.MustParse("2.45.0")) {
			return nil
		}
		return enforced
	}

	if ptr.Deref(enforced, 0) > ptr.Deref(user, 0) {
		return user
	}

	return enforced
}

func generateAddressShardingRelabelingRules(relabelings []yaml.MapSlice, shards int32) []yaml.MapSlice {
	return generateAddressShardingRelabelingRulesWithSourceLabel(relabelings, shards, "__address__")
}

func (cg *ConfigGenerator) generateAddressShardingRelabelingRulesIfMissing(relabelings []yaml.MapSlice, shards int32) []yaml.MapSlice {
	for i, relabeling := range relabelings {
		for _, relabelItem := range relabeling {
			if relabelItem.Key == "action" && relabelItem.Value == "hashmod" {
				level.Debug(cg.logger).Log("msg", "found existing hashmod relabeling rule, skipping", "idx", i)
				return relabelings
			}
		}
	}
	return generateAddressShardingRelabelingRules(relabelings, shards)
}

func generateAddressShardingRelabelingRulesForProbes(relabelings []yaml.MapSlice, shards int32) []yaml.MapSlice {
	return generateAddressShardingRelabelingRulesWithSourceLabel(relabelings, shards, "__param_target")
}

func generateAddressShardingRelabelingRulesWithSourceLabel(relabelings []yaml.MapSlice, shards int32, shardLabel string) []yaml.MapSlice {
	return append(relabelings, yaml.MapSlice{
		{Key: "source_labels", Value: []string{shardLabel}},
		{Key: "target_label", Value: "__tmp_hash"},
		{Key: "modulus", Value: shards},
		{Key: "action", Value: "hashmod"},
	}, yaml.MapSlice{
		{Key: "source_labels", Value: []string{"__tmp_hash"}},
		{Key: "regex", Value: fmt.Sprintf("$(%s)", operator.ShardEnvVar)},
		{Key: "action", Value: "keep"},
	})
}

func generateRelabelConfig(rc []monitoringv1.RelabelConfig) []yaml.MapSlice {
	var cfg []yaml.MapSlice

	for _, c := range rc {
		relabeling := yaml.MapSlice{}

		if len(c.SourceLabels) > 0 {
			relabeling = append(relabeling, yaml.MapItem{Key: "source_labels", Value: c.SourceLabels})
		}

		if c.Separator != nil {
			relabeling = append(relabeling, yaml.MapItem{Key: "separator", Value: *c.Separator})
		}

		if c.TargetLabel != "" {
			relabeling = append(relabeling, yaml.MapItem{Key: "target_label", Value: c.TargetLabel})
		}

		if c.Regex != "" {
			relabeling = append(relabeling, yaml.MapItem{Key: "regex", Value: c.Regex})
		}

		if c.Modulus != uint64(0) {
			relabeling = append(relabeling, yaml.MapItem{Key: "modulus", Value: c.Modulus})
		}

		if c.Replacement != nil {
			relabeling = append(relabeling, yaml.MapItem{Key: "replacement", Value: *c.Replacement})
		}

		if c.Action != "" {
			relabeling = append(relabeling, yaml.MapItem{Key: "action", Value: strings.ToLower(c.Action)})
		}

		cfg = append(cfg, relabeling)
	}
	return cfg
}

// GetNamespacesFromNamespaceSelector gets a list of namespaces to select based on
// the given namespace selector, the given default namespace, and whether to ignore namespace selectors.
func (cg *ConfigGenerator) getNamespacesFromNamespaceSelector(nsel monitoringv1.NamespaceSelector, namespace string) []string {
	if cg.prom.GetCommonPrometheusFields().IgnoreNamespaceSelectors {
		return []string{namespace}
	} else if nsel.Any {
		return []string{}
	} else if len(nsel.MatchNames) == 0 {
		return []string{namespace}
	}
	return nsel.MatchNames
}

type attachMetadataConfig struct {
	MinimumVersion string
	AttachMetadata *monitoringv1.AttachMetadata
}

// generateK8SSDConfig generates a kubernetes_sd_configs entry.
func (cg *ConfigGenerator) generateK8SSDConfig(
	namespaceSelector monitoringv1.NamespaceSelector,
	namespace string,
	apiserverConfig *monitoringv1.APIServerConfig,
	store assets.StoreGetter,
	role string,
	attachMetadataConfig *attachMetadataConfig,
) yaml.MapItem {
	k8sSDConfig := yaml.MapSlice{
		{
			Key:   "role",
			Value: role,
		},
	}

	namespaces := cg.getNamespacesFromNamespaceSelector(namespaceSelector, namespace)
	if len(namespaces) != 0 {
		k8sSDConfig = append(k8sSDConfig, yaml.MapItem{
			Key: "namespaces",
			Value: yaml.MapSlice{
				{
					Key:   "names",
					Value: namespaces,
				},
			},
		})
	}

	if apiserverConfig != nil {
		k8sSDConfig = append(k8sSDConfig, yaml.MapItem{
			Key: "api_server", Value: apiserverConfig.Host,
		})

		k8sSDConfig = cg.addBasicAuthToYaml(k8sSDConfig, store, apiserverConfig.BasicAuth)

		//nolint:staticcheck // Ignore SA1019 this field is marked as deprecated.
		if apiserverConfig.BearerToken != "" {
			level.Warn(cg.logger).Log("msg", "'bearerToken' is deprecated, use 'authorization' instead.")
			k8sSDConfig = append(k8sSDConfig, yaml.MapItem{Key: "bearer_token", Value: apiserverConfig.BearerToken})
		}

		//nolint:staticcheck // Ignore SA1019 this field is marked as deprecated.
		if apiserverConfig.BearerTokenFile != "" {
			level.Debug(cg.logger).Log("msg", "'bearerTokenFile' is deprecated, use 'authorization' instead.")
			k8sSDConfig = append(k8sSDConfig, yaml.MapItem{Key: "bearer_token_file", Value: apiserverConfig.BearerTokenFile})
		}

		k8sSDConfig = cg.addAuthorizationToYaml(k8sSDConfig, store, apiserverConfig.Authorization)

<<<<<<< HEAD
		k8sSDConfig = cg.addTLStoYaml(k8sSDConfig, s, apiserverConfig.TLSConfig)
=======
		k8sSDConfig = addTLStoYaml(k8sSDConfig, namespace, apiserverConfig.TLSConfig)
>>>>>>> f0a3778b
	}

	if attachMetadataConfig != nil {
		k8sSDConfig = cg.WithMinimumVersion(attachMetadataConfig.MinimumVersion).AppendMapItem(k8sSDConfig, "attach_metadata", yaml.MapSlice{
			{Key: "node", Value: attachMetadataConfig.AttachMetadata.Node},
		})
	}

	return yaml.MapItem{
		Key: "kubernetes_sd_configs",
		Value: []yaml.MapSlice{
			k8sSDConfig,
		},
	}
}

func (cg *ConfigGenerator) generateAlertmanagerConfig(alerting *monitoringv1.AlertingSpec, apiserverConfig *monitoringv1.APIServerConfig, store *assets.StoreBuilder) []yaml.MapSlice {
	if alerting == nil || len(alerting.Alertmanagers) == 0 {
		return nil
	}

	alertmanagerConfigs := make([]yaml.MapSlice, 0, len(alerting.Alertmanagers))
	s := store.ForNamespace(cg.prom.GetObjectMeta().GetNamespace())
	for i, am := range alerting.Alertmanagers {
		if am.Scheme == "" {
			am.Scheme = "http"
		}

		if am.PathPrefix == "" {
			am.PathPrefix = "/"
		}

		cfg := yaml.MapSlice{
			{Key: "path_prefix", Value: am.PathPrefix},
			{Key: "scheme", Value: am.Scheme},
		}

		if am.Timeout != nil {
			cfg = append(cfg, yaml.MapItem{Key: "timeout", Value: am.Timeout})
		}

		if am.EnableHttp2 != nil {
			cfg = cg.WithMinimumVersion("2.35.0").AppendMapItem(cfg, "enable_http2", *am.EnableHttp2)
		}

<<<<<<< HEAD
		cfg = cg.addTLStoYaml(cfg, s, am.TLSConfig)
=======
		cfg = addTLStoYaml(cfg, cg.prom.GetObjectMeta().GetNamespace(), am.TLSConfig)
>>>>>>> f0a3778b

		cfg = append(cfg, cg.generateK8SSDConfig(monitoringv1.NamespaceSelector{}, am.Namespace, apiserverConfig, s, kubernetesSDRoleEndpoint, nil))

		//nolint:staticcheck // Ignore SA1019 this field is marked as deprecated.
		if am.BearerTokenFile != "" {
			level.Debug(cg.logger).Log("msg", "'bearerTokenFile' is deprecated, use 'authorization' instead.")
			cfg = append(cfg, yaml.MapItem{Key: "bearer_token_file", Value: am.BearerTokenFile})
		}

		cfg = cg.WithMinimumVersion("2.26.0").addBasicAuthToYaml(cfg, s, am.BasicAuth)

		cfg = cg.addSafeAuthorizationToYaml(cfg, s, am.Authorization)

		cfg = cg.WithMinimumVersion("2.48.0").addSigv4ToYaml(cfg, fmt.Sprintf("alertmanager/auth/%d", i), s, am.Sigv4)

		if am.APIVersion == "v1" || am.APIVersion == "v2" {
			cfg = cg.WithMinimumVersion("2.11.0").AppendMapItem(cfg, "api_version", am.APIVersion)
		}

		var relabelings []yaml.MapSlice

		relabelings = append(relabelings, yaml.MapSlice{
			{Key: "action", Value: "keep"},
			{Key: "source_labels", Value: []string{"__meta_kubernetes_service_name"}},
			{Key: "regex", Value: am.Name},
		})

		if am.Port.StrVal != "" {
			relabelings = append(relabelings, yaml.MapSlice{
				{Key: "action", Value: "keep"},
				{Key: "source_labels", Value: []string{"__meta_kubernetes_endpoint_port_name"}},
				{Key: "regex", Value: am.Port.String()},
			})
		} else if am.Port.IntVal != 0 {
			relabelings = append(relabelings, yaml.MapSlice{
				{Key: "action", Value: "keep"},
				{Key: "source_labels", Value: []string{"__meta_kubernetes_pod_container_port_number"}},
				{Key: "regex", Value: am.Port.String()},
			})
		}

		if len(am.RelabelConfigs) != 0 {
			relabelings = append(relabelings, generateRelabelConfig(am.RelabelConfigs)...)
		}

		cfg = append(cfg, yaml.MapItem{Key: "relabel_configs", Value: relabelings})

		// Append alert_relabel_configs, if any, to the config
		if len(am.AlertRelabelConfigs) > 0 {
			cfg = cg.WithMinimumVersion("2.51.0").AppendMapItem(cfg, "alert_relabel_configs", generateRelabelConfig(am.AlertRelabelConfigs))
		}
		alertmanagerConfigs = append(alertmanagerConfigs, cfg)
	}

	return alertmanagerConfigs
}

func (cg *ConfigGenerator) generateAdditionalScrapeConfigs(
	additionalScrapeConfigs []byte,
	shards int32,
) ([]yaml.MapSlice, error) {
	var additionalScrapeConfigsYaml []yaml.MapSlice
	err := yaml.Unmarshal(additionalScrapeConfigs, &additionalScrapeConfigsYaml)
	if err != nil {
		return nil, fmt.Errorf("unmarshalling additional scrape configs failed: %w", err)
	}
	if shards == 1 {
		return additionalScrapeConfigsYaml, nil
	}

	var addlScrapeConfigs []yaml.MapSlice
	for _, mapSlice := range additionalScrapeConfigsYaml {
		var addlScrapeConfig yaml.MapSlice
		var relabelings []yaml.MapSlice
		var otherConfigItems []yaml.MapItem

		for _, mapItem := range mapSlice {
			if mapItem.Key != "relabel_configs" {
				otherConfigItems = append(otherConfigItems, mapItem)
				continue
			}
			values, ok := mapItem.Value.([]interface{})
			if !ok {
				return nil, fmt.Errorf("error parsing relabel configs: %w", err)
			}
			for _, value := range values {
				relabeling, ok := value.(yaml.MapSlice)
				if !ok {
					return nil, fmt.Errorf("error parsing relabel config: %w", err)
				}
				relabelings = append(relabelings, relabeling)
			}
		}
		relabelings = cg.generateAddressShardingRelabelingRulesIfMissing(relabelings, shards)
		addlScrapeConfig = append(addlScrapeConfig, otherConfigItems...)
		addlScrapeConfig = append(addlScrapeConfig, yaml.MapItem{Key: "relabel_configs", Value: relabelings})
		addlScrapeConfigs = append(addlScrapeConfigs, addlScrapeConfig)
	}
	return addlScrapeConfigs, nil
}

func (cg *ConfigGenerator) generateRemoteReadConfig(
	remoteRead []monitoringv1.RemoteReadSpec,
	store *assets.StoreBuilder,
) yaml.MapItem {
	cfgs := []yaml.MapSlice{}
	objMeta := cg.prom.GetObjectMeta()
	s := store.ForNamespace(objMeta.GetNamespace())

	for _, spec := range remoteRead {
		// defaults
		if spec.RemoteTimeout == "" {
			spec.RemoteTimeout = "30s"
		}

		cfg := yaml.MapSlice{
			{Key: "url", Value: spec.URL},
			{Key: "remote_timeout", Value: spec.RemoteTimeout},
		}

		if len(spec.Headers) > 0 {
			cfg = cg.WithMinimumVersion("2.26.0").AppendMapItem(cfg, "headers", stringMapToMapSlice(spec.Headers))
		}

		if spec.Name != "" {
			cfg = cg.WithMinimumVersion("2.15.0").AppendMapItem(cfg, "name", spec.Name)
		}

		if len(spec.RequiredMatchers) > 0 {
			cfg = append(cfg, yaml.MapItem{Key: "required_matchers", Value: stringMapToMapSlice(spec.RequiredMatchers)})
		}

		if spec.ReadRecent {
			cfg = append(cfg, yaml.MapItem{Key: "read_recent", Value: spec.ReadRecent})
		}

		cfg = cg.addBasicAuthToYaml(cfg, s, spec.BasicAuth)

		//nolint:staticcheck // Ignore SA1019 this field is marked as deprecated.
		if spec.BearerToken != "" {
			level.Warn(cg.logger).Log("msg", "'bearerToken' is deprecated, use 'authorization' instead.")
			cfg = append(cfg, yaml.MapItem{Key: "bearer_token", Value: spec.BearerToken})
		}

		//nolint:staticcheck // Ignore SA1019 this field is marked as deprecated.
		if spec.BearerTokenFile != "" {
			level.Debug(cg.logger).Log("msg", "'bearerTokenFile' is deprecated, use 'authorization' instead.")
			cfg = append(cfg, yaml.MapItem{Key: "bearer_token_file", Value: spec.BearerTokenFile})
		}

		cfg = cg.addOAuth2ToYaml(cfg, s, spec.OAuth2)

		cfg = cg.addTLStoYaml(cfg, s, spec.TLSConfig)

		cfg = cg.addAuthorizationToYaml(cfg, s, spec.Authorization)

		cfg = cg.addProxyConfigtoYaml(cfg, s, spec.ProxyConfig)

		if spec.FollowRedirects != nil {
			cfg = cg.WithMinimumVersion("2.26.0").AppendMapItem(cfg, "follow_redirects", spec.FollowRedirects)
		}

		if spec.FilterExternalLabels != nil {
			cfg = cg.WithMinimumVersion("2.34.0").AppendMapItem(cfg, "filter_external_labels", spec.FilterExternalLabels)
		}

		cfgs = append(cfgs, cfg)
	}

	return yaml.MapItem{
		Key:   "remote_read",
		Value: cfgs,
	}
}

func (cg *ConfigGenerator) addOAuth2ToYaml(
	cfg yaml.MapSlice,
	store assets.StoreGetter,
	oauth2 *monitoringv1.OAuth2,
) yaml.MapSlice {
	if oauth2 == nil {
		return cfg
	}

	clientID, err := store.GetSecretOrConfigMapKey(oauth2.ClientID)
	if err != nil {
		level.Error(cg.logger).Log("err", fmt.Sprintf("invalid clientID ref: %s", err))
		return cfg
	}

	clientSecret, err := store.GetSecretKey(oauth2.ClientSecret)
	if err != nil {
		level.Error(cg.logger).Log("err", fmt.Sprintf("invalid clientSecret ref: %s", err))
		return cfg
	}

	oauth2Cfg := yaml.MapSlice{}
	oauth2Cfg = append(oauth2Cfg,
		yaml.MapItem{Key: "client_id", Value: clientID},
		yaml.MapItem{Key: "client_secret", Value: string(clientSecret)},
		yaml.MapItem{Key: "token_url", Value: oauth2.TokenURL},
	)

	if len(oauth2.Scopes) > 0 {
		oauth2Cfg = append(oauth2Cfg, yaml.MapItem{Key: "scopes", Value: oauth2.Scopes})
	}

	if len(oauth2.EndpointParams) > 0 {
		oauth2Cfg = append(oauth2Cfg, yaml.MapItem{Key: "endpoint_params", Value: oauth2.EndpointParams})
	}

	return cg.WithMinimumVersion("2.27.0").AppendMapItem(cfg, "oauth2", oauth2Cfg)
}

func (cg *ConfigGenerator) generateRemoteWriteConfig(
	store *assets.StoreBuilder,
) yaml.MapItem {
	cfgs := []yaml.MapSlice{}
	cpf := cg.prom.GetCommonPrometheusFields()
	objMeta := cg.prom.GetObjectMeta()

	for i, spec := range cpf.RemoteWrite {
		// defaults
		if spec.RemoteTimeout == "" {
			spec.RemoteTimeout = "30s"
		}

		cfg := yaml.MapSlice{
			{Key: "url", Value: spec.URL},
			{Key: "remote_timeout", Value: spec.RemoteTimeout},
		}
		if len(spec.Headers) > 0 {
			cfg = cg.WithMinimumVersion("2.15.0").AppendMapItem(cfg, "headers", stringMapToMapSlice(spec.Headers))
		}

		if spec.Name != "" {
			cfg = cg.WithMinimumVersion("2.15.0").AppendMapItem(cfg, "name", spec.Name)
		}

		if spec.SendExemplars != nil {
			cfg = cg.WithMinimumVersion("2.27.0").AppendMapItem(cfg, "send_exemplars", spec.SendExemplars)
		}

		if spec.SendNativeHistograms != nil {
			cfg = cg.WithMinimumVersion("2.40.0").AppendMapItem(cfg, "send_native_histograms", spec.SendNativeHistograms)
		}

		if spec.WriteRelabelConfigs != nil {
			relabelings := []yaml.MapSlice{}
			for _, c := range spec.WriteRelabelConfigs {
				relabeling := yaml.MapSlice{}

				if len(c.SourceLabels) > 0 {
					relabeling = append(relabeling, yaml.MapItem{Key: "source_labels", Value: c.SourceLabels})
				}

				if c.Separator != nil {
					relabeling = append(relabeling, yaml.MapItem{Key: "separator", Value: *c.Separator})
				}

				if c.TargetLabel != "" {
					relabeling = append(relabeling, yaml.MapItem{Key: "target_label", Value: c.TargetLabel})
				}

				if c.Regex != "" {
					relabeling = append(relabeling, yaml.MapItem{Key: "regex", Value: c.Regex})
				}

				if c.Modulus != uint64(0) {
					relabeling = append(relabeling, yaml.MapItem{Key: "modulus", Value: c.Modulus})
				}

				if c.Replacement != nil {
					relabeling = append(relabeling, yaml.MapItem{Key: "replacement", Value: *c.Replacement})
				}

				if c.Action != "" {
					relabeling = append(relabeling, yaml.MapItem{Key: "action", Value: strings.ToLower(c.Action)})
				}
				relabelings = append(relabelings, relabeling)
			}

			cfg = append(cfg, yaml.MapItem{Key: "write_relabel_configs", Value: relabelings})

		}

		s := store.ForNamespace(objMeta.GetNamespace())
		cfg = cg.addBasicAuthToYaml(cfg, s, spec.BasicAuth)

		//nolint:staticcheck // Ignore SA1019 this field is marked as deprecated.
		if spec.BearerToken != "" {
			level.Warn(cg.logger).Log("msg", "'bearerToken' is deprecated, use 'authorization' instead.")
			cfg = append(cfg, yaml.MapItem{Key: "bearer_token", Value: spec.BearerToken})
		}

		//nolint:staticcheck // Ignore SA1019 this field is marked as deprecated.
		if spec.BearerTokenFile != "" {
			level.Debug(cg.logger).Log("msg", "'bearerTokenFile' is deprecated, use 'authorization' instead.")
			cfg = append(cfg, yaml.MapItem{Key: "bearer_token_file", Value: spec.BearerTokenFile})
		}

		cfg = cg.addOAuth2ToYaml(cfg, s, spec.OAuth2)

		cfg = cg.addTLStoYaml(cfg, s, spec.TLSConfig)

		cfg = cg.addAuthorizationToYaml(cfg, s, spec.Authorization)

		cfg = cg.addProxyConfigtoYaml(cfg, s, spec.ProxyConfig)

		cfg = cg.WithMinimumVersion("2.26.0").addSigv4ToYaml(cfg, fmt.Sprintf("remoteWrite/%d", i), s, spec.Sigv4)

		if spec.AzureAD != nil {
			azureAd := yaml.MapSlice{}

			if spec.AzureAD.ManagedIdentity != nil {
				azureAd = append(azureAd,
					yaml.MapItem{Key: "managed_identity", Value: yaml.MapSlice{
						{Key: "client_id", Value: spec.AzureAD.ManagedIdentity.ClientID},
					}},
				)
			}

			if spec.AzureAD.OAuth != nil {
				b, err := s.GetSecretKey(spec.AzureAD.OAuth.ClientSecret)
				if err != nil {
					level.Error(cg.logger).Log("err", fmt.Sprintf("invalid Azure OAuth clientSecret ref: %s", err))
				} else {
					azureAd = cg.WithMinimumVersion("2.48.0").AppendMapItem(azureAd, "oauth", yaml.MapSlice{
						{Key: "client_id", Value: spec.AzureAD.OAuth.ClientID},
						{Key: "client_secret", Value: string(b)},
						{Key: "tenant_id", Value: spec.AzureAD.OAuth.TenantID},
					})
				}
			}

			if spec.AzureAD.SDK != nil {
				azureAd = cg.WithMinimumVersion("2.52.0").AppendMapItem(azureAd, "sdk", yaml.MapSlice{
					{Key: "tenant_id", Value: ptr.Deref(spec.AzureAD.SDK.TenantID, "")},
				})
			}

			if spec.AzureAD.Cloud != nil {
				azureAd = append(azureAd, yaml.MapItem{Key: "cloud", Value: spec.AzureAD.Cloud})
			}

			cfg = cg.WithMinimumVersion("2.45.0").AppendMapItem(cfg, "azuread", azureAd)
		}

		if spec.FollowRedirects != nil {
			cfg = cg.WithMinimumVersion("2.26.0").AppendMapItem(cfg, "follow_redirects", spec.FollowRedirects)
		}

		if spec.EnableHttp2 != nil {
			cfg = cg.WithMinimumVersion("2.35.0").AppendMapItem(cfg, "enable_http2", *spec.EnableHttp2)
		}

		if spec.QueueConfig != nil {
			queueConfig := yaml.MapSlice{}

			if spec.QueueConfig.Capacity != int(0) {
				queueConfig = append(queueConfig, yaml.MapItem{Key: "capacity", Value: spec.QueueConfig.Capacity})
			}

			if spec.QueueConfig.MinShards != int(0) {
				queueConfig = cg.WithMinimumVersion("2.6.0").AppendMapItem(queueConfig, "min_shards", spec.QueueConfig.MinShards)
			}

			if spec.QueueConfig.MaxShards != int(0) {
				queueConfig = append(queueConfig, yaml.MapItem{Key: "max_shards", Value: spec.QueueConfig.MaxShards})
			}

			if spec.QueueConfig.MaxSamplesPerSend != int(0) {
				queueConfig = append(queueConfig, yaml.MapItem{Key: "max_samples_per_send", Value: spec.QueueConfig.MaxSamplesPerSend})
			}

			if spec.QueueConfig.BatchSendDeadline != nil {
				queueConfig = append(queueConfig, yaml.MapItem{Key: "batch_send_deadline", Value: string(*spec.QueueConfig.BatchSendDeadline)})
			}

			if spec.QueueConfig.MaxRetries != int(0) {
				queueConfig = cg.WithMaximumVersion("2.11.0").AppendMapItem(queueConfig, "max_retries", spec.QueueConfig.MaxRetries)
			}

			if spec.QueueConfig.MinBackoff != nil {
				queueConfig = append(queueConfig, yaml.MapItem{Key: "min_backoff", Value: string(*spec.QueueConfig.MinBackoff)})
			}

			if spec.QueueConfig.MaxBackoff != nil {
				queueConfig = append(queueConfig, yaml.MapItem{Key: "max_backoff", Value: string(*spec.QueueConfig.MaxBackoff)})
			}

			if spec.QueueConfig.RetryOnRateLimit {
				queueConfig = cg.WithMinimumVersion("2.26.0").AppendMapItem(queueConfig, "retry_on_http_429", spec.QueueConfig.RetryOnRateLimit)
			}

			if spec.QueueConfig.SampleAgeLimit != nil {
				queueConfig = cg.WithMinimumVersion("2.50.0").AppendMapItem(queueConfig, "sample_age_limit", string(*spec.QueueConfig.SampleAgeLimit))
			}

			cfg = append(cfg, yaml.MapItem{Key: "queue_config", Value: queueConfig})
		}

		if spec.MetadataConfig != nil {
			metadataConfig := append(yaml.MapSlice{}, yaml.MapItem{Key: "send", Value: spec.MetadataConfig.Send})
			if spec.MetadataConfig.SendInterval != "" {
				metadataConfig = append(metadataConfig, yaml.MapItem{Key: "send_interval", Value: spec.MetadataConfig.SendInterval})
			}

			cfg = cg.WithMinimumVersion("2.23.0").AppendMapItem(cfg, "metadata_config", metadataConfig)
		}

		cfgs = append(cfgs, cfg)
	}

	return yaml.MapItem{
		Key:   "remote_write",
		Value: cfgs,
	}
}

func (cg *ConfigGenerator) appendScrapeIntervals(slice yaml.MapSlice) yaml.MapSlice {
	cpf := cg.prom.GetCommonPrometheusFields()
	slice = append(slice, yaml.MapItem{Key: "scrape_interval", Value: cpf.ScrapeInterval})

	if cpf.ScrapeTimeout != "" {
		slice = append(slice, yaml.MapItem{
			Key: "scrape_timeout", Value: cpf.ScrapeTimeout,
		})
	}

	return slice
}

func (cg *ConfigGenerator) appendScrapeProtocols(slice yaml.MapSlice) yaml.MapSlice {
	cpf := cg.prom.GetCommonPrometheusFields()

	if len(cpf.ScrapeProtocols) == 0 {
		return slice
	}

	return cg.WithMinimumVersion("2.49.0").AppendMapItem(slice, "scrape_protocols", cpf.ScrapeProtocols)
}

func (cg *ConfigGenerator) appendEvaluationInterval(slice yaml.MapSlice, evaluationInterval monitoringv1.Duration) yaml.MapSlice {
	return append(slice, yaml.MapItem{Key: "evaluation_interval", Value: evaluationInterval})
}

func (cg *ConfigGenerator) appendGlobalLimits(slice yaml.MapSlice, limitKey string, limit *uint64, enforcedLimit *uint64) yaml.MapSlice {
	if ptr.Deref(limit, 0) > 0 {
		if ptr.Deref(enforcedLimit, 0) > 0 && *limit > *enforcedLimit {
			level.Warn(cg.logger).Log("msg", fmt.Sprintf("%q is greater than the enforced limit, using enforced limit", limitKey), "limit", *limit, "enforced_limit", *enforcedLimit)
			return cg.AppendMapItem(slice, limitKey, *enforcedLimit)
		}
		return cg.AppendMapItem(slice, limitKey, *limit)
	}

	// Use the enforced limit if no global limit is defined to ensure that scrape jobs without an explicit limit inherit the enforced limit value.
	if ptr.Deref(enforcedLimit, 0) > 0 {
		return cg.AppendMapItem(slice, limitKey, *enforcedLimit)
	}

	return slice
}

func (cg *ConfigGenerator) appendScrapeLimits(slice yaml.MapSlice) yaml.MapSlice {
	cpf := cg.prom.GetCommonPrometheusFields()

	if cpf.BodySizeLimit != nil {
		slice = cg.WithMinimumVersion("2.45.0").AppendMapItem(slice, "body_size_limit", cpf.BodySizeLimit)
	} else if cpf.EnforcedBodySizeLimit != "" {
		slice = cg.WithMinimumVersion("2.45.0").AppendMapItem(slice, "body_size_limit", cpf.EnforcedBodySizeLimit)
	}

	slice = cg.WithMinimumVersion("2.45.0").appendGlobalLimits(slice, "sample_limit", cpf.SampleLimit, cpf.EnforcedSampleLimit)
	slice = cg.WithMinimumVersion("2.45.0").appendGlobalLimits(slice, "target_limit", cpf.TargetLimit, cpf.EnforcedTargetLimit)
	slice = cg.WithMinimumVersion("2.45.0").appendGlobalLimits(slice, "label_limit", cpf.LabelLimit, cpf.EnforcedLabelLimit)
	slice = cg.WithMinimumVersion("2.45.0").appendGlobalLimits(slice, "label_name_length_limit", cpf.LabelNameLengthLimit, cpf.EnforcedLabelNameLengthLimit)
	slice = cg.WithMinimumVersion("2.45.0").appendGlobalLimits(slice, "label_value_length_limit", cpf.LabelValueLengthLimit, cpf.EnforcedLabelValueLengthLimit)
	slice = cg.WithMinimumVersion("2.47.0").appendGlobalLimits(slice, "keep_dropped_targets", cpf.KeepDroppedTargets, cpf.EnforcedKeepDroppedTargets)

	return slice
}

func (cg *ConfigGenerator) appendExternalLabels(slice yaml.MapSlice) yaml.MapSlice {
	slice = append(slice, yaml.MapItem{
		Key:   "external_labels",
		Value: cg.buildExternalLabels(),
	})

	return slice
}

func (cg *ConfigGenerator) appendQueryLogFile(slice yaml.MapSlice, queryLogFile string) yaml.MapSlice {
	if queryLogFile != "" {
		slice = cg.WithMinimumVersion("2.16.0").AppendMapItem(slice, "query_log_file", queryLogFilePath(queryLogFile))
	}

	return slice
}

func (cg *ConfigGenerator) appendRuleFiles(slice yaml.MapSlice, ruleFiles []string, ruleSelector *metav1.LabelSelector) yaml.MapSlice {
	if ruleSelector != nil {
		ruleFilePaths := []string{}
		for _, name := range ruleFiles {
			ruleFilePaths = append(ruleFilePaths, RulesDir+"/"+name+"/*.yaml")
		}
		slice = append(slice, yaml.MapItem{
			Key:   "rule_files",
			Value: ruleFilePaths,
		})
	}

	return slice
}

func (cg *ConfigGenerator) appendServiceMonitorConfigs(
	slices []yaml.MapSlice,
	serviceMonitors map[string]*monitoringv1.ServiceMonitor,
	apiserverConfig *monitoringv1.APIServerConfig,
	store *assets.StoreBuilder,
	shards int32) []yaml.MapSlice {
	sMonIdentifiers := make([]string, len(serviceMonitors))
	i := 0
	for k := range serviceMonitors {
		sMonIdentifiers[i] = k
		i++
	}

	// Sorting ensures, that we always generate the config in the same order.
	sort.Strings(sMonIdentifiers)

	for _, identifier := range sMonIdentifiers {
		for i, ep := range serviceMonitors[identifier].Spec.Endpoints {
			slices = append(slices,
				cg.WithKeyVals("service_monitor", identifier).generateServiceMonitorConfig(
					serviceMonitors[identifier],
					ep, i,
					apiserverConfig,
					store,
					shards,
				),
			)
		}
	}

	return slices
}

func (cg *ConfigGenerator) appendPodMonitorConfigs(
	slices []yaml.MapSlice,
	podMonitors map[string]*monitoringv1.PodMonitor,
	apiserverConfig *monitoringv1.APIServerConfig,
	store *assets.StoreBuilder,
	shards int32) []yaml.MapSlice {
	pMonIdentifiers := make([]string, len(podMonitors))
	i := 0
	for k := range podMonitors {
		pMonIdentifiers[i] = k
		i++
	}

	// Sorting ensures, that we always generate the config in the same order.
	sort.Strings(pMonIdentifiers)

	for _, identifier := range pMonIdentifiers {
		for i, ep := range podMonitors[identifier].Spec.PodMetricsEndpoints {
			slices = append(slices,
				cg.WithKeyVals("pod_monitor", identifier).generatePodMonitorConfig(
					podMonitors[identifier], ep, i,
					apiserverConfig,
					store,
					shards,
				),
			)
		}
	}

	return slices
}

func (cg *ConfigGenerator) appendProbeConfigs(
	slices []yaml.MapSlice,
	probes map[string]*monitoringv1.Probe,
	apiserverConfig *monitoringv1.APIServerConfig,
	store *assets.StoreBuilder,
	shards int32) []yaml.MapSlice {
	probeIdentifiers := make([]string, len(probes))
	i := 0
	for k := range probes {
		probeIdentifiers[i] = k
		i++
	}

	// Sorting ensures, that we always generate the config in the same order.
	sort.Strings(probeIdentifiers)

	for _, identifier := range probeIdentifiers {
		slices = append(slices,
			cg.WithKeyVals("probe", identifier).generateProbeConfig(
				probes[identifier],
				apiserverConfig,
				store,
				shards,
			),
		)
	}

	return slices
}

func (cg *ConfigGenerator) appendAdditionalScrapeConfigs(scrapeConfigs []yaml.MapSlice, additionalScrapeConfigs []byte, shards int32) ([]yaml.MapSlice, error) {
	addlScrapeConfigs, err := cg.generateAdditionalScrapeConfigs(additionalScrapeConfigs, shards)
	if err != nil {
		return nil, err
	}

	return append(scrapeConfigs, addlScrapeConfigs...), nil
}

// GenerateAgentConfiguration creates a serialized YAML representation of a Prometheus Agent configuration using the provided resources.
func (cg *ConfigGenerator) GenerateAgentConfiguration(
	sMons map[string]*monitoringv1.ServiceMonitor,
	pMons map[string]*monitoringv1.PodMonitor,
	probes map[string]*monitoringv1.Probe,
	sCons map[string]*monitoringv1alpha1.ScrapeConfig,
	store *assets.StoreBuilder,
	additionalScrapeConfigs []byte,
) ([]byte, error) {
	cpf := cg.prom.GetCommonPrometheusFields()

	// validates the value of scrapeTimeout based on scrapeInterval
	if cpf.ScrapeTimeout != "" {
		if err := CompareScrapeTimeoutToScrapeInterval(cpf.ScrapeTimeout, cpf.ScrapeInterval); err != nil {
			return nil, err
		}
	}

	// Global config
	cfg := yaml.MapSlice{}
	globalItems := yaml.MapSlice{}
	globalItems = cg.appendScrapeIntervals(globalItems)
	globalItems = cg.appendScrapeProtocols(globalItems)
	globalItems = cg.appendExternalLabels(globalItems)
	globalItems = cg.appendScrapeLimits(globalItems)
	cfg = append(cfg, yaml.MapItem{Key: "global", Value: globalItems})

	// Scrape config
	var (
		scrapeConfigs   []yaml.MapSlice
		apiserverConfig = cpf.APIServerConfig
		shards          = shardsNumber(cg.prom)
	)

	scrapeConfigs = cg.appendServiceMonitorConfigs(scrapeConfigs, sMons, apiserverConfig, store, shards)
	scrapeConfigs = cg.appendPodMonitorConfigs(scrapeConfigs, pMons, apiserverConfig, store, shards)
	scrapeConfigs = cg.appendProbeConfigs(scrapeConfigs, probes, apiserverConfig, store, shards)
	scrapeConfigs, err := cg.appendScrapeConfigs(scrapeConfigs, sCons, store, shards)
	if err != nil {
		return nil, fmt.Errorf("generate scrape configs: %w", err)
	}

	scrapeConfigs, err = cg.appendAdditionalScrapeConfigs(scrapeConfigs, additionalScrapeConfigs, shards)
	if err != nil {
		return nil, fmt.Errorf("generate additional scrape configs: %w", err)
	}
	cfg = append(cfg, yaml.MapItem{
		Key:   "scrape_configs",
		Value: scrapeConfigs,
	})

	// Remote write config
	if len(cpf.RemoteWrite) > 0 {
		cfg = append(cfg, cg.generateRemoteWriteConfig(store))
	}

	if cpf.TracingConfig != nil {
		tracingcfg, err := cg.generateTracingConfig(store)
		if err != nil {
			return nil, fmt.Errorf("generating tracing configuration failed: %w", err)
		}

		cfg = append(cfg, tracingcfg)
	}

	return yaml.Marshal(cfg)
}

func (cg *ConfigGenerator) appendScrapeConfigs(
	slices []yaml.MapSlice,
	scrapeConfigs map[string]*monitoringv1alpha1.ScrapeConfig,
	store *assets.StoreBuilder,
	shards int32) ([]yaml.MapSlice, error) {
	scrapeConfigIdentifiers := make([]string, len(scrapeConfigs))
	i := 0
	for k := range scrapeConfigs {
		scrapeConfigIdentifiers[i] = k
		i++
	}

	// Sorting ensures, that we always generate the config in the same order.
	sort.Strings(scrapeConfigIdentifiers)

	for _, identifier := range scrapeConfigIdentifiers {
		cfgGenerator := cg.WithKeyVals("scrapeconfig", identifier)
		scrapeConfig, err := cfgGenerator.generateScrapeConfig(scrapeConfigs[identifier], store.ForNamespace(scrapeConfigs[identifier].GetNamespace()), shards)

		if err != nil {
			return slices, err
		}

		slices = append(slices, scrapeConfig)
	}

	return slices, nil
}

func (cg *ConfigGenerator) generateScrapeConfig(
	sc *monitoringv1alpha1.ScrapeConfig,
	s assets.StoreGetter,
	shards int32,
) (yaml.MapSlice, error) {
	scrapeClass := cg.getScrapeClassOrDefault(sc.Spec.ScrapeClassName)

	jobName := fmt.Sprintf("scrapeConfig/%s/%s", sc.Namespace, sc.Name)

	cfg := yaml.MapSlice{
		{
			Key:   "job_name",
			Value: jobName,
		},
	}

	cpf := cg.prom.GetCommonPrometheusFields()
	relabelings := initRelabelings()
	// Add scrape class relabelings if there is any.
	relabelings = append(relabelings, generateRelabelConfig(scrapeClass.Relabelings)...)
	labeler := namespacelabeler.New(cpf.EnforcedNamespaceLabel, cpf.ExcludedFromEnforcement, false)

	if sc.Spec.JobName != nil {
		relabelings = append(relabelings, yaml.MapSlice{
			{Key: "target_label", Value: "job"},
			{Key: "action", Value: "replace"},
			{Key: "replacement", Value: sc.Spec.JobName},
		})
	}

	if sc.Spec.HonorTimestamps != nil {
		cfg = cg.AddHonorTimestamps(cfg, sc.Spec.HonorTimestamps)
	}

	if sc.Spec.TrackTimestampsStaleness != nil {
		cfg = cg.AddTrackTimestampsStaleness(cfg, sc.Spec.TrackTimestampsStaleness)
	}

	if sc.Spec.HonorLabels != nil {
		cfg = cg.AddHonorLabels(cfg, *sc.Spec.HonorLabels)
	}

	if sc.Spec.MetricsPath != nil {
		cfg = append(cfg, yaml.MapItem{Key: "metrics_path", Value: *sc.Spec.MetricsPath})
	}

	if len(sc.Spec.Params) > 0 {
		cfg = append(cfg, yaml.MapItem{Key: "params", Value: stringMapToMapSlice(sc.Spec.Params)})
	}

	if sc.Spec.EnableCompression != nil {
		cfg = cg.WithMinimumVersion("2.49.0").AppendMapItem(cfg, "enable_compression", *sc.Spec.EnableCompression)
	}

	if sc.Spec.ScrapeInterval != nil {
		cfg = append(cfg, yaml.MapItem{Key: "scrape_interval", Value: *sc.Spec.ScrapeInterval})
	}

	if sc.Spec.ScrapeTimeout != nil {
		cfg = append(cfg, yaml.MapItem{Key: "scrape_timeout", Value: *sc.Spec.ScrapeTimeout})
	}

	if len(sc.Spec.ScrapeProtocols) > 0 {
		cfg = cg.WithMinimumVersion("2.49.0").AppendMapItem(cfg, "scrape_protocols", sc.Spec.ScrapeProtocols)
	}

	if sc.Spec.Scheme != nil {
		cfg = append(cfg, yaml.MapItem{Key: "scheme", Value: strings.ToLower(*sc.Spec.Scheme)})
	}

	cfg = cg.addProxyConfigtoYaml(cfg, s, sc.Spec.ProxyConfig)

	cfg = cg.addBasicAuthToYaml(cfg, s, sc.Spec.BasicAuth)

	cfg = cg.addSafeAuthorizationToYaml(cfg, s, sc.Spec.Authorization)

	cfg = cg.addTLStoYaml(cfg, s, mergeSafeTLSConfigWithScrapeClass(sc.Spec.TLSConfig, scrapeClass))

	cfg = cg.AddLimitsToYAML(cfg, sampleLimitKey, sc.Spec.SampleLimit, cpf.EnforcedSampleLimit)
	cfg = cg.AddLimitsToYAML(cfg, targetLimitKey, sc.Spec.TargetLimit, cpf.EnforcedTargetLimit)
	cfg = cg.AddLimitsToYAML(cfg, labelLimitKey, sc.Spec.LabelLimit, cpf.EnforcedLabelLimit)
	cfg = cg.AddLimitsToYAML(cfg, labelNameLengthLimitKey, sc.Spec.LabelNameLengthLimit, cpf.EnforcedLabelNameLengthLimit)
	cfg = cg.AddLimitsToYAML(cfg, labelValueLengthLimitKey, sc.Spec.LabelValueLengthLimit, cpf.EnforcedLabelValueLengthLimit)
	cfg = cg.AddLimitsToYAML(cfg, keepDroppedTargetsKey, sc.Spec.KeepDroppedTargets, cpf.EnforcedKeepDroppedTargets)

	if cpf.EnforcedBodySizeLimit != "" {
		cfg = cg.WithMinimumVersion("2.28.0").AppendMapItem(cfg, "body_size_limit", cpf.EnforcedBodySizeLimit)
	}

	// StaticConfig
	if len(sc.Spec.StaticConfigs) > 0 {
		configs := make([][]yaml.MapItem, len(sc.Spec.StaticConfigs))
		for i, config := range sc.Spec.StaticConfigs {
			configs[i] = []yaml.MapItem{
				{
					Key:   "targets",
					Value: config.Targets,
				},
				{
					Key:   "labels",
					Value: config.Labels,
				},
			}
		}
		cfg = append(cfg, yaml.MapItem{
			Key:   "static_configs",
			Value: configs,
		})
	}

	// FileSDConfig
	if len(sc.Spec.FileSDConfigs) > 0 {
		configs := make([][]yaml.MapItem, len(sc.Spec.FileSDConfigs))
		for i, config := range sc.Spec.FileSDConfigs {
			configs[i] = []yaml.MapItem{
				{
					Key:   "files",
					Value: config.Files,
				},
			}

			if config.RefreshInterval != nil {
				configs[i] = append(configs[i], yaml.MapItem{
					Key:   "refresh_interval",
					Value: config.RefreshInterval,
				})
			}
		}
		cfg = append(cfg, yaml.MapItem{
			Key:   "file_sd_configs",
			Value: configs,
		})
	}

	// HTTPSDConfig
	if len(sc.Spec.HTTPSDConfigs) > 0 {
		configs := make([][]yaml.MapItem, len(sc.Spec.HTTPSDConfigs))
		for i, config := range sc.Spec.HTTPSDConfigs {
			configs[i] = []yaml.MapItem{
				{
					Key:   "url",
					Value: config.URL,
				},
			}

			if config.RefreshInterval != nil {
				configs[i] = append(configs[i], yaml.MapItem{
					Key:   "refresh_interval",
					Value: config.RefreshInterval,
				})
			}

			configs[i] = cg.addBasicAuthToYaml(configs[i], s, config.BasicAuth)

			configs[i] = cg.addSafeAuthorizationToYaml(configs[i], s, config.Authorization)

			configs[i] = cg.addSafeTLStoYaml(configs[i], s, config.TLSConfig)

			configs[i] = cg.addProxyConfigtoYaml(configs[i], s, config.ProxyConfig)
		}
		cfg = append(cfg, yaml.MapItem{
			Key:   "http_sd_configs",
			Value: configs,
		})
	}

	// KubernetesSDConfig
	if len(sc.Spec.KubernetesSDConfigs) > 0 {
		configs := make([][]yaml.MapItem, len(sc.Spec.KubernetesSDConfigs))
		for i, config := range sc.Spec.KubernetesSDConfigs {
			if config.APIServer != nil {
				configs[i] = []yaml.MapItem{
					{
						Key:   "api_server",
						Value: config.APIServer,
					},
				}
			}
			configs[i] = append(configs[i], yaml.MapItem{
				Key:   "role",
				Value: strings.ToLower(string(config.Role)),
			})

			configs[i] = cg.addBasicAuthToYaml(configs[i], s, config.BasicAuth)
			configs[i] = cg.addSafeAuthorizationToYaml(configs[i], s, config.Authorization)
			configs[i] = cg.addOAuth2ToYaml(configs[i], s, config.OAuth2)
			configs[i] = cg.addProxyConfigtoYaml(configs[i], s, config.ProxyConfig)

			if config.FollowRedirects != nil {
				configs[i] = append(configs[i], yaml.MapItem{
					Key:   "follow_redirects",
					Value: config.FollowRedirects,
				})
			}

			if config.EnableHTTP2 != nil {
				configs[i] = append(configs[i], yaml.MapItem{
					Key:   "enable_http2",
					Value: config.EnableHTTP2,
				})
			}

			configs[i] = cg.addSafeTLStoYaml(configs[i], s, config.TLSConfig)

			if config.Namespaces != nil {
				namespaces := []yaml.MapItem{
					{
						Key:   "names",
						Value: config.Namespaces.Names,
					},
				}

				if config.Namespaces.IncludeOwnNamespace != nil {
					namespaces = append(namespaces, yaml.MapItem{
						Key:   "own_namespace",
						Value: config.Namespaces.IncludeOwnNamespace,
					})
				}

				configs[i] = append(configs[i], yaml.MapItem{
					Key:   "namespaces",
					Value: namespaces,
				})
			}

			selectors := make([][]yaml.MapItem, len(config.Selectors))
			for i, s := range config.Selectors {
				selectors[i] = []yaml.MapItem{
					{
						Key:   "role",
						Value: strings.ToLower(string(s.Role)),
					},
					{
						Key:   "label",
						Value: s.Label,
					},
					{
						Key:   "field",
						Value: s.Field,
					},
				}
			}

			if len(selectors) > 0 {
				configs[i] = append(configs[i], yaml.MapItem{
					Key:   "selectors",
					Value: selectors,
				})
			}

			if config.AttachMetadata != nil {
				switch strings.ToLower(string(config.Role)) {
				case "pod":
					configs[i] = cg.WithMinimumVersion("2.35.0").AppendMapItem(configs[i], "attach_metadata", config.AttachMetadata)
				case "endpoints", "endpointslice":
					configs[i] = cg.WithMinimumVersion("2.37.0").AppendMapItem(configs[i], "attach_metadata", config.AttachMetadata)
				default:
					level.Warn(cg.logger).Log("msg", fmt.Sprintf("ignoring attachMetadata not supported by Prometheus for role: %s", config.Role))
				}
			}
		}
		cfg = append(cfg, yaml.MapItem{
			Key:   "kubernetes_sd_configs",
			Value: configs,
		})
	}

	//ConsulSDConfig
	if len(sc.Spec.ConsulSDConfigs) > 0 {
		configs := make([][]yaml.MapItem, len(sc.Spec.ConsulSDConfigs))
		for i, config := range sc.Spec.ConsulSDConfigs {
			configs[i] = cg.addBasicAuthToYaml(configs[i], s, config.BasicAuth)
			configs[i] = cg.addSafeAuthorizationToYaml(configs[i], s, config.Authorization)
			configs[i] = cg.addOAuth2ToYaml(configs[i], s, config.Oauth2)

			configs[i] = cg.addSafeTLStoYaml(configs[i], s, config.TLSConfig)

			configs[i] = append(configs[i], yaml.MapItem{
				Key:   "server",
				Value: config.Server,
			})

			if config.TokenRef != nil {
				value, err := s.GetSecretKey(*config.TokenRef)
				if err != nil {
					return cfg, fmt.Errorf("failed to read %s secret %s: %w", config.TokenRef.Name, jobName, err)
				}

				configs[i] = append(configs[i], yaml.MapItem{
					Key:   "token",
					Value: string(value),
				})
			}

			if config.Datacenter != nil {
				configs[i] = append(configs[i], yaml.MapItem{
					Key:   "datacenter",
					Value: config.Datacenter,
				})
			}

			if config.Namespace != nil {
				configs[i] = append(configs[i], yaml.MapItem{
					Key:   "namespace",
					Value: config.Namespace,
				})
			}

			if config.Partition != nil {
				configs[i] = append(configs[i], yaml.MapItem{
					Key:   "partition",
					Value: config.Partition,
				})
			}

			if config.Scheme != nil {
				configs[i] = append(configs[i], yaml.MapItem{
					Key:   "scheme",
					Value: strings.ToLower(*config.Scheme),
				})
			}

			if len(config.Services) > 0 {
				configs[i] = append(configs[i], yaml.MapItem{
					Key:   "services",
					Value: config.Services,
				})
			}

			if len(config.Tags) > 0 {
				configs[i] = append(configs[i], yaml.MapItem{
					Key:   "tags",
					Value: config.Tags,
				})
			}

			if config.TagSeparator != nil {
				configs[i] = append(configs[i], yaml.MapItem{
					Key:   "tag_separator",
					Value: config.TagSeparator,
				})
			}

			if len(config.NodeMeta) > 0 {
				configs[i] = append(configs[i], yaml.MapItem{
					Key:   "node_meta",
					Value: stringMapToMapSlice(config.NodeMeta),
				})
			}

			if config.AllowStale != nil {
				configs[i] = append(configs[i], yaml.MapItem{
					Key:   "allow_stale",
					Value: config.AllowStale,
				})
			}

			if config.RefreshInterval != nil {
				configs[i] = append(configs[i], yaml.MapItem{
					Key:   "refresh_interval",
					Value: config.RefreshInterval,
				})
			}

			configs[i] = cg.addProxyConfigtoYaml(configs[i], s, config.ProxyConfig)

			if config.FollowRedirects != nil {
				configs[i] = append(configs[i], yaml.MapItem{
					Key:   "follow_redirects",
					Value: config.FollowRedirects,
				})
			}

			if config.EnableHttp2 != nil {
				configs[i] = append(configs[i], yaml.MapItem{
					Key:   "enable_http2",
					Value: config.EnableHttp2,
				})
			}
		}

		cfg = append(cfg, yaml.MapItem{
			Key:   "consul_sd_configs",
			Value: configs,
		})
	}

	// DNSSDConfig
	if len(sc.Spec.DNSSDConfigs) > 0 {
		configs := make([][]yaml.MapItem, len(sc.Spec.DNSSDConfigs))
		for i, config := range sc.Spec.DNSSDConfigs {
			configs[i] = []yaml.MapItem{
				{
					Key:   "names",
					Value: config.Names,
				},
			}

			if config.RefreshInterval != nil {
				configs[i] = append(configs[i], yaml.MapItem{
					Key:   "refresh_interval",
					Value: config.RefreshInterval,
				})
			}

			if config.Type != nil {
				if *config.Type == "NS" {
					configs[i] = cg.WithMinimumVersion("2.49.0").AppendMapItem(configs[i], "type", config.Type)
				} else {
					configs[i] = append(configs[i], yaml.MapItem{
						Key:   "type",
						Value: config.Type,
					})
				}
			}

			if config.Port != nil {
				configs[i] = append(configs[i], yaml.MapItem{
					Key:   "port",
					Value: config.Port,
				})
			}
		}
		cfg = append(cfg, yaml.MapItem{
			Key:   "dns_sd_configs",
			Value: configs,
		})
	}

	// EC2SDConfig
	if len(sc.Spec.EC2SDConfigs) > 0 {
		configs := make([][]yaml.MapItem, len(sc.Spec.EC2SDConfigs))
		for i, config := range sc.Spec.EC2SDConfigs {
			if config.Region != nil {
				configs[i] = append(configs[i], yaml.MapItem{
					Key:   "region",
					Value: config.Region,
				})
			}

			if config.AccessKey != nil && config.SecretKey != nil {

				value, err := s.GetSecretKey(*config.AccessKey)
				if err != nil {
					return cfg, fmt.Errorf("failed to get %s access key %s: %w", config.AccessKey.Name, jobName, err)
				}

				configs[i] = append(configs[i], yaml.MapItem{
					Key:   "access_key",
					Value: string(value),
				})

				value, err = s.GetSecretKey(*config.SecretKey)
				if err != nil {
					return cfg, fmt.Errorf("failed to get %s access key %s: %w", config.SecretKey.Name, jobName, err)
				}

				configs[i] = append(configs[i], yaml.MapItem{
					Key:   "secret_key",
					Value: string(value),
				})
			}

			if config.RoleARN != nil {
				configs[i] = append(configs[i], yaml.MapItem{
					Key:   "role_arn",
					Value: config.RoleARN,
				})
			}

			if config.RefreshInterval != nil {
				configs[i] = append(configs[i], yaml.MapItem{
					Key:   "refresh_interval",
					Value: config.RefreshInterval,
				})
			}

			if config.Port != nil {
				configs[i] = append(configs[i], yaml.MapItem{
					Key:   "port",
					Value: config.Port,
				})
			}

			configs[i] = cg.WithMinimumVersion("2.3.0").addFiltersToYaml(configs[i], config.Filters)
		}
		cfg = append(cfg, yaml.MapItem{
			Key:   "ec2_sd_configs",
			Value: configs,
		})
	}

	// AzureSDConfig
	if len(sc.Spec.AzureSDConfigs) > 0 {
		configs := make([][]yaml.MapItem, len(sc.Spec.AzureSDConfigs))
		for i, config := range sc.Spec.AzureSDConfigs {
			if config.Environment != nil {
				configs[i] = []yaml.MapItem{
					{
						Key:   "environment",
						Value: config.Environment,
					},
				}
			}

			if config.AuthenticationMethod != nil {
				configs[i] = append(configs[i], yaml.MapItem{
					Key:   "authentication_method",
					Value: config.AuthenticationMethod,
				})
			}

			if config.SubscriptionID != "" {
				configs[i] = append(configs[i], yaml.MapItem{
					Key:   "subscription_id",
					Value: config.SubscriptionID,
				})
			}

			if config.TenantID != nil {
				configs[i] = append(configs[i], yaml.MapItem{
					Key:   "tenant_id",
					Value: config.TenantID,
				})
			}

			if config.ClientID != nil {
				configs[i] = append(configs[i], yaml.MapItem{
					Key:   "client_id",
					Value: config.ClientID,
				})
			}

			if config.ClientSecret != nil {
				value, err := s.GetSecretKey(*config.ClientSecret)
				if err != nil {
					return cfg, fmt.Errorf("failed to get %s client secret %s: %w", config.ClientSecret.Name, jobName, err)
				}

				configs[i] = append(configs[i], yaml.MapItem{
					Key:   "client_secret",
					Value: string(value),
				})
			}

			if config.ResourceGroup != nil {
				configs[i] = append(configs[i], yaml.MapItem{

					Key:   "resource_group",
					Value: config.ResourceGroup,
				})
			}

			if config.RefreshInterval != nil {
				configs[i] = append(configs[i], yaml.MapItem{
					Key:   "refresh_interval",
					Value: config.RefreshInterval,
				})
			}

			if config.Port != nil {
				configs[i] = append(configs[i], yaml.MapItem{
					Key:   "port",
					Value: config.Port,
				})
			}
		}
		cfg = append(cfg, yaml.MapItem{
			Key:   "azure_sd_configs",
			Value: configs,
		})
	}

	// GCESDConfig
	if len(sc.Spec.GCESDConfigs) > 0 {
		configs := make([][]yaml.MapItem, len(sc.Spec.GCESDConfigs))
		for i, config := range sc.Spec.GCESDConfigs {
			configs[i] = []yaml.MapItem{
				{
					Key:   "project",
					Value: config.Project,
				},
			}

			configs[i] = append(configs[i], yaml.MapItem{
				Key:   "zone",
				Value: config.Zone,
			})

			if config.Filter != nil {
				configs[i] = append(configs[i], yaml.MapItem{
					Key:   "filter",
					Value: config.Filter,
				})
			}

			if config.RefreshInterval != nil {
				configs[i] = append(configs[i], yaml.MapItem{
					Key:   "refresh_interval",
					Value: config.RefreshInterval,
				})
			}

			if config.Port != nil {
				configs[i] = append(configs[i], yaml.MapItem{
					Key:   "port",
					Value: config.Port,
				})
			}

			if config.TagSeparator != nil {
				configs[i] = append(configs[i], yaml.MapItem{
					Key:   "tag_separator",
					Value: config.TagSeparator,
				})
			}
		}
		cfg = append(cfg, yaml.MapItem{
			Key:   "gce_sd_configs",
			Value: configs,
		})
	}

	// OpenStackSDConfig
	if len(sc.Spec.OpenStackSDConfigs) > 0 {
		configs := make([][]yaml.MapItem, len(sc.Spec.OpenStackSDConfigs))
		for i, config := range sc.Spec.OpenStackSDConfigs {
			configs[i] = []yaml.MapItem{
				{
					Key:   "role",
					Value: strings.ToLower(config.Role),
				},
			}

			configs[i] = append(configs[i], yaml.MapItem{
				Key:   "region",
				Value: config.Region,
			})

			if config.IdentityEndpoint != nil {
				configs[i] = append(configs[i], yaml.MapItem{
					Key:   "identity_endpoint",
					Value: config.IdentityEndpoint,
				})
			}

			if config.Username != nil {
				configs[i] = append(configs[i], yaml.MapItem{
					Key:   "username",
					Value: config.Username,
				})
			}

			if config.UserID != nil {
				configs[i] = append(configs[i], yaml.MapItem{
					Key:   "userid",
					Value: config.UserID,
				})
			}

			if config.Password != nil {
				password, err := s.GetSecretKey(*config.Password)
				if err != nil {
					return cfg, fmt.Errorf("failed to read %s secret %s: %w", config.Password.Name, jobName, err)
				}

				configs[i] = append(configs[i], yaml.MapItem{
					Key:   "password",
					Value: string(password),
				})
			}

			if config.DomainName != nil {
				configs[i] = append(configs[i], yaml.MapItem{
					Key:   "domain_name",
					Value: config.DomainName,
				})
			}

			if config.DomainID != nil {
				configs[i] = append(configs[i], yaml.MapItem{
					Key:   "domain_id",
					Value: config.DomainID,
				})
			}

			if config.ProjectName != nil {
				configs[i] = append(configs[i], yaml.MapItem{
					Key:   "project_name",
					Value: config.ProjectName,
				})
			}

			if config.ProjectID != nil {
				configs[i] = append(configs[i], yaml.MapItem{
					Key:   "project_id",
					Value: config.ProjectID,
				})
			}

			if config.ApplicationCredentialName != nil {
				configs[i] = append(configs[i], yaml.MapItem{
					Key:   "application_credential_name",
					Value: config.ApplicationCredentialName,
				})
			}

			if config.ApplicationCredentialID != nil {
				configs[i] = append(configs[i], yaml.MapItem{
					Key:   "application_credential_id",
					Value: config.ApplicationCredentialID,
				})
			}

			if config.ApplicationCredentialSecret != nil {
				secret, err := s.GetSecretKey(*config.ApplicationCredentialSecret)
				if err != nil {
					return cfg, fmt.Errorf("failed to read %s secret %s: %w", config.ApplicationCredentialSecret.Name, jobName, err)
				}

				configs[i] = append(configs[i], yaml.MapItem{
					Key:   "application_credential_secret",
					Value: string(secret),
				})
			}

			if config.AllTenants != nil {
				configs[i] = append(configs[i], yaml.MapItem{
					Key:   "all_tenants",
					Value: config.AllTenants,
				})
			}
			if config.RefreshInterval != nil {
				configs[i] = append(configs[i], yaml.MapItem{
					Key:   "refresh_interval",
					Value: config.RefreshInterval,
				})
			}

			if config.Port != nil {
				configs[i] = append(configs[i], yaml.MapItem{
					Key:   "port",
					Value: config.Port,
				})
			}

			if config.Availability != nil {
				configs[i] = append(configs[i], yaml.MapItem{
					Key:   "availability",
					Value: config.Availability,
				})
			}

			configs[i] = cg.addSafeTLStoYaml(configs[i], s, config.TLSConfig)
		}
		cfg = append(cfg, yaml.MapItem{
			Key:   "openstack_sd_configs",
			Value: configs,
		})
	}

	// DigitalOceanSDConfig
	if len(sc.Spec.DigitalOceanSDConfigs) > 0 {
		configs := make([][]yaml.MapItem, len(sc.Spec.DigitalOceanSDConfigs))
		for i, config := range sc.Spec.DigitalOceanSDConfigs {
			configs[i] = cg.addSafeAuthorizationToYaml(configs[i], s, config.Authorization)
			configs[i] = cg.addOAuth2ToYaml(configs[i], s, config.OAuth2)
			configs[i] = cg.addProxyConfigtoYaml(configs[i], s, config.ProxyConfig)

			if config.FollowRedirects != nil {
				configs[i] = append(configs[i], yaml.MapItem{
					Key:   "follow_redirects",
					Value: config.FollowRedirects,
				})
			}

			if config.EnableHTTP2 != nil {
				configs[i] = append(configs[i], yaml.MapItem{
					Key:   "enable_http2",
					Value: config.EnableHTTP2,
				})
			}

			configs[i] = cg.addSafeTLStoYaml(configs[i], s, config.TLSConfig)

			if config.Port != nil {
				configs[i] = append(configs[i], yaml.MapItem{
					Key:   "port",
					Value: config.Port,
				})
			}

			if config.RefreshInterval != nil {
				configs[i] = append(configs[i], yaml.MapItem{
					Key:   "refresh_interval",
					Value: config.RefreshInterval,
				})
			}
		}
		cfg = append(cfg, yaml.MapItem{
			Key:   "digitalocean_sd_configs",
			Value: configs,
		})
	}

	// KumaSDConfig
	if len(sc.Spec.KumaSDConfigs) > 0 {
		configs := make([][]yaml.MapItem, len(sc.Spec.KumaSDConfigs))
		for i, config := range sc.Spec.KumaSDConfigs {
			configs[i] = cg.addBasicAuthToYaml(configs[i], s, config.BasicAuth)
			configs[i] = cg.addSafeAuthorizationToYaml(configs[i], s, config.Authorization)
			configs[i] = cg.addOAuth2ToYaml(configs[i], s, config.OAuth2)
			configs[i] = cg.addProxyConfigtoYaml(configs[i], s, config.ProxyConfig)

			configs[i] = append(configs[i], yaml.MapItem{
				Key:   "server",
				Value: config.Server,
			})

			if config.FollowRedirects != nil {
				configs[i] = append(configs[i], yaml.MapItem{
					Key:   "follow_redirects",
					Value: config.FollowRedirects,
				})
			}

			if config.EnableHTTP2 != nil {
				configs[i] = append(configs[i], yaml.MapItem{
					Key:   "enable_http2",
					Value: config.EnableHTTP2,
				})
			}

			configs[i] = cg.addSafeTLStoYaml(configs[i], s, config.TLSConfig)

			if config.RefreshInterval != nil {
				configs[i] = append(configs[i], yaml.MapItem{
					Key:   "refresh_interval",
					Value: config.RefreshInterval,
				})
			}

			if config.FetchTimeout != nil {
				configs[i] = append(configs[i], yaml.MapItem{
					Key:   "fetch_timeout",
					Value: config.FetchTimeout,
				})
			}

			if config.ClientID != nil {
				configs[i] = append(configs[i], yaml.MapItem{
					Key:   "client_id",
					Value: config.ClientID,
				})
			}
		}
		cfg = append(cfg, yaml.MapItem{
			Key:   "kuma_sd_configs",
			Value: configs,
		})
	}

	// EurekaSDConfig
	if len(sc.Spec.EurekaSDConfigs) > 0 {
		configs := make([][]yaml.MapItem, len(sc.Spec.EurekaSDConfigs))
		for i, config := range sc.Spec.EurekaSDConfigs {
			configs[i] = cg.addBasicAuthToYaml(configs[i], s, config.BasicAuth)
			configs[i] = cg.addSafeAuthorizationToYaml(configs[i], s, config.Authorization)
			configs[i] = cg.addOAuth2ToYaml(configs[i], s, config.OAuth2)
			configs[i] = cg.addProxyConfigtoYaml(configs[i], s, config.ProxyConfig)

			if config.FollowRedirects != nil {
				configs[i] = append(configs[i], yaml.MapItem{
					Key:   "follow_redirects",
					Value: config.FollowRedirects,
				})
			}

			if config.EnableHTTP2 != nil {
				configs[i] = append(configs[i], yaml.MapItem{
					Key:   "enable_http2",
					Value: config.EnableHTTP2,
				})
			}

			configs[i] = cg.addSafeTLStoYaml(configs[i], s, config.TLSConfig)

			if config.RefreshInterval != nil {
				configs[i] = append(configs[i], yaml.MapItem{
					Key:   "refresh_interval",
					Value: config.RefreshInterval,
				})
			}

			if config.Server != "" {
				configs[i] = append(configs[i], yaml.MapItem{
					Key:   "server",
					Value: config.Server,
				})
			}
		}
		cfg = append(cfg, yaml.MapItem{
			Key:   "eureka_sd_configs",
			Value: configs,
		})
	}

	// DockerSDConfig
	if len(sc.Spec.DockerSDConfigs) > 0 {
		configs := make([][]yaml.MapItem, len(sc.Spec.DockerSDConfigs))

		for i, config := range sc.Spec.DockerSDConfigs {
			configs[i] = cg.addSafeAuthorizationToYaml(configs[i], s, config.Authorization)
			configs[i] = cg.addOAuth2ToYaml(configs[i], s, config.OAuth2)
			configs[i] = cg.addProxyConfigtoYaml(configs[i], s, config.ProxyConfig)
			configs[i] = cg.addBasicAuthToYaml(configs[i], s, config.BasicAuth)
			configs[i] = cg.addFiltersToYaml(configs[i], config.Filters)

			configs[i] = append(configs[i], yaml.MapItem{
				Key:   "host",
				Value: config.Host,
			})

			configs[i] = cg.addSafeTLStoYaml(configs[i], s, config.TLSConfig)

			if config.Port != nil {
				configs[i] = append(configs[i], yaml.MapItem{
					Key:   "port",
					Value: config.Port,
				})
			}

			if config.HostNetworkingHost != nil {
				configs[i] = append(configs[i], yaml.MapItem{
					Key:   "host_networking_host",
					Value: config.HostNetworkingHost})
			}

			if config.RefreshInterval != nil {
				configs[i] = append(configs[i], yaml.MapItem{
					Key:   "refresh_interval",
					Value: config.RefreshInterval,
				})
			}

			if config.FollowRedirects != nil {
				configs[i] = append(configs[i], yaml.MapItem{
					Key:   "follow_redirects",
					Value: config.FollowRedirects,
				})
			}

			if config.EnableHTTP2 != nil {
				configs[i] = append(configs[i], yaml.MapItem{
					Key:   "enable_http2",
					Value: config.EnableHTTP2,
				})
			}

		}
		cfg = append(cfg, yaml.MapItem{
			Key:   "docker_sd_configs",
			Value: configs,
		})
	}

	// LinodeSDConfig
	if len(sc.Spec.LinodeSDConfigs) > 0 {
		configs := make([][]yaml.MapItem, len(sc.Spec.LinodeSDConfigs))

		for i, config := range sc.Spec.LinodeSDConfigs {
			configs[i] = cg.addSafeAuthorizationToYaml(configs[i], s, config.Authorization)
			configs[i] = cg.addOAuth2ToYaml(configs[i], s, config.OAuth2)
			configs[i] = cg.addProxyConfigtoYaml(configs[i], s, config.ProxyConfig)

			configs[i] = cg.addSafeTLStoYaml(configs[i], s, config.TLSConfig)

			if config.Port != nil {
				configs[i] = append(configs[i], yaml.MapItem{
					Key:   "port",
					Value: config.Port,
				})
			}

			if config.Region != nil {
				configs[i] = append(configs[i], yaml.MapItem{
					Key:   "region",
					Value: config.Region,
				})
			}

			if config.EnableHTTP2 != nil {
				configs[i] = append(configs[i], yaml.MapItem{
					Key:   "enable_http2",
					Value: config.EnableHTTP2,
				})
			}

			if config.TagSeparator != nil {
				configs[i] = append(configs[i], yaml.MapItem{
					Key:   "tag_separator",
					Value: config.TagSeparator,
				})
			}

			if config.RefreshInterval != nil {
				configs[i] = append(configs[i], yaml.MapItem{
					Key:   "refresh_interval",
					Value: config.RefreshInterval,
				})
			}

			if config.FollowRedirects != nil {
				configs[i] = append(configs[i], yaml.MapItem{
					Key:   "follow_redirects",
					Value: config.FollowRedirects,
				})
			}

		}

		cfg = append(cfg, yaml.MapItem{
			Key:   "linode_sd_configs",
			Value: configs,
		})

	}

	// HetznerSDConfig
	if len(sc.Spec.HetznerSDConfigs) > 0 {
		configs := make([][]yaml.MapItem, len(sc.Spec.HetznerSDConfigs))
		for i, config := range sc.Spec.HetznerSDConfigs {
			configs[i] = cg.addBasicAuthToYaml(configs[i], s, config.BasicAuth)
			configs[i] = cg.addSafeAuthorizationToYaml(configs[i], s, config.Authorization)
			configs[i] = cg.addOAuth2ToYaml(configs[i], s, config.OAuth2)
			configs[i] = cg.addProxyConfigtoYaml(configs[i], s, config.ProxyConfig)

			configs[i] = append(configs[i], yaml.MapItem{
				Key:   "role",
				Value: strings.ToLower(config.Role),
			})

			if config.FollowRedirects != nil {
				configs[i] = append(configs[i], yaml.MapItem{
					Key:   "follow_redirects",
					Value: config.FollowRedirects,
				})
			}

			if config.EnableHTTP2 != nil {
				configs[i] = append(configs[i], yaml.MapItem{
					Key:   "enable_http2",
					Value: config.EnableHTTP2,
				})
			}

			configs[i] = cg.addSafeTLStoYaml(configs[i], s, config.TLSConfig)

			if config.Port != nil {
				configs[i] = append(configs[i], yaml.MapItem{
					Key:   "port",
					Value: config.Port,
				})
			}

			if config.RefreshInterval != nil {
				configs[i] = append(configs[i], yaml.MapItem{
					Key:   "refresh_interval",
					Value: config.RefreshInterval,
				})
			}
		}
		cfg = append(cfg, yaml.MapItem{
			Key:   "hetzner_sd_configs",
			Value: configs,
		})
	}

	// NomadSDConfig
	if len(sc.Spec.NomadSDConfigs) > 0 {
		configs := make([][]yaml.MapItem, len(sc.Spec.NomadSDConfigs))
		for i, config := range sc.Spec.NomadSDConfigs {
			configs[i] = cg.addBasicAuthToYaml(configs[i], s, config.BasicAuth)
			configs[i] = cg.addSafeAuthorizationToYaml(configs[i], s, config.Authorization)
			configs[i] = cg.addOAuth2ToYaml(configs[i], s, config.OAuth2)
			configs[i] = cg.addProxyConfigtoYaml(configs[i], s, config.ProxyConfig)

			configs[i] = append(configs[i], yaml.MapItem{
				Key:   "server",
				Value: config.Server,
			})

			if config.AllowStale != nil {
				configs[i] = append(configs[i], yaml.MapItem{
					Key:   "allow_stale",
					Value: config.AllowStale,
				})
			}

			if config.Namespace != nil {
				configs[i] = append(configs[i], yaml.MapItem{
					Key:   "namespace",
					Value: config.Namespace,
				})
			}

			if config.RefreshInterval != nil {
				configs[i] = append(configs[i], yaml.MapItem{
					Key:   "refresh_interval",
					Value: config.RefreshInterval,
				})
			}

			if config.Region != nil {
				configs[i] = append(configs[i], yaml.MapItem{
					Key:   "region",
					Value: config.Region,
				})
			}

			if config.TagSeparator != nil {
				configs[i] = append(configs[i], yaml.MapItem{
					Key:   "tag_separator",
					Value: config.TagSeparator,
				})
			}

			if config.FollowRedirects != nil {
				configs[i] = append(configs[i], yaml.MapItem{
					Key:   "follow_redirects",
					Value: config.FollowRedirects,
				})
			}

			if config.EnableHTTP2 != nil {
				configs[i] = append(configs[i], yaml.MapItem{
					Key:   "enable_http2",
					Value: config.EnableHTTP2,
				})
			}

			configs[i] = cg.addSafeTLStoYaml(configs[i], s, config.TLSConfig)
		}
		cfg = append(cfg, yaml.MapItem{
			Key:   "nomad_sd_configs",
			Value: configs,
		})
	}

	// DockerswarmSDConfig
	if len(sc.Spec.DockerSwarmSDConfigs) > 0 {
		configs := make([][]yaml.MapItem, len(sc.Spec.DockerSwarmSDConfigs))
		for i, config := range sc.Spec.DockerSwarmSDConfigs {
			configs[i] = cg.addBasicAuthToYaml(configs[i], s, config.BasicAuth)
			configs[i] = cg.addSafeAuthorizationToYaml(configs[i], s, config.Authorization)
			configs[i] = cg.addOAuth2ToYaml(configs[i], s, config.OAuth2)
			configs[i] = cg.addProxyConfigtoYaml(configs[i], s, config.ProxyConfig)
			configs[i] = cg.addFiltersToYaml(configs[i], config.Filters)

			configs[i] = append(configs[i], yaml.MapItem{
				Key:   "host",
				Value: config.Host,
			})

			configs[i] = cg.addSafeTLStoYaml(configs[i], s, config.TLSConfig)

			configs[i] = append(configs[i], yaml.MapItem{
				Key:   "role",
				Value: strings.ToLower(config.Role),
			})

			if config.Port != nil {
				configs[i] = append(configs[i], yaml.MapItem{
					Key:   "port",
					Value: config.Port,
				})
			}

			if config.RefreshInterval != nil {
				configs[i] = append(configs[i], yaml.MapItem{
					Key:   "refresh_interval",
					Value: config.RefreshInterval,
				})
			}

			if config.FollowRedirects != nil {
				configs[i] = append(configs[i], yaml.MapItem{
					Key:   "follow_redirects",
					Value: config.FollowRedirects,
				})
			}

			if config.EnableHTTP2 != nil {
				configs[i] = append(configs[i], yaml.MapItem{
					Key:   "enable_http2",
					Value: config.EnableHTTP2,
				})
			}

		}
		cfg = append(cfg, yaml.MapItem{
			Key:   "dockerswarm_sd_configs",
			Value: configs,
		})
	}

	// PuppetDBSDConfig
	if len(sc.Spec.PuppetDBSDConfigs) > 0 {
		configs := make([][]yaml.MapItem, len(sc.Spec.PuppetDBSDConfigs))
		for i, config := range sc.Spec.PuppetDBSDConfigs {
			configs[i] = cg.addBasicAuthToYaml(configs[i], s, config.BasicAuth)
			configs[i] = cg.addSafeAuthorizationToYaml(configs[i], s, config.Authorization)
			configs[i] = cg.addOAuth2ToYaml(configs[i], s, config.OAuth2)
			configs[i] = cg.addProxyConfigtoYaml(configs[i], s, config.ProxyConfig)

			configs[i] = append(configs[i], yaml.MapItem{
				Key:   "url",
				Value: config.URL,
			})

			configs[i] = append(configs[i], yaml.MapItem{
				Key:   "query",
				Value: config.Query,
			})

			if config.IncludeParameters != nil {
				configs[i] = append(configs[i], yaml.MapItem{
					Key:   "include_parameters",
					Value: config.IncludeParameters,
				})
			}

			if config.Port != nil {
				configs[i] = append(configs[i], yaml.MapItem{
					Key:   "port",
					Value: config.Port,
				})
			}

			if config.RefreshInterval != nil {
				configs[i] = append(configs[i], yaml.MapItem{
					Key:   "refresh_interval",
					Value: config.RefreshInterval,
				})
			}

			if config.FollowRedirects != nil {
				configs[i] = append(configs[i], yaml.MapItem{
					Key:   "follow_redirects",
					Value: config.FollowRedirects,
				})
			}

			configs[i] = cg.addSafeTLStoYaml(configs[i], s, config.TLSConfig)

			if config.EnableHTTP2 != nil {
				configs[i] = append(configs[i], yaml.MapItem{
					Key:   "enable_http2",
					Value: config.EnableHTTP2,
				})
			}
		}

		cfg = append(cfg, yaml.MapItem{
			Key:   "puppetdb_sd_configs",
			Value: configs,
		})
	}

	if len(sc.Spec.LightSailSDConfigs) > 0 {
		configs := make([][]yaml.MapItem, len(sc.Spec.LightSailSDConfigs))
		for i, config := range sc.Spec.LightSailSDConfigs {
			configs[i] = cg.addBasicAuthToYaml(configs[i], s, config.BasicAuth)
			configs[i] = cg.addSafeAuthorizationToYaml(configs[i], s, config.Authorization)
			configs[i] = cg.addProxyConfigtoYaml(configs[i], s, config.ProxyConfig)
			configs[i] = cg.addOAuth2ToYaml(configs[i], s, config.OAuth2)

			if config.Region != nil {
				configs[i] = append(configs[i], yaml.MapItem{
					Key:   "region",
					Value: config.Region,
				})
			}

			if config.Endpoint != nil {
				configs[i] = append(configs[i], yaml.MapItem{
					Key:   "endpoint",
					Value: config.Endpoint,
				})
			}

			if config.Port != nil {
				configs[i] = append(configs[i], yaml.MapItem{
					Key:   "port",
					Value: config.Port,
				})
			}

			if config.RefreshInterval != nil {
				configs[i] = append(configs[i], yaml.MapItem{
					Key:   "refresh_interval",
					Value: config.RefreshInterval,
				})
			}

			if config.AccessKey != nil && config.SecretKey != nil {

				value, err := s.GetSecretKey(*config.AccessKey)
				if err != nil {
					return cfg, fmt.Errorf("failed to get %s access key %s: %w", config.AccessKey.Name, jobName, err)
				}

				configs[i] = append(configs[i], yaml.MapItem{
					Key:   "access_key",
					Value: string(value),
				})

				value, err = s.GetSecretKey(*config.SecretKey)
				if err != nil {
					return cfg, fmt.Errorf("failed to get %s access key %s: %w", config.SecretKey.Name, jobName, err)
				}

				configs[i] = append(configs[i], yaml.MapItem{
					Key:   "secret_key",
					Value: string(value),
				})
			}

			if config.RoleARN != nil {
				configs[i] = append(configs[i], yaml.MapItem{
					Key:   "role_arn",
					Value: config.RoleARN,
				})
			}

			configs[i] = cg.addSafeTLStoYaml(configs[i], s, config.TLSConfig)

			if config.FollowRedirects != nil {
				configs[i] = append(configs[i], yaml.MapItem{
					Key:   "follow_redirects",
					Value: config.FollowRedirects,
				})
			}

			if config.EnableHTTP2 != nil {
				configs[i] = append(configs[i], yaml.MapItem{
					Key:   "enable_http2",
					Value: config.EnableHTTP2,
				})
			}
		}
		cfg = append(cfg, yaml.MapItem{
			Key:   "lightsail_sd_configs",
			Value: configs,
		})
	}

	// OVHCloudSDConfigs
	if len(sc.Spec.OVHCloudSDConfigs) > 0 {
		configs := make([][]yaml.MapItem, len(sc.Spec.OVHCloudSDConfigs))
		for i, config := range sc.Spec.OVHCloudSDConfigs {
			configs[i] = append(configs[i], yaml.MapItem{
				Key:   "application_key",
				Value: config.ApplicationKey,
			})

			value, _ := s.GetSecretKey(config.ApplicationSecret)
			configs[i] = append(configs[i], yaml.MapItem{
				Key:   "application_secret",
				Value: string(value),
			})

			key, _ := s.GetSecretKey(config.ConsumerKey)
			configs[i] = append(configs[i], yaml.MapItem{
				Key:   "consumer_key",
				Value: string(key),
			})

			switch config.Service {
			case monitoringv1alpha1.VPS:
				configs[i] = append(configs[i], yaml.MapItem{Key: "service", Value: "vps"})
			case monitoringv1alpha1.DedicatedServer:
				configs[i] = append(configs[i], yaml.MapItem{Key: "service", Value: "dedicated_server"})
			default:
				level.Warn(cg.logger).Log("msg", fmt.Sprintf("ignoring service not supported by Prometheus: %s", string(config.Service)))
			}

			if config.Endpoint != nil {
				configs[i] = append(configs[i], yaml.MapItem{
					Key:   "endpoint",
					Value: *config.Endpoint,
				})
			}

			if config.RefreshInterval != nil {
				configs[i] = append(configs[i], yaml.MapItem{
					Key:   "refresh_interval",
					Value: config.RefreshInterval,
				})
			}
		}

		cfg = append(cfg, yaml.MapItem{
			Key:   "ovhcloud_sd_configs",
			Value: configs,
		})
	}

	// ScalewaySDConfig
	if len(sc.Spec.ScalewaySDConfigs) > 0 {
		configs := make([][]yaml.MapItem, len(sc.Spec.ScalewaySDConfigs))
		for i, config := range sc.Spec.ScalewaySDConfigs {
			configs[i] = append(configs[i], yaml.MapItem{
				Key:   "access_key",
				Value: config.AccessKey,
			})

			value, _ := s.GetSecretKey(config.SecretKey)
			configs[i] = append(configs[i], yaml.MapItem{
				Key:   "secret_key",
				Value: string(value),
			})

			configs[i] = append(configs[i], yaml.MapItem{
				Key:   "project_id",
				Value: config.ProjectID,
			})

			configs[i] = append(configs[i], yaml.MapItem{
				Key:   "role",
				Value: strings.ToLower(string(config.Role)),
			})

			if config.Port != nil {
				configs[i] = append(configs[i], yaml.MapItem{
					Key:   "port",
					Value: config.Port,
				})
			}

			if config.ApiURL != nil {
				configs[i] = append(configs[i], yaml.MapItem{
					Key:   "api_url",
					Value: *config.ApiURL,
				})
			}

			if config.Zone != nil {
				configs[i] = append(configs[i], yaml.MapItem{
					Key:   "zone",
					Value: config.Zone,
				})
			}

			if config.NameFilter != nil {
				configs[i] = append(configs[i], yaml.MapItem{
					Key:   "name_filter",
					Value: config.NameFilter,
				})
			}

			if len(config.TagsFilter) > 0 {
				configs[i] = append(configs[i], yaml.MapItem{
					Key:   "tags_filter",
					Value: config.TagsFilter,
				})
			}

			if config.RefreshInterval != nil {
				configs[i] = append(configs[i], yaml.MapItem{
					Key:   "refresh_interval",
					Value: config.RefreshInterval,
				})
			}

			configs[i] = cg.addProxyConfigtoYaml(configs[i], s, config.ProxyConfig)

			configs[i] = cg.addSafeTLStoYaml(configs[i], s, config.TLSConfig)

			if config.FollowRedirects != nil {
				configs[i] = append(configs[i], yaml.MapItem{
					Key:   "follow_redirects",
					Value: config.FollowRedirects,
				})
			}

			if config.EnableHTTP2 != nil {
				configs[i] = append(configs[i], yaml.MapItem{
					Key:   "enable_http2",
					Value: config.EnableHTTP2,
				})
			}
		}

		cfg = append(cfg, yaml.MapItem{
			Key:   "scaleway_sd_configs",
			Value: configs,
		})
	}

	if len(sc.Spec.RelabelConfigs) > 0 {
		relabelings = append(relabelings, generateRelabelConfig(labeler.GetRelabelingConfigs(sc.TypeMeta, sc.ObjectMeta, sc.Spec.RelabelConfigs))...)
	}

	if shards != 1 {
		relabelings = cg.generateAddressShardingRelabelingRulesIfMissing(relabelings, shards)
	}

	// No need to check for the length because relabelings should always have
	// at least one item.
	cfg = append(cfg, yaml.MapItem{Key: "relabel_configs", Value: relabelings})

	metricRelabelings := []monitoringv1.RelabelConfig{}
	metricRelabelings = append(metricRelabelings, scrapeClass.MetricRelabelings...)
	metricRelabelings = append(metricRelabelings, labeler.GetRelabelingConfigs(sc.TypeMeta, sc.ObjectMeta, sc.Spec.MetricRelabelConfigs)...)

	if len(metricRelabelings) > 0 {
		cfg = append(cfg, yaml.MapItem{Key: "metric_relabel_configs", Value: generateRelabelConfig(metricRelabelings)})
	}

	return cfg, nil
}

func (cg *ConfigGenerator) generateTracingConfig(store *assets.StoreBuilder) (yaml.MapItem, error) {
	cfg := yaml.MapSlice{}
	objMeta := cg.prom.GetObjectMeta()

	tracingConfig := cg.prom.GetCommonPrometheusFields().TracingConfig

	cfg = append(cfg, yaml.MapItem{
		Key:   "endpoint",
		Value: tracingConfig.Endpoint,
	})

	if tracingConfig.ClientType != nil {
		cfg = append(cfg, yaml.MapItem{
			Key:   "client_type",
			Value: tracingConfig.ClientType,
		})
	}

	if tracingConfig.SamplingFraction != nil {
		cfg = append(cfg, yaml.MapItem{
			Key:   "sampling_fraction",
			Value: tracingConfig.SamplingFraction.AsApproximateFloat64(),
		})
	}

	if tracingConfig.Insecure != nil {
		cfg = append(cfg, yaml.MapItem{
			Key:   "insecure",
			Value: tracingConfig.Insecure,
		})
	}

	if len(tracingConfig.Headers) > 0 {
		headers := yaml.MapSlice{}
		for key, value := range tracingConfig.Headers {
			headers = append(headers, yaml.MapItem{
				Key:   key,
				Value: value,
			})
		}

		cfg = append(cfg, yaml.MapItem{
			Key:   "headers",
			Value: headers,
		})
	}

	if tracingConfig.Compression != nil {
		cfg = append(cfg, yaml.MapItem{
			Key:   "compression",
			Value: tracingConfig.Compression,
		})
	}

	if tracingConfig.Timeout != nil {
		cfg = append(cfg, yaml.MapItem{
			Key:   "timeout",
			Value: tracingConfig.Timeout,
		})
	}

	s := store.ForNamespace(objMeta.GetNamespace())
	cfg = cg.addTLStoYaml(cfg, s, tracingConfig.TLSConfig)

	return yaml.MapItem{
		Key:   "tracing",
		Value: cfg,
	}, nil
}

func validateProxyConfig(ctx context.Context, pc monitoringv1.ProxyConfig, store *assets.StoreBuilder, namespace string) error {
	if reflect.ValueOf(pc).IsZero() {
		return nil
	}

	proxyFromEnvironmentDefined := ptr.Deref(pc.ProxyFromEnvironment, false)
	proxyURLDefined := ptr.Deref(pc.ProxyURL, "") != ""
	noProxyDefined := ptr.Deref(pc.NoProxy, "") != ""

	if len(pc.ProxyConnectHeader) > 0 && (!proxyFromEnvironmentDefined && !proxyURLDefined) {
		return fmt.Errorf("if proxyConnectHeader is configured, proxyUrl or proxyFromEnvironment must also be configured")
	}

	if proxyFromEnvironmentDefined && proxyURLDefined {
		return fmt.Errorf("if proxyFromEnvironment is configured, proxyUrl must not be configured")
	}

	if proxyFromEnvironmentDefined && noProxyDefined {
		return fmt.Errorf("if proxyFromEnvironment is configured, noProxy must not be configured")
	}

	if !proxyURLDefined && noProxyDefined {
		return fmt.Errorf("if noProxy is configured, proxyUrl must also be configured")
	}

	for k, v := range pc.ProxyConnectHeader {
		for index, s := range v {
			if _, err := store.GetSecretKey(ctx, namespace, s); err != nil {
				return fmt.Errorf("header[%s]: index[%d] %w", k, index, err)
			}
		}
	}

	return nil
}

func (cg *ConfigGenerator) getScrapeClassOrDefault(name *string) monitoringv1.ScrapeClass {
	if name != nil {
		if scrapeClass, found := cg.scrapeClasses[*name]; found {
			return scrapeClass
		}
	}

	if cg.defaultScrapeClassName != "" {
		if scrapeClass, found := cg.scrapeClasses[cg.defaultScrapeClassName]; found {
			return scrapeClass
		}
	}

	return monitoringv1.ScrapeClass{}
}

func getLowerByteSize(v *monitoringv1.ByteSize, cpf *monitoringv1.CommonPrometheusFields) *monitoringv1.ByteSize {
	if isByteSizeEmpty(&cpf.EnforcedBodySizeLimit) {
		return v
	}

	if isByteSizeEmpty(v) {
		return &cpf.EnforcedBodySizeLimit
	}

	vBytes, _ := units.ParseBase2Bytes(string(*v))
	pBytes, _ := units.ParseBase2Bytes(string(cpf.EnforcedBodySizeLimit))

	if vBytes > pBytes {
		return &cpf.EnforcedBodySizeLimit
	}

	return v
}

func isByteSizeEmpty(v *monitoringv1.ByteSize) bool {
	return v == nil || *v == ""
}

func (cg *ConfigGenerator) addFiltersToYaml(cfg yaml.MapSlice, filters []monitoringv1alpha1.Filter) yaml.MapSlice {
	if len(filters) == 0 {
		return cfg
	}

	// Sort the filters by name to generate deterministic config.
	slices.SortStableFunc(filters, func(a, b monitoringv1alpha1.Filter) int {
		return cmp.Compare(a.Name, b.Name)
	})

	filtersYamlMap := []yaml.MapSlice{}
	for _, filter := range filters {
		filtersYamlMap = append(filtersYamlMap, yaml.MapSlice{
			{
				Key:   "name",
				Value: filter.Name,
			},
			{
				Key:   "values",
				Value: filter.Values,
			}})
	}

	return cg.AppendMapItem(cfg, "filters", filtersYamlMap)
}<|MERGE_RESOLUTION|>--- conflicted
+++ resolved
@@ -924,12 +924,8 @@
 		cfg = cg.WithMinimumVersion("2.35.0").AppendMapItem(cfg, "enable_http2", *ep.EnableHttp2)
 	}
 
-<<<<<<< HEAD
 	s := store.ForNamespace(m.Namespace)
 	cfg = cg.addTLStoYaml(cfg, s, mergeSafeTLSConfigWithScrapeClass(ep.TLSConfig, scrapeClass))
-=======
-	cfg = addTLStoYaml(cfg, m.Namespace, mergeSafeTLSConfigWithScrapeClass(ep.TLSConfig, scrapeClass))
->>>>>>> f0a3778b
 
 	//nolint:staticcheck // Ignore SA1019 this field is marked as deprecated.
 	if ep.BearerTokenSecret.Name != "" {
@@ -1337,12 +1333,8 @@
 	relabelings = generateAddressShardingRelabelingRulesForProbes(relabelings, shards)
 	cfg = append(cfg, yaml.MapItem{Key: "relabel_configs", Value: relabelings})
 
-<<<<<<< HEAD
 	s := store.ForNamespace(m.Namespace)
 	cfg = cg.addTLStoYaml(cfg, s, mergeSafeTLSConfigWithScrapeClass(m.Spec.TLSConfig, scrapeClass))
-=======
-	cfg = addTLStoYaml(cfg, m.Namespace, mergeSafeTLSConfigWithScrapeClass(m.Spec.TLSConfig, scrapeClass))
->>>>>>> f0a3778b
 
 	if m.Spec.BearerTokenSecret.Name != "" {
 		b, err := s.GetSecretKey(m.Spec.BearerTokenSecret)
@@ -1821,11 +1813,7 @@
 
 		k8sSDConfig = cg.addAuthorizationToYaml(k8sSDConfig, store, apiserverConfig.Authorization)
 
-<<<<<<< HEAD
 		k8sSDConfig = cg.addTLStoYaml(k8sSDConfig, s, apiserverConfig.TLSConfig)
-=======
-		k8sSDConfig = addTLStoYaml(k8sSDConfig, namespace, apiserverConfig.TLSConfig)
->>>>>>> f0a3778b
 	}
 
 	if attachMetadataConfig != nil {
@@ -1871,11 +1859,7 @@
 			cfg = cg.WithMinimumVersion("2.35.0").AppendMapItem(cfg, "enable_http2", *am.EnableHttp2)
 		}
 
-<<<<<<< HEAD
 		cfg = cg.addTLStoYaml(cfg, s, am.TLSConfig)
-=======
-		cfg = addTLStoYaml(cfg, cg.prom.GetObjectMeta().GetNamespace(), am.TLSConfig)
->>>>>>> f0a3778b
 
 		cfg = append(cfg, cg.generateK8SSDConfig(monitoringv1.NamespaceSelector{}, am.Namespace, apiserverConfig, s, kubernetesSDRoleEndpoint, nil))
 
