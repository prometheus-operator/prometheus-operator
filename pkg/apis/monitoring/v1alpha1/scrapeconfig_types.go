--- conflicted
+++ resolved
@@ -677,7 +677,6 @@
 	// Refresh interval to re-read the instance list.
 	// +optional
 	RefreshInterval *v1.Duration `json:"refreshInterval,omitempty"`
-<<<<<<< HEAD
 }
 
 // KumaSDConfig allow retrieving scrape targets from Kuma's control plane.
@@ -757,6 +756,4 @@
 	// +optional
 	// +mapType:=atomic
 	ProxyConnectHeader map[string]corev1.SecretKeySelector `json:"proxyConnectHeader,omitempty"`
-=======
->>>>>>> f32c2c30
 }