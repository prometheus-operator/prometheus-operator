--- conflicted
+++ resolved
@@ -62,15 +62,15 @@
 		}
 	}
 
-<<<<<<< HEAD
-	if hc.ProxyURL != "" {
-		if _, err := url.Parse(hc.ProxyURL); err != nil {
+	if hc.ProxyConfig.ProxyURL != nil {
+		if _, err := url.Parse(*hc.ProxyConfig.ProxyURL); err != nil {
 			return err
 		}
-=======
+	}
+
 	if err := hc.ProxyConfig.Validate(); err != nil {
 		return err
->>>>>>> 536e2253
+
 	}
 
 	return nil
