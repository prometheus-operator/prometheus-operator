// Copyright 2021 The prometheus-operator Authors
//
// Licensed under the Apache License, Version 2.0 (the "License");
// you may not use this file except in compliance with the License.
// You may obtain a copy of the License at
//
//     http://www.apache.org/licenses/LICENSE-2.0
//
// Unless required by applicable law or agreed to in writing, software
// distributed under the License is distributed on an "AS IS" BASIS,
// WITHOUT WARRANTIES OR CONDITIONS OF ANY KIND, either express or implied.
// See the License for the specific language governing permissions and
// limitations under the License.

package v1alpha1

import (
	"reflect"
	"testing"

	monitoringv1 "github.com/prometheus-operator/prometheus-operator/pkg/apis/monitoring/v1"
	v1 "k8s.io/api/core/v1"
)

func TestTimeRange_Parse(t *testing.T) {
	testCases := []struct {
		name         string
		in           TimeRange
		expectErr    bool
		expectResult *ParsedRange
	}{
		{
			name: "Test invalid time string produces error",
			in: TimeRange{
				StartTime: "16:00",
				EndTime:   "25:00",
			},
			expectErr: true,
		},
		{
			name: "Test invalid negative string produces error",
			in: TimeRange{
				StartTime: "-16:00",
				EndTime:   "24:00",
			},
			expectErr: true,
		},
		{
			name: "Test end time earlier than start time is invalid",
			in: TimeRange{
				StartTime: "16:00",
				EndTime:   "14:00",
			},
			expectErr: true,
		},
		{
			name: "Test happy path",
			in: TimeRange{
				StartTime: "12:00",
				EndTime:   "24:00",
			},
			expectResult: &ParsedRange{
				Start: 720,
				End:   1440,
			},
		},
	}

	for _, tc := range testCases {
		t.Run(tc.name, func(t *testing.T) {
			got, err := tc.in.Parse()
			if tc.expectErr {
				if err == nil {
					t.Fatal("expected err but got none")
				}
				return
			}

			if err != nil {
				t.Fatalf("expected no error but got %v", err)
			}

			if !reflect.DeepEqual(got, tc.expectResult) {
				t.Fatalf("wanted %v, but got %v", tc.expectResult, got)
			}
		})
	}
}

func TestMonthRange_Parse(t *testing.T) {
	testCases := []struct {
		name         string
		in           MonthRange
		expectErr    bool
		expectResult *ParsedRange
	}{
		{
			name:      "Test invalid range - more than two months returns an error",
			in:        MonthRange("january:march:december"),
			expectErr: true,
		},
		{
			name:      "Test invalid named months returns error",
			in:        MonthRange("januarE"),
			expectErr: true,
		},
		{
			name:      "Test invalid numerical months returns error",
			in:        MonthRange("13"),
			expectErr: true,
		},
		{
			name:      "Test invalid named months in range returns error",
			in:        MonthRange("january:Merch"),
			expectErr: true,
		},
		{
			name:      "Test invalid numerical months in range returns error",
			in:        MonthRange("1:13"),
			expectErr: true,
		},
		{
			name:      "Test invalid named range - end before start returns error",
			in:        MonthRange("march:january"),
			expectErr: true,
		},
		{
			name:      "Test invalid numerical range - end before start returns error",
			in:        MonthRange("3:1"),
			expectErr: true,
		},
		{
			name: "Test happy named path",
			in:   MonthRange("january"),
			expectResult: &ParsedRange{
				Start: 1,
				End:   1,
			},
		},
		{
			name: "Test happy one digit numerical path",
			in:   MonthRange("1"),
			expectResult: &ParsedRange{
				Start: 1,
				End:   1,
			},
		},
		{
			name: "Test happy two digits numerical path",
			in:   MonthRange("12"),
			expectResult: &ParsedRange{
				Start: 12,
				End:   12,
			},
		},
		{
			name: "Test happy named path range",
			in:   MonthRange("january:march"),
			expectResult: &ParsedRange{
				Start: 1,
				End:   3,
			},
		},
		{
			name: "Test happy numerical path range",
			in:   MonthRange("1:12"),
			expectResult: &ParsedRange{
				Start: 1,
				End:   12,
			},
		},
		{
			name: "Test happy mixed path range",
			in:   MonthRange("1:march"),
			expectResult: &ParsedRange{
				Start: 1,
				End:   3,
			},
		},
	}

	for _, tc := range testCases {
		t.Run(tc.name, func(t *testing.T) {
			got, err := tc.in.Parse()
			if tc.expectErr {
				if err == nil {
					t.Fatal("expected err but got none")
				}
				return
			}

			if err != nil {
				t.Fatalf("expected no error but got %v", err)
			}

			if !reflect.DeepEqual(got, tc.expectResult) {
				t.Fatalf("wanted %v, but got %v", tc.expectResult, got)
			}
		})
	}
}

func TestWeekdayRange_Parse(t *testing.T) {
	testCases := []struct {
		name         string
		in           WeekdayRange
		expectErr    bool
		expectResult *ParsedRange
	}{
		{
			name:      "Test invalid range - more than two days returns an error",
			in:        WeekdayRange("monday:wednesday:friday"),
			expectErr: true,
		},
		{
			name:      "Test invalid day returns error",
			in:        WeekdayRange("onday"),
			expectErr: true,
		},
		{
			name:      "Test invalid days in range returns error",
			in:        WeekdayRange("monday:friyay"),
			expectErr: true,
		},
		{
			name:      "Test invalid range - end before start returns error",
			in:        WeekdayRange("friday:monday"),
			expectErr: true,
		},
		{
			name: "Test happy path",
			in:   WeekdayRange("monday"),
			expectResult: &ParsedRange{
				Start: 1,
				End:   1,
			},
		},
		{
			name: "Test happy path range",
			in:   WeekdayRange("monday:wednesday"),
			expectResult: &ParsedRange{
				Start: 1,
				End:   3,
			},
		},
	}

	for _, tc := range testCases {
		t.Run(tc.name, func(t *testing.T) {
			got, err := tc.in.Parse()
			if tc.expectErr {
				if err == nil {
					t.Fatal("expected err but got none")
				}
				return
			}

			if err != nil {
				t.Fatalf("expected no error but got %v", err)
			}

			if !reflect.DeepEqual(got, tc.expectResult) {
				t.Fatalf("wanted %v, but got %v", tc.expectResult, got)
			}
		})
	}
}

func TestDayOfMonthRange_Validate(t *testing.T) {
	testCases := []struct {
		name      string
		in        DayOfMonthRange
		expectErr bool
	}{
		{
			name: "Test zero value returns error",
			in: DayOfMonthRange{
				Start: 0,
				End:   0,
			},
			expectErr: true,
		},
		{
			name: "Test out of range returns error",
			in: DayOfMonthRange{
				Start: -50,
				End:   -20,
			},
			expectErr: true,
		},
		{
			name: "Test out of range returns error",
			in: DayOfMonthRange{
				Start: 20,
				End:   50,
			},
			expectErr: true,
		},
		{
			name: "Test invalid input - negative start day with positive end day",
			in: DayOfMonthRange{
				Start: -20,
				End:   5,
			},
			expectErr: true,
		},
		{
			name: "Test invalid range - end before start returns error",
			in: DayOfMonthRange{
				Start: 10,
				End:   -25,
			},
			expectErr: true,
		},
		{
			name: "Test happy path",
			in: DayOfMonthRange{
				Start: 1,
				End:   31,
			},
		},
	}

	for _, tc := range testCases {
		t.Run(tc.name, func(t *testing.T) {
			err := tc.in.Validate()
			if tc.expectErr {
				if err == nil {
					t.Fatal("expected err but got none")
				}
				return
			}

			if err != nil {
				t.Fatalf("expected no error but got %v", err)
			}
		})
	}
}

func TestYearRange_Parse(t *testing.T) {
	testCases := []struct {
		name         string
		in           YearRange
		expectErr    bool
		expectResult *ParsedRange
	}{
		{
			name:      "Test invalid range - more than two years returns an error",
			in:        YearRange("2019:2029:2039"),
			expectErr: true,
		},
		{
			name:      "Test invalid range - end before start returns error",
			in:        YearRange("2020:2010"),
			expectErr: true,
		},
		{
			name: "Test happy path",
			in:   YearRange("2030"),
			expectResult: &ParsedRange{
				Start: 2030,
				End:   2030,
			},
		},
		{
			name: "Test happy path range",
			in:   YearRange("2030:2050"),
			expectResult: &ParsedRange{
				Start: 2030,
				End:   2050,
			},
		},
	}

	for _, tc := range testCases {
		t.Run(tc.name, func(t *testing.T) {
			got, err := tc.in.Parse()
			if tc.expectErr {
				if err == nil {
					t.Fatal("expected err but got none")
				}
				return
			}

			if err != nil {
				t.Fatalf("expected no error but got %v", err)
			}

			if !reflect.DeepEqual(got, tc.expectResult) {
				t.Fatalf("wanted %v, but got %v", tc.expectResult, got)
			}
		})
	}
}

<<<<<<< HEAD
func TestHTTPClientConfigValidate(t *testing.T) {
	for _, tc := range []struct {
		name string
		in   *HTTPConfig
		fail bool
	}{
		{
			name: "nil",
		},
		{
			name: "empty",
			in:   &HTTPConfig{},
		},
		{
			name: "duplicate basic-auth and auth",
			in: &HTTPConfig{
				Authorization: &monitoringv1.SafeAuthorization{
					Credentials: &v1.SecretKeySelector{},
				},
				BasicAuth: &monitoringv1.BasicAuth{},
			},
			fail: true,
		},
		{
			name: "duplicate basic-auth and oauth2",
			in: &HTTPConfig{
				OAuth2:    &monitoringv1.OAuth2{},
				BasicAuth: &monitoringv1.BasicAuth{},
			},
			fail: true,
		},
		{
			name: "invalid Proxy URL",
			in: &HTTPConfig{
				ProxyURL: "://example.com",
			},
			fail: true,
		},
	} {
		t.Run(tc.name, func(t *testing.T) {

			err := tc.in.Validate()
			if tc.fail {
				if err == nil {
					t.Fatal("expecting error, got nil")
				}

				return
			}

			if err != nil {
				t.Fatalf("expecting no error, got %q", err)
			}
		})
	}

=======
func TestOpsGenieConfigResponder_Validate(t *testing.T) {
	testCases := []struct {
		name        string
		in          *OpsGenieConfigResponder
		expectedErr bool
	}{
		{
			name: "Test nil ID, Name and Username",
			in: &OpsGenieConfigResponder{
				Type: "user",
			},
			expectedErr: true,
		},
		{
			name: "Test invalid template string type",
			in: &OpsGenieConfigResponder{
				Name: "responder",
				Type: "{{.GroupLabels",
			},
			expectedErr: true,
		},
		{
			name: "Test valid template string type",
			in: &OpsGenieConfigResponder{
				Name: "responder",
				Type: "{{.GroupLabels}}",
			},
			expectedErr: false,
		},
		{
			name: "Test invalid type",
			in: &OpsGenieConfigResponder{
				Name: "responder",
				Type: "username",
			},
			expectedErr: true,
		},
		{
			name: "Test valid type",
			in: &OpsGenieConfigResponder{
				Name: "responder",
				Type: "user",
			},
			expectedErr: false,
		},
	}
	for _, tc := range testCases {
		t.Run(tc.name, func(t *testing.T) {
			err := tc.in.Validate()
			if tc.expectedErr {
				if err == nil {
					t.Fatal("expected err but got none")
				}
				return
			}
			if err != nil {
				t.Fatalf("expected no error but got %v", err)
			}
		})
	}
>>>>>>> b4811c68
}<|MERGE_RESOLUTION|>--- conflicted
+++ resolved
@@ -394,7 +394,6 @@
 	}
 }
 
-<<<<<<< HEAD
 func TestHTTPClientConfigValidate(t *testing.T) {
 	for _, tc := range []struct {
 		name string
@@ -451,7 +450,8 @@
 		})
 	}
 
-=======
+}
+
 func TestOpsGenieConfigResponder_Validate(t *testing.T) {
 	testCases := []struct {
 		name        string
@@ -512,5 +512,4 @@
 			}
 		})
 	}
->>>>>>> b4811c68
 }