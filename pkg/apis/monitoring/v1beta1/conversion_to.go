--- conflicted
+++ resolved
@@ -453,21 +453,13 @@
 
 func convertMSTeamsConfigTo(in MSTeamsConfig) v1alpha1.MSTeamsConfig {
 	return v1alpha1.MSTeamsConfig{
-<<<<<<< HEAD
 		SendResolved:   in.SendResolved,
 		WebhookURL:     in.WebhookURL,
 		WebhookURLFile: in.WebhookURLFile,
 		Title:          in.Title,
 		Text:           in.Text,
+    Summary:        in.Summary,
 		HTTPConfig:     convertHTTPConfigTo(in.HTTPConfig),
-=======
-		SendResolved: in.SendResolved,
-		WebhookURL:   in.WebhookURL,
-		Title:        in.Title,
-		Text:         in.Text,
-		Summary:      in.Summary,
-		HTTPConfig:   convertHTTPConfigTo(in.HTTPConfig),
->>>>>>> cd63ebf1
 	}
 }
 
