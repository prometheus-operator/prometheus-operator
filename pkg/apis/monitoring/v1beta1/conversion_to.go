--- conflicted
+++ resolved
@@ -478,7 +478,6 @@
 	}
 }
 
-<<<<<<< HEAD
 func convertJiraConfigTo(in JiraConfig) v1alpha1.JiraConfig {
 	return v1alpha1.JiraConfig{
 		SendResolved:      in.SendResolved,
@@ -495,7 +494,9 @@
 		ReopenDuration:    in.ReopenDuration,
 		Fields:            convertJiraFieldTo(in.Fields),
 		HTTPConfig:        convertHTTPConfigTo(in.HTTPConfig),
-=======
+  }
+}
+
 func convertMSTeamsV2ConfigTo(in MSTeamsV2Config) v1alpha1.MSTeamsV2Config {
 	return v1alpha1.MSTeamsV2Config{
 		SendResolved: in.SendResolved,
@@ -503,7 +504,6 @@
 		Title:        in.Title,
 		Text:         in.Text,
 		HTTPConfig:   convertHTTPConfigTo(in.HTTPConfig),
->>>>>>> 3c85b138
 	}
 }
 
@@ -609,17 +609,17 @@
 			)
 		}
 
-<<<<<<< HEAD
 		for _, in := range in.JiraConfigs {
 			out.JiraConfigs = append(
 				out.JiraConfigs,
 				convertJiraConfigTo(in),
-=======
-		for _, in := range in.MSTeamsV2Configs {
+			)
+		}
+
+    for _, in := range in.MSTeamsV2Configs {
 			out.MSTeamsV2Configs = append(
 				out.MSTeamsV2Configs,
 				convertMSTeamsV2ConfigTo(in),
->>>>>>> 3c85b138
 			)
 		}
 
