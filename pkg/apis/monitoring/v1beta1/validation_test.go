// Copyright 2021 The prometheus-operator Authors
//
// Licensed under the Apache License, Version 2.0 (the "License");
// you may not use this file except in compliance with the License.
// You may obtain a copy of the License at
//
//     http://www.apache.org/licenses/LICENSE-2.0
//
// Unless required by applicable law or agreed to in writing, software
// distributed under the License is distributed on an "AS IS" BASIS,
// WITHOUT WARRANTIES OR CONDITIONS OF ANY KIND, either express or implied.
// See the License for the specific language governing permissions and
// limitations under the License.

package v1beta1

import (
	"reflect"
	"testing"

	monitoringv1 "github.com/prometheus-operator/prometheus-operator/pkg/apis/monitoring/v1"
	v1 "k8s.io/api/core/v1"
)

func TestTimeRange_Parse(t *testing.T) {
	testCases := []struct {
		name         string
		in           TimeRange
		expectErr    bool
		expectResult *ParsedRange
	}{
		{
			name: "Test invalid time string produces error",
			in: TimeRange{
				StartTime: "16:00",
				EndTime:   "25:00",
			},
			expectErr: true,
		},
		{
			name: "Test invalid negative string produces error",
			in: TimeRange{
				StartTime: "-16:00",
				EndTime:   "24:00",
			},
			expectErr: true,
		},
		{
			name: "Test end time earlier than start time is invalid",
			in: TimeRange{
				StartTime: "16:00",
				EndTime:   "14:00",
			},
			expectErr: true,
		},
		{
			name: "Test happy path",
			in: TimeRange{
				StartTime: "12:00",
				EndTime:   "24:00",
			},
			expectResult: &ParsedRange{
				Start: 720,
				End:   1440,
			},
		},
	}

	for _, tc := range testCases {
		t.Run(tc.name, func(t *testing.T) {
			got, err := tc.in.Parse()
			if tc.expectErr {
				if err == nil {
					t.Fatal("expected err but got none")
				}
				return
			}

			if err != nil {
				t.Fatalf("expected no error but got %v", err)
			}

			if !reflect.DeepEqual(got, tc.expectResult) {
				t.Fatalf("wanted %v, but got %v", tc.expectResult, got)
			}
		})
	}
}

func TestMonthRange_Parse(t *testing.T) {
	testCases := []struct {
		name         string
		in           MonthRange
		expectErr    bool
		expectResult *ParsedRange
	}{
		{
			name:      "Test invalid range - more than two months returns an error",
			in:        MonthRange("january:march:december"),
			expectErr: true,
		},
		{
			name:      "Test invalid named months returns error",
			in:        MonthRange("januarE"),
			expectErr: true,
		},
		{
			name:      "Test invalid numerical months returns error",
			in:        MonthRange("13"),
			expectErr: true,
		},
		{
			name:      "Test invalid named months in range returns error",
			in:        MonthRange("january:Merch"),
			expectErr: true,
		},
		{
			name:      "Test invalid numerical months in range returns error",
			in:        MonthRange("1:13"),
			expectErr: true,
		},
		{
			name:      "Test invalid named range - end before start returns error",
			in:        MonthRange("march:january"),
			expectErr: true,
		},
		{
			name:      "Test invalid numerical range - end before start returns error",
			in:        MonthRange("3:1"),
			expectErr: true,
		},
		{
			name: "Test happy named path",
			in:   MonthRange("january"),
			expectResult: &ParsedRange{
				Start: 1,
				End:   1,
			},
		},
		{
			name: "Test happy one digit numerical path",
			in:   MonthRange("1"),
			expectResult: &ParsedRange{
				Start: 1,
				End:   1,
			},
		},
		{
			name: "Test happy two digits numerical path",
			in:   MonthRange("12"),
			expectResult: &ParsedRange{
				Start: 12,
				End:   12,
			},
		},
		{
			name: "Test happy named path range",
			in:   MonthRange("january:march"),
			expectResult: &ParsedRange{
				Start: 1,
				End:   3,
			},
		},
		{
			name: "Test happy numerical path range",
			in:   MonthRange("1:12"),
			expectResult: &ParsedRange{
				Start: 1,
				End:   12,
			},
		},
		{
			name: "Test happy mixed path range",
			in:   MonthRange("1:march"),
			expectResult: &ParsedRange{
				Start: 1,
				End:   3,
			},
		},
	}

	for _, tc := range testCases {
		t.Run(tc.name, func(t *testing.T) {
			got, err := tc.in.Parse()
			if tc.expectErr {
				if err == nil {
					t.Fatal("expected err but got none")
				}
				return
			}

			if err != nil {
				t.Fatalf("expected no error but got %v", err)
			}

			if !reflect.DeepEqual(got, tc.expectResult) {
				t.Fatalf("wanted %v, but got %v", tc.expectResult, got)
			}
		})
	}
}

func TestWeekdayRange_Parse(t *testing.T) {
	testCases := []struct {
		name         string
		in           WeekdayRange
		expectErr    bool
		expectResult *ParsedRange
	}{
		{
			name:      "Test invalid range - more than two days returns an error",
			in:        WeekdayRange("monday:wednesday:friday"),
			expectErr: true,
		},
		{
			name:      "Test invalid day returns error",
			in:        WeekdayRange("onday"),
			expectErr: true,
		},
		{
			name:      "Test invalid days in range returns error",
			in:        WeekdayRange("monday:friyay"),
			expectErr: true,
		},
		{
			name:      "Test invalid range - end before start returns error",
			in:        WeekdayRange("friday:monday"),
			expectErr: true,
		},
		{
			name: "Test happy path",
			in:   WeekdayRange("monday"),
			expectResult: &ParsedRange{
				Start: 1,
				End:   1,
			},
		},
		{
			name: "Test happy path range",
			in:   WeekdayRange("monday:wednesday"),
			expectResult: &ParsedRange{
				Start: 1,
				End:   3,
			},
		},
	}

	for _, tc := range testCases {
		t.Run(tc.name, func(t *testing.T) {
			got, err := tc.in.Parse()
			if tc.expectErr {
				if err == nil {
					t.Fatal("expected err but got none")
				}
				return
			}

			if err != nil {
				t.Fatalf("expected no error but got %v", err)
			}

			if !reflect.DeepEqual(got, tc.expectResult) {
				t.Fatalf("wanted %v, but got %v", tc.expectResult, got)
			}
		})
	}
}

func TestDayOfMonthRange_Validate(t *testing.T) {
	testCases := []struct {
		name      string
		in        DayOfMonthRange
		expectErr bool
	}{
		{
			name: "Test zero value returns error",
			in: DayOfMonthRange{
				Start: 0,
				End:   0,
			},
			expectErr: true,
		},
		{
			name: "Test out of range returns error",
			in: DayOfMonthRange{
				Start: -50,
				End:   -20,
			},
			expectErr: true,
		},
		{
			name: "Test out of range returns error",
			in: DayOfMonthRange{
				Start: 20,
				End:   50,
			},
			expectErr: true,
		},
		{
			name: "Test invalid input - negative start day with positive end day",
			in: DayOfMonthRange{
				Start: -20,
				End:   5,
			},
			expectErr: true,
		},
		{
			name: "Test invalid range - end before start returns error",
			in: DayOfMonthRange{
				Start: 10,
				End:   -25,
			},
			expectErr: true,
		},
		{
			name: "Test happy path",
			in: DayOfMonthRange{
				Start: 1,
				End:   31,
			},
		},
	}

	for _, tc := range testCases {
		t.Run(tc.name, func(t *testing.T) {
			err := tc.in.Validate()
			if tc.expectErr {
				if err == nil {
					t.Fatal("expected err but got none")
				}
				return
			}

			if err != nil {
				t.Fatalf("expected no error but got %v", err)
			}
		})
	}
}

func TestYearRange_Parse(t *testing.T) {
	testCases := []struct {
		name         string
		in           YearRange
		expectErr    bool
		expectResult *ParsedRange
	}{
		{
			name:      "Test invalid range - more than two years returns an error",
			in:        YearRange("2019:2029:2039"),
			expectErr: true,
		},
		{
			name:      "Test invalid range - end before start returns error",
			in:        YearRange("2020:2010"),
			expectErr: true,
		},
		{
			name: "Test happy path",
			in:   YearRange("2030"),
			expectResult: &ParsedRange{
				Start: 2030,
				End:   2030,
			},
		},
		{
			name: "Test happy path range",
			in:   YearRange("2030:2050"),
			expectResult: &ParsedRange{
				Start: 2030,
				End:   2050,
			},
		},
	}

	for _, tc := range testCases {
		t.Run(tc.name, func(t *testing.T) {
			got, err := tc.in.Parse()
			if tc.expectErr {
				if err == nil {
					t.Fatal("expected err but got none")
				}
				return
			}

			if err != nil {
				t.Fatalf("expected no error but got %v", err)
			}

			if !reflect.DeepEqual(got, tc.expectResult) {
				t.Fatalf("wanted %v, but got %v", tc.expectResult, got)
			}
		})
	}
}

<<<<<<< HEAD
func TestHTTPClientConfigValidate(t *testing.T) {
	for _, tc := range []struct {
		name string
		in   *HTTPConfig
		fail bool
	}{
		{
			name: "nil",
		},
		{
			name: "empty",
			in:   &HTTPConfig{},
		},
		{
			name: "duplicate basic-auth and auth",
			in: &HTTPConfig{
				Authorization: &monitoringv1.SafeAuthorization{
					Credentials: &v1.SecretKeySelector{},
				},
				BasicAuth: &monitoringv1.BasicAuth{},
			},
			fail: true,
		},
		{
			name: "duplicate basic-auth and oauth2",
			in: &HTTPConfig{
				OAuth2:    &monitoringv1.OAuth2{},
				BasicAuth: &monitoringv1.BasicAuth{},
			},
			fail: true,
		},
		{
			name: "invalid Proxy URL",
			in: &HTTPConfig{
				ProxyURL: "://example.com",
			},
			fail: true,
		},
	} {
		t.Run(tc.name, func(t *testing.T) {

			err := tc.in.Validate()
			if tc.fail {
				if err == nil {
					t.Fatal("expecting error, got nil")
				}

				return
			}

			if err != nil {
				t.Fatalf("expecting no error, got %q", err)
			}
		})
	}

=======
func TestOpsGenieConfigResponder_Validate(t *testing.T) {
	testCases := []struct {
		name        string
		in          *OpsGenieConfigResponder
		expectedErr bool
	}{
		{
			name: "Test nil ID, Name and Username",
			in: &OpsGenieConfigResponder{
				Type: "user",
			},
			expectedErr: true,
		},
		{
			name: "Test invalid template string type",
			in: &OpsGenieConfigResponder{
				Name: "responder",
				Type: "{{.GroupLabels",
			},
			expectedErr: true,
		},
		{
			name: "Test valid template string type",
			in: &OpsGenieConfigResponder{
				Name: "responder",
				Type: "{{.GroupLabels}}",
			},
			expectedErr: false,
		},
		{
			name: "Test invalid type",
			in: &OpsGenieConfigResponder{
				Name: "responder",
				Type: "username",
			},
			expectedErr: true,
		},
		{
			name: "Test valid type",
			in: &OpsGenieConfigResponder{
				Name: "responder",
				Type: "user",
			},
			expectedErr: false,
		},
	}
	for _, tc := range testCases {
		t.Run(tc.name, func(t *testing.T) {
			err := tc.in.Validate()
			if tc.expectedErr {
				if err == nil {
					t.Fatal("expected err but got none")
				}
				return
			}
			if err != nil {
				t.Fatalf("expected no error but got %v", err)
			}
		})
	}
>>>>>>> b4811c68
}<|MERGE_RESOLUTION|>--- conflicted
+++ resolved
@@ -394,7 +394,7 @@
 	}
 }
 
-<<<<<<< HEAD
+
 func TestHTTPClientConfigValidate(t *testing.T) {
 	for _, tc := range []struct {
 		name string
@@ -450,8 +450,7 @@
 			}
 		})
 	}
-
-=======
+}
 func TestOpsGenieConfigResponder_Validate(t *testing.T) {
 	testCases := []struct {
 		name        string
@@ -512,5 +511,5 @@
 			}
 		})
 	}
->>>>>>> b4811c68
+
 }