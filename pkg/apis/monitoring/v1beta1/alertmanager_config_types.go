// Copyright 2020 The prometheus-operator Authors
//
// Licensed under the Apache License, Version 2.0 (the "License");
// you may not use this file except in compliance with the License.
// You may obtain a copy of the License at
//
//     http://www.apache.org/licenses/LICENSE-2.0
//
// Unless required by applicable law or agreed to in writing, software
// distributed under the License is distributed on an "AS IS" BASIS,
// WITHOUT WARRANTIES OR CONDITIONS OF ANY KIND, either express or implied.
// See the License for the specific language governing permissions and
// limitations under the License.

package v1beta1

import (
	"bytes"
	"encoding/json"
	"errors"
	"fmt"
	"html/template"
	"regexp"
	"strings"

	monitoringv1 "github.com/prometheus-operator/prometheus-operator/pkg/apis/monitoring/v1"

	v1 "k8s.io/api/core/v1"
	apiextensionsv1 "k8s.io/apiextensions-apiserver/pkg/apis/apiextensions/v1"
	metav1 "k8s.io/apimachinery/pkg/apis/meta/v1"
	"k8s.io/apimachinery/pkg/runtime"
)

const (
	Version = "v1beta1"

	AlertmanagerConfigKind    = "AlertmanagerConfig"
	AlertmanagerConfigName    = "alertmanagerconfigs"
	AlertmanagerConfigKindKey = "alertmanagerconfig"
)

// +genclient
// +k8s:openapi-gen=true
// +kubebuilder:resource:categories="prometheus-operator",shortName="amcfg"

// The `AlertmanagerConfig` custom resource definition (CRD) defines how `Alertmanager` objects process Prometheus alerts. It allows to specify alert grouping and routing, notification receivers and inhibition rules.
//
// `Alertmanager` objects select `AlertmanagerConfig` objects using label and namespace selectors.
type AlertmanagerConfig struct {
	metav1.TypeMeta   `json:",inline"`
	metav1.ObjectMeta `json:"metadata,omitempty"`

	Spec AlertmanagerConfigSpec `json:"spec"`
}

// AlertmanagerConfigList is a list of AlertmanagerConfig.
// +k8s:openapi-gen=true
type AlertmanagerConfigList struct {
	metav1.TypeMeta `json:",inline"`
	// Standard list metadata
	// More info: https://github.com/kubernetes/community/blob/master/contributors/devel/sig-architecture/api-conventions.md#metadata
	metav1.ListMeta `json:"metadata,omitempty"`
	// List of AlertmanagerConfig
	Items []AlertmanagerConfig `json:"items"`
}

// AlertmanagerConfigSpec is a specification of the desired behavior of the Alertmanager configuration.
// By definition, the Alertmanager configuration only applies to alerts for which
// the `namespace` label is equal to the namespace of the AlertmanagerConfig resource.
type AlertmanagerConfigSpec struct {
	// The Alertmanager route definition for alerts matching the resource's
	// namespace. If present, it will be added to the generated Alertmanager
	// configuration as a first-level route.
	// +optional
	Route *Route `json:"route"`
	// List of receivers.
	// +optional
	Receivers []Receiver `json:"receivers"`
	// List of inhibition rules. The rules will only apply to alerts matching
	// the resource's namespace.
	// +optional
	InhibitRules []InhibitRule `json:"inhibitRules,omitempty"`
	// List of TimeInterval specifying when the routes should be muted or active.
	// +optional
	TimeIntervals []TimeInterval `json:"timeIntervals,omitempty"`
}

// Route defines a node in the routing tree.
type Route struct {
	// Name of the receiver for this route. If not empty, it should be listed in
	// the `receivers` field.
	// +optional
	Receiver string `json:"receiver"`
	// List of labels to group by.
	// Labels must not be repeated (unique list).
	// Special label "..." (aggregate by all possible labels), if provided, must be the only element in the list.
	// +optional
	GroupBy []string `json:"groupBy,omitempty"`
	// How long to wait before sending the initial notification.
	// Must match the regular expression`^(([0-9]+)y)?(([0-9]+)w)?(([0-9]+)d)?(([0-9]+)h)?(([0-9]+)m)?(([0-9]+)s)?(([0-9]+)ms)?$`
	// Example: "30s"
	// +optional
	GroupWait string `json:"groupWait,omitempty"`
	// How long to wait before sending an updated notification.
	// Must match the regular expression`^(([0-9]+)y)?(([0-9]+)w)?(([0-9]+)d)?(([0-9]+)h)?(([0-9]+)m)?(([0-9]+)s)?(([0-9]+)ms)?$`
	// Example: "5m"
	// +optional
	GroupInterval string `json:"groupInterval,omitempty"`
	// How long to wait before repeating the last notification.
	// Must match the regular expression`^(([0-9]+)y)?(([0-9]+)w)?(([0-9]+)d)?(([0-9]+)h)?(([0-9]+)m)?(([0-9]+)s)?(([0-9]+)ms)?$`
	// Example: "4h"
	// +optional
	RepeatInterval string `json:"repeatInterval,omitempty"`
	// List of matchers that the alert's labels should match. For the first
	// level route, the operator removes any existing equality and regexp
	// matcher on the `namespace` label and adds a `namespace: <object
	// namespace>` matcher.
	// +optional
	Matchers []Matcher `json:"matchers,omitempty"`
	// Boolean indicating whether an alert should continue matching subsequent
	// sibling nodes. It will always be overridden to true for the first-level
	// route by the Prometheus operator.
	// +optional
	Continue bool `json:"continue,omitempty"`
	// Child routes.
	Routes []apiextensionsv1.JSON `json:"routes,omitempty"`
	// Note: this comment applies to the field definition above but appears
	// below otherwise it gets included in the generated manifest.
	// CRD schema doesn't support self-referential types for now (see
	// https://github.com/kubernetes/kubernetes/issues/62872). We have to use
	// an alternative type to circumvent the limitation. The downside is that
	// the Kube API can't validate the data beyond the fact that it is a valid
	// JSON representation.
	// MuteTimeIntervals is a list of TimeInterval names that will mute this route when matched.
	// +optional
	MuteTimeIntervals []string `json:"muteTimeIntervals,omitempty"`
	// ActiveTimeIntervals is a list of TimeInterval names when this route should be active.
	// +optional
	ActiveTimeIntervals []string `json:"activeTimeIntervals,omitempty"`
}

// ChildRoutes extracts the child routes.
func (r *Route) ChildRoutes() ([]Route, error) {
	out := make([]Route, len(r.Routes))

	for i, v := range r.Routes {
		dec := json.NewDecoder(bytes.NewBuffer(v.Raw))
		dec.DisallowUnknownFields()
		if err := dec.Decode(&out[i]); err != nil {
			return nil, fmt.Errorf("route[%d]: %w", i, err)
		}
	}

	return out, nil
}

// Receiver defines one or more notification integrations.
type Receiver struct {
	// Name of the receiver. Must be unique across all items from the list.
	// +kubebuilder:validation:MinLength=1
	Name string `json:"name"`
	// List of OpsGenie configurations.
	OpsGenieConfigs []OpsGenieConfig `json:"opsgenieConfigs,omitempty"`
	// List of PagerDuty configurations.
	PagerDutyConfigs []PagerDutyConfig `json:"pagerdutyConfigs,omitempty"`
	// List of Slack configurations.
	DiscordConfigs []DiscordConfig `json:"discordConfigs,omitempty"`
	// List of Slack configurations.
	SlackConfigs []SlackConfig `json:"slackConfigs,omitempty"`
	// List of webhook configurations.
	WebhookConfigs []WebhookConfig `json:"webhookConfigs,omitempty"`
	// List of WeChat configurations.
	WeChatConfigs []WeChatConfig `json:"wechatConfigs,omitempty"`
	// List of Email configurations.
	EmailConfigs []EmailConfig `json:"emailConfigs,omitempty"`
	// List of VictorOps configurations.
	VictorOpsConfigs []VictorOpsConfig `json:"victoropsConfigs,omitempty"`
	// List of Pushover configurations.
	PushoverConfigs []PushoverConfig `json:"pushoverConfigs,omitempty"`
	// List of SNS configurations
	SNSConfigs []SNSConfig `json:"snsConfigs,omitempty"`
	// List of Telegram configurations.
	TelegramConfigs []TelegramConfig `json:"telegramConfigs,omitempty"`
	// List of Webex configurations.
	WebexConfigs []WebexConfig `json:"webexConfigs,omitempty"`
	// List of MSTeams configurations.
	// It requires Alertmanager >= 0.26.0.
	MSTeamsConfigs []MSTeamsConfig `json:"msteamsConfigs,omitempty"`
<<<<<<< HEAD
	// List of Jira configurations.
	// It requires Alertmanager >= 0.28.0.
	JiraConfigs []JiraConfig `json:"JiraConfigs,omitempty"`
=======
	// List of MSTeamsV2 configurations.
	// It requires Alertmanager >= 0.28.0.
	MSTeamsV2Configs []MSTeamsV2Config `json:"msteamsv2Configs,omitempty"`
>>>>>>> 3c85b138
}

// PagerDutyConfig configures notifications via PagerDuty.
// See https://prometheus.io/docs/alerting/latest/configuration/#pagerduty_config
type PagerDutyConfig struct {
	// Whether or not to notify about resolved alerts.
	// +optional
	SendResolved *bool `json:"sendResolved,omitempty"`
	// The secret's key that contains the PagerDuty integration key (when using
	// Events API v2). Either this field or `serviceKey` needs to be defined.
	// The secret needs to be in the same namespace as the AlertmanagerConfig
	// object and accessible by the Prometheus Operator.
	// +optional
	RoutingKey *SecretKeySelector `json:"routingKey,omitempty"`
	// The secret's key that contains the PagerDuty service key (when using
	// integration type "Prometheus"). Either this field or `routingKey` needs to
	// be defined.
	// The secret needs to be in the same namespace as the AlertmanagerConfig
	// object and accessible by the Prometheus Operator.
	// +optional
	ServiceKey *SecretKeySelector `json:"serviceKey,omitempty"`
	// The URL to send requests to.
	// +optional
	URL string `json:"url,omitempty"`
	// Client identification.
	// +optional
	Client string `json:"client,omitempty"`
	// Backlink to the sender of notification.
	// +optional
	ClientURL string `json:"clientURL,omitempty"`
	// Description of the incident.
	// +optional
	Description string `json:"description,omitempty"`
	// Severity of the incident.
	// +optional
	Severity string `json:"severity,omitempty"`
	// The class/type of the event.
	// +optional
	Class string `json:"class,omitempty"`
	// A cluster or grouping of sources.
	// +optional
	Group string `json:"group,omitempty"`
	// The part or component of the affected system that is broken.
	// +optional
	Component string `json:"component,omitempty"`
	// Arbitrary key/value pairs that provide further detail about the incident.
	// +optional
	Details []KeyValue `json:"details,omitempty"`
	// A list of image details to attach that provide further detail about an incident.
	// +optional
	PagerDutyImageConfigs []PagerDutyImageConfig `json:"pagerDutyImageConfigs,omitempty"`
	// A list of link details to attach that provide further detail about an incident.
	// +optional
	PagerDutyLinkConfigs []PagerDutyLinkConfig `json:"pagerDutyLinkConfigs,omitempty"`
	// HTTP client configuration.
	// +optional
	HTTPConfig *HTTPConfig `json:"httpConfig,omitempty"`
	// Unique location of the affected system.
	// +optional
	Source *string `yaml:"source,omitempty" json:"source,omitempty"`
}

// PagerDutyImageConfig attaches images to an incident
type PagerDutyImageConfig struct {
	// Src of the image being attached to the incident
	// +optional
	Src string `json:"src,omitempty"`
	// Optional URL; makes the image a clickable link.
	// +optional
	Href string `json:"href,omitempty"`
	// Alt is the optional alternative text for the image.
	// +optional
	Alt string `json:"alt,omitempty"`
}

// PagerDutyLinkConfig attaches text links to an incident
type PagerDutyLinkConfig struct {
	// Href is the URL of the link to be attached
	// +optional
	Href string `json:"href,omitempty"`
	// Text that describes the purpose of the link, and can be used as the link's text.
	// +optional
	Text string `json:"alt,omitempty"`
}

// DiscordConfig configures notifications via Discord.
// See https://prometheus.io/docs/alerting/latest/configuration/#discord_config
type DiscordConfig struct {
	// Whether or not to notify about resolved alerts.
	// +optional
	SendResolved *bool `json:"sendResolved,omitempty"`
	// The secret's key that contains the Discord webhook URL.
	// The secret needs to be in the same namespace as the AlertmanagerConfig
	// object and accessible by the Prometheus Operator.
	// +required
	APIURL v1.SecretKeySelector `json:"apiURL,omitempty"`
	// The template of the message's title.
	// +optional
	Title *string `json:"title,omitempty"`
	// The template of the message's body.
	// +optional
	Message *string `json:"message,omitempty"`
	// The template of the content's body.
	// +optional
	// +kubebuilder:validation:MinLength=1
	Content *string `json:"content,omitempty"`
	// The username of the message sender.
	// +optional
	// +kubebuilder:validation:MinLength=1
	Username *string `json:"username,omitempty"`
	// The avatar url of the message sender.
	// +optional
	AvatarURL *URL `json:"avatarURL,omitempty"`
	// HTTP client configuration.
	// +optional
	HTTPConfig *HTTPConfig `json:"httpConfig,omitempty"`
}

// SlackConfig configures notifications via Slack.
// See https://prometheus.io/docs/alerting/latest/configuration/#slack_config
type SlackConfig struct {
	// Whether or not to notify about resolved alerts.
	// +optional
	SendResolved *bool `json:"sendResolved,omitempty"`
	// The secret's key that contains the Slack webhook URL.
	// The secret needs to be in the same namespace as the AlertmanagerConfig
	// object and accessible by the Prometheus Operator.
	// +optional
	APIURL *SecretKeySelector `json:"apiURL,omitempty"`
	// The channel or user to send notifications to.
	// +optional
	Channel string `json:"channel,omitempty"`
	// +optional
	Username string `json:"username,omitempty"`
	// +optional
	Color string `json:"color,omitempty"`
	// +optional
	Title string `json:"title,omitempty"`
	// +optional
	TitleLink string `json:"titleLink,omitempty"`
	// +optional
	Pretext string `json:"pretext,omitempty"`
	// +optional
	Text string `json:"text,omitempty"`
	// A list of Slack fields that are sent with each notification.
	// +optional
	Fields []SlackField `json:"fields,omitempty"`
	// +optional
	ShortFields bool `json:"shortFields,omitempty"`
	// +optional
	Footer string `json:"footer,omitempty"`
	// +optional
	Fallback string `json:"fallback,omitempty"`
	// +optional
	CallbackID string `json:"callbackId,omitempty"`
	// +optional
	IconEmoji string `json:"iconEmoji,omitempty"`
	// +optional
	IconURL string `json:"iconURL,omitempty"`
	// +optional
	ImageURL string `json:"imageURL,omitempty"`
	// +optional
	ThumbURL string `json:"thumbURL,omitempty"`
	// +optional
	LinkNames bool `json:"linkNames,omitempty"`
	// +optional
	MrkdwnIn []string `json:"mrkdwnIn,omitempty"`
	// A list of Slack actions that are sent with each notification.
	// +optional
	Actions []SlackAction `json:"actions,omitempty"`
	// HTTP client configuration.
	// +optional
	HTTPConfig *HTTPConfig `json:"httpConfig,omitempty"`
}

// Validate ensures SlackConfig is valid.
func (sc *SlackConfig) Validate() error {
	for _, action := range sc.Actions {
		if err := action.Validate(); err != nil {
			return err
		}
	}

	for _, field := range sc.Fields {
		if err := field.Validate(); err != nil {
			return err
		}
	}

	return nil
}

// SlackAction configures a single Slack action that is sent with each
// notification.
// See https://api.slack.com/docs/message-attachments#action_fields and
// https://api.slack.com/docs/message-buttons for more information.
type SlackAction struct {
	// +kubebuilder:validation:MinLength=1
	Type string `json:"type"`
	// +kubebuilder:validation:MinLength=1
	Text string `json:"text"`
	// +optional
	URL string `json:"url,omitempty"`
	// +optional
	Style string `json:"style,omitempty"`
	// +optional
	Name string `json:"name,omitempty"`
	// +optional
	Value string `json:"value,omitempty"`
	// +optional
	ConfirmField *SlackConfirmationField `json:"confirm,omitempty"`
}

// Validate ensures SlackAction is valid.
func (sa *SlackAction) Validate() error {
	if sa.Type == "" {
		return errors.New("missing type in Slack action configuration")
	}

	if sa.Text == "" {
		return errors.New("missing text in Slack action configuration")
	}

	if sa.URL == "" && sa.Name == "" {
		return errors.New("missing name or url in Slack action configuration")
	}

	if sa.ConfirmField != nil {
		if err := sa.ConfirmField.Validate(); err != nil {
			return err
		}
	}

	return nil
}

// SlackConfirmationField protect users from destructive actions or
// particularly distinguished decisions by asking them to confirm their button
// click one more time.
// See https://api.slack.com/docs/interactive-message-field-guide#confirmation_fields
// for more information.
type SlackConfirmationField struct {
	// +kubebuilder:validation:MinLength=1
	Text string `json:"text"`
	// +optional
	Title string `json:"title,omitempty"`
	// +optional
	OkText string `json:"okText,omitempty"`
	// +optional
	DismissText string `json:"dismissText,omitempty"`
}

// Validate ensures SlackConfirmationField is valid.
func (scf *SlackConfirmationField) Validate() error {
	if scf.Text == "" {
		return errors.New("missing text in Slack confirmation configuration")
	}
	return nil
}

// SlackField configures a single Slack field that is sent with each notification.
// Each field must contain a title, value, and optionally, a boolean value to indicate if the field
// is short enough to be displayed next to other fields designated as short.
// See https://api.slack.com/docs/message-attachments#fields for more information.
type SlackField struct {
	// +kubebuilder:validation:MinLength=1
	Title string `json:"title"`
	// +kubebuilder:validation:MinLength=1
	Value string `json:"value"`
	// +optional
	Short *bool `json:"short,omitempty"`
}

// Validate ensures SlackField is valid
func (sf *SlackField) Validate() error {
	if sf.Title == "" {
		return errors.New("missing title in Slack field configuration")
	}

	if sf.Value == "" {
		return errors.New("missing value in Slack field configuration")
	}

	return nil
}

// WebhookConfig configures notifications via a generic receiver supporting the webhook payload.
// See https://prometheus.io/docs/alerting/latest/configuration/#webhook_config
type WebhookConfig struct {
	// Whether or not to notify about resolved alerts.
	// +optional
	SendResolved *bool `json:"sendResolved,omitempty"`
	// The URL to send HTTP POST requests to. `urlSecret` takes precedence over
	// `url`. One of `urlSecret` and `url` should be defined.
	// +optional
	URL *string `json:"url,omitempty"`
	// The secret's key that contains the webhook URL to send HTTP requests to.
	// `urlSecret` takes precedence over `url`. One of `urlSecret` and `url`
	// should be defined.
	// The secret needs to be in the same namespace as the AlertmanagerConfig
	// object and accessible by the Prometheus Operator.
	// +optional
	URLSecret *SecretKeySelector `json:"urlSecret,omitempty"`
	// HTTP client configuration.
	// +optional
	HTTPConfig *HTTPConfig `json:"httpConfig,omitempty"`
	// Maximum number of alerts to be sent per webhook message. When 0, all alerts are included.
	// +optional
	// +kubebuilder:validation:Minimum=0
	MaxAlerts int32 `json:"maxAlerts,omitempty"`
	// The maximum time to wait for a webhook request to complete, before failing the
	// request and allowing it to be retried.
	// It requires Alertmanager >= v0.28.0.
	// +optional
	Timeout *monitoringv1.Duration `json:"timeout,omitempty"`
}

// OpsGenieConfig configures notifications via OpsGenie.
// See https://prometheus.io/docs/alerting/latest/configuration/#opsgenie_config
type OpsGenieConfig struct {
	// Whether or not to notify about resolved alerts.
	// +optional
	SendResolved *bool `json:"sendResolved,omitempty"`
	// The secret's key that contains the OpsGenie API key.
	// The secret needs to be in the same namespace as the AlertmanagerConfig
	// object and accessible by the Prometheus Operator.
	// +optional
	APIKey *SecretKeySelector `json:"apiKey,omitempty"`
	// The URL to send OpsGenie API requests to.
	// +optional
	APIURL string `json:"apiURL,omitempty"`
	// Alert text limited to 130 characters.
	// +optional
	Message string `json:"message,omitempty"`
	// Description of the incident.
	// +optional
	Description string `json:"description,omitempty"`
	// Backlink to the sender of the notification.
	// +optional
	Source string `json:"source,omitempty"`
	// Comma separated list of tags attached to the notifications.
	// +optional
	Tags string `json:"tags,omitempty"`
	// Additional alert note.
	// +optional
	Note string `json:"note,omitempty"`
	// Priority level of alert. Possible values are P1, P2, P3, P4, and P5.
	// +optional
	Priority string `json:"priority,omitempty"`
	// A set of arbitrary key/value pairs that provide further detail about the incident.
	// +optional
	Details []KeyValue `json:"details,omitempty"`
	// List of responders responsible for notifications.
	// +optional
	Responders []OpsGenieConfigResponder `json:"responders,omitempty"`
	// HTTP client configuration.
	// +optional
	HTTPConfig *HTTPConfig `json:"httpConfig,omitempty"`
	// Optional field that can be used to specify which domain alert is related to.
	// +optional
	Entity string `json:"entity,omitempty"`
	// Comma separated list of actions that will be available for the alert.
	// +optional
	Actions string `json:"actions,omitempty"`
}

// Validate ensures OpsGenieConfig is valid
func (o *OpsGenieConfig) Validate() error {
	for _, responder := range o.Responders {
		if err := responder.Validate(); err != nil {
			return err
		}
	}
	return nil
}

// OpsGenieConfigResponder defines a responder to an incident.
// One of `id`, `name` or `username` has to be defined.
type OpsGenieConfigResponder struct {
	// ID of the responder.
	// +optional
	ID string `json:"id,omitempty"`
	// Name of the responder.
	// +optional
	Name string `json:"name,omitempty"`
	// Username of the responder.
	// +optional
	Username string `json:"username,omitempty"`
	// Type of responder.
	// +kubebuilder:validation:MinLength=1
	// +kubebuilder:validation:Enum=team;teams;user;escalation;schedule
	Type string `json:"type"`
}

const opsgenieValidTypesRe = `^(team|teams|user|escalation|schedule)$`

var opsgenieTypeMatcher = regexp.MustCompile(opsgenieValidTypesRe)

// Validate ensures OpsGenieConfigResponder is valid.
func (r *OpsGenieConfigResponder) Validate() error {
	if r.ID == "" && r.Name == "" && r.Username == "" {
		return errors.New("responder must have at least an ID, a Name or an Username defined")
	}

	if strings.Contains(r.Type, "{{") {
		_, err := template.New("").Parse(r.Type)
		if err != nil {
			return fmt.Errorf("responder %v type is not a valid template: %w", r, err)
		}
		return nil
	}

	if opsgenieTypeMatcher.MatchString(strings.ToLower(r.Type)) {
		return nil
	}
	return fmt.Errorf("opsGenieConfig responder %v type does not match valid options %s", r, opsgenieValidTypesRe)
}

// HTTPConfig defines a client HTTP configuration.
// See https://prometheus.io/docs/alerting/latest/configuration/#http_config
type HTTPConfig struct {
	// Authorization header configuration for the client.
	// This is mutually exclusive with BasicAuth and is only available starting from Alertmanager v0.22+.
	// +optional
	Authorization *monitoringv1.SafeAuthorization `json:"authorization,omitempty"`
	// BasicAuth for the client.
	// This is mutually exclusive with Authorization. If both are defined, BasicAuth takes precedence.
	// +optional
	BasicAuth *monitoringv1.BasicAuth `json:"basicAuth,omitempty"`
	// OAuth2 client credentials used to fetch a token for the targets.
	// +optional
	OAuth2 *monitoringv1.OAuth2 `json:"oauth2,omitempty"`
	// The secret's key that contains the bearer token to be used by the client
	// for authentication.
	// The secret needs to be in the same namespace as the AlertmanagerConfig
	// object and accessible by the Prometheus Operator.
	// +optional
	BearerTokenSecret *SecretKeySelector `json:"bearerTokenSecret,omitempty"`
	// TLS configuration for the client.
	// +optional
	TLSConfig *monitoringv1.SafeTLSConfig `json:"tlsConfig,omitempty"`

	// Optional proxy URL.
	//
	// If defined, this field takes precedence over `proxyUrl`.
	//
	// +optional
	ProxyURLOriginal *string `json:"proxyURL,omitempty"`

	monitoringv1.ProxyConfig `json:",inline"`

	// FollowRedirects specifies whether the client should follow HTTP 3xx redirects.
	// +optional
	FollowRedirects *bool `json:"followRedirects,omitempty"`
}

// WebexConfig configures notification via Cisco Webex
// See https://prometheus.io/docs/alerting/latest/configuration/#webex_config
type WebexConfig struct {
	// Whether to notify about resolved alerts.
	// +optional
	SendResolved *bool `json:"sendResolved,omitempty"`

	// The Webex Teams API URL i.e. https://webexapis.com/v1/messages
	// +optional
	APIURL *URL `json:"apiURL,omitempty"`

	// The HTTP client's configuration.
	// You must use this configuration to supply the bot token as part of the HTTP `Authorization` header.
	HTTPConfig *HTTPConfig `json:"httpConfig,omitempty"`

	// Message template
	// +optional
	Message *string `json:"message,omitempty"`

	// ID of the Webex Teams room where to send the messages.
	// +kubebuilder:validation:MinLength=1
	// +required
	RoomID string `json:"roomID"`
}

// WeChatConfig configures notifications via WeChat.
// See https://prometheus.io/docs/alerting/latest/configuration/#wechat_config
type WeChatConfig struct {
	// Whether or not to notify about resolved alerts.
	// +optional
	SendResolved *bool `json:"sendResolved,omitempty"`
	// The secret's key that contains the WeChat API key.
	// The secret needs to be in the same namespace as the AlertmanagerConfig
	// object and accessible by the Prometheus Operator.
	// +optional
	APISecret *SecretKeySelector `json:"apiSecret,omitempty"`
	// The WeChat API URL.
	// +optional
	APIURL string `json:"apiURL,omitempty"`
	// The corp id for authentication.
	// +optional
	CorpID string `json:"corpID,omitempty"`
	// +optional
	AgentID string `json:"agentID,omitempty"`
	// +optional
	ToUser string `json:"toUser,omitempty"`
	// +optional
	ToParty string `json:"toParty,omitempty"`
	// +optional
	ToTag string `json:"toTag,omitempty"`
	// API request data as defined by the WeChat API.
	Message string `json:"message,omitempty"`
	// +optional
	MessageType string `json:"messageType,omitempty"`
	// HTTP client configuration.
	// +optional
	HTTPConfig *HTTPConfig `json:"httpConfig,omitempty"`
}

// EmailConfig configures notifications via Email.
type EmailConfig struct {
	// Whether or not to notify about resolved alerts.
	// +optional
	SendResolved *bool `json:"sendResolved,omitempty"`
	// The email address to send notifications to.
	// +optional
	To string `json:"to,omitempty"`
	// The sender address.
	// +optional
	From string `json:"from,omitempty"`
	// The hostname to identify to the SMTP server.
	// +optional
	Hello string `json:"hello,omitempty"`
	// The SMTP host and port through which emails are sent. E.g. example.com:25
	// +optional
	Smarthost string `json:"smarthost,omitempty"`
	// The username to use for authentication.
	// +optional
	AuthUsername string `json:"authUsername,omitempty"`
	// The secret's key that contains the password to use for authentication.
	// The secret needs to be in the same namespace as the AlertmanagerConfig
	// object and accessible by the Prometheus Operator.
	AuthPassword *SecretKeySelector `json:"authPassword,omitempty"`
	// The secret's key that contains the CRAM-MD5 secret.
	// The secret needs to be in the same namespace as the AlertmanagerConfig
	// object and accessible by the Prometheus Operator.
	AuthSecret *SecretKeySelector `json:"authSecret,omitempty"`
	// The identity to use for authentication.
	// +optional
	AuthIdentity string `json:"authIdentity,omitempty"`
	// Further headers email header key/value pairs. Overrides any headers
	// previously set by the notification implementation.
	Headers []KeyValue `json:"headers,omitempty"`
	// The HTML body of the email notification.
	// +optional
	HTML *string `json:"html,omitempty"`
	// The text body of the email notification.
	// +optional
	Text *string `json:"text,omitempty"`
	// The SMTP TLS requirement.
	// Note that Go does not support unencrypted connections to remote SMTP endpoints.
	// +optional
	RequireTLS *bool `json:"requireTLS,omitempty"`
	// TLS configuration
	// +optional
	TLSConfig *monitoringv1.SafeTLSConfig `json:"tlsConfig,omitempty"`
}

// VictorOpsConfig configures notifications via VictorOps.
// See https://prometheus.io/docs/alerting/latest/configuration/#victorops_config
type VictorOpsConfig struct {
	// Whether or not to notify about resolved alerts.
	// +optional
	SendResolved *bool `json:"sendResolved,omitempty"`
	// The secret's key that contains the API key to use when talking to the VictorOps API.
	// The secret needs to be in the same namespace as the AlertmanagerConfig
	// object and accessible by the Prometheus Operator.
	// +optional
	APIKey *SecretKeySelector `json:"apiKey,omitempty"`
	// The VictorOps API URL.
	// +optional
	APIURL string `json:"apiUrl,omitempty"`
	// A key used to map the alert to a team.
	// +optional
	RoutingKey string `json:"routingKey"`
	// Describes the behavior of the alert (CRITICAL, WARNING, INFO).
	// +optional
	MessageType string `json:"messageType,omitempty"`
	// Contains summary of the alerted problem.
	// +optional
	EntityDisplayName string `json:"entityDisplayName,omitempty"`
	// Contains long explanation of the alerted problem.
	// +optional
	StateMessage string `json:"stateMessage,omitempty"`
	// The monitoring tool the state message is from.
	// +optional
	MonitoringTool string `json:"monitoringTool,omitempty"`
	// Additional custom fields for notification.
	// +optional
	CustomFields []KeyValue `json:"customFields,omitempty"`
	// The HTTP client's configuration.
	// +optional
	HTTPConfig *HTTPConfig `json:"httpConfig,omitempty"`
}

// PushoverConfig configures notifications via Pushover.
// See https://prometheus.io/docs/alerting/latest/configuration/#pushover_config
type PushoverConfig struct {
	// Whether or not to notify about resolved alerts.
	// +optional
	SendResolved *bool `json:"sendResolved,omitempty"`
	// The secret's key that contains the recipient user's user key.
	// The secret needs to be in the same namespace as the AlertmanagerConfig
	// object and accessible by the Prometheus Operator.
	// Either `userKey` or `userKeyFile` is required.
	// +optional
	UserKey *SecretKeySelector `json:"userKey,omitempty"`
	// The user key file that contains the recipient user's user key.
	// Either `userKey` or `userKeyFile` is required.
	// It requires Alertmanager >= v0.26.0.
	// +optional
	UserKeyFile *string `json:"userKeyFile,omitempty"`
	// The secret's key that contains the registered application's API token, see https://pushover.net/apps.
	// The secret needs to be in the same namespace as the AlertmanagerConfig
	// object and accessible by the Prometheus Operator.
	// Either `token` or `tokenFile` is required.
	// +optional
	Token *SecretKeySelector `json:"token,omitempty"`
	// The token file that contains the registered application's API token, see https://pushover.net/apps.
	// Either `token` or `tokenFile` is required.
	// It requires Alertmanager >= v0.26.0.
	// +optional
	TokenFile *string `json:"tokenFile,omitempty"`
	// Notification title.
	// +optional
	Title string `json:"title,omitempty"`
	// Notification message.
	// +optional
	Message string `json:"message,omitempty"`
	// A supplementary URL shown alongside the message.
	// +optional
	URL string `json:"url,omitempty"`
	// A title for supplementary URL, otherwise just the URL is shown
	// +optional
	URLTitle string `json:"urlTitle,omitempty"`
	// The time to live definition for the alert notification
	// +optional
	TTL *monitoringv1.Duration `json:"ttl,omitempty"`
	// The name of a device to send the notification to
	// +optional
	Device *string `json:"device,omitempty"`
	// The name of one of the sounds supported by device clients to override the user's default sound choice
	// +optional
	Sound string `json:"sound,omitempty"`
	// Priority, see https://pushover.net/api#priority
	// +optional
	Priority string `json:"priority,omitempty"`
	// How often the Pushover servers will send the same notification to the user.
	// Must be at least 30 seconds.
	// +kubebuilder:validation:Pattern=`^(([0-9]+)y)?(([0-9]+)w)?(([0-9]+)d)?(([0-9]+)h)?(([0-9]+)m)?(([0-9]+)s)?(([0-9]+)ms)?$`
	// +optional
	Retry string `json:"retry,omitempty"`
	// How long your notification will continue to be retried for, unless the user
	// acknowledges the notification.
	// +kubebuilder:validation:Pattern=`^(([0-9]+)y)?(([0-9]+)w)?(([0-9]+)d)?(([0-9]+)h)?(([0-9]+)m)?(([0-9]+)s)?(([0-9]+)ms)?$`
	// +optional
	Expire string `json:"expire,omitempty"`
	// Whether notification message is HTML or plain text.
	// +optional
	HTML bool `json:"html,omitempty"`
	// HTTP client configuration.
	// +optional
	HTTPConfig *HTTPConfig `json:"httpConfig,omitempty"`
}

// SNSConfig configures notifications via AWS SNS.
// See https://prometheus.io/docs/alerting/latest/configuration/#sns_configs
type SNSConfig struct {
	// Whether or not to notify about resolved alerts.
	// +optional
	SendResolved *bool `json:"sendResolved,omitempty"`
	// The SNS API URL i.e. https://sns.us-east-2.amazonaws.com.
	// If not specified, the SNS API URL from the SNS SDK will be used.
	// +optional
	ApiURL string `json:"apiURL,omitempty"`
	// Configures AWS's Signature Verification 4 signing process to sign requests.
	// +optional
	Sigv4 *monitoringv1.Sigv4 `json:"sigv4,omitempty"`
	// SNS topic ARN, i.e. arn:aws:sns:us-east-2:698519295917:My-Topic
	// If you don't specify this value, you must specify a value for the PhoneNumber or TargetARN.
	// +optional
	TopicARN string `json:"topicARN,omitempty"`
	// Subject line when the message is delivered to email endpoints.
	// +optional
	Subject string `json:"subject,omitempty"`
	// Phone number if message is delivered via SMS in E.164 format.
	// If you don't specify this value, you must specify a value for the TopicARN or TargetARN.
	// +optional
	PhoneNumber string `json:"phoneNumber,omitempty"`
	// The  mobile platform endpoint ARN if message is delivered via mobile notifications.
	// If you don't specify this value, you must specify a value for the topic_arn or PhoneNumber.
	// +optional
	TargetARN string `json:"targetARN,omitempty"`
	// The message content of the SNS notification.
	// +optional
	Message string `json:"message,omitempty"`
	// SNS message attributes.
	// +optional
	Attributes map[string]string `json:"attributes,omitempty"`
	// HTTP client configuration.
	// +optional
	HTTPConfig *HTTPConfig `json:"httpConfig,omitempty"`
}

// TelegramConfig configures notifications via Telegram.
// See https://prometheus.io/docs/alerting/latest/configuration/#telegram_config
type TelegramConfig struct {
	// Whether to notify about resolved alerts.
	// +optional
	SendResolved *bool `json:"sendResolved,omitempty"`
	// The Telegram API URL i.e. https://api.telegram.org.
	// If not specified, default API URL will be used.
	// +optional
	APIURL string `json:"apiURL,omitempty"`
	// Telegram bot token. It is mutually exclusive with `botTokenFile`.
	// The secret needs to be in the same namespace as the AlertmanagerConfig
	// object and accessible by the Prometheus Operator.
	//
	// Either `botToken` or `botTokenFile` is required.
	//
	//+optional
	BotToken *SecretKeySelector `json:"botToken,omitempty"`
	// File to read the Telegram bot token from. It is mutually exclusive with `botToken`.
	// Either `botToken` or `botTokenFile` is required.
	//
	// It requires Alertmanager >= v0.26.0.
	//
	// +optional
	BotTokenFile *string `json:"botTokenFile,omitempty"`
	// The Telegram chat ID.
	// +required
	ChatID int64 `json:"chatID,omitempty"`
	// The Telegram Group Topic ID.
	// It requires Alertmanager >= 0.26.0.
	// +optional
	MessageThreadID *int64 `json:"messageThreadID,omitempty"`
	// Message template
	// +optional
	Message string `json:"message,omitempty"`
	// Disable telegram notifications
	// +optional
	DisableNotifications *bool `json:"disableNotifications,omitempty"`
	// Parse mode for telegram message
	//+kubebuilder:validation:Enum=MarkdownV2;Markdown;HTML
	// +optional
	ParseMode string `json:"parseMode,omitempty"`
	// HTTP client configuration.
	// +optional
	HTTPConfig *HTTPConfig `json:"httpConfig,omitempty"`
}

// MSTeamsConfig configures notifications via Microsoft Teams.
// It requires Alertmanager >= 0.26.0.
type MSTeamsConfig struct {
	// Whether to notify about resolved alerts.
	// +optional
	SendResolved *bool `json:"sendResolved,omitempty"`
	// MSTeams webhook URL.
	// +kubebuilder:validation:Required
	WebhookURL v1.SecretKeySelector `json:"webhookUrl"`
	// Message title template.
	// +optional
	Title *string `json:"title,omitempty"`
	// Message summary template.
	// It requires Alertmanager >= 0.27.0.
	// +optional
	Summary *string `json:"summary,omitempty"`
	// Message body template.
	// +optional
	Text *string `json:"text,omitempty"`
	// HTTP client configuration.
	// +optional
	HTTPConfig *HTTPConfig `json:"httpConfig,omitempty"`
}

<<<<<<< HEAD
// JiraField defines a (key, value) tuple.
// See: https://developer.atlassian.com/server/Jira/platform/Jira-rest-api-examples/#setting-custom-field-data-for-other-field-types
type JiraField struct {
	// Key of the tuple.
	// +kubebuilder:validation:MinLength=1
	// +required
	Key string `json:"key"`
	// Value of the tuple.
	// +required
	Value apiextensionsv1.JSON `json:"value"`
}

// Validate ensures JiraField is valid.
func (jf *JiraField) Validate() error {
	if jf.Value.Raw == nil {
		return nil
	}

	var ret interface{}
	dec := json.NewDecoder(bytes.NewBuffer(jf.Value.Raw))
	dec.DisallowUnknownFields()
	if err := dec.Decode(&ret); err != nil {
		return fmt.Errorf("Value json decode: %w", err)
	}
	return nil
}

// JiraConfig configures notifications via Jira.
// See https://prometheus.io/docs/alerting/latest/configuration/#Jira_config
// It requires Alertmanager >= 0.28.0.
type JiraConfig struct {
	// Whether to notify about resolved alerts.
	//
	// +optional
	SendResolved *bool `json:"sendResolved,omitempty"`

	// The Jira API URL i.e. https://company.atlassian.net/rest/api/2/
	// The full API path must be included.
	// If not specified, default API URL will be used.
	//
	// +kubebuilder:validation:Pattern:="^http(s)?://.+$"
	// +optional
	APIURL *string `json:"apiURL,omitempty"`

	// The project key where issues are created.
	//
	// +kubebuilder:validation:MinLength=1
	// +required
	Project string `json:"project"`

	// Issue summary template.
	//
	// +optional
	Summary *string `json:"summary,omitempty"`

	// Issue description template.
	//
	// +optional
	Description *string `json:"description,omitempty"`

	// Labels to be added to the issue.
	//
	// +kubebuilder:validation:MinItems=1
	// +kubebuilder:validation:items:MinLength=1
	// +listType=set
	// +optional
	Labels []string `json:"labels,omitempty"`

	// Priority of the issue.
	//
	// +optional
	Priority *string `json:"priority,omitempty"`

	// Type of the issue (e.g. Bug).
	//
	// +kubebuilder:validation:MinLength=1
	// +required
	IssueType string `json:"issueType"`

	// Name of the workflow transition to resolve an issue.
	// The target status must have the category "done".
	// NOTE: The name of the transition can be localized and depends on the language setting of the service account.
	//
	// +optional
	ResolveTransition *string `json:"resolveTransition,omitempty"`

	// Name of the workflow transition to reopen an issue.
	// The target status should not have the category "done".
	// NOTE: The name of the transition can be localized and depends on the language setting of the service account.
	//
	// +optional
	ReopenTransition *string `json:"reopenTransition,omitempty"`

	// If reopenTransition is defined, ignore issues with that resolution.
	//
	// +optional
	WontFixResolution *string `json:"wontFixResolution,omitempty"`

	// If reopenTransition is defined, reopen the issue when it is not older than this value (rounded down to the nearest minute).
	// The resolutiondate field is used to determine the age of the issue.
	//
	// +optional
	ReopenDuration *monitoringv1.Duration `json:"reopenDuration,omitempty"`

	// Other issue and custom fields.
	//
	// +listType=map
	// +listMapKey=key
	// +optional
	Fields []JiraField `json:"fields,omitempty"`

=======
// MSTeamsV2Config configures notifications via Microsoft Teams using the new message format with adaptive cards as required by flows
// See https://prometheus.io/docs/alerting/latest/configuration/#msteamsv2_config
// It requires Alertmanager >= 0.28.0.
type MSTeamsV2Config struct {
	// Whether to notify about resolved alerts.
	// +optional
	SendResolved *bool `json:"sendResolved,omitempty"`
	// MSTeams incoming webhook URL.
	// +optional
	WebhookURL *v1.SecretKeySelector `json:"webhookURL,omitempty"`
	// Message title template.
	// +kubebuilder:validation:MinLength=1
	// +optional
	Title *string `json:"title,omitempty"`
	// Message body template.
	// +kubebuilder:validation:MinLength=1
	// +optional
	Text *string `json:"text,omitempty"`
>>>>>>> 3c85b138
	// HTTP client configuration.
	// +optional
	HTTPConfig *HTTPConfig `json:"httpConfig,omitempty"`
}

<<<<<<< HEAD
// Validate ensures JiraField is valid.
func (jc *JiraConfig) Validate() error {
	if len(jc.Fields) == 0 {
		return nil
	}

	for i, field := range jc.Fields {
		if err := field.Validate(); err != nil {
			return fmt.Errorf("Fields json decode index[%d] key[%s]: %w", i, field.Key, err)
		}
	}

	return nil
}

=======
>>>>>>> 3c85b138
// InhibitRule defines an inhibition rule that allows to mute alerts when other
// alerts are already firing.
// See https://prometheus.io/docs/alerting/latest/configuration/#inhibit_rule
type InhibitRule struct {
	// Matchers that have to be fulfilled in the alerts to be muted. The
	// operator enforces that the alert matches the resource's namespace.
	TargetMatch []Matcher `json:"targetMatch,omitempty"`
	// Matchers for which one or more alerts have to exist for the inhibition
	// to take effect. The operator enforces that the alert matches the
	// resource's namespace.
	SourceMatch []Matcher `json:"sourceMatch,omitempty"`
	// Labels that must have an equal value in the source and target alert for
	// the inhibition to take effect.
	Equal []string `json:"equal,omitempty"`
}

// KeyValue defines a (key, value) tuple.
type KeyValue struct {
	// Key of the tuple.
	// +kubebuilder:validation:MinLength=1
	Key string `json:"key"`
	// Value of the tuple.
	Value string `json:"value"`
}

// Matcher defines how to match on alert's labels.
type Matcher struct {
	// Label to match.
	// +kubebuilder:validation:MinLength=1
	Name string `json:"name"`
	// Label value to match.
	// +optional
	Value string `json:"value"`
	// Match operator, one of `=` (equal to), `!=` (not equal to), `=~` (regex
	// match) or `!~` (not regex match).
	// Negative operators (`!=` and `!~`) require Alertmanager >= v0.22.0.
	// +kubebuilder:validation:Enum=!=;=;=~;!~
	MatchType MatchType `json:"matchType,omitempty"`
}

// String returns Matcher as a string
// Use only for MatchType Matcher
func (in Matcher) String() string {
	return fmt.Sprintf(`%s%s"%s"`, in.Name, in.MatchType, openMetricsEscape(in.Value))
}

// Validate the Matcher returns an error if the matcher is invalid
// Validates only non-deprecated matching fields
func (in Matcher) Validate() error {
	// nothing to do
	if in.MatchType == "" {
		return nil
	}

	if !in.MatchType.Valid() {
		return fmt.Errorf("invalid 'matchType' '%s' provided'", in.MatchType)
	}

	if strings.TrimSpace(in.Name) == "" {
		return errors.New("matcher 'name' is required")
	}

	return nil
}

// MatchType is a comparison operator on a Matcher
type MatchType string

// Valid MatchType returns true if the operator is acceptable
func (mt MatchType) Valid() bool {
	_, ok := validMatchTypes[mt]
	return ok
}

// SecretKeySelector selects a key of a Secret.
type SecretKeySelector struct {
	// The name of the secret in the object's namespace to select from.
	// +kubebuilder:validation:MinLength=1
	// +kubebuilder:validation:Required
	Name string `json:"name"`
	// The key of the secret to select from.  Must be a valid secret key.
	// +kubebuilder:validation:MinLength=1
	// +kubebuilder:validation:Required
	Key string `json:"key"`
}

// DeepCopyObject implements the runtime.Object interface.
func (l *AlertmanagerConfig) DeepCopyObject() runtime.Object {
	return l.DeepCopy()
}

// DeepCopyObject implements the runtime.Object interface.
func (l *AlertmanagerConfigList) DeepCopyObject() runtime.Object {
	return l.DeepCopy()
}

const (
	MatchEqual     MatchType = "="
	MatchNotEqual  MatchType = "!="
	MatchRegexp    MatchType = "=~"
	MatchNotRegexp MatchType = "!~"
)

var validMatchTypes = map[MatchType]bool{
	MatchEqual:     true,
	MatchNotEqual:  true,
	MatchRegexp:    true,
	MatchNotRegexp: true,
}

// openMetricsEscape is similar to the usual string escaping, but more
// restricted. It merely replaces a new-line character with '\n', a double-quote
// character with '\"', and a backslash with '\\', which is the escaping used by
// OpenMetrics.
// * Copied from alertmanager codebase pkg/labels *
func openMetricsEscape(s string) string {
	r := strings.NewReplacer(
		`\`, `\\`,
		"\n", `\n`,
		`"`, `\"`,
	)
	return r.Replace(s)
}

// TimeInterval specifies the periods in time when notifications will be muted or active.
type TimeInterval struct {
	// Name of the time interval.
	// +kubebuilder:validation:Required
	Name string `json:"name,omitempty"`
	// TimeIntervals is a list of TimePeriod.
	TimeIntervals []TimePeriod `json:"timeIntervals,omitempty"`
}

// TimePeriod describes periods of time.
type TimePeriod struct {
	// Times is a list of TimeRange
	// +optional
	Times []TimeRange `json:"times,omitempty"`
	// Weekdays is a list of WeekdayRange
	// +optional
	Weekdays []WeekdayRange `json:"weekdays,omitempty"`
	// DaysOfMonth is a list of DayOfMonthRange
	// +optional
	DaysOfMonth []DayOfMonthRange `json:"daysOfMonth,omitempty"`
	// Months is a list of MonthRange
	// +optional
	Months []MonthRange `json:"months,omitempty"`
	// Years is a list of YearRange
	// +optional
	Years []YearRange `json:"years,omitempty"`
}

// Time defines a time in 24hr format
// +kubebuilder:validation:Pattern=`^((([01][0-9])|(2[0-3])):[0-5][0-9])$|(^24:00$)`
type Time string

// TimeRange defines a start and end time in 24hr format
type TimeRange struct {
	// StartTime is the start time in 24hr format.
	StartTime Time `json:"startTime,omitempty"`
	// EndTime is the end time in 24hr format.
	EndTime Time `json:"endTime,omitempty"`
}

// WeekdayRange is an inclusive range of days of the week beginning on Sunday
// Days can be specified by name (e.g 'Sunday') or as an inclusive range (e.g 'Monday:Friday')
// +kubebuilder:validation:Pattern=`^((?i)sun|mon|tues|wednes|thurs|fri|satur)day(?:((:(sun|mon|tues|wednes|thurs|fri|satur)day)$)|$)`
type WeekdayRange string

// DayOfMonthRange is an inclusive range of days of the month beginning at 1
type DayOfMonthRange struct {
	// Start of the inclusive range
	// +kubebuilder:validation:Minimum=-31
	// +kubebuilder:validation:Maximum=31
	Start int `json:"start,omitempty"`
	// End of the inclusive range
	// +kubebuilder:validation:Minimum=-31
	// +kubebuilder:validation:Maximum=31
	End int `json:"end,omitempty"`
}

// MonthRange is an inclusive range of months of the year beginning in January
// Months can be specified by name (e.g 'January') by numerical month (e.g '1') or as an inclusive range (e.g 'January:March', '1:3', '1:March')
// +kubebuilder:validation:Pattern=`^((?i)january|february|march|april|may|june|july|august|september|october|november|december|1[0-2]|[1-9])(?:((:((?i)january|february|march|april|may|june|july|august|september|october|november|december|1[0-2]|[1-9]))$)|$)`
type MonthRange string

// YearRange is an inclusive range of years
// +kubebuilder:validation:Pattern=`^2\d{3}(?::2\d{3}|$)`
type YearRange string

// Weekday is day of the week
type Weekday string

const (
	Sunday    Weekday = "sunday"
	Monday    Weekday = "monday"
	Tuesday   Weekday = "tuesday"
	Wednesday Weekday = "wednesday"
	Thursday  Weekday = "thursday"
	Friday    Weekday = "friday"
	Saturday  Weekday = "saturday"
)

var daysOfWeek = map[Weekday]int{
	Sunday:    0,
	Monday:    1,
	Tuesday:   2,
	Wednesday: 3,
	Thursday:  4,
	Friday:    5,
	Saturday:  6,
}

var daysOfWeekInv = map[int]Weekday{
	0: Sunday,
	1: Monday,
	2: Tuesday,
	3: Wednesday,
	4: Thursday,
	5: Friday,
	6: Saturday,
}

// Month of the year
type Month string

const (
	January   Month = "january"
	February  Month = "february"
	March     Month = "march"
	April     Month = "april"
	May       Month = "may"
	June      Month = "june"
	July      Month = "july"
	August    Month = "august"
	September Month = "september"
	October   Month = "october"
	November  Month = "november"
	December  Month = "december"
)

var months = map[Month]int{
	January:   1,
	February:  2,
	March:     3,
	April:     4,
	May:       5,
	June:      6,
	July:      7,
	August:    8,
	September: 9,
	October:   10,
	November:  11,
	December:  12,
}

var monthsInv = map[int]Month{
	1:  January,
	2:  February,
	3:  March,
	4:  April,
	5:  May,
	6:  June,
	7:  July,
	8:  August,
	9:  September,
	10: October,
	11: November,
	12: December,
}

// URL represents a valid URL
// +kubebuilder:validation:Pattern=`^https?://.+$`
type URL string<|MERGE_RESOLUTION|>--- conflicted
+++ resolved
@@ -186,15 +186,12 @@
 	// List of MSTeams configurations.
 	// It requires Alertmanager >= 0.26.0.
 	MSTeamsConfigs []MSTeamsConfig `json:"msteamsConfigs,omitempty"`
-<<<<<<< HEAD
 	// List of Jira configurations.
 	// It requires Alertmanager >= 0.28.0.
 	JiraConfigs []JiraConfig `json:"JiraConfigs,omitempty"`
-=======
 	// List of MSTeamsV2 configurations.
 	// It requires Alertmanager >= 0.28.0.
 	MSTeamsV2Configs []MSTeamsV2Config `json:"msteamsv2Configs,omitempty"`
->>>>>>> 3c85b138
 }
 
 // PagerDutyConfig configures notifications via PagerDuty.
@@ -976,7 +973,6 @@
 	HTTPConfig *HTTPConfig `json:"httpConfig,omitempty"`
 }
 
-<<<<<<< HEAD
 // JiraField defines a (key, value) tuple.
 // See: https://developer.atlassian.com/server/Jira/platform/Jira-rest-api-examples/#setting-custom-field-data-for-other-field-types
 type JiraField struct {
@@ -1088,7 +1084,11 @@
 	// +optional
 	Fields []JiraField `json:"fields,omitempty"`
 
-=======
+	// HTTP client configuration.
+	// +optional
+	HTTPConfig *HTTPConfig `json:"httpConfig,omitempty"`
+}
+
 // MSTeamsV2Config configures notifications via Microsoft Teams using the new message format with adaptive cards as required by flows
 // See https://prometheus.io/docs/alerting/latest/configuration/#msteamsv2_config
 // It requires Alertmanager >= 0.28.0.
@@ -1107,13 +1107,11 @@
 	// +kubebuilder:validation:MinLength=1
 	// +optional
 	Text *string `json:"text,omitempty"`
->>>>>>> 3c85b138
 	// HTTP client configuration.
 	// +optional
 	HTTPConfig *HTTPConfig `json:"httpConfig,omitempty"`
 }
 
-<<<<<<< HEAD
 // Validate ensures JiraField is valid.
 func (jc *JiraConfig) Validate() error {
 	if len(jc.Fields) == 0 {
@@ -1129,8 +1127,6 @@
 	return nil
 }
 
-=======
->>>>>>> 3c85b138
 // InhibitRule defines an inhibition rule that allows to mute alerts when other
 // alerts are already firing.
 // See https://prometheus.io/docs/alerting/latest/configuration/#inhibit_rule
