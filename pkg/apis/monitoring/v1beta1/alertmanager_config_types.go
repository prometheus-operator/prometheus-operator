// Copyright 2020 The prometheus-operator Authors
//
// Licensed under the Apache License, Version 2.0 (the "License");
// you may not use this file except in compliance with the License.
// You may obtain a copy of the License at
//
//     http://www.apache.org/licenses/LICENSE-2.0
//
// Unless required by applicable law or agreed to in writing, software
// distributed under the License is distributed on an "AS IS" BASIS,
// WITHOUT WARRANTIES OR CONDITIONS OF ANY KIND, either express or implied.
// See the License for the specific language governing permissions and
// limitations under the License.

package v1beta1

import (
	"bytes"
	"encoding/json"
	"errors"
	"fmt"
	"html/template"
	"regexp"
	"strings"

	monitoringv1 "github.com/prometheus-operator/prometheus-operator/pkg/apis/monitoring/v1"

	v1 "k8s.io/api/core/v1"
	apiextensionsv1 "k8s.io/apiextensions-apiserver/pkg/apis/apiextensions/v1"
	metav1 "k8s.io/apimachinery/pkg/apis/meta/v1"
	"k8s.io/apimachinery/pkg/runtime"
)

const (
	Version = "v1beta1"

	AlertmanagerConfigKind    = "AlertmanagerConfig"
	AlertmanagerConfigName    = "alertmanagerconfigs"
	AlertmanagerConfigKindKey = "alertmanagerconfig"
)

// +genclient
// +k8s:openapi-gen=true
// +kubebuilder:resource:categories="prometheus-operator",shortName="amcfg"

// The `AlertmanagerConfig` custom resource definition (CRD) defines how `Alertmanager` objects process Prometheus alerts. It allows to specify alert grouping and routing, notification receivers and inhibition rules.
//
// `Alertmanager` objects select `AlertmanagerConfig` objects using label and namespace selectors.
type AlertmanagerConfig struct {
	// TypeMeta defines the versioned schema of this representation of an object.
	metav1.TypeMeta `json:",inline"`
	// metadata defines ObjectMeta as the metadata that all persisted resources.
	// +optional
	metav1.ObjectMeta `json:"metadata,omitempty"`
	// spec defines the specification of AlertmanagerConfigSpec
	// +required
	Spec AlertmanagerConfigSpec `json:"spec"`
}

// AlertmanagerConfigList is a list of AlertmanagerConfig.
// +k8s:openapi-gen=true
type AlertmanagerConfigList struct {
	// TypeMeta defines the versioned schema of this representation of an object.
	metav1.TypeMeta `json:",inline"`
	// metadata defines ListMeta as metadata for collection responses.
	metav1.ListMeta `json:"metadata,omitempty"`
	// List of AlertmanagerConfig
	Items []AlertmanagerConfig `json:"items"`
}

// AlertmanagerConfigSpec is a specification of the desired behavior of the Alertmanager configuration.
// By definition, the Alertmanager configuration only applies to alerts for which
// the `namespace` label is equal to the namespace of the AlertmanagerConfig resource.
type AlertmanagerConfigSpec struct {
	// route defines the Alertmanager route definition for alerts matching the resource's
	// namespace. If present, it will be added to the generated Alertmanager
	// configuration as a first-level route.
	// +optional
	Route *Route `json:"route"`
	// receivers defines the list of receivers.
	// +optional
	Receivers []Receiver `json:"receivers"`
	// inhibitRules defines the list of inhibition rules. The rules will only apply to alerts matching
	// the resource's namespace.
	// +optional
	InhibitRules []InhibitRule `json:"inhibitRules,omitempty"`
	// timeIntervals defines the list of timeIntervals specifying when the routes should be muted.
	// +optional
	TimeIntervals []TimeInterval `json:"timeIntervals,omitempty"`
}

// Route defines a node in the routing tree.
type Route struct {
	// receiver defines the name of the receiver for this route. If not empty, it should be listed in
	// the `receivers` field.
	// +optional
	Receiver string `json:"receiver"`
	// groupBy defines the list of labels to group by.
	// Labels must not be repeated (unique list).
	// Special label "..." (aggregate by all possible labels), if provided, must be the only element in the list.
	// +optional
	GroupBy []string `json:"groupBy,omitempty"`
	// groupWait defines how long to wait before sending the initial notification.
	// Must match the regular expression`^(([0-9]+)y)?(([0-9]+)w)?(([0-9]+)d)?(([0-9]+)h)?(([0-9]+)m)?(([0-9]+)s)?(([0-9]+)ms)?$`
	// Example: "30s"
	// +optional
	GroupWait string `json:"groupWait,omitempty"`
	// groupInterval defines how long to wait before sending an updated notification.
	// Must match the regular expression`^(([0-9]+)y)?(([0-9]+)w)?(([0-9]+)d)?(([0-9]+)h)?(([0-9]+)m)?(([0-9]+)s)?(([0-9]+)ms)?$`
	// Example: "5m"
	// +optional
	GroupInterval string `json:"groupInterval,omitempty"`
	// repeatInterval defines how long to wait before repeating the last notification.
	// Must match the regular expression`^(([0-9]+)y)?(([0-9]+)w)?(([0-9]+)d)?(([0-9]+)h)?(([0-9]+)m)?(([0-9]+)s)?(([0-9]+)ms)?$`
	// Example: "4h"
	// +optional
	RepeatInterval string `json:"repeatInterval,omitempty"`
	// matchers defines the list of matchers that the alert's labels should match. For the first
	// level route, the operator removes any existing equality and regexp
	// matcher on the `namespace` label and adds a `namespace: <object
	// namespace>` matcher.
	// +optional
	Matchers []Matcher `json:"matchers,omitempty"`
	// continue defines the boolean indicating whether an alert should continue matching subsequent
	// sibling nodes. It will always be overridden to true for the first-level
	// route by the Prometheus operator.
	// +optional
	Continue bool `json:"continue,omitempty"`
	// routes defines the child routes.
	// +optional
	Routes []apiextensionsv1.JSON `json:"routes,omitempty"`
	// Note: this comment applies to the field definition above but appears
	// below otherwise it gets included in the generated manifest.
	// CRD schema doesn't support self-referential types for now (see
	// https://github.com/kubernetes/kubernetes/issues/62872). We have to use
	// an alternative type to circumvent the limitation. The downside is that
	// the Kube API can't validate the data beyond the fact that it is a valid
	// JSON representation.

	// muteTimeIntervals is a list of MuteTimeInterval names that will mute this route when matched,
	// +optional
	MuteTimeIntervals []string `json:"muteTimeIntervals,omitempty"`
	// activeTimeIntervals is a list of TimeInterval names when this route should be active.
	// +optional
	ActiveTimeIntervals []string `json:"activeTimeIntervals,omitempty"`
}

// ChildRoutes extracts the child routes.
func (r *Route) ChildRoutes() ([]Route, error) {
	out := make([]Route, len(r.Routes))

	for i, v := range r.Routes {
		dec := json.NewDecoder(bytes.NewBuffer(v.Raw))
		dec.DisallowUnknownFields()
		if err := dec.Decode(&out[i]); err != nil {
			return nil, fmt.Errorf("route[%d]: %w", i, err)
		}
	}

	return out, nil
}

// Receiver defines one or more notification integrations.
type Receiver struct {
	// name defines the name of the receiver. Must be unique across all items from the list.
	// +kubebuilder:validation:MinLength=1
	// +required
	Name string `json:"name"`
	// opsgenieConfigs defines the list of OpsGenie configurations.
	// +optional
	OpsGenieConfigs []OpsGenieConfig `json:"opsgenieConfigs,omitempty"`
	// pagerdutyConfigs defines the List of PagerDuty configurations.
	// +optional
	PagerDutyConfigs []PagerDutyConfig `json:"pagerdutyConfigs,omitempty"`
	// discordConfigs defines the list of Slack configurations.
	// +optional
	DiscordConfigs []DiscordConfig `json:"discordConfigs,omitempty"`
	// slackConfigs defines the list of Slack configurations.
	// +optional
	SlackConfigs []SlackConfig `json:"slackConfigs,omitempty"`
	// webhookConfigs defines the List of webhook configurations.
	// +optional
	WebhookConfigs []WebhookConfig `json:"webhookConfigs,omitempty"`
	// wechatConfigs defines the list of WeChat configurations.
	// +optional
	WeChatConfigs []WeChatConfig `json:"wechatConfigs,omitempty"`
	// emailConfigs defines the list of Email configurations.
	// +optional
	EmailConfigs []EmailConfig `json:"emailConfigs,omitempty"`
	// victoropsConfigs defines the list of VictorOps configurations.
	// +optional
	VictorOpsConfigs []VictorOpsConfig `json:"victoropsConfigs,omitempty"`
	// pushoverConfigs defines the list of Pushover configurations.
	// +optional
	PushoverConfigs []PushoverConfig `json:"pushoverConfigs,omitempty"`
	// snsConfigs defines the list of SNS configurations
	// +optional
	SNSConfigs []SNSConfig `json:"snsConfigs,omitempty"`
	// telegramConfigs defines the list of Telegram configurations.
	// +optional
	TelegramConfigs []TelegramConfig `json:"telegramConfigs,omitempty"`
	// webexConfigs defines the list of Webex configurations.
	// +optional
	WebexConfigs []WebexConfig `json:"webexConfigs,omitempty"`
	// msteamsConfigs defines the list of MSTeams configurations.
	// It requires Alertmanager >= 0.26.0.
	// +optional
	MSTeamsConfigs []MSTeamsConfig `json:"msteamsConfigs,omitempty"`
<<<<<<< HEAD
	// List of Jira configurations.
	// It requires Alertmanager >= 0.28.0.
	JiraConfigs []JiraConfig `json:"JiraConfigs,omitempty"`
	// List of MSTeamsV2 configurations.
=======
	// msteamsv2Configs defines the list of MSTeamsV2 configurations.
>>>>>>> e289f399
	// It requires Alertmanager >= 0.28.0.
	// +optional
	MSTeamsV2Configs []MSTeamsV2Config `json:"msteamsv2Configs,omitempty"`
	// rocketchatConfigs defines the list of RocketChat configurations.
	// It requires Alertmanager >= 0.28.0.
	// +optional
	RocketChatConfigs []RocketChatConfig `json:"rocketchatConfigs,omitempty"`
}

// PagerDutyConfig configures notifications via PagerDuty.
// See https://prometheus.io/docs/alerting/latest/configuration/#pagerduty_config
type PagerDutyConfig struct {
	// sendResolved defines whether or not to notify about resolved alerts.
	// +optional
	SendResolved *bool `json:"sendResolved,omitempty"`
	// routingKey defines the secret's key that contains the PagerDuty integration key (when using
	// Events API v2). Either this field or `serviceKey` needs to be defined.
	// The secret needs to be in the same namespace as the AlertmanagerConfig
	// object and accessible by the Prometheus Operator.
	// +optional
	RoutingKey *SecretKeySelector `json:"routingKey,omitempty"`
	// serviceKey defines the secret's key that contains the PagerDuty service key (when using
	// integration type "Prometheus"). Either this field or `routingKey` needs to
	// be defined.
	// The secret needs to be in the same namespace as the AlertmanagerConfig
	// object and accessible by the Prometheus Operator.
	// +optional
	ServiceKey *SecretKeySelector `json:"serviceKey,omitempty"`
	// url defines the URL to send requests to.
	// +optional
	URL string `json:"url,omitempty"`
	// client defines the client identification.
	// +optional
	Client string `json:"client,omitempty"`
	// clientURL defines the backlink to the sender of notification.
	// +optional
	ClientURL string `json:"clientURL,omitempty"`
	// description of the incident.
	// +optional
	Description string `json:"description,omitempty"`
	// severity of the incident.
	// +optional
	Severity string `json:"severity,omitempty"`
	// class defines the class/type of the event.
	// +optional
	Class string `json:"class,omitempty"`
	// group defines a cluster or grouping of sources.
	// +optional
	Group string `json:"group,omitempty"`
	// component defines the part or component of the affected system that is broken.
	// +optional
	Component string `json:"component,omitempty"`
	// details defines the arbitrary key/value pairs that provide further detail about the incident.
	// +optional
	Details []KeyValue `json:"details,omitempty"`
	// pagerDutyImageConfigs defines a list of image details to attach that provide further detail about an incident.
	// +optional
	PagerDutyImageConfigs []PagerDutyImageConfig `json:"pagerDutyImageConfigs,omitempty"`
	// pagerDutyLinkConfigs defines a list of link details to attach that provide further detail about an incident.
	// +optional
	PagerDutyLinkConfigs []PagerDutyLinkConfig `json:"pagerDutyLinkConfigs,omitempty"`
	// httpConfig defines the HTTP client configuration.
	// +optional
	HTTPConfig *HTTPConfig `json:"httpConfig,omitempty"`
	// source defines the unique location of the affected system.
	// +optional
	Source *string `yaml:"source,omitempty" json:"source,omitempty"`
}

// PagerDutyImageConfig attaches images to an incident
type PagerDutyImageConfig struct {
	// src of the image being attached to the incident
	// +optional
	Src string `json:"src,omitempty"`
	// href defines the optional URL; makes the image a clickable link.
	// +optional
	Href string `json:"href,omitempty"`
	// alt is the optional alternative text for the image.
	// +optional
	Alt string `json:"alt,omitempty"`
}

// PagerDutyLinkConfig attaches text links to an incident
type PagerDutyLinkConfig struct {
	// href defines the URL of the link to be attached
	// +optional
	Href string `json:"href,omitempty"`
	// alt defines the text that describes the purpose of the link, and can be used as the link's text.
	// +optional
	Text string `json:"alt,omitempty"`
}

// DiscordConfig configures notifications via Discord.
// See https://prometheus.io/docs/alerting/latest/configuration/#discord_config
type DiscordConfig struct {
	// sendResolved defines whether or not to notify about resolved alerts.
	// +optional
	SendResolved *bool `json:"sendResolved,omitempty"`
	// apiURL defines the secret's key that contains the Discord webhook URL.
	// The secret needs to be in the same namespace as the AlertmanagerConfig
	// object and accessible by the Prometheus Operator.
	// +required
	APIURL v1.SecretKeySelector `json:"apiURL,omitempty"`
	// title defines the template of the message's title.
	// +optional
	Title *string `json:"title,omitempty"`
	// message defines the template of the message's body.
	// +optional
	Message *string `json:"message,omitempty"`
	// content defines the template of the content's body.
	// +optional
	// +kubebuilder:validation:MinLength=1
	Content *string `json:"content,omitempty"`
	// username defines the username of the message sender.
	// +optional
	// +kubebuilder:validation:MinLength=1
	Username *string `json:"username,omitempty"`
	// avatarURL defines the avatar url of the message sender.
	// +optional
	AvatarURL *URL `json:"avatarURL,omitempty"`
	// httpConfig defines HTTP client configuration.
	// +optional
	HTTPConfig *HTTPConfig `json:"httpConfig,omitempty"`
}

// SlackConfig configures notifications via Slack.
// See https://prometheus.io/docs/alerting/latest/configuration/#slack_config
type SlackConfig struct {
	// sendResolved defines whether or not to notify about resolved alerts.
	// +optional
	SendResolved *bool `json:"sendResolved,omitempty"`
	// apiURL defines the secret's key that contains the Slack webhook URL.
	// The secret needs to be in the same namespace as the AlertmanagerConfig
	// object and accessible by the Prometheus Operator.
	// +optional
	APIURL *SecretKeySelector `json:"apiURL,omitempty"`
	// channel defines the channel or user to send notifications to.
	// +optional
	Channel string `json:"channel,omitempty"`
	// username defines the slack bot user name.
	// +optional
	Username string `json:"username,omitempty"`
	// color defines the color of the left border of the Slack message attachment.
	// Can be a hex color code (e.g., "#ff0000") or a predefined color name.
	// +optional
	Color string `json:"color,omitempty"`
	// title defines the title text displayed in the Slack message attachment.
	// +optional
	Title string `json:"title,omitempty"`
	// titleLink defines the URL that the title will link to when clicked.
	// +optional
	TitleLink string `json:"titleLink,omitempty"`
	// pretext defines optional text that appears above the message attachment block.
	// +optional
	Pretext string `json:"pretext,omitempty"`
	// text defines the main text content of the Slack message attachment.
	// +optional
	Text string `json:"text,omitempty"`
	// fields defines a list of Slack fields that are sent with each notification.
	// +optional
	Fields []SlackField `json:"fields,omitempty"`
	// shortFields determines whether fields are displayed in a compact format.
	// When true, fields are shown side by side when possible.
	// +optional
	ShortFields bool `json:"shortFields,omitempty"`
	// footer defines small text displayed at the bottom of the message attachment.
	// +optional
	Footer string `json:"footer,omitempty"`
	// fallback defines a plain-text summary of the attachment for clients that don't support attachments.
	// +optional
	Fallback string `json:"fallback,omitempty"`
	// callbackId defines an identifier for the message used in interactive components.
	// +optional
	CallbackID string `json:"callbackId,omitempty"`
	// iconEmoji defines the emoji to use as the bot's avatar (e.g., ":ghost:").
	// +optional
	IconEmoji string `json:"iconEmoji,omitempty"`
	// iconURL defines the URL to an image to use as the bot's avatar.
	// +optional
	IconURL string `json:"iconURL,omitempty"`
	// imageURL defines the URL to an image file that will be displayed inside the message attachment.
	// +optional
	ImageURL string `json:"imageURL,omitempty"`
	// thumbURL defines the URL to an image file that will be displayed as a thumbnail
	// on the right side of the message attachment.
	// +optional
	ThumbURL string `json:"thumbURL,omitempty"`
	// linkNames enables automatic linking of channel names and usernames in the message.
	// When true, @channel and @username will be converted to clickable links.
	// +optional
	LinkNames bool `json:"linkNames,omitempty"`
	// mrkdwnIn defines which fields should be parsed as Slack markdown.
	// Valid values include "pretext", "text", and "fields".
	// +optional
	MrkdwnIn []string `json:"mrkdwnIn,omitempty"`
	// actions defines a list of Slack actions that are sent with each notification.
	// +optional
	Actions []SlackAction `json:"actions,omitempty"`
	// httpConfig defines the HTTP client configuration.
	// +optional
	HTTPConfig *HTTPConfig `json:"httpConfig,omitempty"`
}

// Validate ensures SlackConfig is valid.
func (sc *SlackConfig) Validate() error {
	for _, action := range sc.Actions {
		if err := action.Validate(); err != nil {
			return err
		}
	}

	for _, field := range sc.Fields {
		if err := field.Validate(); err != nil {
			return err
		}
	}

	return nil
}

// SlackAction configures a single Slack action that is sent with each
// notification.
// See https://api.slack.com/docs/message-attachments#action_fields and
// https://api.slack.com/docs/message-buttons for more information.
type SlackAction struct {
	// type defines the type of interactive component.
	// Common values include "button" for clickable buttons and "select" for dropdown menus.
	// +kubebuilder:validation:MinLength=1
	// +required
	Type string `json:"type"`
	// text defines the user-visible label displayed on the action element.
	// For buttons, this is the button text. For select menus, this is the placeholder text.
	// +kubebuilder:validation:MinLength=1
	// +required
	Text string `json:"text"`
	// url defines the URL to open when the action is triggered.
	// Only applicable for button-type actions. When set, clicking the button opens this URL.
	// +optional
	URL string `json:"url,omitempty"`
	// style defines the visual appearance of the action element.
	// Valid values include "default", "primary" (green), and "danger" (red).
	// +optional
	Style string `json:"style,omitempty"`
	// name defines a unique identifier for the action within the message.
	// This value is sent back to your application when the action is triggered.
	// +optional
	Name string `json:"name,omitempty"`
	// value defines the payload sent when the action is triggered.
	// This data is included in the callback sent to your application.
	// +optional
	Value string `json:"value,omitempty"`
	// confirm defines an optional confirmation dialog that appears before the action is executed.
	// When set, users must confirm their intent before the action proceeds.
	// +optional
	ConfirmField *SlackConfirmationField `json:"confirm,omitempty"`
}

// Validate ensures SlackAction is valid.
func (sa *SlackAction) Validate() error {
	if sa.Type == "" {
		return errors.New("missing type in Slack action configuration")
	}

	if sa.Text == "" {
		return errors.New("missing text in Slack action configuration")
	}

	if sa.URL == "" && sa.Name == "" {
		return errors.New("missing name or url in Slack action configuration")
	}

	if sa.ConfirmField != nil {
		if err := sa.ConfirmField.Validate(); err != nil {
			return err
		}
	}

	return nil
}

// SlackConfirmationField protect users from destructive actions or
// particularly distinguished decisions by asking them to confirm their button
// click one more time.
// See https://api.slack.com/docs/interactive-message-field-guide#confirmation_fields
// for more information.
type SlackConfirmationField struct {
	// text defines the main message displayed in the confirmation dialog.
	// This should be a clear question or statement asking the user to confirm their action.
	// +kubebuilder:validation:MinLength=1
	// +required
	Text string `json:"text"`
	// title defines the title text displayed at the top of the confirmation dialog.
	// When not specified, a default title will be used.
	// +optional
	Title string `json:"title,omitempty"`
	// okText defines the label for the confirmation button in the dialog.
	// When not specified, defaults to "Okay". This button proceeds with the action.
	// +optional
	OkText string `json:"okText,omitempty"`
	// dismissText defines the label for the cancel button in the dialog.
	// When not specified, defaults to "Cancel". This button cancels the action.
	// +optional
	DismissText string `json:"dismissText,omitempty"`
}

// Validate ensures SlackConfirmationField is valid.
func (scf *SlackConfirmationField) Validate() error {
	if scf.Text == "" {
		return errors.New("missing text in Slack confirmation configuration")
	}
	return nil
}

// SlackField configures a single Slack field that is sent with each notification.
// Each field must contain a title, value, and optionally, a boolean value to indicate if the field
// is short enough to be displayed next to other fields designated as short.
// See https://api.slack.com/docs/message-attachments#fields for more information.
type SlackField struct {
	// title defines the label or header text displayed for this field.
	// This appears as bold text above the field value in the Slack message.
	// +kubebuilder:validation:MinLength=1
	// +required
	Title string `json:"title"`
	// value defines the content or data displayed for this field.
	// This appears below the title and can contain plain text or Slack markdown.
	// +kubebuilder:validation:MinLength=1
	// +required
	Value string `json:"value"`
	// short determines whether this field can be displayed alongside other short fields.
	// When true, Slack may display this field side by side with other short fields.
	// When false or not specified, the field takes the full width of the message.
	// +optional
	Short *bool `json:"short,omitempty"`
}

// Validate ensures SlackField is valid
func (sf *SlackField) Validate() error {
	if sf.Title == "" {
		return errors.New("missing title in Slack field configuration")
	}

	if sf.Value == "" {
		return errors.New("missing value in Slack field configuration")
	}

	return nil
}

// WebhookConfig configures notifications via a generic receiver supporting the webhook payload.
// See https://prometheus.io/docs/alerting/latest/configuration/#webhook_config
type WebhookConfig struct {
	// sendResolved defines whether or not to notify about resolved alerts.
	// +optional
	SendResolved *bool `json:"sendResolved,omitempty"`
	// url defines the URL to send HTTP POST requests to.
	// urlSecret takes precedence over url. One of urlSecret and url should be defined.
	// +optional
	URL *string `json:"url,omitempty"`
	// urlSecret defines the secret's key that contains the webhook URL to send HTTP requests to.
	// urlSecret takes precedence over url. One of urlSecret and url should be defined.
	// The secret needs to be in the same namespace as the AlertmanagerConfig
	// object and accessible by the Prometheus Operator.
	// +optional
	URLSecret *SecretKeySelector `json:"urlSecret,omitempty"`
	// httpConfig defines the HTTP client configuration for webhook requests.
	// +optional
	HTTPConfig *HTTPConfig `json:"httpConfig,omitempty"`
	// maxAlerts defines the maximum number of alerts to be sent per webhook message.
	// When 0, all alerts are included in the webhook payload.
	// +optional
	// +kubebuilder:validation:Minimum=0
	MaxAlerts int32 `json:"maxAlerts,omitempty"`
	// timeout defines the maximum time to wait for a webhook request to complete,
	// before failing the request and allowing it to be retried.
	// It requires Alertmanager >= v0.28.0.
	// +optional
	Timeout *monitoringv1.Duration `json:"timeout,omitempty"`
}

// OpsGenieConfig configures notifications via OpsGenie.
// See https://prometheus.io/docs/alerting/latest/configuration/#opsgenie_config
type OpsGenieConfig struct {
	// sendResolved defines whether or not to notify about resolved alerts.
	// +optional
	SendResolved *bool `json:"sendResolved,omitempty"`
	// apiKey defines the secret's key that contains the OpsGenie API key.
	// The secret needs to be in the same namespace as the AlertmanagerConfig
	// object and accessible by the Prometheus Operator.
	// +optional
	APIKey *SecretKeySelector `json:"apiKey,omitempty"`
	// apiURL defines the URL to send OpsGenie API requests to.
	// When not specified, defaults to the standard OpsGenie API endpoint.
	// +optional
	APIURL string `json:"apiURL,omitempty"`
	// message defines the alert text limited to 130 characters.
	// This appears as the main alert title in OpsGenie.
	// +optional
	Message string `json:"message,omitempty"`
	// description defines the detailed description of the incident.
	// This provides additional context beyond the message field.
	// +optional
	Description string `json:"description,omitempty"`
	// source defines the backlink to the sender of the notification.
	// This helps identify where the alert originated from.
	// +optional
	Source string `json:"source,omitempty"`
	// tags defines a comma separated list of tags attached to the notifications.
	// These help categorize and filter alerts within OpsGenie.
	// +optional
	Tags string `json:"tags,omitempty"`
	// note defines an additional alert note.
	// This provides supplementary information about the alert.
	// +optional
	Note string `json:"note,omitempty"`
	// priority defines the priority level of alert.
	// Possible values are P1, P2, P3, P4, and P5, where P1 is highest priority.
	// +optional
	Priority string `json:"priority,omitempty"`
	// details defines a set of arbitrary key/value pairs that provide further detail about the incident.
	// These appear as additional fields in the OpsGenie alert.
	// +optional
	Details []KeyValue `json:"details,omitempty"`
	// responders defines the list of responders responsible for notifications.
	// These determine who gets notified when the alert is created.
	// +optional
	Responders []OpsGenieConfigResponder `json:"responders,omitempty"`
	// httpConfig defines the HTTP client configuration for OpsGenie API requests.
	// +optional
	HTTPConfig *HTTPConfig `json:"httpConfig,omitempty"`
	// entity defines an optional field that can be used to specify which domain alert is related to.
	// This helps group related alerts together in OpsGenie.
	// +optional
	Entity string `json:"entity,omitempty"`
	// actions defines a comma separated list of actions that will be available for the alert.
	// These appear as action buttons in the OpsGenie interface.
	// +optional
	Actions string `json:"actions,omitempty"`
}

// Validate ensures OpsGenieConfig is valid
func (o *OpsGenieConfig) Validate() error {
	for _, responder := range o.Responders {
		if err := responder.Validate(); err != nil {
			return err
		}
	}
	return nil
}

// OpsGenieConfigResponder defines a responder to an incident.
// One of `id`, `name` or `username` has to be defined.
// +kubebuilder:validation:OneOf=ID,Name,Username
type OpsGenieConfigResponder struct {
	// id defines the unique identifier of the responder.
	// This corresponds to the responder's ID within OpsGenie.
	// +optional
	ID string `json:"id,omitempty"`
	// name defines the display name of the responder.
	// This is used when the responder is identified by name rather than ID.
	// +optional
	Name string `json:"name,omitempty"`
	// username defines the username of the responder.
	// This is typically used for user-type responders when identifying by username.
	// +optional
	Username string `json:"username,omitempty"`
	// type defines the type of responder.
	// Valid values include "user", "team", "schedule", and "escalation".
	// This determines how OpsGenie interprets the other identifier fields.
	// +kubebuilder:validation:MinLength=1
	// +kubebuilder:validation:Enum=team;teams;user;escalation;schedule
	// +required
	Type string `json:"type"`
}

const opsgenieValidTypesRe = `^(team|teams|user|escalation|schedule)$`

var opsgenieTypeMatcher = regexp.MustCompile(opsgenieValidTypesRe)

// Validate ensures OpsGenieConfigResponder is valid.
func (r *OpsGenieConfigResponder) Validate() error {
	if r.ID == "" && r.Name == "" && r.Username == "" {
		return errors.New("responder must have at least an ID, a Name or an Username defined")
	}

	if strings.Contains(r.Type, "{{") {
		_, err := template.New("").Parse(r.Type)
		if err != nil {
			return fmt.Errorf("responder %v type is not a valid template: %w", r, err)
		}
		return nil
	}

	if opsgenieTypeMatcher.MatchString(strings.ToLower(r.Type)) {
		return nil
	}
	return fmt.Errorf("opsGenieConfig responder %v type does not match valid options %s", r, opsgenieValidTypesRe)
}

// HTTPConfig defines a client HTTP configuration.
// See https://prometheus.io/docs/alerting/latest/configuration/#http_config
type HTTPConfig struct {
	// authorization defines the authorization header configuration for the client.
	// This is mutually exclusive with BasicAuth and is only available starting from Alertmanager v0.22+.
	// +optional
	Authorization *monitoringv1.SafeAuthorization `json:"authorization,omitempty"`
	// basicAuth defines the basic authentication credentials for the client.
	// This is mutually exclusive with Authorization. If both are defined, BasicAuth takes precedence.
	// +optional
	BasicAuth *monitoringv1.BasicAuth `json:"basicAuth,omitempty"`
	// oauth2 defines the OAuth2 client credentials used to fetch a token for the targets.
	// This enables OAuth2 authentication flow for HTTP requests.
	// +optional
	OAuth2 *monitoringv1.OAuth2 `json:"oauth2,omitempty"`
	// bearerTokenSecret defines the secret's key that contains the bearer token to be used by the client
	// for authentication.
	// The secret needs to be in the same namespace as the AlertmanagerConfig
	// object and accessible by the Prometheus Operator.
	// +optional
	BearerTokenSecret *SecretKeySelector `json:"bearerTokenSecret,omitempty"`
	// tlsConfig defines the TLS configuration for the client.
	// This includes settings for certificates, CA validation, and TLS protocol options.
	// +optional
	TLSConfig *monitoringv1.SafeTLSConfig `json:"tlsConfig,omitempty"`

	// proxyURL defines an optional proxy URL for HTTP requests.
	// If defined, this field takes precedence over `proxyUrl`.
	//
	// +optional
	ProxyURLOriginal *string `json:"proxyURL,omitempty"`

	monitoringv1.ProxyConfig `json:",inline"`

	// followRedirects defines whether HTTP requests follow HTTP 3xx redirects.
	// When true, the client will automatically follow redirect responses.
	// +optional
	FollowRedirects *bool `json:"followRedirects,omitempty"`
}

// WebexConfig configures notification via Cisco Webex
// See https://prometheus.io/docs/alerting/latest/configuration/#webex_config
type WebexConfig struct {
	// sendResolved defines whether or not to notify about resolved alerts.
	// +optional
	SendResolved *bool `json:"sendResolved,omitempty"`

	// apiURL defines the Webex Teams API URL i.e. https://webexapis.com/v1/messages
	// +optional
	APIURL *URL `json:"apiURL,omitempty"`

	// httpConfig defines the HTTP client's configuration.
	// You must use this configuration to supply the bot token as part of the HTTP `Authorization` header.
	// +optional
	HTTPConfig *HTTPConfig `json:"httpConfig,omitempty"`

	// message defines the message template
	// +optional
	Message *string `json:"message,omitempty"`

	// roomID defines the ID of the Webex Teams room where to send the messages.
	// +kubebuilder:validation:MinLength=1
	// +required
	RoomID string `json:"roomID"`
}

// WeChatConfig configures notifications via WeChat.
// See https://prometheus.io/docs/alerting/latest/configuration/#wechat_config
type WeChatConfig struct {
	// sendResolved defines whether or not to notify about resolved alerts.
	// +optional
	SendResolved *bool `json:"sendResolved,omitempty"`
	// apiSecret defines the secret's key that contains the WeChat API key.
	// The secret needs to be in the same namespace as the AlertmanagerConfig
	// object and accessible by the Prometheus Operator.
	// +optional
	APISecret *SecretKeySelector `json:"apiSecret,omitempty"`
	// apiURL defines the WeChat API URL.
	// When not specified, defaults to the standard WeChat Work API endpoint.
	// +optional
	APIURL string `json:"apiURL,omitempty"`
	// corpID defines the corp id for authentication.
	// This is the unique identifier for your WeChat Work organization.
	// +optional
	CorpID string `json:"corpID,omitempty"`
	// agentID defines the application agent ID within WeChat Work.
	// This identifies which WeChat Work application will send the notifications.
	// +optional
	AgentID string `json:"agentID,omitempty"`
	// toUser defines the target user(s) to receive the notification.
	// Can be a single user ID or multiple user IDs separated by '|'.
	// +optional
	ToUser string `json:"toUser,omitempty"`
	// toParty defines the target department(s) to receive the notification.
	// Can be a single department ID or multiple department IDs separated by '|'.
	// +optional
	ToParty string `json:"toParty,omitempty"`
	// toTag defines the target tag(s) to receive the notification.
	// Can be a single tag ID or multiple tag IDs separated by '|'.
	// +optional
	ToTag string `json:"toTag,omitempty"`
	// message defines the API request data as defined by the WeChat API.
	// This contains the actual notification content to be sent.
	// +optional
	Message string `json:"message,omitempty"`
	// messageType defines the type of message to send.
	// Valid values include "text", "markdown", and other WeChat Work supported message types.
	// +optional
	MessageType string `json:"messageType,omitempty"`
	// httpConfig defines the HTTP client configuration for WeChat API requests.
	// +optional
	HTTPConfig *HTTPConfig `json:"httpConfig,omitempty"`
}

// EmailConfig configures notifications via Email.
type EmailConfig struct {
	// sendResolved defines whether or not to notify about resolved alerts.
	// +optional
	SendResolved *bool `json:"sendResolved,omitempty"`
	// to defines the email address to send notifications to.
	// This is the recipient address for alert notifications.
	// +optional
	To string `json:"to,omitempty"`
	// from defines the sender address for email notifications.
	// This appears as the "From" field in the email header.
	// +optional
	From string `json:"from,omitempty"`
	// hello defines the hostname to identify to the SMTP server.
	// This is used in the SMTP HELO/EHLO command during the connection handshake.
	// +optional
	Hello string `json:"hello,omitempty"`
	// smarthost defines the SMTP host and port through which emails are sent.
	// Format should be "hostname:port", e.g. "smtp.example.com:587".
	// +optional
	Smarthost string `json:"smarthost,omitempty"`
	// authUsername defines the username to use for SMTP authentication.
	// This is used for SMTP AUTH when the server requires authentication.
	// +optional
	AuthUsername string `json:"authUsername,omitempty"`
	// authPassword defines the secret's key that contains the password to use for authentication.
	// The secret needs to be in the same namespace as the AlertmanagerConfig
	// object and accessible by the Prometheus Operator.
	// +optional
	AuthPassword *SecretKeySelector `json:"authPassword,omitempty"`
	// authSecret defines the secret's key that contains the CRAM-MD5 secret.
	// This is used for CRAM-MD5 authentication mechanism.
	// The secret needs to be in the same namespace as the AlertmanagerConfig
	// object and accessible by the Prometheus Operator.
	// +optional
	AuthSecret *SecretKeySelector `json:"authSecret,omitempty"`
	// authIdentity defines the identity to use for SMTP authentication.
	// This is typically used with PLAIN authentication mechanism.
	// +optional
	AuthIdentity string `json:"authIdentity,omitempty"`
	// headers defines additional email header key/value pairs.
	// These override any headers previously set by the notification implementation.
	// +optional
	Headers []KeyValue `json:"headers,omitempty"`
	// html defines the HTML body of the email notification.
	// This allows for rich formatting in the email content.
	// +optional
	HTML *string `json:"html,omitempty"`
	// text defines the plain text body of the email notification.
	// This provides a fallback for email clients that don't support HTML.
	// +optional
	Text *string `json:"text,omitempty"`
	// requireTLS defines the SMTP TLS requirement.
	// Note that Go does not support unencrypted connections to remote SMTP endpoints.
	// +optional
	RequireTLS *bool `json:"requireTLS,omitempty"`
	// tlsConfig defines the TLS configuration for SMTP connections.
	// This includes settings for certificates, CA validation, and TLS protocol options.
	// +optional
	TLSConfig *monitoringv1.SafeTLSConfig `json:"tlsConfig,omitempty"`
}

// VictorOpsConfig configures notifications via VictorOps.
// See https://prometheus.io/docs/alerting/latest/configuration/#victorops_config
type VictorOpsConfig struct {
	// sendResolved defines whether or not to notify about resolved alerts.
	// +optional
	SendResolved *bool `json:"sendResolved,omitempty"`
	// apiKey defines the secret's key that contains the API key to use when talking to the VictorOps API.
	// The secret needs to be in the same namespace as the AlertmanagerConfig
	// object and accessible by the Prometheus Operator.
	// +optional
	APIKey *SecretKeySelector `json:"apiKey,omitempty"`
	// apiUrl defines the VictorOps API URL.
	// When not specified, defaults to the standard VictorOps API endpoint.
	// +optional
	APIURL string `json:"apiUrl,omitempty"`
	// routingKey defines a key used to map the alert to a team.
	// This determines which VictorOps team will receive the alert notification.
	// +optional
	RoutingKey string `json:"routingKey"`
	// messageType describes the behavior of the alert.
	// Valid values are "CRITICAL", "WARNING", and "INFO".
	// +optional
	MessageType string `json:"messageType,omitempty"`
	// entityDisplayName contains a summary of the alerted problem.
	// This appears as the main title or identifier for the incident.
	// +optional
	EntityDisplayName string `json:"entityDisplayName,omitempty"`
	// stateMessage contains a long explanation of the alerted problem.
	// This provides detailed context about the incident.
	// +optional
	StateMessage string `json:"stateMessage,omitempty"`
	// monitoringTool defines the monitoring tool the state message is from.
	// This helps identify the source system that generated the alert.
	// +optional
	MonitoringTool string `json:"monitoringTool,omitempty"`
	// customFields defines additional custom fields for notification.
	// These provide extra metadata that will be included with the VictorOps incident.
	// +optional
	CustomFields []KeyValue `json:"customFields,omitempty"`
	// httpConfig defines the HTTP client's configuration for VictorOps API requests.
	// +optional
	HTTPConfig *HTTPConfig `json:"httpConfig,omitempty"`
}

// PushoverConfig configures notifications via Pushover.
// See https://prometheus.io/docs/alerting/latest/configuration/#pushover_config
type PushoverConfig struct {
	// sendResolved defines whether or not to notify about resolved alerts.
	// +optional
	SendResolved *bool `json:"sendResolved,omitempty"`
	// userKey defines the secret's key that contains the recipient user's user key.
	// The secret needs to be in the same namespace as the AlertmanagerConfig
	// object and accessible by the Prometheus Operator.
	// Either `userKey` or `userKeyFile` is required.
	// +optional
	UserKey *SecretKeySelector `json:"userKey,omitempty"`
	// userKeyFile defines the user key file that contains the recipient user's user key.
	// Either `userKey` or `userKeyFile` is required.
	// It requires Alertmanager >= v0.26.0.
	// +optional
	UserKeyFile *string `json:"userKeyFile,omitempty"`
	// token defines the secret's key that contains the registered application's API token.
	// See https://pushover.net/apps for application registration.
	// The secret needs to be in the same namespace as the AlertmanagerConfig
	// object and accessible by the Prometheus Operator.
	// Either `token` or `tokenFile` is required.
	// +optional
	Token *SecretKeySelector `json:"token,omitempty"`
	// tokenFile defines the token file that contains the registered application's API token.
	// See https://pushover.net/apps for application registration.
	// Either `token` or `tokenFile` is required.
	// It requires Alertmanager >= v0.26.0.
	// +optional
	TokenFile *string `json:"tokenFile,omitempty"`
	// title defines the notification title displayed in the Pushover message.
	// This appears as the bold header text in the notification.
	// +optional
	Title string `json:"title,omitempty"`
	// message defines the notification message content.
	// This is the main body text of the Pushover notification.
	// +optional
	Message string `json:"message,omitempty"`
	// url defines a supplementary URL shown alongside the message.
	// This creates a clickable link within the Pushover notification.
	// +optional
	URL string `json:"url,omitempty"`
	// urlTitle defines a title for the supplementary URL.
	// If not specified, the raw URL is shown instead.
	// +optional
	URLTitle string `json:"urlTitle,omitempty"`
	// ttl defines the time to live for the alert notification.
	// This determines how long the notification remains active before expiring.
	// +optional
	TTL *monitoringv1.Duration `json:"ttl,omitempty"`
	// device defines the name of a specific device to send the notification to.
	// If not specified, the notification is sent to all user's devices.
	// +optional
	Device *string `json:"device,omitempty"`
	// sound defines the name of one of the sounds supported by device clients.
	// This overrides the user's default sound choice for this notification.
	// +optional
	Sound string `json:"sound,omitempty"`
	// priority defines the notification priority level.
	// See https://pushover.net/api#priority for valid values and behavior.
	// +optional
	Priority string `json:"priority,omitempty"`
	// retry defines how often the Pushover servers will send the same notification to the user.
	// Must be at least 30 seconds. Only applies to priority 2 notifications.
	// +kubebuilder:validation:Pattern=`^(([0-9]+)y)?(([0-9]+)w)?(([0-9]+)d)?(([0-9]+)h)?(([0-9]+)m)?(([0-9]+)s)?(([0-9]+)ms)?$`
	// +optional
	Retry string `json:"retry,omitempty"`
	// expire defines how long your notification will continue to be retried for,
	// unless the user acknowledges the notification. Only applies to priority 2 notifications.
	// +kubebuilder:validation:Pattern=`^(([0-9]+)y)?(([0-9]+)w)?(([0-9]+)d)?(([0-9]+)h)?(([0-9]+)m)?(([0-9]+)s)?(([0-9]+)ms)?$`
	// +optional
	Expire string `json:"expire,omitempty"`
	// html defines whether notification message is HTML or plain text.
	// When true, the message can include HTML formatting tags.
	// +optional
	HTML bool `json:"html,omitempty"`
	// httpConfig defines the HTTP client configuration for Pushover API requests.
	// +optional
	HTTPConfig *HTTPConfig `json:"httpConfig,omitempty"`
}

// SNSConfig configures notifications via AWS SNS.
// See https://prometheus.io/docs/alerting/latest/configuration/#sns_configs
type SNSConfig struct {
	// sendResolved defines whether or not to notify about resolved alerts.
	// +optional
	SendResolved *bool `json:"sendResolved,omitempty"`
	// apiURL defines the SNS API URL, e.g. https://sns.us-east-2.amazonaws.com.
	// If not specified, the SNS API URL from the SNS SDK will be used.
	// +optional
	ApiURL string `json:"apiURL,omitempty"`
	// sigv4 configures AWS's Signature Verification 4 signing process to sign requests.
	// This includes AWS credentials and region configuration for authentication.
	// +optional
	Sigv4 *monitoringv1.Sigv4 `json:"sigv4,omitempty"`
	// topicARN defines the SNS topic ARN, e.g. arn:aws:sns:us-east-2:698519295917:My-Topic.
	// If you don't specify this value, you must specify a value for the PhoneNumber or TargetARN.
	// +optional
	TopicARN string `json:"topicARN,omitempty"`
	// subject defines the subject line when the message is delivered to email endpoints.
	// This field is only used when sending to email subscribers of an SNS topic.
	// +optional
	Subject string `json:"subject,omitempty"`
	// phoneNumber defines the phone number if message is delivered via SMS in E.164 format.
	// If you don't specify this value, you must specify a value for the TopicARN or TargetARN.
	// +optional
	PhoneNumber string `json:"phoneNumber,omitempty"`
	// targetARN defines the mobile platform endpoint ARN if message is delivered via mobile notifications.
	// If you don't specify this value, you must specify a value for the TopicARN or PhoneNumber.
	// +optional
	TargetARN string `json:"targetARN,omitempty"`
	// message defines the message content of the SNS notification.
	// This is the actual notification text that will be sent to subscribers.
	// +optional
	Message string `json:"message,omitempty"`
	// attributes defines SNS message attributes as key-value pairs.
	// These provide additional metadata that can be used for message filtering and routing.
	// +optional
	Attributes map[string]string `json:"attributes,omitempty"`
	// httpConfig defines the HTTP client configuration for SNS API requests.
	// +optional
	HTTPConfig *HTTPConfig `json:"httpConfig,omitempty"`
}

// TelegramConfig configures notifications via Telegram.
// See https://prometheus.io/docs/alerting/latest/configuration/#telegram_config
type TelegramConfig struct {
	// sendResolved defines whether or not to notify about resolved alerts.
	// +optional
	SendResolved *bool `json:"sendResolved,omitempty"`
	// apiURL defines the Telegram API URL, e.g. https://api.telegram.org.
	// If not specified, the default Telegram API URL will be used.
	// +optional
	APIURL string `json:"apiURL,omitempty"`
	// botToken defines the Telegram bot token. It is mutually exclusive with `botTokenFile`.
	// The secret needs to be in the same namespace as the AlertmanagerConfig
	// object and accessible by the Prometheus Operator.
	// Either `botToken` or `botTokenFile` is required.
	// +optional
	BotToken *SecretKeySelector `json:"botToken,omitempty"`
	// botTokenFile defines the file to read the Telegram bot token from.
	// It is mutually exclusive with `botToken`.
	// Either `botToken` or `botTokenFile` is required.
	// It requires Alertmanager >= v0.26.0.
	// +optional
	BotTokenFile *string `json:"botTokenFile,omitempty"`
	// chatID defines the Telegram chat ID where messages will be sent.
	// This can be a user ID, group ID, or channel ID (with @ prefix for public channels).
	// +required
	ChatID int64 `json:"chatID,omitempty"`
	// messageThreadID defines the Telegram Group Topic ID for threaded messages.
	// This allows sending messages to specific topics within Telegram groups.
	// It requires Alertmanager >= 0.26.0.
	// +optional
	MessageThreadID *int64 `json:"messageThreadID,omitempty"`
	// message defines the message template for the Telegram notification.
	// This is the content that will be sent to the specified chat.
	// +optional
	Message string `json:"message,omitempty"`
	// disableNotifications controls whether Telegram notifications are sent silently.
	// When true, users will receive the message without notification sounds.
	// +optional
	DisableNotifications *bool `json:"disableNotifications,omitempty"`
	// parseMode defines the parse mode for telegram message formatting.
	// Valid values are "MarkdownV2", "Markdown", and "HTML".
	// This determines how text formatting is interpreted in the message.
	//+kubebuilder:validation:Enum=MarkdownV2;Markdown;HTML
	// +optional
	ParseMode string `json:"parseMode,omitempty"`
	// httpConfig defines the HTTP client configuration for Telegram API requests.
	// +optional
	HTTPConfig *HTTPConfig `json:"httpConfig,omitempty"`
}

// MSTeamsConfig configures notifications via Microsoft Teams.
// It requires Alertmanager >= 0.26.0.
type MSTeamsConfig struct {
	// sendResolved defines whether or not to notify about resolved alerts.
	// +optional
	SendResolved *bool `json:"sendResolved,omitempty"`
	// webhookUrl defines the MSTeams webhook URL for sending notifications.
	// This is the incoming webhook URL configured in your Teams channel.
	// +required
	WebhookURL v1.SecretKeySelector `json:"webhookUrl"`
	// title defines the message title template for Teams notifications.
	// This appears as the main heading of the Teams message card.
	// +optional
	Title *string `json:"title,omitempty"`
	// summary defines the message summary template for Teams notifications.
	// This provides a brief overview that appears in Teams notification previews.
	// It requires Alertmanager >= 0.27.0.
	// +optional
	Summary *string `json:"summary,omitempty"`
	// text defines the message body template for Teams notifications.
	// This contains the detailed content of the Teams message.
	// +optional
	Text *string `json:"text,omitempty"`
	// httpConfig defines the HTTP client configuration for Teams webhook requests.
	// +optional
	HTTPConfig *HTTPConfig `json:"httpConfig,omitempty"`
}

<<<<<<< HEAD
// JiraField defines a (key, value) tuple.
// See: https://developer.atlassian.com/server/Jira/platform/Jira-rest-api-examples/#setting-custom-field-data-for-other-field-types
type JiraField struct {
	// Key of the tuple.
	// +kubebuilder:validation:MinLength=1
	// +required
	Key string `json:"key"`
	// Value of the tuple.
	// +required
	Value apiextensionsv1.JSON `json:"value"`
}

// Validate ensures JiraField is valid.
func (jf *JiraField) Validate() error {
	if jf.Value.Raw == nil {
		return nil
	}

	var ret interface{}
	dec := json.NewDecoder(bytes.NewBuffer(jf.Value.Raw))
	dec.DisallowUnknownFields()
	if err := dec.Decode(&ret); err != nil {
		return fmt.Errorf("Value json decode: %w", err)
	}
	return nil
}

// JiraConfig configures notifications via Jira.
// See https://prometheus.io/docs/alerting/latest/configuration/#Jira_config
// It requires Alertmanager >= 0.28.0.
type JiraConfig struct {
	// Whether to notify about resolved alerts.
	//
	// +optional
	SendResolved *bool `json:"sendResolved,omitempty"`

	// The Jira API URL i.e. https://company.atlassian.net/rest/api/2/
	// The full API path must be included.
	// If not specified, default API URL will be used.
	//
	// +kubebuilder:validation:Pattern:="^http(s)?://.+$"
	// +optional
	APIURL *string `json:"apiURL,omitempty"`

	// The project key where issues are created.
	//
	// +kubebuilder:validation:MinLength=1
	// +required
	Project string `json:"project"`

	// Issue summary template.
	//
	// +optional
	Summary *string `json:"summary,omitempty"`

	// Issue description template.
	//
	// +optional
	Description *string `json:"description,omitempty"`

	// Labels to be added to the issue.
	//
	// +kubebuilder:validation:MinItems=1
	// +kubebuilder:validation:items:MinLength=1
	// +listType=set
	// +optional
	Labels []string `json:"labels,omitempty"`

	// Priority of the issue.
	//
	// +optional
	Priority *string `json:"priority,omitempty"`

	// Type of the issue (e.g. Bug).
	//
	// +kubebuilder:validation:MinLength=1
	// +required
	IssueType string `json:"issueType"`

	// Name of the workflow transition to resolve an issue.
	// The target status must have the category "done".
	// NOTE: The name of the transition can be localized and depends on the language setting of the service account.
	//
	// +optional
	ResolveTransition *string `json:"resolveTransition,omitempty"`

	// Name of the workflow transition to reopen an issue.
	// The target status should not have the category "done".
	// NOTE: The name of the transition can be localized and depends on the language setting of the service account.
	//
	// +optional
	ReopenTransition *string `json:"reopenTransition,omitempty"`

	// If reopenTransition is defined, ignore issues with that resolution.
	//
	// +optional
	WontFixResolution *string `json:"wontFixResolution,omitempty"`

	// If reopenTransition is defined, reopen the issue when it is not older than this value (rounded down to the nearest minute).
	// The resolutiondate field is used to determine the age of the issue.
	//
	// +optional
	ReopenDuration *monitoringv1.Duration `json:"reopenDuration,omitempty"`

	// Other issue and custom fields.
	//
	// +listType=map
	// +listMapKey=key
	// +optional
	Fields []JiraField `json:"fields,omitempty"`

	// HTTP client configuration.
	// +optional
	HTTPConfig *HTTPConfig `json:"httpConfig,omitempty"`
}

// MSTeamsV2Config configures notifications via Microsoft Teams using the new message format with adaptive cards as required by flows
=======
// MSTeamsV2Config configures notifications via Microsoft Teams using the new message format with adaptive cards as required by flows.
>>>>>>> e289f399
// See https://prometheus.io/docs/alerting/latest/configuration/#msteamsv2_config
// It requires Alertmanager >= 0.28.0.
type MSTeamsV2Config struct {
	// sendResolved defines whether or not to notify about resolved alerts.
	// +optional
	SendResolved *bool `json:"sendResolved,omitempty"`
	// webhookURL defines the MSTeams incoming webhook URL for adaptive card notifications.
	// This webhook must support the newer adaptive cards format required by Teams flows.
	// +optional
	WebhookURL *v1.SecretKeySelector `json:"webhookURL,omitempty"`
	// title defines the message title template for adaptive card notifications.
	// This appears as the main heading in the Teams adaptive card.
	// +kubebuilder:validation:MinLength=1
	// +optional
	Title *string `json:"title,omitempty"`
	// text defines the message body template for adaptive card notifications.
	// This contains the detailed content displayed in the Teams adaptive card format.
	// +kubebuilder:validation:MinLength=1
	// +optional
	Text *string `json:"text,omitempty"`
	// httpConfig defines the HTTP client configuration for Teams webhook requests.
	// +optional
	HTTPConfig *HTTPConfig `json:"httpConfig,omitempty"`
}

<<<<<<< HEAD
// Validate ensures JiraField is valid.
func (jc *JiraConfig) Validate() error {
	if len(jc.Fields) == 0 {
		return nil
	}

	for i, field := range jc.Fields {
		if err := field.Validate(); err != nil {
			return fmt.Errorf("Fields json decode index[%d] key[%s]: %w", i, field.Key, err)
		}
	}

	return nil
=======
// RocketChatConfig configures notifications via RocketChat.
// It requires Alertmanager >= 0.28.0.
type RocketChatConfig struct {
	// sendResolved defines whether or not to notify about resolved alerts.
	// +optional
	SendResolved *bool `json:"sendResolved,omitempty"`
	// apiURL defines the API URL for RocketChat.
	// Defaults to https://open.rocket.chat/ if not specified.
	// +optional
	APIURL *URL `json:"apiURL,omitempty"`
	// channel defines the channel to send alerts to.
	// This can be a channel name (e.g., "#alerts") or a direct message recipient.
	// +kubebuilder:validation:MinLength=1
	// +optional
	Channel *string `json:"channel,omitempty"`
	// token defines the sender token for RocketChat authentication.
	// This is the personal access token or bot token used to authenticate API requests.
	// +required
	Token v1.SecretKeySelector `json:"token,omitempty"`
	// tokenID defines the sender token ID for RocketChat authentication.
	// This is the user ID associated with the token used for API requests.
	// +required
	TokenID v1.SecretKeySelector `json:"tokenID,omitempty"`
	// color defines the message color displayed in RocketChat.
	// This appears as a colored bar alongside the message.
	// +kubebuilder:validation:MinLength=1
	// +optional
	Color *string `json:"color,omitempty"`
	// emoji defines the emoji to be displayed as an avatar.
	// If provided, this emoji will be used instead of the default avatar or iconURL.
	// +kubebuilder:validation:MinLength=1
	// +optional
	Emoji *string `json:"emoji,omitempty"`
	// iconURL defines the icon URL for the message avatar.
	// This displays a custom image as the message sender's avatar.
	// +optional
	IconURL *URL `json:"iconURL,omitempty"`
	// text defines the message text to send.
	// This is optional because attachments can be used instead of or alongside text.
	// +kubebuilder:validation:MinLength=1
	// +optional
	Text *string `json:"text,omitempty"`
	// title defines the message title displayed prominently in the message.
	// This appears as bold text at the top of the message attachment.
	// +kubebuilder:validation:MinLength=1
	// +optional
	Title *string `json:"title,omitempty"`
	// titleLink defines the URL that the title will link to when clicked.
	// This makes the message title clickable in the RocketChat interface.
	// +kubebuilder:validation:MinLength=1
	// +optional
	TitleLink *string `json:"titleLink,omitempty"`
	// fields defines additional fields for the message attachment.
	// These appear as structured key-value pairs within the message.
	// +kubebuilder:validation:MinItems=1
	// +optional
	Fields []RocketChatFieldConfig `json:"fields,omitempty"`
	// shortFields defines whether to use short fields in the message layout.
	// When true, fields may be displayed side by side to save space.
	// +optional
	ShortFields *bool `json:"shortFields,omitempty"`
	// imageURL defines the image URL to display within the message.
	// This embeds an image directly in the message attachment.
	// +optional
	ImageURL *URL `json:"imageURL,omitempty"`
	// thumbURL defines the thumbnail URL for the message.
	// This displays a small thumbnail image alongside the message content.
	// +optional
	ThumbURL *URL `json:"thumbURL,omitempty"`
	// linkNames defines whether to enable automatic linking of usernames and channels.
	// When true, @username and #channel references become clickable links.
	// +optional
	LinkNames *bool `json:"linkNames,omitempty"`
	// actions defines interactive actions to include in the message.
	// These appear as buttons that users can click to trigger responses.
	// +kubebuilder:validation:MinItems=1
	// +optional
	Actions []RocketChatActionConfig `json:"actions,omitempty"`
	// httpConfig defines the HTTP client configuration for RocketChat API requests.
	// +optional
	HTTPConfig *HTTPConfig `json:"httpConfig,omitempty"`
}

// RocketChatFieldConfig defines a field for RocketChat messages.
type RocketChatFieldConfig struct {
	// title defines the title of this field.
	// This appears as bold text labeling the field content.
	// +kubebuilder:validation:MinLength=1
	// +optional
	Title *string `json:"title,omitempty"`
	// value defines the value of this field, displayed underneath the title.
	// This contains the actual data or content for the field.
	// +kubebuilder:validation:MinLength=1
	// +optional
	Value *string `json:"value,omitempty"`
	// short defines whether this field should be a short field.
	// When true, the field may be displayed inline with other short fields to save space.
	// +optional
	Short *bool `json:"short,omitempty"`
}

// RocketChatActionConfig defines actions for RocketChat messages.
type RocketChatActionConfig struct {
	// text defines the button text displayed to users.
	// This is the label that appears on the interactive button.
	// +kubebuilder:validation:MinLength=1
	// +optional
	Text *string `json:"text,omitempty"`
	// url defines the URL the button links to when clicked.
	// This creates a clickable button that opens the specified URL.
	// +optional
	URL *URL `json:"url,omitempty"`
	// msg defines the message to send when the button is clicked.
	// This allows the button to post a predefined message to the channel.
	// +kubebuilder:validation:MinLength=1
	// +optional
	Msg *string `json:"msg,omitempty"`
>>>>>>> e289f399
}

// InhibitRule defines an inhibition rule that allows to mute alerts when other
// alerts are already firing.
// See https://prometheus.io/docs/alerting/latest/configuration/#inhibit_rule
type InhibitRule struct {
	// targetMatch defines matchers that have to be fulfilled in the alerts to be muted.
	// The operator enforces that the alert matches the resource's namespace.
	// When these conditions are met, matching alerts will be inhibited (silenced).
	// +optional
	TargetMatch []Matcher `json:"targetMatch,omitempty"`
	// sourceMatch defines matchers for which one or more alerts have to exist for the inhibition
	// to take effect. The operator enforces that the alert matches the resource's namespace.
	// These are the "trigger" alerts that cause other alerts to be inhibited.
	// +optional
	SourceMatch []Matcher `json:"sourceMatch,omitempty"`
	// equal defines labels that must have an equal value in the source and target alert
	// for the inhibition to take effect. This ensures related alerts are properly grouped.
	// +optional
	Equal []string `json:"equal,omitempty"`
}

// KeyValue defines a (key, value) tuple.
type KeyValue struct {
	// key defines the key of the tuple.
	// This is the identifier or name part of the key-value pair.
	// +kubebuilder:validation:MinLength=1
	// +required
	Key string `json:"key"`
	// value defines the value of the tuple.
	// This is the data or content associated with the key.
	// +required
	Value string `json:"value"`
}

// Matcher defines how to match on alert's labels.
type Matcher struct {
	// name defines the label to match.
	// This specifies which alert label should be evaluated.
	// +kubebuilder:validation:MinLength=1
	// +required
	Name string `json:"name"`
	// value defines the label value to match.
	// This is the expected value for the specified label.
	// +optional
	Value string `json:"value"`
	// matchType defines the match operation available with AlertManager >= v0.22.0.
	// Takes precedence over Regex (deprecated) if non-empty.
	// Valid values: "=" (equality), "!=" (inequality), "=~" (regex match), "!~" (regex non-match).
	// +kubebuilder:validation:Enum=!=;=;=~;!~
	// +optional
	MatchType MatchType `json:"matchType,omitempty"`
}

// String returns Matcher as a string
// Use only for MatchType Matcher
func (in Matcher) String() string {
	return fmt.Sprintf(`%s%s"%s"`, in.Name, in.MatchType, openMetricsEscape(in.Value))
}

// Validate the Matcher returns an error if the matcher is invalid
// Validates only non-deprecated matching fields
func (in Matcher) Validate() error {
	// nothing to do
	if in.MatchType == "" {
		return nil
	}

	if !in.MatchType.Valid() {
		return fmt.Errorf("invalid 'matchType' '%s' provided'", in.MatchType)
	}

	if strings.TrimSpace(in.Name) == "" {
		return errors.New("matcher 'name' is required")
	}

	return nil
}

// MatchType is a comparison operator on a Matcher
type MatchType string

// Valid MatchType returns true if the operator is acceptable
func (mt MatchType) Valid() bool {
	_, ok := validMatchTypes[mt]
	return ok
}

// SecretKeySelector selects a key of a Secret.
type SecretKeySelector struct {
	// name defines the name of the secret in the object's namespace to select from.
	// +kubebuilder:validation:MinLength=1
	// +required
	Name string `json:"name"`
	// key defines the key of the secret to select from.  Must be a valid secret key.
	// +kubebuilder:validation:MinLength=1
	// +required
	Key string `json:"key"`
}

// DeepCopyObject implements the runtime.Object interface.
func (l *AlertmanagerConfig) DeepCopyObject() runtime.Object {
	return l.DeepCopy()
}

// DeepCopyObject implements the runtime.Object interface.
func (l *AlertmanagerConfigList) DeepCopyObject() runtime.Object {
	return l.DeepCopy()
}

const (
	MatchEqual     MatchType = "="
	MatchNotEqual  MatchType = "!="
	MatchRegexp    MatchType = "=~"
	MatchNotRegexp MatchType = "!~"
)

var validMatchTypes = map[MatchType]bool{
	MatchEqual:     true,
	MatchNotEqual:  true,
	MatchRegexp:    true,
	MatchNotRegexp: true,
}

// openMetricsEscape is similar to the usual string escaping, but more
// restricted. It merely replaces a new-line character with '\n', a double-quote
// character with '\"', and a backslash with '\\', which is the escaping used by
// OpenMetrics.
// * Copied from alertmanager codebase pkg/labels *
func openMetricsEscape(s string) string {
	r := strings.NewReplacer(
		`\`, `\\`,
		"\n", `\n`,
		`"`, `\"`,
	)
	return r.Replace(s)
}

// TimeInterval specifies the periods in time when notifications will be muted or active.
type TimeInterval struct {
	// name of the time interval.
	// +required
	Name string `json:"name,omitempty"`
	// timeIntervals defines a list of TimePeriod.
	// +optional
	TimeIntervals []TimePeriod `json:"timeIntervals,omitempty"`
}

// TimePeriod describes periods of time.
type TimePeriod struct {
	// times defines a list of TimeRange
	// +optional
	Times []TimeRange `json:"times,omitempty"`
	// weekdays defines a list of WeekdayRange
	// +optional
	Weekdays []WeekdayRange `json:"weekdays,omitempty"`
	// daysOfMonth defines a list of DayOfMonthRange
	// +optional
	DaysOfMonth []DayOfMonthRange `json:"daysOfMonth,omitempty"`
	// months defines a list of MonthRange
	// +optional
	Months []MonthRange `json:"months,omitempty"`
	// years defines a list of YearRange
	// +optional
	Years []YearRange `json:"years,omitempty"`
}

// Time defines a time in 24hr format
// +kubebuilder:validation:Pattern=`^((([01][0-9])|(2[0-3])):[0-5][0-9])$|(^24:00$)`
type Time string

// TimeRange defines a start and end time in 24hr format
type TimeRange struct {
	// startTime defines the start time in 24hr format.
	// +optional
	StartTime Time `json:"startTime,omitempty"`
	// endTime defines the end time in 24hr format.
	// +optional
	EndTime Time `json:"endTime,omitempty"`
}

// WeekdayRange is an inclusive range of days of the week beginning on Sunday
// Days can be specified by name (e.g 'Sunday') or as an inclusive range (e.g 'Monday:Friday')
// +kubebuilder:validation:Pattern=`^((?i)sun|mon|tues|wednes|thurs|fri|satur)day(?:((:(sun|mon|tues|wednes|thurs|fri|satur)day)$)|$)`
type WeekdayRange string

// DayOfMonthRange is an inclusive range of days of the month beginning at 1
type DayOfMonthRange struct {
	// start of the inclusive range
	// +kubebuilder:validation:Minimum=-31
	// +kubebuilder:validation:Maximum=31
	// +optional
	Start int `json:"start,omitempty"`
	// end of the inclusive range
	// +kubebuilder:validation:Minimum=-31
	// +kubebuilder:validation:Maximum=31
	// +optional
	End int `json:"end,omitempty"`
}

// MonthRange is an inclusive range of months of the year beginning in January
// Months can be specified by name (e.g 'January') by numerical month (e.g '1') or as an inclusive range (e.g 'January:March', '1:3', '1:March')
// +kubebuilder:validation:Pattern=`^((?i)january|february|march|april|may|june|july|august|september|october|november|december|1[0-2]|[1-9])(?:((:((?i)january|february|march|april|may|june|july|august|september|october|november|december|1[0-2]|[1-9]))$)|$)`
type MonthRange string

// YearRange is an inclusive range of years
// +kubebuilder:validation:Pattern=`^2\d{3}(?::2\d{3}|$)`
type YearRange string

// Weekday is day of the week
type Weekday string

const (
	Sunday    Weekday = "sunday"
	Monday    Weekday = "monday"
	Tuesday   Weekday = "tuesday"
	Wednesday Weekday = "wednesday"
	Thursday  Weekday = "thursday"
	Friday    Weekday = "friday"
	Saturday  Weekday = "saturday"
)

var daysOfWeek = map[Weekday]int{
	Sunday:    0,
	Monday:    1,
	Tuesday:   2,
	Wednesday: 3,
	Thursday:  4,
	Friday:    5,
	Saturday:  6,
}

var daysOfWeekInv = map[int]Weekday{
	0: Sunday,
	1: Monday,
	2: Tuesday,
	3: Wednesday,
	4: Thursday,
	5: Friday,
	6: Saturday,
}

// Month of the year
type Month string

const (
	January   Month = "january"
	February  Month = "february"
	March     Month = "march"
	April     Month = "april"
	May       Month = "may"
	June      Month = "june"
	July      Month = "july"
	August    Month = "august"
	September Month = "september"
	October   Month = "october"
	November  Month = "november"
	December  Month = "december"
)

var months = map[Month]int{
	January:   1,
	February:  2,
	March:     3,
	April:     4,
	May:       5,
	June:      6,
	July:      7,
	August:    8,
	September: 9,
	October:   10,
	November:  11,
	December:  12,
}

var monthsInv = map[int]Month{
	1:  January,
	2:  February,
	3:  March,
	4:  April,
	5:  May,
	6:  June,
	7:  July,
	8:  August,
	9:  September,
	10: October,
	11: November,
	12: December,
}

// URL represents a valid URL
// +kubebuilder:validation:Pattern=`^https?://.+$`
type URL string<|MERGE_RESOLUTION|>--- conflicted
+++ resolved
@@ -206,14 +206,10 @@
 	// It requires Alertmanager >= 0.26.0.
 	// +optional
 	MSTeamsConfigs []MSTeamsConfig `json:"msteamsConfigs,omitempty"`
-<<<<<<< HEAD
 	// List of Jira configurations.
 	// It requires Alertmanager >= 0.28.0.
 	JiraConfigs []JiraConfig `json:"JiraConfigs,omitempty"`
-	// List of MSTeamsV2 configurations.
-=======
 	// msteamsv2Configs defines the list of MSTeamsV2 configurations.
->>>>>>> e289f399
 	// It requires Alertmanager >= 0.28.0.
 	// +optional
 	MSTeamsV2Configs []MSTeamsV2Config `json:"msteamsv2Configs,omitempty"`
@@ -1134,7 +1130,6 @@
 	HTTPConfig *HTTPConfig `json:"httpConfig,omitempty"`
 }
 
-<<<<<<< HEAD
 // JiraField defines a (key, value) tuple.
 // See: https://developer.atlassian.com/server/Jira/platform/Jira-rest-api-examples/#setting-custom-field-data-for-other-field-types
 type JiraField struct {
@@ -1251,10 +1246,7 @@
 	HTTPConfig *HTTPConfig `json:"httpConfig,omitempty"`
 }
 
-// MSTeamsV2Config configures notifications via Microsoft Teams using the new message format with adaptive cards as required by flows
-=======
 // MSTeamsV2Config configures notifications via Microsoft Teams using the new message format with adaptive cards as required by flows.
->>>>>>> e289f399
 // See https://prometheus.io/docs/alerting/latest/configuration/#msteamsv2_config
 // It requires Alertmanager >= 0.28.0.
 type MSTeamsV2Config struct {
@@ -1280,7 +1272,125 @@
 	HTTPConfig *HTTPConfig `json:"httpConfig,omitempty"`
 }
 
-<<<<<<< HEAD
+// RocketChatConfig configures notifications via RocketChat.
+// It requires Alertmanager >= 0.28.0.
+type RocketChatConfig struct {
+	// sendResolved defines whether or not to notify about resolved alerts.
+	// +optional
+	SendResolved *bool `json:"sendResolved,omitempty"`
+	// apiURL defines the API URL for RocketChat.
+	// Defaults to https://open.rocket.chat/ if not specified.
+	// +optional
+	APIURL *URL `json:"apiURL,omitempty"`
+	// channel defines the channel to send alerts to.
+	// This can be a channel name (e.g., "#alerts") or a direct message recipient.
+	// +kubebuilder:validation:MinLength=1
+	// +optional
+	Channel *string `json:"channel,omitempty"`
+	// token defines the sender token for RocketChat authentication.
+	// This is the personal access token or bot token used to authenticate API requests.
+	// +required
+	Token v1.SecretKeySelector `json:"token,omitempty"`
+	// tokenID defines the sender token ID for RocketChat authentication.
+	// This is the user ID associated with the token used for API requests.
+	// +required
+	TokenID v1.SecretKeySelector `json:"tokenID,omitempty"`
+	// color defines the message color displayed in RocketChat.
+	// This appears as a colored bar alongside the message.
+	// +kubebuilder:validation:MinLength=1
+	// +optional
+	Color *string `json:"color,omitempty"`
+	// emoji defines the emoji to be displayed as an avatar.
+	// If provided, this emoji will be used instead of the default avatar or iconURL.
+	// +kubebuilder:validation:MinLength=1
+	// +optional
+	Emoji *string `json:"emoji,omitempty"`
+	// iconURL defines the icon URL for the message avatar.
+	// This displays a custom image as the message sender's avatar.
+	// +optional
+	IconURL *URL `json:"iconURL,omitempty"`
+	// text defines the message text to send.
+	// This is optional because attachments can be used instead of or alongside text.
+	// +kubebuilder:validation:MinLength=1
+	// +optional
+	Text *string `json:"text,omitempty"`
+	// title defines the message title displayed prominently in the message.
+	// This appears as bold text at the top of the message attachment.
+	// +kubebuilder:validation:MinLength=1
+	// +optional
+	Title *string `json:"title,omitempty"`
+	// titleLink defines the URL that the title will link to when clicked.
+	// This makes the message title clickable in the RocketChat interface.
+	// +kubebuilder:validation:MinLength=1
+	// +optional
+	TitleLink *string `json:"titleLink,omitempty"`
+	// fields defines additional fields for the message attachment.
+	// These appear as structured key-value pairs within the message.
+	// +kubebuilder:validation:MinItems=1
+	// +optional
+	Fields []RocketChatFieldConfig `json:"fields,omitempty"`
+	// shortFields defines whether to use short fields in the message layout.
+	// When true, fields may be displayed side by side to save space.
+	// +optional
+	ShortFields *bool `json:"shortFields,omitempty"`
+	// imageURL defines the image URL to display within the message.
+	// This embeds an image directly in the message attachment.
+	// +optional
+	ImageURL *URL `json:"imageURL,omitempty"`
+	// thumbURL defines the thumbnail URL for the message.
+	// This displays a small thumbnail image alongside the message content.
+	// +optional
+	ThumbURL *URL `json:"thumbURL,omitempty"`
+	// linkNames defines whether to enable automatic linking of usernames and channels.
+	// When true, @username and #channel references become clickable links.
+	// +optional
+	LinkNames *bool `json:"linkNames,omitempty"`
+	// actions defines interactive actions to include in the message.
+	// These appear as buttons that users can click to trigger responses.
+	// +kubebuilder:validation:MinItems=1
+	// +optional
+	Actions []RocketChatActionConfig `json:"actions,omitempty"`
+	// httpConfig defines the HTTP client configuration for RocketChat API requests.
+	// +optional
+	HTTPConfig *HTTPConfig `json:"httpConfig,omitempty"`
+}
+
+// RocketChatFieldConfig defines a field for RocketChat messages.
+type RocketChatFieldConfig struct {
+	// title defines the title of this field.
+	// This appears as bold text labeling the field content.
+	// +kubebuilder:validation:MinLength=1
+	// +optional
+	Title *string `json:"title,omitempty"`
+	// value defines the value of this field, displayed underneath the title.
+	// This contains the actual data or content for the field.
+	// +kubebuilder:validation:MinLength=1
+	// +optional
+	Value *string `json:"value,omitempty"`
+	// short defines whether this field should be a short field.
+	// When true, the field may be displayed inline with other short fields to save space.
+	// +optional
+	Short *bool `json:"short,omitempty"`
+}
+
+// RocketChatActionConfig defines actions for RocketChat messages.
+type RocketChatActionConfig struct {
+	// text defines the button text displayed to users.
+	// This is the label that appears on the interactive button.
+	// +kubebuilder:validation:MinLength=1
+	// +optional
+	Text *string `json:"text,omitempty"`
+	// url defines the URL the button links to when clicked.
+	// This creates a clickable button that opens the specified URL.
+	// +optional
+	URL *URL `json:"url,omitempty"`
+	// msg defines the message to send when the button is clicked.
+	// This allows the button to post a predefined message to the channel.
+	// +kubebuilder:validation:MinLength=1
+	// +optional
+	Msg *string `json:"msg,omitempty"`
+}
+
 // Validate ensures JiraField is valid.
 func (jc *JiraConfig) Validate() error {
 	if len(jc.Fields) == 0 {
@@ -1294,125 +1404,6 @@
 	}
 
 	return nil
-=======
-// RocketChatConfig configures notifications via RocketChat.
-// It requires Alertmanager >= 0.28.0.
-type RocketChatConfig struct {
-	// sendResolved defines whether or not to notify about resolved alerts.
-	// +optional
-	SendResolved *bool `json:"sendResolved,omitempty"`
-	// apiURL defines the API URL for RocketChat.
-	// Defaults to https://open.rocket.chat/ if not specified.
-	// +optional
-	APIURL *URL `json:"apiURL,omitempty"`
-	// channel defines the channel to send alerts to.
-	// This can be a channel name (e.g., "#alerts") or a direct message recipient.
-	// +kubebuilder:validation:MinLength=1
-	// +optional
-	Channel *string `json:"channel,omitempty"`
-	// token defines the sender token for RocketChat authentication.
-	// This is the personal access token or bot token used to authenticate API requests.
-	// +required
-	Token v1.SecretKeySelector `json:"token,omitempty"`
-	// tokenID defines the sender token ID for RocketChat authentication.
-	// This is the user ID associated with the token used for API requests.
-	// +required
-	TokenID v1.SecretKeySelector `json:"tokenID,omitempty"`
-	// color defines the message color displayed in RocketChat.
-	// This appears as a colored bar alongside the message.
-	// +kubebuilder:validation:MinLength=1
-	// +optional
-	Color *string `json:"color,omitempty"`
-	// emoji defines the emoji to be displayed as an avatar.
-	// If provided, this emoji will be used instead of the default avatar or iconURL.
-	// +kubebuilder:validation:MinLength=1
-	// +optional
-	Emoji *string `json:"emoji,omitempty"`
-	// iconURL defines the icon URL for the message avatar.
-	// This displays a custom image as the message sender's avatar.
-	// +optional
-	IconURL *URL `json:"iconURL,omitempty"`
-	// text defines the message text to send.
-	// This is optional because attachments can be used instead of or alongside text.
-	// +kubebuilder:validation:MinLength=1
-	// +optional
-	Text *string `json:"text,omitempty"`
-	// title defines the message title displayed prominently in the message.
-	// This appears as bold text at the top of the message attachment.
-	// +kubebuilder:validation:MinLength=1
-	// +optional
-	Title *string `json:"title,omitempty"`
-	// titleLink defines the URL that the title will link to when clicked.
-	// This makes the message title clickable in the RocketChat interface.
-	// +kubebuilder:validation:MinLength=1
-	// +optional
-	TitleLink *string `json:"titleLink,omitempty"`
-	// fields defines additional fields for the message attachment.
-	// These appear as structured key-value pairs within the message.
-	// +kubebuilder:validation:MinItems=1
-	// +optional
-	Fields []RocketChatFieldConfig `json:"fields,omitempty"`
-	// shortFields defines whether to use short fields in the message layout.
-	// When true, fields may be displayed side by side to save space.
-	// +optional
-	ShortFields *bool `json:"shortFields,omitempty"`
-	// imageURL defines the image URL to display within the message.
-	// This embeds an image directly in the message attachment.
-	// +optional
-	ImageURL *URL `json:"imageURL,omitempty"`
-	// thumbURL defines the thumbnail URL for the message.
-	// This displays a small thumbnail image alongside the message content.
-	// +optional
-	ThumbURL *URL `json:"thumbURL,omitempty"`
-	// linkNames defines whether to enable automatic linking of usernames and channels.
-	// When true, @username and #channel references become clickable links.
-	// +optional
-	LinkNames *bool `json:"linkNames,omitempty"`
-	// actions defines interactive actions to include in the message.
-	// These appear as buttons that users can click to trigger responses.
-	// +kubebuilder:validation:MinItems=1
-	// +optional
-	Actions []RocketChatActionConfig `json:"actions,omitempty"`
-	// httpConfig defines the HTTP client configuration for RocketChat API requests.
-	// +optional
-	HTTPConfig *HTTPConfig `json:"httpConfig,omitempty"`
-}
-
-// RocketChatFieldConfig defines a field for RocketChat messages.
-type RocketChatFieldConfig struct {
-	// title defines the title of this field.
-	// This appears as bold text labeling the field content.
-	// +kubebuilder:validation:MinLength=1
-	// +optional
-	Title *string `json:"title,omitempty"`
-	// value defines the value of this field, displayed underneath the title.
-	// This contains the actual data or content for the field.
-	// +kubebuilder:validation:MinLength=1
-	// +optional
-	Value *string `json:"value,omitempty"`
-	// short defines whether this field should be a short field.
-	// When true, the field may be displayed inline with other short fields to save space.
-	// +optional
-	Short *bool `json:"short,omitempty"`
-}
-
-// RocketChatActionConfig defines actions for RocketChat messages.
-type RocketChatActionConfig struct {
-	// text defines the button text displayed to users.
-	// This is the label that appears on the interactive button.
-	// +kubebuilder:validation:MinLength=1
-	// +optional
-	Text *string `json:"text,omitempty"`
-	// url defines the URL the button links to when clicked.
-	// This creates a clickable button that opens the specified URL.
-	// +optional
-	URL *URL `json:"url,omitempty"`
-	// msg defines the message to send when the button is clicked.
-	// This allows the button to post a predefined message to the channel.
-	// +kubebuilder:validation:MinLength=1
-	// +optional
-	Msg *string `json:"msg,omitempty"`
->>>>>>> e289f399
 }
 
 // InhibitRule defines an inhibition rule that allows to mute alerts when other
