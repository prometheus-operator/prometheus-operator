--- conflicted
+++ resolved
@@ -362,7 +362,6 @@
 	return nil
 }
 
-<<<<<<< HEAD
 // ThanosSpec defines parameters for a Prometheus server within a Thanos deployment.
 // +k8s:openapi-gen=true
 type ThanosSpec struct {
@@ -575,8 +574,6 @@
 	FilterExternalLabels *bool `json:"filterExternalLabels,omitempty"`
 }
 
-=======
->>>>>>> d53cae45
 // LabelName is a valid Prometheus label name which may only contain ASCII letters, numbers, as well as underscores.
 // +kubebuilder:validation:Pattern:="^[a-zA-Z_][a-zA-Z0-9_]*$"
 type LabelName string
