// Copyright 2018 The prometheus-operator Authors
//
// Licensed under the Apache License, Version 2.0 (the "License");
// you may not use this file except in compliance with the License.
// You may obtain a copy of the License at
//
//     http://www.apache.org/licenses/LICENSE-2.0
//
// Unless required by applicable law or agreed to in writing, software
// distributed under the License is distributed on an "AS IS" BASIS,
// WITHOUT WARRANTIES OR CONDITIONS OF ANY KIND, either express or implied.
// See the License for the specific language governing permissions and
// limitations under the License.

package v1

import (
	"errors"
	"fmt"
	"net/url"
	"reflect"
	"strings"

	v1 "k8s.io/api/core/v1"
	"k8s.io/apimachinery/pkg/api/resource"
	metav1 "k8s.io/apimachinery/pkg/apis/meta/v1"
	"k8s.io/apimachinery/pkg/runtime/schema"
	"k8s.io/apimachinery/pkg/util/intstr"

	"github.com/prometheus-operator/prometheus-operator/pkg/apis/monitoring"
)

const (
	Version = "v1"
)

// ByteSize is a valid memory size type based on powers-of-2, so 1KB is 1024B.
// Supported units: B, KB, KiB, MB, MiB, GB, GiB, TB, TiB, PB, PiB, EB, EiB Ex: `512MB`.
// +kubebuilder:validation:Pattern:="(^0|([0-9]*[.])?[0-9]+((K|M|G|T|E|P)i?)?B)$"
type ByteSize string

func (bs *ByteSize) IsEmpty() bool {
	return bs == nil || *bs == ""
}

// Duration is a valid time duration that can be parsed by Prometheus model.ParseDuration() function.
// Supported units: y, w, d, h, m, s, ms
// Examples: `30s`, `1m`, `1h20m15s`, `15d`
// +kubebuilder:validation:Pattern:="^(0|(([0-9]+)y)?(([0-9]+)w)?(([0-9]+)d)?(([0-9]+)h)?(([0-9]+)m)?(([0-9]+)s)?(([0-9]+)ms)?)$"
type Duration string

// DurationPointer is a helper function to parse a Duration string into a *Duration.
func DurationPointer(s string) *Duration {
	d := Duration(s)
	return &d
}

// NonEmptyDuration is a valid time duration that can be parsed by Prometheus model.ParseDuration() function.
// Compared to Duration,  NonEmptyDuration enforces a minimum length of 1.
// Supported units: y, w, d, h, m, s, ms
// Examples: `30s`, `1m`, `1h20m15s`, `15d`
// +kubebuilder:validation:Pattern:="^(0|(([0-9]+)y)?(([0-9]+)w)?(([0-9]+)d)?(([0-9]+)h)?(([0-9]+)m)?(([0-9]+)s)?(([0-9]+)ms)?)$"
// +kubebuilder:validation:MinLength=1
type NonEmptyDuration string

// GoDuration is a valid time duration that can be parsed by Go's time.ParseDuration() function.
// Supported units: h, m, s, ms
// Examples: `45ms`, `30s`, `1m`, `1h20m15s`
// +kubebuilder:validation:Pattern:="^(0|(([0-9]+)h)?(([0-9]+)m)?(([0-9]+)s)?(([0-9]+)ms)?)$"
type GoDuration string

// HostAlias holds the mapping between IP and hostnames that will be injected as an entry in the
// pod's hosts file.
type HostAlias struct {
	// ip defines the IP address of the host file entry.
	// +required
	IP string `json:"ip"`
	// hostnames defines hostnames for the above IP address.
	// +required
	Hostnames []string `json:"hostnames"`
}

// PrometheusRuleExcludeConfig enables users to configure excluded
// PrometheusRule names and their namespaces to be ignored while enforcing
// namespace label for alerts and metrics.
type PrometheusRuleExcludeConfig struct {
	// ruleNamespace defines the namespace of the excluded PrometheusRule object.
	// +required
	RuleNamespace string `json:"ruleNamespace"`
	// ruleName defines the name of the excluded PrometheusRule object.
	// +required
	RuleName string `json:"ruleName"`
}

type ProxyConfig struct {
	// proxyUrl defines the HTTP proxy server to use.
	//
	// +kubebuilder:validation:Pattern:="^(http|https|socks5)://.+$"
	// +optional
	ProxyURL *string `json:"proxyUrl,omitempty"`
	// noProxy defines a comma-separated string that can contain IPs, CIDR notation, domain names
	// that should be excluded from proxying. IP and domain names can
	// contain port numbers.
	//
	// It requires Prometheus >= v2.43.0, Alertmanager >= v0.25.0 or Thanos >= v0.32.0.
	// +optional
	NoProxy *string `json:"noProxy,omitempty"`
	// proxyFromEnvironment defines whether to use the proxy configuration defined by environment variables (HTTP_PROXY, HTTPS_PROXY, and NO_PROXY).
	//
	// It requires Prometheus >= v2.43.0, Alertmanager >= v0.25.0 or Thanos >= v0.32.0.
	// +optional
	ProxyFromEnvironment *bool `json:"proxyFromEnvironment,omitempty"` // nolint:kubeapilinter
	// proxyConnectHeader optionally specifies headers to send to
	// proxies during CONNECT requests.
	//
	// It requires Prometheus >= v2.43.0, Alertmanager >= v0.25.0 or Thanos >= v0.32.0.
	// +optional
	// +mapType:=atomic
	ProxyConnectHeader map[string][]v1.SecretKeySelector `json:"proxyConnectHeader,omitempty"` //nolint:kubeapilinter
}

// Validate semantically validates the given ProxyConfig.
func (pc *ProxyConfig) Validate() error {
	if pc == nil {
		return nil
	}

	if reflect.ValueOf(pc).IsZero() {
		return nil
	}

	proxyFromEnvironmentDefined := pc.ProxyFromEnvironment != nil && *pc.ProxyFromEnvironment
	proxyURLDefined := pc.ProxyURL != nil && *pc.ProxyURL != ""
	noProxyDefined := pc.NoProxy != nil && *pc.NoProxy != ""

	if len(pc.ProxyConnectHeader) > 0 && (!proxyFromEnvironmentDefined && !proxyURLDefined) {
		return fmt.Errorf("if proxyConnectHeader is configured, proxyUrl or proxyFromEnvironment must also be configured")
	}

	if proxyFromEnvironmentDefined && proxyURLDefined {
		return fmt.Errorf("if proxyFromEnvironment is configured, proxyUrl must not be configured")
	}

	if proxyFromEnvironmentDefined && noProxyDefined {
		return fmt.Errorf("if proxyFromEnvironment is configured, noProxy must not be configured")
	}

	if !proxyURLDefined && noProxyDefined {
		return fmt.Errorf("if noProxy is configured, proxyUrl must also be configured")
	}

	for k, v := range pc.ProxyConnectHeader {
		if len(v) == 0 {
			return fmt.Errorf("proxyConnetHeader[%s]: selector must not be empty", k)
		}
		for i, sel := range v {
			if sel == (v1.SecretKeySelector{}) {
				return fmt.Errorf("proxyConnectHeader[%s][%d]: selector must be defined", k, i)
			}
		}
	}

	if pc.ProxyURL != nil {
		if _, err := url.Parse(*pc.ProxyURL); err != nil {
			return err
		}
	}
	return nil
}

// ObjectReference references a PodMonitor, ServiceMonitor, Probe or PrometheusRule object.
type ObjectReference struct {
	// group of the referent. When not specified, it defaults to `monitoring.coreos.com`
	// +optional
	// +kubebuilder:default:="monitoring.coreos.com"
	// +kubebuilder:validation:Enum=monitoring.coreos.com
	Group string `json:"group"`
	// resource of the referent.
	// +required
	// +kubebuilder:validation:Enum=prometheusrules;servicemonitors;podmonitors;probes;scrapeconfigs
	Resource string `json:"resource"`
	// namespace of the referent.
	// More info: https://kubernetes.io/docs/concepts/overview/working-with-objects/namespaces/
	// +required
	// +kubebuilder:validation:MinLength=1
	Namespace string `json:"namespace"`
	// name of the referent. When not set, all resources in the namespace are matched.
	// +optional
	Name string `json:"name,omitempty"`
}

func (obj *ObjectReference) GroupResource() schema.GroupResource {
	return schema.GroupResource{
		Resource: obj.Resource,
		Group:    obj.getGroup(),
	}
}

func (obj *ObjectReference) GroupKind() schema.GroupKind {
	return schema.GroupKind{
		Kind:  monitoring.ResourceToKind(obj.Resource),
		Group: obj.getGroup(),
	}
}

// getGroup returns the group of the object.
// It is mostly needed for tests which don't create objects through the API and don't benefit from the default value.
func (obj *ObjectReference) getGroup() string {
	if obj.Group == "" {
		return monitoring.GroupName
	}
	return obj.Group
}

// ArbitraryFSAccessThroughSMsConfig enables users to configure, whether
// a service monitor selected by the Prometheus instance is allowed to use
// arbitrary files on the file system of the Prometheus container. This is the case
// when e.g. a service monitor specifies a BearerTokenFile in an endpoint. A
// malicious user could create a service monitor selecting arbitrary secret files
// in the Prometheus container. Those secrets would then be sent with a scrape
// request by Prometheus to a malicious target. Denying the above would prevent the
// attack, users can instead use the BearerTokenSecret field.
type ArbitraryFSAccessThroughSMsConfig struct {
	// deny prevents service monitors from accessing arbitrary files on the file system.
	// When true, service monitors cannot use file-based configurations like BearerTokenFile
	// that could potentially access sensitive files. When false (default), such access is allowed.
	// Setting this to true enhances security by preventing potential credential theft attacks.
	//
	// +optional
	Deny bool `json:"deny,omitempty"` // nolint:kubeapilinter
}

// Condition represents the state of the resources associated with the
// Prometheus, Alertmanager or ThanosRuler resource.
// +k8s:deepcopy-gen=true
type Condition struct {
	// type of the condition being reported.
	// +required
	Type ConditionType `json:"type"`
	// status of the condition.
	// +required
	Status ConditionStatus `json:"status"`
	// lastTransitionTime is the time of the last update to the current status property.
	// +required
	LastTransitionTime metav1.Time `json:"lastTransitionTime"`
	// reason for the condition's last transition.
	// +optional
	Reason string `json:"reason,omitempty"`
	// message defines human-readable message indicating details for the condition's last transition.
	// +optional
	Message string `json:"message,omitempty"`
	// observedGeneration defines the .metadata.generation that the
	// condition was set based upon. For instance, if `.metadata.generation` is
	// currently 12, but the `.status.conditions[].observedGeneration` is 9, the
	// condition is out of date with respect to the current state of the
	// instance.
	// +optional
	ObservedGeneration int64 `json:"observedGeneration,omitempty"`
}

// +kubebuilder:validation:MinLength=1
type ConditionType string

const (
	// Available indicates whether enough pods are ready to provide the
	// service.
	// The possible status values for this condition type are:
	// - True: all pods are running and ready, the service is fully available.
	// - Degraded: some pods aren't ready, the service is partially available.
	// - False: no pods are running, the service is totally unavailable.
	// - Unknown: the operator couldn't determine the condition status.
	Available ConditionType = "Available"
	// Reconciled indicates whether the operator has reconciled the state of
	// the underlying resources with the object's spec.
	// The possible status values for this condition type are:
	// - True: the reconciliation was successful.
	// - False: the reconciliation failed.
	// - Unknown: the operator couldn't determine the condition status.
	Reconciled ConditionType = "Reconciled"
	// Accepted indicates whether the workload controller has successfully accepted
	// the configuration resource and updated the configuration of the workload accordingly.
	// The possible status values for this condition type are:
	// - True: the configuration resource was successfully accepted by the controller and written to the configuration secret.
	// - False: the controller rejected the configuration due to an error.
	// - Unknown: the operator couldn't determine the condition status.
	Accepted ConditionType = "Accepted"
)

// +kubebuilder:validation:MinLength=1
type ConditionStatus string

const (
	ConditionTrue     ConditionStatus = "True"
	ConditionDegraded ConditionStatus = "Degraded"
	ConditionFalse    ConditionStatus = "False"
	ConditionUnknown  ConditionStatus = "Unknown"
)

// EmbeddedPersistentVolumeClaim is an embedded version of k8s.io/api/core/v1.PersistentVolumeClaim.
// It contains TypeMeta and a reduced ObjectMeta.
type EmbeddedPersistentVolumeClaim struct {
	// TypeMeta defines the versioned schema of this representation of an object.
	metav1.TypeMeta `json:",inline"`
	// metadata defines EmbeddedMetadata contains metadata relevant to an EmbeddedResource.
	// +optional
	EmbeddedObjectMetadata `json:"metadata,omitempty" protobuf:"bytes,1,opt,name=metadata"`
	// spec defines the specification of the  characteristics of a volume requested by a pod author.
	// More info: https://kubernetes.io/docs/concepts/storage/persistent-volumes#persistentvolumeclaims
	// +optional
	Spec v1.PersistentVolumeClaimSpec `json:"spec,omitempty" protobuf:"bytes,2,opt,name=spec"`
	// status is deprecated: this field is never set.
	// +optional
	Status v1.PersistentVolumeClaimStatus `json:"status,omitempty" protobuf:"bytes,3,opt,name=status"`
}

// EmbeddedObjectMetadata contains a subset of the fields included in k8s.io/apimachinery/pkg/apis/meta/v1.ObjectMeta
// Only fields which are relevant to embedded resources are included.
type EmbeddedObjectMetadata struct {
	// name must be unique within a namespace. Is required when creating resources, although
	// some resources may allow a client to request the generation of an appropriate name
	// automatically. Name is primarily intended for creation idempotence and configuration
	// definition.
	// Cannot be updated.
	// More info: https://kubernetes.io/docs/concepts/overview/working-with-objects/names/
	// +optional
	Name string `json:"name,omitempty" protobuf:"bytes,1,opt,name=name"`

	// labels define the map of string keys and values that can be used to organize and categorize
	// (scope and select) objects. May match selectors of replication controllers
	// and services.
	// More info: https://kubernetes.io/docs/concepts/overview/working-with-objects/labels/
	// +optional
	//nolint:kubeapilinter
	Labels map[string]string `json:"labels,omitempty" protobuf:"bytes,11,rep,name=labels"`

	// annotations defines an unstructured key value map stored with a resource that may be
	// set by external tools to store and retrieve arbitrary metadata. They are not
	// queryable and should be preserved when modifying objects.
	// More info: https://kubernetes.io/docs/concepts/overview/working-with-objects/annotations/
	// +optional
	//nolint:kubeapilinter
	Annotations map[string]string `json:"annotations,omitempty" protobuf:"bytes,12,rep,name=annotations"`
}

// WebConfigFileFields defines the file content for --web.config.file flag.
// +k8s:deepcopy-gen=true
type WebConfigFileFields struct {
	// tlsConfig defines the TLS parameters for HTTPS.
	// +optional
	TLSConfig *WebTLSConfig `json:"tlsConfig,omitempty"`
	// httpConfig defines HTTP parameters for web server.
	// +optional
	HTTPConfig *WebHTTPConfig `json:"httpConfig,omitempty"`
}

// WebHTTPConfig defines HTTP parameters for web server.
// +k8s:openapi-gen=true
type WebHTTPConfig struct {
	// http2 enable HTTP/2 support. Note that HTTP/2 is only supported with TLS.
	// When TLSConfig is not configured, HTTP/2 will be disabled.
	// Whenever the value of the field changes, a rolling update will be triggered.
	// +optional
	HTTP2 *bool `json:"http2,omitempty"` // nolint:kubeapilinter
	// headers defines a list of headers that can be added to HTTP responses.
	// +optional
	Headers *WebHTTPHeaders `json:"headers,omitempty"`
}

// WebHTTPHeaders defines the list of headers that can be added to HTTP responses.
// +k8s:openapi-gen=true
type WebHTTPHeaders struct {
	// contentSecurityPolicy defines the Content-Security-Policy header to HTTP responses.
	// Unset if blank.
	// +optional
	ContentSecurityPolicy string `json:"contentSecurityPolicy,omitempty"`
	// xFrameOptions defines the X-Frame-Options header to HTTP responses.
	// Unset if blank. Accepted values are deny and sameorigin.
	// https://developer.mozilla.org/en-US/docs/Web/HTTP/Headers/X-Frame-Options
	// +kubebuilder:validation:Enum="";Deny;SameOrigin
	// +optional
	XFrameOptions string `json:"xFrameOptions,omitempty"`
	// xContentTypeOptions defines the X-Content-Type-Options header to HTTP responses.
	// Unset if blank. Accepted value is nosniff.
	// https://developer.mozilla.org/en-US/docs/Web/HTTP/Headers/X-Content-Type-Options
	// +kubebuilder:validation:Enum="";NoSniff
	// +optional
	XContentTypeOptions string `json:"xContentTypeOptions,omitempty"`
	// xXSSProtection defines the X-XSS-Protection header to all responses.
	// Unset if blank.
	// https://developer.mozilla.org/en-US/docs/Web/HTTP/Headers/X-XSS-Protection
	// +optional
	XXSSProtection string `json:"xXSSProtection,omitempty"`
	// strictTransportSecurity defines the Strict-Transport-Security header to HTTP responses.
	// Unset if blank.
	// Please make sure that you use this with care as this header might force
	// browsers to load Prometheus and the other applications hosted on the same
	// domain and subdomains over HTTPS.
	// https://developer.mozilla.org/en-US/docs/Web/HTTP/Headers/Strict-Transport-Security
	// +optional
	StrictTransportSecurity string `json:"strictTransportSecurity,omitempty"`
}

// WebTLSConfig defines the TLS parameters for HTTPS.
// +k8s:openapi-gen=true
type WebTLSConfig struct {
	// cert defines the Secret or ConfigMap containing the TLS certificate for the web server.
	//
	// Either `keySecret` or `keyFile` must be defined.
	//
	// It is mutually exclusive with `certFile`.
	//
	// +optional
	Cert SecretOrConfigMap `json:"cert,omitempty"`
	// certFile defines the path to the TLS certificate file in the container for the web server.
	//
	// Either `keySecret` or `keyFile` must be defined.
	//
	// It is mutually exclusive with `cert`.
	//
	// +optional
	CertFile *string `json:"certFile,omitempty"`

	// keySecret defines the secret containing the TLS private key for the web server.
	//
	// Either `cert` or `certFile` must be defined.
	//
	// It is mutually exclusive with `keyFile`.
	//
	// +optional
	KeySecret v1.SecretKeySelector `json:"keySecret,omitempty"`
	// keyFile defines the path to the TLS private key file in the container for the web server.
	//
	// If defined, either `cert` or `certFile` must be defined.
	//
	// It is mutually exclusive with `keySecret`.
	//
	// +optional
	KeyFile *string `json:"keyFile,omitempty"`

	// client_ca defines the Secret or ConfigMap containing the CA certificate for client certificate
	// authentication to the server.
	//
	// It is mutually exclusive with `clientCAFile`.
	//
	// +optional
	//nolint:kubeapilinter // The json tag doesn't meet the conventions to be compatible with Prometheus format.
	ClientCA SecretOrConfigMap `json:"client_ca,omitempty"`
	// clientCAFile defines the path to the CA certificate file for client certificate authentication to
	// the server.
	//
	// It is mutually exclusive with `client_ca`.
	//
	// +optional
	ClientCAFile *string `json:"clientCAFile,omitempty"`
	// clientAuthType defines the server policy for client TLS authentication.
	//
	// For more detail on clientAuth options:
	// https://golang.org/pkg/crypto/tls/#ClientAuthType
	//
	// +optional
	ClientAuthType *string `json:"clientAuthType,omitempty"`

	// minVersion defines the minimum TLS version that is acceptable.
	//
	// +optional
	MinVersion *string `json:"minVersion,omitempty"`
	// maxVersion defines the Maximum TLS version that is acceptable.
	//
	// +optional
	MaxVersion *string `json:"maxVersion,omitempty"`

	// cipherSuites defines the list of supported cipher suites for TLS versions up to TLS 1.2.
	//
	// If not defined, the Go default cipher suites are used.
	// Available cipher suites are documented in the Go documentation:
	// https://golang.org/pkg/crypto/tls/#pkg-constants
	//
	// +optional
	CipherSuites []string `json:"cipherSuites,omitempty"`

	// preferServerCipherSuites defines whether the server selects the client's most preferred cipher
	// suite, or the server's most preferred cipher suite.
	//
	// If true then the server's preference, as expressed in
	// the order of elements in cipherSuites, is used.
	//
	// +optional
	PreferServerCipherSuites *bool `json:"preferServerCipherSuites,omitempty"` // nolint:kubeapilinter

	// curvePreferences defines elliptic curves that will be used in an ECDHE handshake, in preference
	// order.
	//
	// Available curves are documented in the Go documentation:
	// https://golang.org/pkg/crypto/tls/#CurveID
	//
	// +optional
	CurvePreferences []string `json:"curvePreferences,omitempty"`
}

// Validate returns an error if one of the WebTLSConfig fields is invalid.
// A valid WebTLSConfig should have (Cert or CertFile) and (KeySecret or KeyFile) fields which are not
// zero values.
func (c *WebTLSConfig) Validate() error {
	if c == nil {
		return nil
	}

	if c.ClientCA != (SecretOrConfigMap{}) {
		if c.ClientCAFile != nil && *c.ClientCAFile != "" {
			return errors.New("cannot specify both clientCAFile and clientCA")
		}

		if err := c.ClientCA.Validate(); err != nil {
			return fmt.Errorf("invalid client CA: %w", err)
		}
	}

	if c.Cert != (SecretOrConfigMap{}) {
		if c.CertFile != nil && *c.CertFile != "" {
			return errors.New("cannot specify both cert and certFile")
		}
		if err := c.Cert.Validate(); err != nil {
			return fmt.Errorf("invalid TLS certificate: %w", err)
		}
	}

	if c.KeyFile != nil && *c.KeyFile != "" && c.KeySecret != (v1.SecretKeySelector{}) {
		return errors.New("cannot specify both keyFile and keySecret")
	}

	if (c.KeyFile == nil || *c.KeyFile == "") && c.KeySecret == (v1.SecretKeySelector{}) {
		return errors.New("TLS private key must be defined")
	}

	if (c.CertFile == nil || *c.CertFile == "") && c.Cert == (SecretOrConfigMap{}) {
		return errors.New("TLS certificate must be defined")
	}

	return nil
}

// LabelName is a valid Prometheus label name.
// For Prometheus 3.x, a label name is valid if it contains UTF-8 characters.
// For Prometheus 2.x, a label name is only valid if it contains ASCII characters, letters, numbers, as well as underscores.
type LabelName string

// Endpoint defines an endpoint serving Prometheus metrics to be scraped by
// Prometheus.
//
// +k8s:openapi-gen=true
type Endpoint struct {
	// port defines the name of the Service port which this endpoint refers to.
	//
	// It takes precedence over `targetPort`.
	// +optional
	Port string `json:"port,omitempty"`

	// targetPort defines the name or number of the target port of the `Pod` object behind the
	// Service. The port must be specified with the container's port property.
	//
	// +optional
	TargetPort *intstr.IntOrString `json:"targetPort,omitempty"`

	// path defines the HTTP path from which to scrape for metrics.
	//
	// If empty, Prometheus uses the default value (e.g. `/metrics`).
	// +optional
	Path string `json:"path,omitempty"`

	// scheme defines the HTTP scheme to use when scraping the metrics.
	//
	// +optional
	Scheme *Scheme `json:"scheme,omitempty"`

	// params define optional HTTP URL parameters.
	// +optional
	//nolint:kubeapilinter
	Params map[string][]string `json:"params,omitempty"`

	// interval at which Prometheus scrapes the metrics from the target.
	//
	// If empty, Prometheus uses the global scrape interval.
	// +optional
	Interval Duration `json:"interval,omitempty"`

	// scrapeTimeout defines the timeout after which Prometheus considers the scrape to be failed.
	//
	// If empty, Prometheus uses the global scrape timeout unless it is less
	// than the target's scrape interval value in which the latter is used.
	// The value cannot be greater than the scrape interval otherwise the operator will reject the resource.
	// +optional
	ScrapeTimeout Duration `json:"scrapeTimeout,omitempty"`

	// honorLabels defines when true the metric's labels when they collide
	// with the target's labels.
	// +optional
	HonorLabels bool `json:"honorLabels,omitempty"` // nolint:kubeapilinter

	// honorTimestamps defines whether Prometheus preserves the timestamps
	// when exposed by the target.
	//
	// +optional
	HonorTimestamps *bool `json:"honorTimestamps,omitempty"` // nolint:kubeapilinter

	// trackTimestampsStaleness defines whether Prometheus tracks staleness of
	// the metrics that have an explicit timestamp present in scraped data.
	// Has no effect if `honorTimestamps` is false.
	//
	// It requires Prometheus >= v2.48.0.
	//
	// +optional
	TrackTimestampsStaleness *bool `json:"trackTimestampsStaleness,omitempty"` // nolint:kubeapilinter

	// metricRelabelings defines the relabeling rules to apply to the
	// samples before ingestion.
	//
	// +optional
	MetricRelabelConfigs []RelabelConfig `json:"metricRelabelings,omitempty"`

	// relabelings defines the relabeling rules to apply the target's
	// metadata labels.
	//
	// The Operator automatically adds relabelings for a few standard Kubernetes fields.
	//
	// The original scrape job's name is available via the `__tmp_prometheus_job_name` label.
	//
	// More info: https://prometheus.io/docs/prometheus/latest/configuration/configuration/#relabel_config
	//
	// +optional
	RelabelConfigs []RelabelConfig `json:"relabelings,omitempty"`

<<<<<<< HEAD
	// +optional
	ProxyConfig `json:",inline"`

	// followRedirects defines whether the scrape requests should follow HTTP
	// 3xx redirects.
	//
	// +optional
	FollowRedirects *bool `json:"followRedirects,omitempty"` // nolint:kubeapilinter

	// enableHttp2 can be used to disable HTTP2 when scraping the target.
	//
	// +optional
	EnableHttp2 *bool `json:"enableHttp2,omitempty"` // nolint:kubeapilinter

=======
>>>>>>> f62c9d8d
	// filterRunning when true, the pods which are not running (e.g. either in Failed or
	// Succeeded state) are dropped during the target discovery.
	//
	// If unset, the filtering is enabled.
	//
	// More info: https://kubernetes.io/docs/concepts/workloads/pods/pod-lifecycle/#pod-phase
	//
	// +optional
<<<<<<< HEAD
	FilterRunning *bool `json:"filterRunning,omitempty"` // nolint:kubeapilinter
=======
	FilterRunning *bool `json:"filterRunning,omitempty"`

	// bearerTokenFile defines the file to read bearer token for scraping the target.
	//
	// Deprecated: use `authorization` instead.
	// +optional
	BearerTokenFile string `json:"bearerTokenFile,omitempty"`

	HTTPConfigWithProxyAndTLSFiles `json:",inline"`
>>>>>>> f62c9d8d
}

type AttachMetadata struct {
	// node when set to true, Prometheus attaches node metadata to the discovered
	// targets.
	//
	// The Prometheus service account must have the `list` and `watch`
	// permissions on the `Nodes` objects.
	//
	// +optional
	Node *bool `json:"node,omitempty"` // nolint:kubeapilinter
}

// OAuth2 configures OAuth2 settings.
//
// +k8s:openapi-gen=true
type OAuth2 struct {
	// clientId defines a key of a Secret or ConfigMap containing the
	// OAuth2 client's ID.
	// +required
	ClientID SecretOrConfigMap `json:"clientId"`

	// clientSecret defines a key of a Secret containing the OAuth2
	// client's secret.
	// +required
	ClientSecret v1.SecretKeySelector `json:"clientSecret"`

	// tokenUrl defines the URL to fetch the token from.
	//
	// +kubebuilder:validation:MinLength=1
	// +required
	TokenURL string `json:"tokenUrl"`

	// scopes defines the OAuth2 scopes used for the token request.
	//
	// +optional.
	Scopes []string `json:"scopes,omitempty"`

	// endpointParams configures the HTTP parameters to append to the token
	// URL.
	//
	// +optional
	//nolint:kubeapilinter
	EndpointParams map[string]string `json:"endpointParams,omitempty"`

	// tlsConfig defines the TLS configuration to use when connecting to the OAuth2 server.
	// It requires Prometheus >= v2.43.0.
	//
	// +optional
	TLSConfig *SafeTLSConfig `json:"tlsConfig,omitempty"`

	// Proxy configuration to use when connecting to the OAuth2 server.
	// It requires Prometheus >= v2.43.0.
	//
	// +optional
	ProxyConfig `json:",inline"`
}

func (o *OAuth2) Validate() error {
	if o == nil {
		return nil
	}

	if o.TokenURL == "" {
		return errors.New("OAuth2 tokenURL must be specified")
	}

	if o.ClientID == (SecretOrConfigMap{}) {
		return errors.New("OAuth2 clientID must be specified")
	}

	if err := o.ClientID.Validate(); err != nil {
		return fmt.Errorf("invalid OAuth2 clientID: %w", err)
	}

	if err := o.TLSConfig.Validate(); err != nil {
		return fmt.Errorf("invalid OAuth2 tlsConfig: %w", err)
	}

	return nil
}

// BasicAuth configures HTTP Basic Authentication settings.
//
// +k8s:openapi-gen=true
type BasicAuth struct {
	// username defines a key of a Secret containing the username for
	// authentication.
	// +optional
	Username v1.SecretKeySelector `json:"username,omitempty"`

	// password defines a key of a Secret containing the password for
	// authentication.
	// +optional
	Password v1.SecretKeySelector `json:"password,omitempty"`
}

// SecretOrConfigMap allows to specify data as a Secret or ConfigMap. Fields are mutually exclusive.
type SecretOrConfigMap struct {
	// secret defines the Secret containing data to use for the targets.
	// +optional
	Secret *v1.SecretKeySelector `json:"secret,omitempty"`
	// configMap defines the ConfigMap containing data to use for the targets.
	// +optional
	ConfigMap *v1.ConfigMapKeySelector `json:"configMap,omitempty"`
}

// Validate semantically validates the given SecretOrConfigMap.
func (c *SecretOrConfigMap) Validate() error {
	if c == nil {
		return nil
	}

	if c.Secret != nil && c.ConfigMap != nil {
		return fmt.Errorf("cannot specify both Secret and ConfigMap")
	}

	return nil
}

func (c *SecretOrConfigMap) String() string {
	if c == nil {
		return "<nil>"
	}

	switch {
	case c.Secret != nil:
		return fmt.Sprintf("<secret=%s,key=%s>", c.Secret.LocalObjectReference.Name, c.Secret.Key)
	case c.ConfigMap != nil:
		return fmt.Sprintf("<configmap=%s,key=%s>", c.ConfigMap.LocalObjectReference.Name, c.ConfigMap.Key)
	}

	return "<empty>"
}

<<<<<<< HEAD
// +kubebuilder:validation:Enum=TLS10;TLS11;TLS12;TLS13
type TLSVersion string

const (
	TLSVersion10 TLSVersion = "TLS10"
	TLSVersion11 TLSVersion = "TLS11"
	TLSVersion12 TLSVersion = "TLS12"
	TLSVersion13 TLSVersion = "TLS13"
)

// SafeTLSConfig specifies safe TLS configuration parameters.
// +k8s:openapi-gen=true
type SafeTLSConfig struct {
	// ca defines the Certificate authority used when verifying server certificates.
	// +optional
	CA SecretOrConfigMap `json:"ca,omitempty"`

	// cert defines the Client certificate to present when doing client-authentication.
	// +optional
	Cert SecretOrConfigMap `json:"cert,omitempty"`

	// keySecret defines the Secret containing the client key file for the targets.
	// +optional
	KeySecret *v1.SecretKeySelector `json:"keySecret,omitempty"`

	// serverName is used to verify the hostname for the targets.
	// +optional
	ServerName *string `json:"serverName,omitempty"`

	// insecureSkipVerify defines how to disable target certificate validation.
	// +optional
	InsecureSkipVerify *bool `json:"insecureSkipVerify,omitempty"` // nolint:kubeapilinter

	// minVersion defines the minimum acceptable TLS version.
	//
	// It requires Prometheus >= v2.35.0 or Thanos >= v0.28.0.
	// +optional
	MinVersion *TLSVersion `json:"minVersion,omitempty"`

	// maxVersion defines the maximum acceptable TLS version.
	//
	// It requires Prometheus >= v2.41.0 or Thanos >= v0.31.0.
	// +optional
	MaxVersion *TLSVersion `json:"maxVersion,omitempty"`
}

// Validate semantically validates the given SafeTLSConfig.
func (c *SafeTLSConfig) Validate() error {
	if c == nil {
		return nil
	}

	if c.CA != (SecretOrConfigMap{}) {
		if err := c.CA.Validate(); err != nil {
			return fmt.Errorf("ca %s: %w", c.CA.String(), err)
		}
	}

	if c.Cert != (SecretOrConfigMap{}) {
		if err := c.Cert.Validate(); err != nil {
			return fmt.Errorf("cert %s: %w", c.Cert.String(), err)
		}
	}

	if c.Cert != (SecretOrConfigMap{}) && c.KeySecret == nil {
		return fmt.Errorf("client cert specified without client key")
	}

	if c.KeySecret != nil && c.Cert == (SecretOrConfigMap{}) {
		return fmt.Errorf("client key specified without client cert")
	}

	if c.MaxVersion != nil && c.MinVersion != nil && strings.Compare(string(*c.MaxVersion), string(*c.MinVersion)) == -1 {
		return fmt.Errorf("maxVersion must more than or equal to minVersion")
	}

	return nil
}

// TLSConfig extends the safe TLS configuration with file parameters.
// +k8s:openapi-gen=true
type TLSConfig struct {
	// +optional
	SafeTLSConfig `json:",inline"`
	// caFile defines the path to the CA cert in the Prometheus container to use for the targets.
	// +optional
	CAFile string `json:"caFile,omitempty"`
	// certFile defines the path to the client cert file in the Prometheus container for the targets.
	// +optional
	CertFile string `json:"certFile,omitempty"`
	// keyFile defines the path to the client key file in the Prometheus container for the targets.
	// +optional
	KeyFile string `json:"keyFile,omitempty"`
}

// Validate semantically validates the given TLSConfig.
func (c *TLSConfig) Validate() error {
	if c == nil {
		return nil
	}

	if c.CA != (SecretOrConfigMap{}) {
		if c.CAFile != "" {
			return fmt.Errorf("cannot specify both caFile and ca")
		}
		if err := c.CA.Validate(); err != nil {
			return fmt.Errorf("SecretOrConfigMap ca: %w", err)
		}
	}

	if c.Cert != (SecretOrConfigMap{}) {
		if c.CertFile != "" {
			return fmt.Errorf("cannot specify both certFile and cert")
		}
		if err := c.Cert.Validate(); err != nil {
			return fmt.Errorf("SecretOrConfigMap cert: %w", err)
		}
	}

	if c.KeyFile != "" && c.KeySecret != nil {
		return fmt.Errorf("cannot specify both keyFile and keySecret")
	}

	hasCert := c.CertFile != "" || c.Cert != (SecretOrConfigMap{})
	hasKey := c.KeyFile != "" || c.KeySecret != nil

	if hasCert && !hasKey {
		return fmt.Errorf("cannot specify client cert without client key")
	}

	if hasKey && !hasCert {
		return fmt.Errorf("cannot specify client key without client cert")
	}

	if c.MaxVersion != nil && c.MinVersion != nil && strings.Compare(string(*c.MaxVersion), string(*c.MinVersion)) == -1 {
		return fmt.Errorf("maxVersion must more than or equal to minVersion")
	}

	return nil
}

=======
>>>>>>> f62c9d8d
// NamespaceSelector is a selector for selecting either all namespaces or a
// list of namespaces.
// If `any` is true, it takes precedence over `matchNames`.
// If `matchNames` is empty and `any` is false, it means that the objects are
// selected from the current namespace.
// +k8s:openapi-gen=true
type NamespaceSelector struct {
	// any defines the boolean describing whether all namespaces are selected in contrast to a
	// list restricting them.
	// +optional
	Any bool `json:"any,omitempty"` // nolint:kubeapilinter
	// matchNames defines the list of namespace names to select from.
	// +optional
	MatchNames []string `json:"matchNames,omitempty"`

	// TODO(fabxc): this should embed metav1.LabelSelector eventually.
	// Currently the selector is only used for namespaces which require more complex
	// implementation to support label selections.
}

// Argument as part of the AdditionalArgs list.
// +k8s:openapi-gen=true
type Argument struct {
	// name of the argument, e.g. "scrape.discovery-reload-interval".
	// +kubebuilder:validation:MinLength=1
	// +required
	Name string `json:"name"`
	// value defines the argument value, e.g. 30s. Can be empty for name-only arguments (e.g. --storage.tsdb.no-lockfile)
	// +optional
	Value string `json:"value,omitempty"`
}

// The valid options for Role.
const (
	RoleNode          = "node"
	RolePod           = "pod"
	RoleService       = "service"
	RoleEndpoint      = "endpoints"
	RoleEndpointSlice = "endpointslice"
	RoleIngress       = "ingress"
)

// NativeHistogramConfig extends the native histogram configuration settings.
// +k8s:openapi-gen=true
type NativeHistogramConfig struct {
	// scrapeNativeHistograms defines whether to enable scraping of native histograms.
	// It requires Prometheus >= v3.8.0.
	//
	// +optional
	ScrapeNativeHistograms *bool `json:"scrapeNativeHistograms,omitempty"`

	// scrapeClassicHistograms defines whether to scrape a classic histogram that is also exposed as a native histogram.
	// It requires Prometheus >= v2.45.0.
	//
	// Notice: `scrapeClassicHistograms` corresponds to the `always_scrape_classic_histograms` field in the Prometheus configuration.
	//
	// +optional
	ScrapeClassicHistograms *bool `json:"scrapeClassicHistograms,omitempty"` // nolint:kubeapilinter

	// nativeHistogramBucketLimit defines ff there are more than this many buckets in a native histogram,
	// buckets will be merged to stay within the limit.
	// It requires Prometheus >= v2.45.0.
	//
	// +optional
	NativeHistogramBucketLimit *uint64 `json:"nativeHistogramBucketLimit,omitempty"`

	// nativeHistogramMinBucketFactor defines if the growth factor of one bucket to the next is smaller than this,
	// buckets will be merged to increase the factor sufficiently.
	// It requires Prometheus >= v2.50.0.
	//
	// +optional
	NativeHistogramMinBucketFactor *resource.Quantity `json:"nativeHistogramMinBucketFactor,omitempty"`

	// convertClassicHistogramsToNHCB defines whether to convert all scraped classic histograms into a native histogram with custom buckets.
	// It requires Prometheus >= v3.0.0.
	//
	// +optional
	ConvertClassicHistogramsToNHCB *bool `json:"convertClassicHistogramsToNHCB,omitempty"` // nolint:kubeapilinter
}

// +kubebuilder:validation:Enum=RelabelConfig;RoleSelector
type SelectorMechanism string

const (
	SelectorMechanismRelabel SelectorMechanism = "RelabelConfig"
	SelectorMechanismRole    SelectorMechanism = "RoleSelector"
)

// ConfigResourceStatus is the most recent observed status of the Configuration Resource (ServiceMonitor, PodMonitor, Probes, ScrapeConfig, PrometheusRule or AlertmanagerConfig). Read-only.
// More info:
// https://github.com/kubernetes/community/blob/master/contributors/devel/sig-architecture/api-conventions.md#spec-and-status
// +k8s:openapi-gen=true
type ConfigResourceStatus struct {
	// bindings defines the list of workload resources (Prometheus, PrometheusAgent, ThanosRuler or Alertmanager) which select the configuration resource.
	// +listType=map
	// +listMapKey=group
	// +listMapKey=resource
	// +listMapKey=name
	// +listMapKey=namespace
	// +optional
	Bindings []WorkloadBinding `json:"bindings,omitempty"`
}

// WorkloadBinding is a link between a configuration resource and a workload resource.
// +k8s:openapi-gen=true
type WorkloadBinding struct {
	// group defines the group of the referenced resource.
	// +kubebuilder:validation:Enum=monitoring.coreos.com
	// +required
	Group string `json:"group"`
	// resource defines the type of resource being referenced (e.g. Prometheus, PrometheusAgent, ThanosRuler or Alertmanager).
	// +kubebuilder:validation:Enum=prometheuses;prometheusagents;thanosrulers;alertmanagers
	// +required
	Resource string `json:"resource"`
	// name defines the name of the referenced object.
	// +kubebuilder:validation:MinLength=1
	// +required
	Name string `json:"name"`
	// namespace defines the namespace of the referenced object.
	// +kubebuilder:validation:MinLength=1
	// +required
	Namespace string `json:"namespace"`
	// conditions defines the current state of the configuration resource when bound to the referenced Workload object.
	// +listType=map
	// +listMapKey=type
	// +optional
	Conditions []ConfigResourceCondition `json:"conditions,omitempty"`
}

// ConfigResourceCondition describes the status of configuration resources linked to Prometheus, PrometheusAgent, Alertmanager or ThanosRuler.
// +k8s:deepcopy-gen=true
type ConfigResourceCondition struct {
	// type of the condition being reported.
	// Currently, only "Accepted" is supported.
	// +kubebuilder:validation:Enum=Accepted
	// +required
	Type ConditionType `json:"type"`
	// status of the condition.
	// +required
	Status ConditionStatus `json:"status"`
	// lastTransitionTime defines the time of the last update to the current status property.
	// +required
	LastTransitionTime metav1.Time `json:"lastTransitionTime"`
	// reason for the condition's last transition.
	// +optional
	Reason string `json:"reason,omitempty"`
	// message defines the human-readable message indicating details for the condition's last transition.
	// +optional
	Message string `json:"message,omitempty"`
	// observedGeneration defines the .metadata.generation that the
	// condition was set based upon. For instance, if `.metadata.generation` is
	// currently 12, but the `.status.conditions[].observedGeneration` is 9, the
	// condition is out of date with respect to the current state of the object.
	// +optional
	ObservedGeneration int64 `json:"observedGeneration,omitempty"`
}

// Supported values are `HTTP` and `HTTPS`. You can also rewrite the
// `__scheme__` label via relabeling configuration.
//
// If empty, the value defaults to `HTTP`.
//
// +kubebuilder:validation:Enum=http;https;HTTP;HTTPS
type Scheme string

func (s *Scheme) String() string {
	if s == nil {
		return ""
	}

	return strings.ToLower(string(*s))
}

const (
	SchemeHTTP  Scheme = "HTTP"
	SchemeHTTPS Scheme = "HTTPS"
)

// +kubebuilder:validation:Enum=OrderedReady;Parallel
type PodManagementPolicyType string

const (
	// OrderedReadyPodManagement will create pods in strictly increasing order on
	// scale up and strictly decreasing order on scale down, progressing only when
	// the previous pod is ready or terminated. At most one pod will be changed
	// at any time.
	OrderedReadyPodManagement PodManagementPolicyType = "OrderedReady"
	// ParallelPodManagement will create and delete pods as soon as the stateful set
	// replica count is changed, and will not wait for pods to be ready or complete
	// termination.
	ParallelPodManagement PodManagementPolicyType = "Parallel"
)

type TracingConfig struct {
	// clientType defines the client used to export the traces. Supported values are `HTTP` and `GRPC`.
	// +kubebuilder:validation:Enum=http;grpc;HTTP;GRPC
	// +optional
	ClientType *string `json:"clientType",omitempty`

	// endpoint to send the traces to. Should be provided in format <host>:<port>.
	// +kubebuilder:validation:MinLength:=1
	// +required
	Endpoint string `json:"endpoint"`

	// samplingFraction defines the probability a given trace will be sampled. Must be a float from 0 through 1.
	// +optional
	SamplingFraction *resource.Quantity `json:"samplingFraction",omitempty`

	// insecure if disabled, the client will use a secure connection.
	// +optional
	Insecure *bool `json:"insecure",omitempty`

	// headers defines the key-value pairs to be used as headers associated with gRPC or HTTP requests.
	// +optional
	Headers map[string]string `json:"headers"`

	// compression key for supported compression types. The only supported value is `Gzip`.
	// +kubebuilder:validation:Enum=gzip;Gzip
	// +optional
	Compression *string `json:"compression",omitempty`

	// timeout defines the maximum time the exporter will wait for each batch export.
	// +optional
	Timeout *Duration `json:"timeout",omitempty`

	// tlsConfig to use when sending traces.
	// +optional
	TLSConfig *TLSConfig `json:"tlsConfig",omitempty`
}

// Validate semantically validates the given TracingConfig.
func (tc *TracingConfig) Validate() error {
	if tc == nil {
		return nil
	}

	if err := tc.TLSConfig.Validate(); err != nil {
		return err
	}

	if tc.SamplingFraction != nil {
		min, _ := resource.ParseQuantity("0")
		max, _ := resource.ParseQuantity("1")

		if tc.SamplingFraction.Cmp(min) < 0 || tc.SamplingFraction.Cmp(max) > 0 {
			return fmt.Errorf("`samplingFraction` must be between 0 and 1")
		}
	}

	return nil
}<|MERGE_RESOLUTION|>--- conflicted
+++ resolved
@@ -629,23 +629,6 @@
 	// +optional
 	RelabelConfigs []RelabelConfig `json:"relabelings,omitempty"`
 
-<<<<<<< HEAD
-	// +optional
-	ProxyConfig `json:",inline"`
-
-	// followRedirects defines whether the scrape requests should follow HTTP
-	// 3xx redirects.
-	//
-	// +optional
-	FollowRedirects *bool `json:"followRedirects,omitempty"` // nolint:kubeapilinter
-
-	// enableHttp2 can be used to disable HTTP2 when scraping the target.
-	//
-	// +optional
-	EnableHttp2 *bool `json:"enableHttp2,omitempty"` // nolint:kubeapilinter
-
-=======
->>>>>>> f62c9d8d
 	// filterRunning when true, the pods which are not running (e.g. either in Failed or
 	// Succeeded state) are dropped during the target discovery.
 	//
@@ -654,9 +637,6 @@
 	// More info: https://kubernetes.io/docs/concepts/workloads/pods/pod-lifecycle/#pod-phase
 	//
 	// +optional
-<<<<<<< HEAD
-	FilterRunning *bool `json:"filterRunning,omitempty"` // nolint:kubeapilinter
-=======
 	FilterRunning *bool `json:"filterRunning,omitempty"`
 
 	// bearerTokenFile defines the file to read bearer token for scraping the target.
@@ -666,7 +646,6 @@
 	BearerTokenFile string `json:"bearerTokenFile,omitempty"`
 
 	HTTPConfigWithProxyAndTLSFiles `json:",inline"`
->>>>>>> f62c9d8d
 }
 
 type AttachMetadata struct {
@@ -802,150 +781,6 @@
 	return "<empty>"
 }
 
-<<<<<<< HEAD
-// +kubebuilder:validation:Enum=TLS10;TLS11;TLS12;TLS13
-type TLSVersion string
-
-const (
-	TLSVersion10 TLSVersion = "TLS10"
-	TLSVersion11 TLSVersion = "TLS11"
-	TLSVersion12 TLSVersion = "TLS12"
-	TLSVersion13 TLSVersion = "TLS13"
-)
-
-// SafeTLSConfig specifies safe TLS configuration parameters.
-// +k8s:openapi-gen=true
-type SafeTLSConfig struct {
-	// ca defines the Certificate authority used when verifying server certificates.
-	// +optional
-	CA SecretOrConfigMap `json:"ca,omitempty"`
-
-	// cert defines the Client certificate to present when doing client-authentication.
-	// +optional
-	Cert SecretOrConfigMap `json:"cert,omitempty"`
-
-	// keySecret defines the Secret containing the client key file for the targets.
-	// +optional
-	KeySecret *v1.SecretKeySelector `json:"keySecret,omitempty"`
-
-	// serverName is used to verify the hostname for the targets.
-	// +optional
-	ServerName *string `json:"serverName,omitempty"`
-
-	// insecureSkipVerify defines how to disable target certificate validation.
-	// +optional
-	InsecureSkipVerify *bool `json:"insecureSkipVerify,omitempty"` // nolint:kubeapilinter
-
-	// minVersion defines the minimum acceptable TLS version.
-	//
-	// It requires Prometheus >= v2.35.0 or Thanos >= v0.28.0.
-	// +optional
-	MinVersion *TLSVersion `json:"minVersion,omitempty"`
-
-	// maxVersion defines the maximum acceptable TLS version.
-	//
-	// It requires Prometheus >= v2.41.0 or Thanos >= v0.31.0.
-	// +optional
-	MaxVersion *TLSVersion `json:"maxVersion,omitempty"`
-}
-
-// Validate semantically validates the given SafeTLSConfig.
-func (c *SafeTLSConfig) Validate() error {
-	if c == nil {
-		return nil
-	}
-
-	if c.CA != (SecretOrConfigMap{}) {
-		if err := c.CA.Validate(); err != nil {
-			return fmt.Errorf("ca %s: %w", c.CA.String(), err)
-		}
-	}
-
-	if c.Cert != (SecretOrConfigMap{}) {
-		if err := c.Cert.Validate(); err != nil {
-			return fmt.Errorf("cert %s: %w", c.Cert.String(), err)
-		}
-	}
-
-	if c.Cert != (SecretOrConfigMap{}) && c.KeySecret == nil {
-		return fmt.Errorf("client cert specified without client key")
-	}
-
-	if c.KeySecret != nil && c.Cert == (SecretOrConfigMap{}) {
-		return fmt.Errorf("client key specified without client cert")
-	}
-
-	if c.MaxVersion != nil && c.MinVersion != nil && strings.Compare(string(*c.MaxVersion), string(*c.MinVersion)) == -1 {
-		return fmt.Errorf("maxVersion must more than or equal to minVersion")
-	}
-
-	return nil
-}
-
-// TLSConfig extends the safe TLS configuration with file parameters.
-// +k8s:openapi-gen=true
-type TLSConfig struct {
-	// +optional
-	SafeTLSConfig `json:",inline"`
-	// caFile defines the path to the CA cert in the Prometheus container to use for the targets.
-	// +optional
-	CAFile string `json:"caFile,omitempty"`
-	// certFile defines the path to the client cert file in the Prometheus container for the targets.
-	// +optional
-	CertFile string `json:"certFile,omitempty"`
-	// keyFile defines the path to the client key file in the Prometheus container for the targets.
-	// +optional
-	KeyFile string `json:"keyFile,omitempty"`
-}
-
-// Validate semantically validates the given TLSConfig.
-func (c *TLSConfig) Validate() error {
-	if c == nil {
-		return nil
-	}
-
-	if c.CA != (SecretOrConfigMap{}) {
-		if c.CAFile != "" {
-			return fmt.Errorf("cannot specify both caFile and ca")
-		}
-		if err := c.CA.Validate(); err != nil {
-			return fmt.Errorf("SecretOrConfigMap ca: %w", err)
-		}
-	}
-
-	if c.Cert != (SecretOrConfigMap{}) {
-		if c.CertFile != "" {
-			return fmt.Errorf("cannot specify both certFile and cert")
-		}
-		if err := c.Cert.Validate(); err != nil {
-			return fmt.Errorf("SecretOrConfigMap cert: %w", err)
-		}
-	}
-
-	if c.KeyFile != "" && c.KeySecret != nil {
-		return fmt.Errorf("cannot specify both keyFile and keySecret")
-	}
-
-	hasCert := c.CertFile != "" || c.Cert != (SecretOrConfigMap{})
-	hasKey := c.KeyFile != "" || c.KeySecret != nil
-
-	if hasCert && !hasKey {
-		return fmt.Errorf("cannot specify client cert without client key")
-	}
-
-	if hasKey && !hasCert {
-		return fmt.Errorf("cannot specify client key without client cert")
-	}
-
-	if c.MaxVersion != nil && c.MinVersion != nil && strings.Compare(string(*c.MaxVersion), string(*c.MinVersion)) == -1 {
-		return fmt.Errorf("maxVersion must more than or equal to minVersion")
-	}
-
-	return nil
-}
-
-=======
->>>>>>> f62c9d8d
 // NamespaceSelector is a selector for selecting either all namespaces or a
 // list of namespaces.
 // If `any` is true, it takes precedence over `matchNames`.
