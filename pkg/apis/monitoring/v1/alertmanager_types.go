// Copyright 2018 The prometheus-operator Authors
//
// Licensed under the Apache License, Version 2.0 (the "License");
// you may not use this file except in compliance with the License.
// You may obtain a copy of the License at
//
//	http://www.apache.org/licenses/LICENSE-2.0
//
// Unless required by applicable law or agreed to in writing, software
// distributed under the License is distributed on an "AS IS" BASIS,
// WITHOUT WARRANTIES OR CONDITIONS OF ANY KIND, either express or implied.
// See the License for the specific language governing permissions and
// limitations under the License.

package v1

import (
	appsv1 "k8s.io/api/apps/v1"
	v1 "k8s.io/api/core/v1"
	metav1 "k8s.io/apimachinery/pkg/apis/meta/v1"
	"k8s.io/apimachinery/pkg/runtime"
)

const (
	AlertmanagersKind   = "Alertmanager"
	AlertmanagerName    = "alertmanagers"
	AlertManagerKindKey = "alertmanager"
)

// +genclient
// +k8s:openapi-gen=true
// +kubebuilder:resource:categories="prometheus-operator",shortName="am"
// +kubebuilder:printcolumn:name="Version",type="string",JSONPath=".spec.version",description="The version of Alertmanager"
// +kubebuilder:printcolumn:name="Replicas",type="integer",JSONPath=".spec.replicas",description="The number of desired replicas"
// +kubebuilder:printcolumn:name="Ready",type="integer",JSONPath=".status.availableReplicas",description="The number of ready replicas"
// +kubebuilder:printcolumn:name="Reconciled",type="string",JSONPath=".status.conditions[?(@.type == 'Reconciled')].status"
// +kubebuilder:printcolumn:name="Available",type="string",JSONPath=".status.conditions[?(@.type == 'Available')].status"
// +kubebuilder:printcolumn:name="Age",type="date",JSONPath=".metadata.creationTimestamp"
// +kubebuilder:printcolumn:name="Paused",type="boolean",JSONPath=".status.paused",description="Whether the resource reconciliation is paused or not",priority=1
// +kubebuilder:subresource:status
// +kubebuilder:subresource:scale:specpath=.spec.replicas,statuspath=.status.replicas,selectorpath=.status.selector
// +genclient:method=GetScale,verb=get,subresource=scale,result=k8s.io/api/autoscaling/v1.Scale
// +genclient:method=UpdateScale,verb=update,subresource=scale,input=k8s.io/api/autoscaling/v1.Scale,result=k8s.io/api/autoscaling/v1.Scale

// The `Alertmanager` custom resource definition (CRD) defines a desired [Alertmanager](https://prometheus.io/docs/alerting) setup to run in a Kubernetes cluster. It allows to specify many options such as the number of replicas, persistent storage and many more.
//
// For each `Alertmanager` resource, the Operator deploys a `StatefulSet` in the same namespace. When there are two or more configured replicas, the Operator runs the Alertmanager instances in high-availability mode.
//
// The resource defines via label and namespace selectors which `AlertmanagerConfig` objects should be associated to the deployed Alertmanager instances.
type Alertmanager struct {
	metav1.TypeMeta   `json:",inline"`
	metav1.ObjectMeta `json:"metadata,omitempty"`
	// Specification of the desired behavior of the Alertmanager cluster. More info:
	// https://github.com/kubernetes/community/blob/master/contributors/devel/sig-architecture/api-conventions.md#spec-and-status
	Spec AlertmanagerSpec `json:"spec"`
	// Most recent observed status of the Alertmanager cluster. Read-only.
	// More info:
	// https://github.com/kubernetes/community/blob/master/contributors/devel/sig-architecture/api-conventions.md#spec-and-status
	Status AlertmanagerStatus `json:"status,omitempty"`
}

// DeepCopyObject implements the runtime.Object interface.
func (l *Alertmanager) DeepCopyObject() runtime.Object {
	return l.DeepCopy()
}

// AlertmanagerSpec is a specification of the desired behavior of the Alertmanager cluster. More info:
// https://github.com/kubernetes/community/blob/master/contributors/devel/sig-architecture/api-conventions.md#spec-and-status
// +k8s:openapi-gen=true
type AlertmanagerSpec struct {
	// PodMetadata configures labels and annotations which are propagated to the Alertmanager pods.
	//
	// The following items are reserved and cannot be overridden:
	// * "alertmanager" label, set to the name of the Alertmanager instance.
	// * "app.kubernetes.io/instance" label, set to the name of the Alertmanager instance.
	// * "app.kubernetes.io/managed-by" label, set to "prometheus-operator".
	// * "app.kubernetes.io/name" label, set to "alertmanager".
	// * "app.kubernetes.io/version" label, set to the Alertmanager version.
	// * "kubectl.kubernetes.io/default-container" annotation, set to "alertmanager".
	PodMetadata *EmbeddedObjectMetadata `json:"podMetadata,omitempty"`
	// Image if specified has precedence over baseImage, tag and sha
	// combinations. Specifying the version is still necessary to ensure the
	// Prometheus Operator knows what version of Alertmanager is being
	// configured.
	Image *string `json:"image,omitempty"`
	// Image pull policy for the 'alertmanager', 'init-config-reloader' and 'config-reloader' containers.
	// See https://kubernetes.io/docs/concepts/containers/images/#image-pull-policy for more details.
	// +kubebuilder:validation:Enum="";Always;Never;IfNotPresent
	ImagePullPolicy v1.PullPolicy `json:"imagePullPolicy,omitempty"`
	// Version the cluster should be on.
	Version string `json:"version,omitempty"`
	// Tag of Alertmanager container image to be deployed. Defaults to the value of `version`.
	// Version is ignored if Tag is set.
	// Deprecated: use 'image' instead. The image tag can be specified as part of the image URL.
	Tag string `json:"tag,omitempty"`
	// SHA of Alertmanager container image to be deployed. Defaults to the value of `version`.
	// Similar to a tag, but the SHA explicitly deploys an immutable container image.
	// Version and Tag are ignored if SHA is set.
	// Deprecated: use 'image' instead. The image digest can be specified as part of the image URL.
	SHA string `json:"sha,omitempty"`
	// Base image that is used to deploy pods, without tag.
	// Deprecated: use 'image' instead.
	BaseImage string `json:"baseImage,omitempty"`
	// An optional list of references to secrets in the same namespace
	// to use for pulling prometheus and alertmanager images from registries
	// see https://kubernetes.io/docs/tasks/configure-pod-container/pull-image-private-registry/
	ImagePullSecrets []v1.LocalObjectReference `json:"imagePullSecrets,omitempty"`
	// Secrets is a list of Secrets in the same namespace as the Alertmanager
	// object, which shall be mounted into the Alertmanager Pods.
	// Each Secret is added to the StatefulSet definition as a volume named `secret-<secret-name>`.
	// The Secrets are mounted into `/etc/alertmanager/secrets/<secret-name>` in the 'alertmanager' container.
	Secrets []string `json:"secrets,omitempty"`
	// ConfigMaps is a list of ConfigMaps in the same namespace as the Alertmanager
	// object, which shall be mounted into the Alertmanager Pods.
	// Each ConfigMap is added to the StatefulSet definition as a volume named `configmap-<configmap-name>`.
	// The ConfigMaps are mounted into `/etc/alertmanager/configmaps/<configmap-name>` in the 'alertmanager' container.
	ConfigMaps []string `json:"configMaps,omitempty"`
	// ConfigSecret is the name of a Kubernetes Secret in the same namespace as the
	// Alertmanager object, which contains the configuration for this Alertmanager
	// instance. If empty, it defaults to `alertmanager-<alertmanager-name>`.
	//
	// The Alertmanager configuration should be available under the
	// `alertmanager.yaml` key. Additional keys from the original secret are
	// copied to the generated secret and mounted into the
	// `/etc/alertmanager/config` directory in the `alertmanager` container.
	//
	// If either the secret or the `alertmanager.yaml` key is missing, the
	// operator provisions a minimal Alertmanager configuration with one empty
	// receiver (effectively dropping alert notifications).
	ConfigSecret string `json:"configSecret,omitempty"`
	// Log level for Alertmanager to be configured with.
	// +kubebuilder:validation:Enum="";debug;info;warn;error
	LogLevel string `json:"logLevel,omitempty"`
	// Log format for Alertmanager to be configured with.
	// +kubebuilder:validation:Enum="";logfmt;json
	LogFormat string `json:"logFormat,omitempty"`
	// Size is the expected size of the alertmanager cluster. The controller will
	// eventually make the size of the running cluster equal to the expected
	// size.
	Replicas *int32 `json:"replicas,omitempty"`
	// Time duration Alertmanager shall retain data for. Default is '120h',
	// and must match the regular expression `[0-9]+(ms|s|m|h)` (milliseconds seconds minutes hours).
	// +kubebuilder:default:="120h"
	Retention GoDuration `json:"retention,omitempty"`
	// Storage is the definition of how storage will be used by the Alertmanager
	// instances.
	Storage *StorageSpec `json:"storage,omitempty"`
	// Volumes allows configuration of additional volumes on the output StatefulSet definition.
	// Volumes specified will be appended to other volumes that are generated as a result of
	// StorageSpec objects.
	Volumes []v1.Volume `json:"volumes,omitempty"`
	// VolumeMounts allows configuration of additional VolumeMounts on the output StatefulSet definition.
	// VolumeMounts specified will be appended to other VolumeMounts in the alertmanager container,
	// that are generated as a result of StorageSpec objects.
	VolumeMounts []v1.VolumeMount `json:"volumeMounts,omitempty"`
	// The field controls if and how PVCs are deleted during the lifecycle of a StatefulSet.
	// The default behavior is all PVCs are retained.
	// This is an alpha field from kubernetes 1.23 until 1.26 and a beta field from 1.26.
	// It requires enabling the StatefulSetAutoDeletePVC feature gate.
	//
	// +optional
	PersistentVolumeClaimRetentionPolicy *appsv1.StatefulSetPersistentVolumeClaimRetentionPolicy `json:"persistentVolumeClaimRetentionPolicy,omitempty"`
	// The external URL the Alertmanager instances will be available under. This is
	// necessary to generate correct URLs. This is necessary if Alertmanager is not
	// served from root of a DNS name.
	ExternalURL string `json:"externalUrl,omitempty"`
	// The route prefix Alertmanager registers HTTP handlers for. This is useful,
	// if using ExternalURL and a proxy is rewriting HTTP routes of a request,
	// and the actual ExternalURL is still true, but the server serves requests
	// under a different route prefix. For example for use with `kubectl proxy`.
	RoutePrefix string `json:"routePrefix,omitempty"`
	// If set to true all actions on the underlying managed objects are not
	// goint to be performed, except for delete actions.
	Paused bool `json:"paused,omitempty"`
	// Define which Nodes the Pods are scheduled on.
	NodeSelector map[string]string `json:"nodeSelector,omitempty"`
	// Define resources requests and limits for single Pods.
	Resources v1.ResourceRequirements `json:"resources,omitempty"`
	// If specified, the pod's scheduling constraints.
	Affinity *v1.Affinity `json:"affinity,omitempty"`
	// If specified, the pod's tolerations.
	Tolerations []v1.Toleration `json:"tolerations,omitempty"`
	// If specified, the pod's topology spread constraints.
	TopologySpreadConstraints []v1.TopologySpreadConstraint `json:"topologySpreadConstraints,omitempty"`
	// SecurityContext holds pod-level security attributes and common container settings.
	// This defaults to the default PodSecurityContext.
	SecurityContext *v1.PodSecurityContext `json:"securityContext,omitempty"`
	// Defines the DNS policy for the pods.
	//
	// +optional
	DNSPolicy *DNSPolicy `json:"dnsPolicy,omitempty"`
	// Defines the DNS configuration for the pods.
	//
	// +optional
	DNSConfig *PodDNSConfig `json:"dnsConfig,omitempty"`
	// Indicates whether information about services should be injected into pod's environment variables
	// +optional
	EnableServiceLinks *bool `json:"enableServiceLinks,omitempty"`
	// The name of the service name used by the underlying StatefulSet(s) as the governing service.
	// If defined, the Service  must be created before the Alertmanager resource in the same namespace and it must define a selector that matches the pod labels.
	// If empty, the operator will create and manage a headless service named `alertmanager-operated` for Alermanager resources.
	// When deploying multiple Alertmanager resources in the same namespace, it is recommended to specify a different value for each.
	// See https://kubernetes.io/docs/concepts/workloads/controllers/statefulset/#stable-network-id for more details.
	// +optional
	// +kubebuilder:validation:MinLength=1
	ServiceName *string `json:"serviceName,omitempty"`
	// ServiceAccountName is the name of the ServiceAccount to use to run the
	// Prometheus Pods.
	ServiceAccountName string `json:"serviceAccountName,omitempty"`
	// ListenLocal makes the Alertmanager server listen on loopback, so that it
	// does not bind against the Pod IP. Note this is only for the Alertmanager
	// UI, not the gossip communication.
	ListenLocal bool `json:"listenLocal,omitempty"`
	// Containers allows injecting additional containers. This is meant to
	// allow adding an authentication proxy to an Alertmanager pod.
	// Containers described here modify an operator generated container if they
	// share the same name and modifications are done via a strategic merge
	// patch. The current container names are: `alertmanager` and
	// `config-reloader`. Overriding containers is entirely outside the scope
	// of what the maintainers will support and by doing so, you accept that
	// this behaviour may break at any time without notice.
	Containers []v1.Container `json:"containers,omitempty"`
	// InitContainers allows adding initContainers to the pod definition. Those can be used to e.g.
	// fetch secrets for injection into the Alertmanager configuration from external sources. Any
	// errors during the execution of an initContainer will lead to a restart of the Pod. More info: https://kubernetes.io/docs/concepts/workloads/pods/init-containers/
	// InitContainers described here modify an operator
	// generated init containers if they share the same name and modifications are
	// done via a strategic merge patch. The current init container name is:
	// `init-config-reloader`. Overriding init containers is entirely outside the
	// scope of what the maintainers will support and by doing so, you accept that
	// this behaviour may break at any time without notice.
	InitContainers []v1.Container `json:"initContainers,omitempty"`
	// Priority class assigned to the Pods
	PriorityClassName string `json:"priorityClassName,omitempty"`
	// AdditionalPeers allows injecting a set of additional Alertmanagers to peer with to form a highly available cluster.
	AdditionalPeers []string `json:"additionalPeers,omitempty"`
	// ClusterAdvertiseAddress is the explicit address to advertise in cluster.
	// Needs to be provided for non RFC1918 [1] (public) addresses.
	// [1] RFC1918: https://tools.ietf.org/html/rfc1918
	ClusterAdvertiseAddress string `json:"clusterAdvertiseAddress,omitempty"`
	// Interval between gossip attempts.
	ClusterGossipInterval GoDuration `json:"clusterGossipInterval,omitempty"`
	// Defines the identifier that uniquely identifies the Alertmanager cluster.
	// You should only set it when the Alertmanager cluster includes Alertmanager instances which are external to this Alertmanager resource. In practice, the addresses of the external instances are provided via the `.spec.additionalPeers` field.
	ClusterLabel *string `json:"clusterLabel,omitempty"`
	// Interval between pushpull attempts.
	ClusterPushpullInterval GoDuration `json:"clusterPushpullInterval,omitempty"`
	// Timeout for cluster peering.
	ClusterPeerTimeout GoDuration `json:"clusterPeerTimeout,omitempty"`
	// Port name used for the pods and governing service.
	// Defaults to `web`.
	// +kubebuilder:default:="web"
	PortName string `json:"portName,omitempty"`
	// ForceEnableClusterMode ensures Alertmanager does not deactivate the cluster mode when running with a single replica.
	// Use case is e.g. spanning an Alertmanager cluster across Kubernetes clusters with a single replica in each.
	ForceEnableClusterMode bool `json:"forceEnableClusterMode,omitempty"`
	// AlertmanagerConfigs to be selected for to merge and configure Alertmanager with.
	AlertmanagerConfigSelector *metav1.LabelSelector `json:"alertmanagerConfigSelector,omitempty"`
	// Namespaces to be selected for AlertmanagerConfig discovery. If nil, only
	// check own namespace.
	AlertmanagerConfigNamespaceSelector *metav1.LabelSelector `json:"alertmanagerConfigNamespaceSelector,omitempty"`

	// AlertmanagerConfigMatcherStrategy defines how AlertmanagerConfig objects
	// process incoming alerts.
	AlertmanagerConfigMatcherStrategy AlertmanagerConfigMatcherStrategy `json:"alertmanagerConfigMatcherStrategy,omitempty"`

	// Minimum number of seconds for which a newly created pod should be ready
	// without any of its container crashing for it to be considered available.
	// Defaults to 0 (pod will be considered available as soon as it is ready)
	// This is an alpha field from kubernetes 1.22 until 1.24 which requires enabling the StatefulSetMinReadySeconds feature gate.
	// +optional
	MinReadySeconds *uint32 `json:"minReadySeconds,omitempty"`
	// Pods' hostAliases configuration
	// +listType=map
	// +listMapKey=ip
	HostAliases []HostAlias `json:"hostAliases,omitempty"`
	// Defines the web command line flags when starting Alertmanager.
	Web *AlertmanagerWebSpec `json:"web,omitempty"`
	// Defines the limits command line flags when starting Alertmanager.
	Limits *AlertmanagerLimitsSpec `json:"limits,omitempty"`
	// Configures the mutual TLS configuration for the Alertmanager cluster's gossip protocol.
	//
	// It requires Alertmanager >= 0.24.0.
	//+optional
	ClusterTLS *ClusterTLSConfig `json:"clusterTLS,omitempty"`
	// alertmanagerConfiguration specifies the configuration of Alertmanager.
	//
	// If defined, it takes precedence over the `configSecret` field.
	//
	// This is an *experimental feature*, it may change in any upcoming release
	// in a breaking way.
	//
	//+optional
	AlertmanagerConfiguration *AlertmanagerConfiguration `json:"alertmanagerConfiguration,omitempty"`
	// AutomountServiceAccountToken indicates whether a service account token should be automatically mounted in the pod.
	// If the service account has `automountServiceAccountToken: true`, set the field to `false` to opt out of automounting API credentials.
	// +optional
	AutomountServiceAccountToken *bool `json:"automountServiceAccountToken,omitempty"`
	// Enable access to Alertmanager feature flags. By default, no features are enabled.
	// Enabling features which are disabled by default is entirely outside the
	// scope of what the maintainers will support and by doing so, you accept
	// that this behaviour may break at any time without notice.
	//
	// It requires Alertmanager >= 0.27.0.
	// +optional
	EnableFeatures []string `json:"enableFeatures,omitempty"`
	// AdditionalArgs allows setting additional arguments for the 'Alertmanager' container.
	// It is intended for e.g. activating hidden flags which are not supported by
	// the dedicated configuration options yet. The arguments are passed as-is to the
	// Alertmanager container which may cause issues if they are invalid or not supported
	// by the given Alertmanager version.
	// +optional
	AdditionalArgs []Argument `json:"additionalArgs,omitempty"`

	// Optional duration in seconds the pod needs to terminate gracefully.
	// Value must be non-negative integer. The value zero indicates stop immediately via
	// the kill signal (no opportunity to shut down) which may lead to data corruption.
	//
	// Defaults to 120 seconds.
	//
	// +kubebuilder:validation:Minimum:=0
	// +optional
	TerminationGracePeriodSeconds *int64 `json:"terminationGracePeriodSeconds,omitempty"`
}

type AlertmanagerConfigMatcherStrategy struct {
	// AlertmanagerConfigMatcherStrategyType defines the strategy used by
	// AlertmanagerConfig objects to match alerts in the routes and inhibition
	// rules.
	//
	// The default value is `OnNamespace`.
	//
	// +kubebuilder:validation:Enum="OnNamespace";"None"
	// +kubebuilder:default:="OnNamespace"
	Type AlertmanagerConfigMatcherStrategyType `json:"type,omitempty"`
}

type AlertmanagerConfigMatcherStrategyType string

const (
	// With `OnNamespace`, the route and inhibition rules of an
	// AlertmanagerConfig object only process alerts that have a `namespace`
	// label equal to the namespace of the object.
	OnNamespaceConfigMatcherStrategyType AlertmanagerConfigMatcherStrategyType = "OnNamespace"

	// With `None`, the route and inhbition rules of an AlertmanagerConfig
	// object process all incoming alerts.
	NoneConfigMatcherStrategyType AlertmanagerConfigMatcherStrategyType = "None"
)

// AlertmanagerConfiguration defines the Alertmanager configuration.
// +k8s:openapi-gen=true
type AlertmanagerConfiguration struct {
	// The name of the AlertmanagerConfig resource which is used to generate the Alertmanager configuration.
	// It must be defined in the same namespace as the Alertmanager object.
	// The operator will not enforce a `namespace` label for routes and inhibition rules.
	// +kubebuilder:validation:MinLength=1
	Name string `json:"name,omitempty"`
	// Defines the global parameters of the Alertmanager configuration.
	// +optional
	Global *AlertmanagerGlobalConfig `json:"global,omitempty"`
	// Custom notification templates.
	// +optional
	Templates []SecretOrConfigMap `json:"templates,omitempty"`
}

// AlertmanagerGlobalConfig configures parameters that are valid in all other configuration contexts.
// See https://prometheus.io/docs/alerting/latest/configuration/#configuration-file
type AlertmanagerGlobalConfig struct {
	// Configures global SMTP parameters.
	// +optional
	SMTPConfig *GlobalSMTPConfig `json:"smtp,omitempty"`

	// ResolveTimeout is the default value used by alertmanager if the alert does
	// not include EndsAt, after this time passes it can declare the alert as resolved if it has not been updated.
	// This has no impact on alerts from Prometheus, as they always include EndsAt.
	ResolveTimeout Duration `json:"resolveTimeout,omitempty"`

	// HTTP client configuration.
	HTTPConfig *HTTPConfig `json:"httpConfig,omitempty"`

	// The default Slack API URL.
	SlackAPIURL *v1.SecretKeySelector `json:"slackApiUrl,omitempty"`

	// The default OpsGenie API URL.
	OpsGenieAPIURL *v1.SecretKeySelector `json:"opsGenieApiUrl,omitempty"`

	// The default OpsGenie API Key.
	OpsGenieAPIKey *v1.SecretKeySelector `json:"opsGenieApiKey,omitempty"`

	// The default Pagerduty URL.
	PagerdutyURL *string `json:"pagerdutyUrl,omitempty"`

	// The default Telegram config
	TelegramConfig *GlobalTelegramConfig `json:"telegram,omitempty"`

	// The default configuration for Jira.
	JiraConfig *GlobalJiraConfig `json:"jira,omitempty"`

<<<<<<< HEAD
	// The default configuration for VictorOps.
	VictorOpsConfig *GlobalVictorOpsConfig `json:"victorops,omitempty"`
=======
	// The default configuration for Rocket Chat.
	RocketChatConfig *GlobalRocketChatConfig `json:"rocketChat,omitempty"`
>>>>>>> 89a0ea9b
}

// AlertmanagerStatus is the most recent observed status of the Alertmanager cluster. Read-only.
// More info:
// https://github.com/kubernetes/community/blob/master/contributors/devel/sig-architecture/api-conventions.md#spec-and-status
// +k8s:openapi-gen=true
type AlertmanagerStatus struct {
	// Represents whether any actions on the underlying managed objects are
	// being performed. Only delete actions will be performed.
	Paused bool `json:"paused"`
	// Total number of non-terminated pods targeted by this Alertmanager
	// object (their labels match the selector).
	Replicas int32 `json:"replicas"`
	// Total number of non-terminated pods targeted by this Alertmanager
	// object that have the desired version spec.
	UpdatedReplicas int32 `json:"updatedReplicas"`
	// Total number of available pods (ready for at least minReadySeconds)
	// targeted by this Alertmanager cluster.
	AvailableReplicas int32 `json:"availableReplicas"`
	// Total number of unavailable pods targeted by this Alertmanager object.
	UnavailableReplicas int32 `json:"unavailableReplicas"`
	// The selector used to match the pods targeted by this Alertmanager object.
	Selector string `json:"selector,omitempty"`
	// The current state of the Alertmanager object.
	// +listType=map
	// +listMapKey=type
	// +optional
	Conditions []Condition `json:"conditions,omitempty"`
}

func (a *Alertmanager) ExpectedReplicas() int {
	if a.Spec.Replicas == nil {
		return 1
	}
	return int(*a.Spec.Replicas)
}

func (a *Alertmanager) SetReplicas(i int)            { a.Status.Replicas = int32(i) }
func (a *Alertmanager) SetUpdatedReplicas(i int)     { a.Status.UpdatedReplicas = int32(i) }
func (a *Alertmanager) SetAvailableReplicas(i int)   { a.Status.AvailableReplicas = int32(i) }
func (a *Alertmanager) SetUnavailableReplicas(i int) { a.Status.UnavailableReplicas = int32(i) }

// AlertmanagerWebSpec defines the web command line flags when starting Alertmanager.
// +k8s:openapi-gen=true
type AlertmanagerWebSpec struct {
	WebConfigFileFields `json:",inline"`
	// Maximum number of GET requests processed concurrently. This corresponds to the
	// Alertmanager's `--web.get-concurrency` flag.
	// +optional
	GetConcurrency *uint32 `json:"getConcurrency,omitempty"`
	// Timeout for HTTP requests. This corresponds to the Alertmanager's
	// `--web.timeout` flag.
	// +optional
	Timeout *uint32 `json:"timeout,omitempty"`
}

// AlertmanagerLimitsSpec defines the limits command line flags when starting Alertmanager.
// +k8s:openapi-gen=true
type AlertmanagerLimitsSpec struct {
	// The maximum number active and pending silences. This corresponds to the
	// Alertmanager's `--silences.max-silences` flag.
	// It requires Alertmanager >= v0.28.0.
	//
	// +kubebuilder:validation:Minimum:=0
	// +optional
	MaxSilences *int32 `json:"maxSilences,omitempty"`
	// The maximum size of an individual silence as stored on disk. This corresponds to the Alertmanager's
	// `--silences.max-per-silence-bytes` flag.
	// It requires Alertmanager >= v0.28.0.
	//
	// +optional
	MaxPerSilenceBytes *ByteSize `json:"maxPerSilenceBytes,omitempty"`
}

// GlobalSMTPConfig configures global SMTP parameters.
// See https://prometheus.io/docs/alerting/latest/configuration/#configuration-file
type GlobalSMTPConfig struct {
	// The default SMTP From header field.
	// +optional
	From *string `json:"from,omitempty"`

	// The default SMTP smarthost used for sending emails.
	// +optional
	SmartHost *HostPort `json:"smartHost,omitempty"`

	// The default hostname to identify to the SMTP server.
	// +optional
	Hello *string `json:"hello,omitempty"`

	// SMTP Auth using CRAM-MD5, LOGIN and PLAIN. If empty, Alertmanager doesn't authenticate to the SMTP server.
	// +optional
	AuthUsername *string `json:"authUsername,omitempty"`

	// SMTP Auth using LOGIN and PLAIN.
	// +optional
	AuthPassword *v1.SecretKeySelector `json:"authPassword,omitempty"`

	// SMTP Auth using PLAIN
	// +optional
	AuthIdentity *string `json:"authIdentity,omitempty"`

	// SMTP Auth using CRAM-MD5.
	// +optional
	AuthSecret *v1.SecretKeySelector `json:"authSecret,omitempty"`

	// The default SMTP TLS requirement.
	// Note that Go does not support unencrypted connections to remote SMTP endpoints.
	// +optional
	RequireTLS *bool `json:"requireTLS,omitempty"`

	// The default TLS configuration for SMTP receivers
	// +optional
	TLSConfig *SafeTLSConfig `json:"tlsConfig,omitempty"`
}

// GlobalTelegramConfig configures global Telegram parameters.
type GlobalTelegramConfig struct {
	// The default Telegram API URL.
	//
	// It requires Alertmanager >= v0.24.0.
	// +optional
	APIURL *URL `json:"apiURL,omitempty"`
}

// GlobalJiraConfig configures global Jira parameters.
type GlobalJiraConfig struct {
	// The default Jira API URL.
	//
	// It requires Alertmanager >= v0.28.0.
	//
	// +optional
	APIURL *URL `json:"apiURL,omitempty"`
}

// GlobalRocketChatConfig configures global Rocket Chat parameters.
type GlobalRocketChatConfig struct {
	// The default Rocket Chat API URL.
	//
	// It requires Alertmanager >= v0.28.0.
	//
	// +optional
	APIURL *URL `json:"apiURL,omitempty"`

	// The default Rocket Chat token.
	//
	// It requires Alertmanager >= v0.28.0.
	//
	// +optional
	Token *v1.SecretKeySelector `json:"token,omitempty"`

	// The default Rocket Chat Token ID.
	//
	// It requires Alertmanager >= v0.28.0.
	//
	// +optional
	TokenID *v1.SecretKeySelector `json:"tokenID,omitempty"`
}

// GlobalVictorOpsConfig configures global VictorOps parameters.
type GlobalVictorOpsConfig struct {
	// The default VictorOps API URL.
	//
	// +optional
	APIURL *URL `json:"apiURL,omitempty"`
	// The default VictorOps API Key.
	//
	// +optional
	// +kubebuilder:validation:MinLength=1
	APIKey *string `json:"apiKey,omitempty"`
}

// HostPort represents a "host:port" network address.
type HostPort struct {
	// Defines the host's address, it can be a DNS name or a literal IP address.
	// +kubebuilder:validation:MinLength=1
	Host string `json:"host"`
	// Defines the host's port, it can be a literal port number or a port name.
	// +kubebuilder:validation:MinLength=1
	Port string `json:"port"`
}

// HTTPConfig defines a client HTTP configuration.
// See https://prometheus.io/docs/alerting/latest/configuration/#http_config
type HTTPConfig struct {
	// Authorization header configuration for the client.
	// This is mutually exclusive with BasicAuth and is only available starting from Alertmanager v0.22+.
	// +optional
	Authorization *SafeAuthorization `json:"authorization,omitempty"`
	// BasicAuth for the client.
	// This is mutually exclusive with Authorization. If both are defined, BasicAuth takes precedence.
	// +optional
	BasicAuth *BasicAuth `json:"basicAuth,omitempty"`
	// OAuth2 client credentials used to fetch a token for the targets.
	// +optional
	OAuth2 *OAuth2 `json:"oauth2,omitempty"`
	// The secret's key that contains the bearer token to be used by the client
	// for authentication.
	// The secret needs to be in the same namespace as the Alertmanager
	// object and accessible by the Prometheus Operator.
	// +optional
	BearerTokenSecret *v1.SecretKeySelector `json:"bearerTokenSecret,omitempty"`
	// TLS configuration for the client.
	// +optional
	TLSConfig *SafeTLSConfig `json:"tlsConfig,omitempty"`

	ProxyConfig `json:",inline"`

	// FollowRedirects specifies whether the client should follow HTTP 3xx redirects.
	// +optional
	FollowRedirects *bool `json:"followRedirects,omitempty"`
}

// AlertmanagerList is a list of Alertmanagers.
// +k8s:openapi-gen=true
type AlertmanagerList struct {
	metav1.TypeMeta `json:",inline"`
	// Standard list metadata
	// More info: https://github.com/kubernetes/community/blob/master/contributors/devel/sig-architecture/api-conventions.md#metadata
	metav1.ListMeta `json:"metadata,omitempty"`
	// List of Alertmanagers
	Items []Alertmanager `json:"items"`
}

// DeepCopyObject implements the runtime.Object interface.
func (l *AlertmanagerList) DeepCopyObject() runtime.Object {
	return l.DeepCopy()
}

// ClusterTLSConfig defines the mutual TLS configuration for the Alertmanager cluster TLS protocol.
// +k8s:openapi-gen=true
type ClusterTLSConfig struct {
	// Server-side configuration for mutual TLS.
	// +required
	ServerTLS WebTLSConfig `json:"server"`
	// Client-side configuration for mutual TLS.
	// +required
	ClientTLS SafeTLSConfig `json:"client"`
}

// URL represents a valid URL
// +kubebuilder:validation:Pattern:="^(http|https)://.+$"
type URL string<|MERGE_RESOLUTION|>--- conflicted
+++ resolved
@@ -397,13 +397,11 @@
 	// The default configuration for Jira.
 	JiraConfig *GlobalJiraConfig `json:"jira,omitempty"`
 
-<<<<<<< HEAD
 	// The default configuration for VictorOps.
 	VictorOpsConfig *GlobalVictorOpsConfig `json:"victorops,omitempty"`
-=======
+
 	// The default configuration for Rocket Chat.
 	RocketChatConfig *GlobalRocketChatConfig `json:"rocketChat,omitempty"`
->>>>>>> 89a0ea9b
 }
 
 // AlertmanagerStatus is the most recent observed status of the Alertmanager cluster. Read-only.
