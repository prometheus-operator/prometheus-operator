--- conflicted
+++ resolved
@@ -857,7 +857,6 @@
 	// +optional
 	TSDB *TSDBSpec `json:"tsdb,omitempty"`
 
-<<<<<<< HEAD
 	// File to which scrape failures are logged.
 	// Reloading the configuration will reopen the file.
 	//
@@ -870,7 +869,7 @@
 	// +kubebuilder:validation:MinLength=1
 	// +optional
 	ScrapeFailureLogFile *string `json:"scrapeFailureLogFile,omitempty"`
-=======
+
 	// The name of the service name used by the underlying StatefulSet(s) as the governing service.
 	// If defined, the Service  must be created before the Prometheus/PrometheusAgent resource in the same namespace and it must define a selector that matches the pod labels.
 	// If empty, the operator will create and manage a headless service named `prometheus-operated` for Prometheus resources,
@@ -880,7 +879,6 @@
 	// +optional
 	// +kubebuilder:validation:MinLength=1
 	ServiceName *string `json:"serviceName,omitempty"`
->>>>>>> 9925d601
 
 	// RuntimeConfig configures the values for the Prometheus process behavior
 	// +optional
