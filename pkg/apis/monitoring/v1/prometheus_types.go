// Copyright 2018 The prometheus-operator Authors
//
// Licensed under the Apache License, Version 2.0 (the "License");
// you may not use this file except in compliance with the License.
// You may obtain a copy of the License at
//
//	http://www.apache.org/licenses/LICENSE-2.0
//
// Unless required by applicable law or agreed to in writing, software
// distributed under the License is distributed on an "AS IS" BASIS,
// WITHOUT WARRANTIES OR CONDITIONS OF ANY KIND, either express or implied.
// See the License for the specific language governing permissions and
// limitations under the License.

package v1

import (
	"errors"
	"fmt"
	"strings"

	appsv1 "k8s.io/api/apps/v1"
	v1 "k8s.io/api/core/v1"
	metav1 "k8s.io/apimachinery/pkg/apis/meta/v1"
	"k8s.io/apimachinery/pkg/runtime"
	"k8s.io/apimachinery/pkg/runtime/schema"
	"k8s.io/apimachinery/pkg/util/intstr"
)

const (
	PrometheusesKind  = "Prometheus"
	PrometheusName    = "prometheuses"
	PrometheusKindKey = "prometheus"
)

// ScrapeProtocol represents a protocol used by Prometheus for scraping metrics.
// Supported values are:
// * `OpenMetricsText0.0.1`
// * `OpenMetricsText1.0.0`
// * `PrometheusProto`
// * `PrometheusText0.0.4`
// * `PrometheusText1.0.0`
// +kubebuilder:validation:Enum=PrometheusProto;OpenMetricsText0.0.1;OpenMetricsText1.0.0;PrometheusText0.0.4;PrometheusText1.0.0
type ScrapeProtocol string

const (
	PrometheusProto      ScrapeProtocol = "PrometheusProto"
	PrometheusText0_0_4  ScrapeProtocol = "PrometheusText0.0.4"
	PrometheusText1_0_0  ScrapeProtocol = "PrometheusText1.0.0"
	OpenMetricsText0_0_1 ScrapeProtocol = "OpenMetricsText0.0.1"
	OpenMetricsText1_0_0 ScrapeProtocol = "OpenMetricsText1.0.0"
)

// RuntimeConfig configures the values for the process behavior.
type RuntimeConfig struct {
	// goGC defines the Go garbage collection target percentage. Lowering this number may increase the CPU usage.
	// See: https://tip.golang.org/doc/gc-guide#GOGC
	// +optional
	// +kubebuilder:validation:Minimum=-1
	GoGC *int32 `json:"goGC,omitempty"`
}

// PrometheusInterface is used by Prometheus and PrometheusAgent to share common methods, e.g. config generation.
// +k8s:deepcopy-gen=false
type PrometheusInterface interface {
	metav1.ObjectMetaAccessor
	schema.ObjectKind

	GetCommonPrometheusFields() CommonPrometheusFields
	SetCommonPrometheusFields(CommonPrometheusFields)

	GetStatus() PrometheusStatus
}

var _ = PrometheusInterface(&Prometheus{})

func (l *Prometheus) GetCommonPrometheusFields() CommonPrometheusFields {
	return l.Spec.CommonPrometheusFields
}

func (l *Prometheus) SetCommonPrometheusFields(f CommonPrometheusFields) {
	l.Spec.CommonPrometheusFields = f
}

func (l *Prometheus) GetStatus() PrometheusStatus {
	return l.Status
}

// +kubebuilder:validation:Enum=OnResource;OnShard
type AdditionalLabelSelectors string

const (
	// Automatically add a label selector that will select all pods matching the same Prometheus/PrometheusAgent resource (irrespective of their shards).
	ResourceNameLabelSelector AdditionalLabelSelectors = "OnResource"

	// Automatically add a label selector that will select all pods matching the same shard.
	ShardAndResourceNameLabelSelector AdditionalLabelSelectors = "OnShard"
)

type CoreV1TopologySpreadConstraint v1.TopologySpreadConstraint

type TopologySpreadConstraint struct {
	CoreV1TopologySpreadConstraint `json:",inline"`

	// additionalLabelSelectors Defines what Prometheus Operator managed labels should be added to labelSelector on the topologySpreadConstraint.
	// +optional
	AdditionalLabelSelectors *AdditionalLabelSelectors `json:"additionalLabelSelectors,omitempty"`
}

// +kubebuilder:validation:MinLength:=1
type EnableFeature string

// CommonPrometheusFields are the options available to both the Prometheus server and agent.
// +k8s:deepcopy-gen=true
type CommonPrometheusFields struct {
	// podMetadata defines labels and annotations which are propagated to the Prometheus pods.
	//
	// The following items are reserved and cannot be overridden:
	// * "prometheus" label, set to the name of the Prometheus object.
	// * "app.kubernetes.io/instance" label, set to the name of the Prometheus object.
	// * "app.kubernetes.io/managed-by" label, set to "prometheus-operator".
	// * "app.kubernetes.io/name" label, set to "prometheus".
	// * "app.kubernetes.io/version" label, set to the Prometheus version.
	// * "operator.prometheus.io/name" label, set to the name of the Prometheus object.
	// * "operator.prometheus.io/shard" label, set to the shard number of the Prometheus object.
	// * "kubectl.kubernetes.io/default-container" annotation, set to "prometheus".
	// +optional
	PodMetadata *EmbeddedObjectMetadata `json:"podMetadata,omitempty"`

	// serviceMonitorSelector defines the serviceMonitors to be selected for target discovery. An empty label
	// selector matches all objects. A null label selector matches no objects.
	//
	// If `spec.serviceMonitorSelector`, `spec.podMonitorSelector`, `spec.probeSelector`
	// and `spec.scrapeConfigSelector` are null, the Prometheus configuration is unmanaged.
	// The Prometheus operator will ensure that the Prometheus configuration's
	// Secret exists, but it is the responsibility of the user to provide the raw
	// gzipped Prometheus configuration under the `prometheus.yaml.gz` key.
	// This behavior is *deprecated* and will be removed in the next major version
	// of the custom resource definition. It is recommended to use
	// `spec.additionalScrapeConfigs` instead.
	// +optional
	ServiceMonitorSelector *metav1.LabelSelector `json:"serviceMonitorSelector,omitempty"`
	// serviceMonitorNamespaceSelector defines the namespaces to match for ServicedMonitors discovery. An empty label selector
	// matches all namespaces. A null label selector (default value) matches the current
	// namespace only.
	// +optional
	ServiceMonitorNamespaceSelector *metav1.LabelSelector `json:"serviceMonitorNamespaceSelector,omitempty"`

	// podMonitorSelector defines the podMonitors to be selected for target discovery. An empty label selector
	// matches all objects. A null label selector matches no objects.
	//
	// If `spec.serviceMonitorSelector`, `spec.podMonitorSelector`, `spec.probeSelector`
	// and `spec.scrapeConfigSelector` are null, the Prometheus configuration is unmanaged.
	// The Prometheus operator will ensure that the Prometheus configuration's
	// Secret exists, but it is the responsibility of the user to provide the raw
	// gzipped Prometheus configuration under the `prometheus.yaml.gz` key.
	// This behavior is *deprecated* and will be removed in the next major version
	// of the custom resource definition. It is recommended to use
	// `spec.additionalScrapeConfigs` instead.
	// +optional
	PodMonitorSelector *metav1.LabelSelector `json:"podMonitorSelector,omitempty"`
	// podMonitorNamespaceSelector defines the namespaces to match for PodMonitors discovery. An empty label selector
	// matches all namespaces. A null label selector (default value) matches the current
	// namespace only.
	// +optional
	PodMonitorNamespaceSelector *metav1.LabelSelector `json:"podMonitorNamespaceSelector,omitempty"`

	// probeSelector defines the probes to be selected for target discovery. An empty label selector
	// matches all objects. A null label selector matches no objects.
	//
	// If `spec.serviceMonitorSelector`, `spec.podMonitorSelector`, `spec.probeSelector`
	// and `spec.scrapeConfigSelector` are null, the Prometheus configuration is unmanaged.
	// The Prometheus operator will ensure that the Prometheus configuration's
	// Secret exists, but it is the responsibility of the user to provide the raw
	// gzipped Prometheus configuration under the `prometheus.yaml.gz` key.
	// This behavior is *deprecated* and will be removed in the next major version
	// of the custom resource definition. It is recommended to use
	// `spec.additionalScrapeConfigs` instead.
	// +optional
	ProbeSelector *metav1.LabelSelector `json:"probeSelector,omitempty"`
	// probeNamespaceSelector defines the namespaces to match for Probe discovery. An empty label
	// selector matches all namespaces. A null label selector matches the
	// current namespace only.
	// +optional
	ProbeNamespaceSelector *metav1.LabelSelector `json:"probeNamespaceSelector,omitempty"`

	// scrapeConfigSelector defines the scrapeConfigs to be selected for target discovery. An empty label
	// selector matches all objects. A null label selector matches no objects.
	//
	// If `spec.serviceMonitorSelector`, `spec.podMonitorSelector`, `spec.probeSelector`
	// and `spec.scrapeConfigSelector` are null, the Prometheus configuration is unmanaged.
	// The Prometheus operator will ensure that the Prometheus configuration's
	// Secret exists, but it is the responsibility of the user to provide the raw
	// gzipped Prometheus configuration under the `prometheus.yaml.gz` key.
	// This behavior is *deprecated* and will be removed in the next major version
	// of the custom resource definition. It is recommended to use
	// `spec.additionalScrapeConfigs` instead.
	//
	// Note that the ScrapeConfig custom resource definition is currently at Alpha level.
	//
	// +optional
	ScrapeConfigSelector *metav1.LabelSelector `json:"scrapeConfigSelector,omitempty"`
	// scrapeConfigNamespaceSelector defines the namespaces to match for ScrapeConfig discovery. An empty label selector
	// matches all namespaces. A null label selector matches the current
	// namespace only.
	//
	// Note that the ScrapeConfig custom resource definition is currently at Alpha level.
	//
	// +optional
	ScrapeConfigNamespaceSelector *metav1.LabelSelector `json:"scrapeConfigNamespaceSelector,omitempty"`

	// version of Prometheus being deployed. The operator uses this information
	// to generate the Prometheus StatefulSet + configuration files.
	//
	// If not specified, the operator assumes the latest upstream version of
	// Prometheus available at the time when the version of the operator was
	// released.
	// +optional
	Version string `json:"version,omitempty"`

	// paused defines when a Prometheus deployment is paused, no actions except for deletion
	// will be performed on the underlying objects.
	// +optional
	Paused bool `json:"paused,omitempty"` // nolint:kubeapilinter

	// image defines the container image name for Prometheus. If specified, it takes precedence
	// over the `spec.baseImage`, `spec.tag` and `spec.sha` fields.
	//
	// Specifying `spec.version` is still necessary to ensure the Prometheus
	// Operator knows which version of Prometheus is being configured.
	//
	// If neither `spec.image` nor `spec.baseImage` are defined, the operator
	// will use the latest upstream version of Prometheus available at the time
	// when the operator was released.
	//
	// +optional
	Image *string `json:"image,omitempty"`
	// imagePullPolicy defines the image pull policy for the 'prometheus', 'init-config-reloader' and 'config-reloader' containers.
	// See https://kubernetes.io/docs/concepts/containers/images/#image-pull-policy for more details.
	// +kubebuilder:validation:Enum="";Always;Never;IfNotPresent
	// +optional
	ImagePullPolicy v1.PullPolicy `json:"imagePullPolicy,omitempty"`
	// imagePullSecrets defines an optional list of references to Secrets in the same namespace
	// to use for pulling images from registries.
	// See http://kubernetes.io/docs/user-guide/images#specifying-imagepullsecrets-on-a-pod
	// +optional
	ImagePullSecrets []v1.LocalObjectReference `json:"imagePullSecrets,omitempty"`

	// replicas defines the number of replicas of each shard to deploy for a Prometheus deployment.
	// `spec.replicas` multiplied by `spec.shards` is the total number of Pods
	// created.
	//
	// Default: 1
	// +optional
	Replicas *int32 `json:"replicas,omitempty"`

	// shards defines the number of shards to distribute the scraped targets onto.
	//
	// `spec.replicas` multiplied by `spec.shards` is the total number of Pods
	// being created.
	//
	// When not defined, the operator assumes only one shard.
	//
	// Note that scaling down shards will not reshard data onto the remaining
	// instances, it must be manually moved. Increasing shards will not reshard
	// data either but it will continue to be available from the same
	// instances. To query globally, use either
	// * Thanos sidecar + querier for query federation and Thanos Ruler for rules.
	// * Remote-write to send metrics to a central location.
	//
	// By default, the sharding of targets is performed on:
	// * The `__address__` target's metadata label for PodMonitor,
	// ServiceMonitor and ScrapeConfig resources.
	// * The `__param_target__` label for Probe resources.
	//
	// Users can define their own sharding implementation by setting the
	// `__tmp_hash` label during the target discovery with relabeling
	// configuration (either in the monitoring resources or via scrape class).
	//
	// You can also disable sharding on a specific target by setting the
	// `__tmp_disable_sharding` label with relabeling configuration. When
	// the label value isn't empty, all Prometheus shards will scrape the target.
	// +optional
	Shards *int32 `json:"shards,omitempty"`

	// replicaExternalLabelName defines the name of Prometheus external label used to denote the replica name.
	// The external label will _not_ be added when the field is set to the
	// empty string (`""`).
	//
	// Default: "prometheus_replica"
	// +optional
	ReplicaExternalLabelName *string `json:"replicaExternalLabelName,omitempty"`
	// prometheusExternalLabelName defines the name of Prometheus external label used to denote the Prometheus instance
	// name. The external label will _not_ be added when the field is set to
	// the empty string (`""`).
	//
	// Default: "prometheus"
	// +optional
	PrometheusExternalLabelName *string `json:"prometheusExternalLabelName,omitempty"`

	// logLevel for Prometheus and the config-reloader sidecar.
	// +kubebuilder:validation:Enum="";debug;info;warn;error
	// +optional
	LogLevel string `json:"logLevel,omitempty"`
	// logFormat for Log level for Prometheus and the config-reloader sidecar.
	// +kubebuilder:validation:Enum="";logfmt;json
	// +optional
	LogFormat string `json:"logFormat,omitempty"`

	// scrapeInterval defines interval between consecutive scrapes.
	//
	// Default: "30s"
	// +kubebuilder:default:="30s"
	// +optional
	ScrapeInterval Duration `json:"scrapeInterval,omitempty"`
	// scrapeTimeout defines the number of seconds to wait until a scrape request times out.
	// The value cannot be greater than the scrape interval otherwise the operator will reject the resource.
	// +optional
	ScrapeTimeout Duration `json:"scrapeTimeout,omitempty"`

	// scrapeProtocols defines the protocols to negotiate during a scrape. It tells clients the
	// protocols supported by Prometheus in order of preference (from most to least preferred).
	//
	// If unset, Prometheus uses its default value.
	//
	// It requires Prometheus >= v2.49.0.
	//
	// `PrometheusText1.0.0` requires Prometheus >= v3.0.0.
	//
	// +listType=set
	// +optional
	ScrapeProtocols []ScrapeProtocol `json:"scrapeProtocols,omitempty"`

	// externalLabels defines the labels to add to any time series or alerts when communicating with
	// external systems (federation, remote storage, Alertmanager).
	// Labels defined by `spec.replicaExternalLabelName` and
	// `spec.prometheusExternalLabelName` take precedence over this list.
	// +optional
	//nolint:kubeapilinter
	ExternalLabels map[string]string `json:"externalLabels,omitempty"`

	// enableRemoteWriteReceiver defines the Prometheus to be used as a receiver for the Prometheus remote
	// write protocol.
	//
	// WARNING: This is not considered an efficient way of ingesting samples.
	// Use it with caution for specific low-volume use cases.
	// It is not suitable for replacing the ingestion via scraping and turning
	// Prometheus into a push-based metrics collection system.
	// For more information see https://prometheus.io/docs/prometheus/latest/querying/api/#remote-write-receiver
	//
	// It requires Prometheus >= v2.33.0.
	// +optional
	EnableRemoteWriteReceiver bool `json:"enableRemoteWriteReceiver,omitempty"` // nolint:kubeapilinter

	// enableOTLPReceiver defines the Prometheus to be used as a receiver for the OTLP Metrics protocol.
	//
	// Note that the OTLP receiver endpoint is automatically enabled if `.spec.otlpConfig` is defined.
	//
	// It requires Prometheus >= v2.47.0.
	// +optional
	EnableOTLPReceiver *bool `json:"enableOTLPReceiver,omitempty"` // nolint:kubeapilinter

	// remoteWriteReceiverMessageVersions list of the protobuf message versions to accept when receiving the
	// remote writes.
	//
	// It requires Prometheus >= v2.54.0.
	//
	// +kubebuilder:validation:MinItems=1
	// +listType:=set
	// +optional
	RemoteWriteReceiverMessageVersions []RemoteWriteMessageVersion `json:"remoteWriteReceiverMessageVersions,omitempty"`

	// enableFeatures enables access to Prometheus feature flags. By default, no features are enabled.
	//
	// Enabling features which are disabled by default is entirely outside the
	// scope of what the maintainers will support and by doing so, you accept
	// that this behaviour may break at any time without notice.
	//
	// For more information see https://prometheus.io/docs/prometheus/latest/feature_flags/
	//
	// +listType:=set
	// +optional
	EnableFeatures []EnableFeature `json:"enableFeatures,omitempty"`

	// externalUrl defines the external URL under which the Prometheus service is externally
	// available. This is necessary to generate correct URLs (for instance if
	// Prometheus is accessible behind an Ingress resource).
	// +optional
	ExternalURL string `json:"externalUrl,omitempty"`
	// routePrefix defines the route prefix Prometheus registers HTTP handlers for.
	//
	// This is useful when using `spec.externalURL`, and a proxy is rewriting
	// HTTP routes of a request, and the actual ExternalURL is still true, but
	// the server serves requests under a different route prefix. For example
	// for use with `kubectl proxy`.
	// +optional
	RoutePrefix string `json:"routePrefix,omitempty"`

	// storage defines the storage used by Prometheus.
	// +optional
	Storage *StorageSpec `json:"storage,omitempty"`

	// volumes allows the configuration of additional volumes on the output
	// StatefulSet definition. Volumes specified will be appended to other
	// volumes that are generated as a result of StorageSpec objects.
	// +optional
	Volumes []v1.Volume `json:"volumes,omitempty"`
	// volumeMounts allows the configuration of additional VolumeMounts.
	//
	// VolumeMounts will be appended to other VolumeMounts in the 'prometheus'
	// container, that are generated as a result of StorageSpec objects.
	// +optional
	VolumeMounts []v1.VolumeMount `json:"volumeMounts,omitempty"`

	// persistentVolumeClaimRetentionPolicy defines the field controls if and how PVCs are deleted during the lifecycle of a StatefulSet.
	// The default behavior is all PVCs are retained.
	// This is an alpha field from kubernetes 1.23 until 1.26 and a beta field from 1.26.
	// It requires enabling the StatefulSetAutoDeletePVC feature gate.
	//
	// +optional
	PersistentVolumeClaimRetentionPolicy *appsv1.StatefulSetPersistentVolumeClaimRetentionPolicy `json:"persistentVolumeClaimRetentionPolicy,omitempty"`

	// web defines the configuration of the Prometheus web server.
	// +optional
	Web *PrometheusWebSpec `json:"web,omitempty"`

	// resources defines the resources requests and limits of the 'prometheus' container.
	// +optional
	Resources v1.ResourceRequirements `json:"resources,omitempty"`

	// nodeSelector defines on which Nodes the Pods are scheduled.
	// +optional
	//nolint:kubeapilinter
	NodeSelector map[string]string `json:"nodeSelector,omitempty"`

	// serviceAccountName is the name of the ServiceAccount to use to run the
	// Prometheus Pods.
	// +optional
	ServiceAccountName string `json:"serviceAccountName,omitempty"`

	// automountServiceAccountToken defines whether a service account token should be automatically mounted in the pod.
	// If the field isn't set, the operator mounts the service account token by default.
	//
	// **Warning:** be aware that by default, Prometheus requires the service account token for Kubernetes service discovery.
	// It is possible to use strategic merge patch to project the service account token into the 'prometheus' container.
	// +optional
	AutomountServiceAccountToken *bool `json:"automountServiceAccountToken,omitempty"` // nolint:kubeapilinter

	// secrets defines a list of Secrets in the same namespace as the Prometheus
	// object, which shall be mounted into the Prometheus Pods.
	// Each Secret is added to the StatefulSet definition as a volume named `secret-<secret-name>`.
	// The Secrets are mounted into /etc/prometheus/secrets/<secret-name> in the 'prometheus' container.
	// +listType:=set
	// +optional
	Secrets []string `json:"secrets,omitempty"`
	// configMaps defines a list of ConfigMaps in the same namespace as the Prometheus
	// object, which shall be mounted into the Prometheus Pods.
	// Each ConfigMap is added to the StatefulSet definition as a volume named `configmap-<configmap-name>`.
	// The ConfigMaps are mounted into /etc/prometheus/configmaps/<configmap-name> in the 'prometheus' container.
	// +optional
	ConfigMaps []string `json:"configMaps,omitempty"`

	// affinity defines the Pods' affinity scheduling rules if specified.
	// +optional
	Affinity *v1.Affinity `json:"affinity,omitempty"`
	// tolerations defines the Pods' tolerations if specified.
	// +optional
	Tolerations []v1.Toleration `json:"tolerations,omitempty"`

	// topologySpreadConstraints defines the pod's topology spread constraints if specified.
	// +optional
	TopologySpreadConstraints []TopologySpreadConstraint `json:"topologySpreadConstraints,omitempty"`

	// remoteWrite defines the list of remote write configurations.
	// +optional
	RemoteWrite []RemoteWriteSpec `json:"remoteWrite,omitempty"`

	// otlp defines the settings related to the OTLP receiver feature.
	// It requires Prometheus >= v2.55.0.
	//
	// +optional
	OTLP *OTLPConfig `json:"otlp,omitempty"`

	// securityContext holds pod-level security attributes and common container settings.
	// This defaults to the default PodSecurityContext.
	// +optional
	SecurityContext *v1.PodSecurityContext `json:"securityContext,omitempty"`

	// dnsPolicy defines the DNS policy for the pods.
	//
	// +optional
	DNSPolicy *DNSPolicy `json:"dnsPolicy,omitempty"`
	// dnsConfig defines the DNS configuration for the pods.
	//
	// +optional
	DNSConfig *PodDNSConfig `json:"dnsConfig,omitempty"`
	// listenLocal when true, the Prometheus server listens on the loopback address
	// instead of the Pod IP's address.
	//
	// +optional
	ListenLocal bool `json:"listenLocal,omitempty"` // nolint:kubeapilinter

	// podManagementPolicy defines the policy for creating/deleting pods when
	// scaling up and down.
	//
	// Unlike the default StatefulSet behavior, the default policy is
	// `Parallel` to avoid manual intervention in case a pod gets stuck during
	// a rollout.
	//
	// Note that updating this value implies the recreation of the StatefulSet
	// which incurs a service outage.
	//
	// +optional
	PodManagementPolicy *PodManagementPolicyType `json:"podManagementPolicy,omitempty"`

	// enableServiceLinks defines whether information about services should be injected into pod's environment variables
	// +optional
	EnableServiceLinks *bool `json:"enableServiceLinks,omitempty"` // nolint:kubeapilinter

	// containers allows injecting additional containers or modifying operator
	// generated containers. This can be used to allow adding an authentication
	// proxy to the Pods or to change the behavior of an operator generated
	// container. Containers described here modify an operator generated
	// container if they share the same name and modifications are done via a
	// strategic merge patch.
	//
	// The names of containers managed by the operator are:
	// * `prometheus`
	// * `config-reloader`
	// * `thanos-sidecar`
	//
	// Overriding containers is entirely outside the scope of what the
	// maintainers will support and by doing so, you accept that this behaviour
	// may break at any time without notice.
	// +optional
	Containers []v1.Container `json:"containers,omitempty"`
	// initContainers allows injecting initContainers to the Pod definition. Those
	// can be used to e.g.  fetch secrets for injection into the Prometheus
	// configuration from external sources. Any errors during the execution of
	// an initContainer will lead to a restart of the Pod. More info:
	// https://kubernetes.io/docs/concepts/workloads/pods/init-containers/
	// InitContainers described here modify an operator generated init
	// containers if they share the same name and modifications are done via a
	// strategic merge patch.
	//
	// The names of init container name managed by the operator are:
	// * `init-config-reloader`.
	//
	// Overriding init containers is entirely outside the scope of what the
	// maintainers will support and by doing so, you accept that this behaviour
	// may break at any time without notice.
	// +optional
	InitContainers []v1.Container `json:"initContainers,omitempty"`

	// additionalScrapeConfigs allows specifying a key of a Secret containing
	// additional Prometheus scrape configurations. Scrape configurations
	// specified are appended to the configurations generated by the Prometheus
	// Operator. Job configurations specified must have the form as specified
	// in the official Prometheus documentation:
	// https://prometheus.io/docs/prometheus/latest/configuration/configuration/#scrape_config.
	// As scrape configs are appended, the user is responsible to make sure it
	// is valid. Note that using this feature may expose the possibility to
	// break upgrades of Prometheus. It is advised to review Prometheus release
	// notes to ensure that no incompatible scrape configs are going to break
	// Prometheus after the upgrade.
	// +optional
	AdditionalScrapeConfigs *v1.SecretKeySelector `json:"additionalScrapeConfigs,omitempty"`

	// apiserverConfig allows specifying a host and auth methods to access the
	// Kuberntees API server.
	// If null, Prometheus is assumed to run inside of the cluster: it will
	// discover the API servers automatically and use the Pod's CA certificate
	// and bearer token file at /var/run/secrets/kubernetes.io/serviceaccount/.
	// +optional
	APIServerConfig *APIServerConfig `json:"apiserverConfig,omitempty"`

	// priorityClassName assigned to the Pods.
	// +optional
	PriorityClassName string `json:"priorityClassName,omitempty"`
	// portName used for the pods and governing service.
	// Default: "web"
	// +kubebuilder:default:="web"
	// +optional
	PortName string `json:"portName,omitempty"`

	// arbitraryFSAccessThroughSMs when true, ServiceMonitor, PodMonitor and Probe object are forbidden to
	// reference arbitrary files on the file system of the 'prometheus'
	// container.
	// When a ServiceMonitor's endpoint specifies a `bearerTokenFile` value
	// (e.g.  '/var/run/secrets/kubernetes.io/serviceaccount/token'), a
	// malicious target can get access to the Prometheus service account's
	// token in the Prometheus' scrape request. Setting
	// `spec.arbitraryFSAccessThroughSM` to 'true' would prevent the attack.
	// Users should instead provide the credentials using the
	// `spec.bearerTokenSecret` field.
	// +optional
	ArbitraryFSAccessThroughSMs ArbitraryFSAccessThroughSMsConfig `json:"arbitraryFSAccessThroughSMs,omitempty"`

	// overrideHonorLabels when true, Prometheus resolves label conflicts by renaming the labels in the scraped data
	//  to “exported_” for all targets created from ServiceMonitor, PodMonitor and
	// ScrapeConfig objects. Otherwise the HonorLabels field of the service or pod monitor applies.
	// In practice,`OverrideHonorLabels:true` enforces `honorLabels:false`
	// for all ServiceMonitor, PodMonitor and ScrapeConfig objects.
	// +optional
	OverrideHonorLabels bool `json:"overrideHonorLabels,omitempty"` // nolint:kubeapilinter
	// overrideHonorTimestamps when true, Prometheus ignores the timestamps for all the targets created
	// from service and pod monitors.
	// Otherwise the HonorTimestamps field of the service or pod monitor applies.
	// +optional
	OverrideHonorTimestamps bool `json:"overrideHonorTimestamps,omitempty"` // nolint:kubeapilinter

	// ignoreNamespaceSelectors when true, `spec.namespaceSelector` from all PodMonitor, ServiceMonitor
	// and Probe objects will be ignored. They will only discover targets
	// within the namespace of the PodMonitor, ServiceMonitor and Probe
	// object.
	// +optional
	IgnoreNamespaceSelectors bool `json:"ignoreNamespaceSelectors,omitempty"` // nolint:kubeapilinter

	// enforcedNamespaceLabel when not empty, a label will be added to:
	//
	// 1. All metrics scraped from `ServiceMonitor`, `PodMonitor`, `Probe` and `ScrapeConfig` objects.
	// 2. All metrics generated from recording rules defined in `PrometheusRule` objects.
	// 3. All alerts generated from alerting rules defined in `PrometheusRule` objects.
	// 4. All vector selectors of PromQL expressions defined in `PrometheusRule` objects.
	//
	// The label will not added for objects referenced in `spec.excludedFromEnforcement`.
	//
	// The label's name is this field's value.
	// The label's value is the namespace of the `ServiceMonitor`,
	// `PodMonitor`, `Probe`, `PrometheusRule` or `ScrapeConfig` object.
	// +optional
	EnforcedNamespaceLabel string `json:"enforcedNamespaceLabel,omitempty"`

	// enforcedSampleLimit when defined specifies a global limit on the number
	// of scraped samples that will be accepted. This overrides any
	// `spec.sampleLimit` set by ServiceMonitor, PodMonitor, Probe objects
	// unless `spec.sampleLimit` is greater than zero and less than
	// `spec.enforcedSampleLimit`.
	//
	// It is meant to be used by admins to keep the overall number of
	// samples/series under a desired limit.
	//
	// When both `enforcedSampleLimit` and `sampleLimit` are defined and greater than zero, the following rules apply:
	// * Scrape objects without a defined sampleLimit value will inherit the global sampleLimit value (Prometheus >= 2.45.0) or the enforcedSampleLimit value (Prometheus < v2.45.0).
	//   If Prometheus version is >= 2.45.0 and the `enforcedSampleLimit` is greater than the `sampleLimit`, the `sampleLimit` will be set to `enforcedSampleLimit`.
	// * Scrape objects with a sampleLimit value less than or equal to enforcedSampleLimit keep their specific value.
	// * Scrape objects with a sampleLimit value greater than enforcedSampleLimit are set to enforcedSampleLimit.
	//
	//
	// +optional
	EnforcedSampleLimit *uint64 `json:"enforcedSampleLimit,omitempty"`
	// enforcedTargetLimit when defined specifies a global limit on the number
	// of scraped targets. The value overrides any `spec.targetLimit` set by
	// ServiceMonitor, PodMonitor, Probe objects unless `spec.targetLimit` is
	// greater than zero and less than `spec.enforcedTargetLimit`.
	//
	// It is meant to be used by admins to to keep the overall number of
	// targets under a desired limit.
	//
	// When both `enforcedTargetLimit` and `targetLimit` are defined and greater than zero, the following rules apply:
	// * Scrape objects without a defined targetLimit value will inherit the global targetLimit value (Prometheus >= 2.45.0) or the enforcedTargetLimit value (Prometheus < v2.45.0).
	//   If Prometheus version is >= 2.45.0 and the `enforcedTargetLimit` is greater than the `targetLimit`, the `targetLimit` will be set to `enforcedTargetLimit`.
	// * Scrape objects with a targetLimit value less than or equal to enforcedTargetLimit keep their specific value.
	// * Scrape objects with a targetLimit value greater than enforcedTargetLimit are set to enforcedTargetLimit.
	//
	//
	// +optional
	EnforcedTargetLimit *uint64 `json:"enforcedTargetLimit,omitempty"`
	// enforcedLabelLimit when defined specifies a global limit on the number
	// of labels per sample. The value overrides any `spec.labelLimit` set by
	// ServiceMonitor, PodMonitor, Probe objects unless `spec.labelLimit` is
	// greater than zero and less than `spec.enforcedLabelLimit`.
	//
	// It requires Prometheus >= v2.27.0.
	//
	// When both `enforcedLabelLimit` and `labelLimit` are defined and greater than zero, the following rules apply:
	// * Scrape objects without a defined labelLimit value will inherit the global labelLimit value (Prometheus >= 2.45.0) or the enforcedLabelLimit value (Prometheus < v2.45.0).
	//   If Prometheus version is >= 2.45.0 and the `enforcedLabelLimit` is greater than the `labelLimit`, the `labelLimit` will be set to `enforcedLabelLimit`.
	// * Scrape objects with a labelLimit value less than or equal to enforcedLabelLimit keep their specific value.
	// * Scrape objects with a labelLimit value greater than enforcedLabelLimit are set to enforcedLabelLimit.
	//
	//
	// +optional
	EnforcedLabelLimit *uint64 `json:"enforcedLabelLimit,omitempty"`
	// enforcedLabelNameLengthLimit when defined specifies a global limit on the length
	// of labels name per sample. The value overrides any `spec.labelNameLengthLimit` set by
	// ServiceMonitor, PodMonitor, Probe objects unless `spec.labelNameLengthLimit` is
	// greater than zero and less than `spec.enforcedLabelNameLengthLimit`.
	//
	// It requires Prometheus >= v2.27.0.
	//
	// When both `enforcedLabelNameLengthLimit` and `labelNameLengthLimit` are defined and greater than zero, the following rules apply:
	// * Scrape objects without a defined labelNameLengthLimit value will inherit the global labelNameLengthLimit value (Prometheus >= 2.45.0) or the enforcedLabelNameLengthLimit value (Prometheus < v2.45.0).
	//   If Prometheus version is >= 2.45.0 and the `enforcedLabelNameLengthLimit` is greater than the `labelNameLengthLimit`, the `labelNameLengthLimit` will be set to `enforcedLabelNameLengthLimit`.
	// * Scrape objects with a labelNameLengthLimit value less than or equal to enforcedLabelNameLengthLimit keep their specific value.
	// * Scrape objects with a labelNameLengthLimit value greater than enforcedLabelNameLengthLimit are set to enforcedLabelNameLengthLimit.
	//
	//
	// +optional
	EnforcedLabelNameLengthLimit *uint64 `json:"enforcedLabelNameLengthLimit,omitempty"`
	// enforcedLabelValueLengthLimit when not null defines a global limit on the length
	// of labels value per sample. The value overrides any `spec.labelValueLengthLimit` set by
	// ServiceMonitor, PodMonitor, Probe objects unless `spec.labelValueLengthLimit` is
	// greater than zero and less than `spec.enforcedLabelValueLengthLimit`.
	//
	// It requires Prometheus >= v2.27.0.
	//
	// When both `enforcedLabelValueLengthLimit` and `labelValueLengthLimit` are defined and greater than zero, the following rules apply:
	// * Scrape objects without a defined labelValueLengthLimit value will inherit the global labelValueLengthLimit value (Prometheus >= 2.45.0) or the enforcedLabelValueLengthLimit value (Prometheus < v2.45.0).
	//   If Prometheus version is >= 2.45.0 and the `enforcedLabelValueLengthLimit` is greater than the `labelValueLengthLimit`, the `labelValueLengthLimit` will be set to `enforcedLabelValueLengthLimit`.
	// * Scrape objects with a labelValueLengthLimit value less than or equal to enforcedLabelValueLengthLimit keep their specific value.
	// * Scrape objects with a labelValueLengthLimit value greater than enforcedLabelValueLengthLimit are set to enforcedLabelValueLengthLimit.
	//
	//
	// +optional
	EnforcedLabelValueLengthLimit *uint64 `json:"enforcedLabelValueLengthLimit,omitempty"`
	// enforcedKeepDroppedTargets when defined specifies a global limit on the number of targets
	// dropped by relabeling that will be kept in memory. The value overrides
	// any `spec.keepDroppedTargets` set by
	// ServiceMonitor, PodMonitor, Probe objects unless `spec.keepDroppedTargets` is
	// greater than zero and less than `spec.enforcedKeepDroppedTargets`.
	//
	// It requires Prometheus >= v2.47.0.
	//
	// When both `enforcedKeepDroppedTargets` and `keepDroppedTargets` are defined and greater than zero, the following rules apply:
	// * Scrape objects without a defined keepDroppedTargets value will inherit the global keepDroppedTargets value (Prometheus >= 2.45.0) or the enforcedKeepDroppedTargets value (Prometheus < v2.45.0).
	//   If Prometheus version is >= 2.45.0 and the `enforcedKeepDroppedTargets` is greater than the `keepDroppedTargets`, the `keepDroppedTargets` will be set to `enforcedKeepDroppedTargets`.
	// * Scrape objects with a keepDroppedTargets value less than or equal to enforcedKeepDroppedTargets keep their specific value.
	// * Scrape objects with a keepDroppedTargets value greater than enforcedKeepDroppedTargets are set to enforcedKeepDroppedTargets.
	//
	//
	// +optional
	EnforcedKeepDroppedTargets *uint64 `json:"enforcedKeepDroppedTargets,omitempty"`
	// enforcedBodySizeLimit when defined specifies a global limit on the size
	// of uncompressed response body that will be accepted by Prometheus.
	// Targets responding with a body larger than this many bytes will cause
	// the scrape to fail.
	//
	// It requires Prometheus >= v2.28.0.
	//
	// When both `enforcedBodySizeLimit` and `bodySizeLimit` are defined and greater than zero, the following rules apply:
	// * Scrape objects without a defined bodySizeLimit value will inherit the global bodySizeLimit value (Prometheus >= 2.45.0) or the enforcedBodySizeLimit value (Prometheus < v2.45.0).
	//   If Prometheus version is >= 2.45.0 and the `enforcedBodySizeLimit` is greater than the `bodySizeLimit`, the `bodySizeLimit` will be set to `enforcedBodySizeLimit`.
	// * Scrape objects with a bodySizeLimit value less than or equal to enforcedBodySizeLimit keep their specific value.
	// * Scrape objects with a bodySizeLimit value greater than enforcedBodySizeLimit are set to enforcedBodySizeLimit.
	//
	// +optional
	EnforcedBodySizeLimit ByteSize `json:"enforcedBodySizeLimit,omitempty"`

	// nameValidationScheme defines the validation scheme for metric and label names.
	//
	// It requires Prometheus >= v2.55.0.
	//
	// +optional
	NameValidationScheme *NameValidationSchemeOptions `json:"nameValidationScheme,omitempty"`

	// nameEscapingScheme defines the character escaping scheme that will be requested when scraping
	// for metric and label names that do not conform to the legacy Prometheus
	// character set.
	//
	// It requires Prometheus >= v3.4.0.
	//
	// +optional
	NameEscapingScheme *NameEscapingSchemeOptions `json:"nameEscapingScheme,omitempty"`

	// convertClassicHistogramsToNHCB defines whether to convert all scraped classic histograms into a native
	// histogram with custom buckets.
	//
	// It requires Prometheus >= v3.4.0.
	//
	// +optional
	ConvertClassicHistogramsToNHCB *bool `json:"convertClassicHistogramsToNHCB,omitempty"` // nolint:kubeapilinter

	// scrapeNativeHistograms defines whether to enable scraping of native histograms.
	// It requires Prometheus >= v3.8.0.
	//
	// +optional
	ScrapeNativeHistograms *bool `json:"scrapeNativeHistograms,omitempty"`

	// scrapeClassicHistograms defines whether to scrape a classic histogram that is also exposed as a native histogram.
	//
	// Notice: `scrapeClassicHistograms` corresponds to the `always_scrape_classic_histograms` field in the Prometheus configuration.
	//
	// It requires Prometheus >= v3.5.0.
	//
	// +optional
	ScrapeClassicHistograms *bool `json:"scrapeClassicHistograms,omitempty"` // nolint:kubeapilinter

	// minReadySeconds defines the minimum number of seconds for which a newly created Pod should be ready
	// without any of its container crashing for it to be considered available.
	//
	// If unset, pods will be considered available as soon as they are ready.
	//
	// +kubebuilder:validation:Minimum:=0
	// +optional
	MinReadySeconds *int32 `json:"minReadySeconds,omitempty"`

	// hostAliases defines the optional list of hosts and IPs that will be injected into the Pod's
	// hosts file if specified.
	//
	// +listType=map
	// +listMapKey=ip
	// +optional
	HostAliases []HostAlias `json:"hostAliases,omitempty"`

	// additionalArgs allows setting additional arguments for the 'prometheus' container.
	//
	// It is intended for e.g. activating hidden flags which are not supported by
	// the dedicated configuration options yet. The arguments are passed as-is to the
	// Prometheus container which may cause issues if they are invalid or not supported
	// by the given Prometheus version.
	//
	// In case of an argument conflict (e.g. an argument which is already set by the
	// operator itself) or when providing an invalid argument, the reconciliation will
	// fail and an error will be logged.
	//
	// +optional
	AdditionalArgs []Argument `json:"additionalArgs,omitempty"`

	// walCompression defines the compression of the write-ahead log (WAL) using Snappy.
	//
	// WAL compression is enabled by default for Prometheus >= 2.20.0
	//
	// Requires Prometheus v2.11.0 and above.
	//
	// +optional
	WALCompression *bool `json:"walCompression,omitempty"` // nolint:kubeapilinter

	// excludedFromEnforcement defines the list of references to PodMonitor, ServiceMonitor, Probe and PrometheusRule objects
	// to be excluded from enforcing a namespace label of origin.
	//
	// It is only applicable if `spec.enforcedNamespaceLabel` set to true.
	//
	// +optional
	ExcludedFromEnforcement []ObjectReference `json:"excludedFromEnforcement,omitempty"`

	// hostNetwork defines the host's network namespace if true.
	//
	// Make sure to understand the security implications if you want to enable
	// it (https://kubernetes.io/docs/concepts/configuration/overview/ ).
	//
	// When hostNetwork is enabled, this will set the DNS policy to
	// `ClusterFirstWithHostNet` automatically (unless `.spec.DNSPolicy` is set
	// to a different value).
	//
	// +optional
	HostNetwork bool `json:"hostNetwork,omitempty"` // nolint:kubeapilinter

	// podTargetLabels are appended to the `spec.podTargetLabels` field of all
	// PodMonitor and ServiceMonitor objects.
	//
	// +optional
	PodTargetLabels []string `json:"podTargetLabels,omitempty"`

	// tracingConfig defines tracing in Prometheus.
	//
	// This is an *experimental feature*, it may change in any upcoming release
	// in a breaking way.
	//
	// +optional
	TracingConfig *TracingConfig `json:"tracingConfig,omitempty"`
	// bodySizeLimit defines per-scrape on response body size.
	// Only valid in Prometheus versions 2.45.0 and newer.
	//
	// Note that the global limit only applies to scrape objects that don't specify an explicit limit value.
	// If you want to enforce a maximum limit for all scrape objects, refer to enforcedBodySizeLimit.
	//
	// +optional
	BodySizeLimit *ByteSize `json:"bodySizeLimit,omitempty"`
	// sampleLimit defines per-scrape limit on number of scraped samples that will be accepted.
	// Only valid in Prometheus versions 2.45.0 and newer.
	//
	// Note that the global limit only applies to scrape objects that don't specify an explicit limit value.
	// If you want to enforce a maximum limit for all scrape objects, refer to enforcedSampleLimit.
	//
	// +optional
	SampleLimit *uint64 `json:"sampleLimit,omitempty"`
	// targetLimit defines a limit on the number of scraped targets that will be accepted.
	// Only valid in Prometheus versions 2.45.0 and newer.
	//
	// Note that the global limit only applies to scrape objects that don't specify an explicit limit value.
	// If you want to enforce a maximum limit for all scrape objects, refer to enforcedTargetLimit.
	//
	// +optional
	TargetLimit *uint64 `json:"targetLimit,omitempty"`
	// labelLimit defines per-scrape limit on number of labels that will be accepted for a sample.
	// Only valid in Prometheus versions 2.45.0 and newer.
	//
	// Note that the global limit only applies to scrape objects that don't specify an explicit limit value.
	// If you want to enforce a maximum limit for all scrape objects, refer to enforcedLabelLimit.
	//
	// +optional
	LabelLimit *uint64 `json:"labelLimit,omitempty"`
	// labelNameLengthLimit defines the per-scrape limit on length of labels name that will be accepted for a sample.
	// Only valid in Prometheus versions 2.45.0 and newer.
	//
	// Note that the global limit only applies to scrape objects that don't specify an explicit limit value.
	// If you want to enforce a maximum limit for all scrape objects, refer to enforcedLabelNameLengthLimit.
	//
	// +optional
	LabelNameLengthLimit *uint64 `json:"labelNameLengthLimit,omitempty"`
	// labelValueLengthLimit defines the per-scrape limit on length of labels value that will be accepted for a sample.
	// Only valid in Prometheus versions 2.45.0 and newer.
	//
	// Note that the global limit only applies to scrape objects that don't specify an explicit limit value.
	// If you want to enforce a maximum limit for all scrape objects, refer to enforcedLabelValueLengthLimit.
	//
	// +optional
	LabelValueLengthLimit *uint64 `json:"labelValueLengthLimit,omitempty"`
	// keepDroppedTargets defines the per-scrape limit on the number of targets dropped by relabeling
	// that will be kept in memory. 0 means no limit.
	//
	// It requires Prometheus >= v2.47.0.
	//
	// Note that the global limit only applies to scrape objects that don't specify an explicit limit value.
	// If you want to enforce a maximum limit for all scrape objects, refer to enforcedKeepDroppedTargets.
	//
	// +optional
	KeepDroppedTargets *uint64 `json:"keepDroppedTargets,omitempty"`

	// reloadStrategy defines the strategy used to reload the Prometheus configuration.
	// If not specified, the configuration is reloaded using the /-/reload HTTP endpoint.
	// +optional
	ReloadStrategy *ReloadStrategyType `json:"reloadStrategy,omitempty"`

	// maximumStartupDurationSeconds defines the maximum time that the `prometheus` container's startup probe will wait before being considered failed. The startup probe will return success after the WAL replay is complete.
	// If set, the value should be greater than 60 (seconds). Otherwise it will be equal to 900 seconds (15 minutes).
	// +optional
	// +kubebuilder:validation:Minimum=60
	MaximumStartupDurationSeconds *int32 `json:"maximumStartupDurationSeconds,omitempty"`

	// scrapeClasses defines the list of scrape classes to expose to scraping objects such as
	// PodMonitors, ServiceMonitors, Probes and ScrapeConfigs.
	//
	// This is an *experimental feature*, it may change in any upcoming release
	// in a breaking way.
	//
	// +listType=map
	// +listMapKey=name
	// +optional
	ScrapeClasses []ScrapeClass `json:"scrapeClasses,omitempty"`

	// serviceDiscoveryRole defines the service discovery role used to discover targets from
	// `ServiceMonitor` objects and Alertmanager endpoints.
	//
	// If set, the value should be either "Endpoints" or "EndpointSlice".
	// If unset, the operator assumes the "Endpoints" role.
	//
	// +optional
	ServiceDiscoveryRole *ServiceDiscoveryRole `json:"serviceDiscoveryRole,omitempty"`

	// tsdb defines the runtime reloadable configuration of the timeseries database(TSDB).
	// It requires Prometheus >= v2.39.0 or PrometheusAgent >= v2.54.0.
	//
	// +optional
	TSDB *TSDBSpec `json:"tsdb,omitempty"`

	// scrapeFailureLogFile defines the file to which scrape failures are logged.
	// Reloading the configuration will reopen the file.
	//
	// If the filename has an empty path, e.g. 'file.log', The Prometheus Pods
	// will mount the file into an emptyDir volume at `/var/log/prometheus`.
	// If a full path is provided, e.g. '/var/log/prometheus/file.log', you
	// must mount a volume in the specified directory and it must be writable.
	// It requires Prometheus >= v2.55.0.
	//
	// +kubebuilder:validation:MinLength=1
	// +optional
	ScrapeFailureLogFile *string `json:"scrapeFailureLogFile,omitempty"`

	// serviceName defines the name of the service name used by the underlying StatefulSet(s) as the governing service.
	// If defined, the Service  must be created before the Prometheus/PrometheusAgent resource in the same namespace and it must define a selector that matches the pod labels.
	// If empty, the operator will create and manage a headless service named `prometheus-operated` for Prometheus resources,
	// or `prometheus-agent-operated` for PrometheusAgent resources.
	// When deploying multiple Prometheus/PrometheusAgent resources in the same namespace, it is recommended to specify a different value for each.
	// See https://kubernetes.io/docs/concepts/workloads/controllers/statefulset/#stable-network-id for more details.
	// +optional
	// +kubebuilder:validation:MinLength=1
	ServiceName *string `json:"serviceName,omitempty"`

	// runtime defines the values for the Prometheus process behavior
	// +optional
	Runtime *RuntimeConfig `json:"runtime,omitempty"`

	// terminationGracePeriodSeconds defines the optional duration in seconds the pod needs to terminate gracefully.
	// Value must be non-negative integer. The value zero indicates stop immediately via
	// the kill signal (no opportunity to shut down) which may lead to data corruption.
	//
	// Defaults to 600 seconds.
	//
	// +kubebuilder:validation:Minimum:=0
	// +optional
	TerminationGracePeriodSeconds *int64 `json:"terminationGracePeriodSeconds,omitempty"`

	// hostUsers supports the user space in Kubernetes.
	//
	// More info: https://kubernetes.io/docs/tasks/configure-pod-container/user-namespaces/
	//
	//
	// The feature requires at least Kubernetes 1.28 with the `UserNamespacesSupport` feature gate enabled.
	// Starting Kubernetes 1.33, the feature is enabled by default.
	//
	// +optional
	HostUsers *bool `json:"hostUsers,omitempty"` // nolint:kubeapilinter
}

// Specifies the validation scheme for metric and label names.
//
// Supported values are:
//   - `UTF8NameValidationScheme` for UTF-8 support.
//   - `LegacyNameValidationScheme` for letters, numbers, colons, and underscores.
//
// Note that `LegacyNameValidationScheme` cannot be used along with the
// OpenTelemetry `NoUTF8EscapingWithSuffixes` translation strategy (if
// enabled).
//
// +kubebuilder:validation:Enum=UTF8;Legacy
type NameValidationSchemeOptions string

const (
	UTF8NameValidationScheme   NameValidationSchemeOptions = "UTF8"
	LegacyNameValidationScheme NameValidationSchemeOptions = "Legacy"
)

// Specifies the character escaping scheme that will be applied when scraping
// for metric and label names that do not conform to the legacy Prometheus
// character set.
//
// Supported values are:
//
//   - `AllowUTF8`, full UTF-8 support, no escaping needed.
//   - `Underscores`, legacy-invalid characters are escaped to underscores.
//   - `Dots`, dot characters are escaped to `_dot_`, underscores to `__`, and
//     all other legacy-invalid characters to underscores.
//   - `Values`, the string is prefixed by `U__` and all invalid characters are
//     escaped to their unicode value, surrounded by underscores.
//
// +kubebuilder:validation:Enum=AllowUTF8;Underscores;Dots;Values
type NameEscapingSchemeOptions string

const (
	AllowUTF8NameEscapingScheme   NameEscapingSchemeOptions = "AllowUTF8"
	UnderscoresNameEscapingScheme NameEscapingSchemeOptions = "Underscores"
	DotsNameEscapingScheme        NameEscapingSchemeOptions = "Dots"
	ValuesNameEscapingScheme      NameEscapingSchemeOptions = "Values"
)

// +kubebuilder:validation:Enum=HTTP;ProcessSignal
type ReloadStrategyType string

const (
	// HTTPReloadStrategyType reloads the configuration using the /-/reload HTTP endpoint.
	HTTPReloadStrategyType ReloadStrategyType = "HTTP"

	// ProcessSignalReloadStrategyType reloads the configuration by sending a SIGHUP signal to the process.
	ProcessSignalReloadStrategyType ReloadStrategyType = "ProcessSignal"
)

// +kubebuilder:validation:Enum=Endpoints;EndpointSlice
type ServiceDiscoveryRole string

const (
	EndpointsRole     ServiceDiscoveryRole = "Endpoints"
	EndpointSliceRole ServiceDiscoveryRole = "EndpointSlice"
)

func (cpf *CommonPrometheusFields) PrometheusURIScheme() string {
	if cpf.Web != nil && cpf.Web.TLSConfig != nil {
		return "https"
	}

	return "http"
}

func (cpf *CommonPrometheusFields) WebRoutePrefix() string {
	if cpf.RoutePrefix != "" {
		return cpf.RoutePrefix
	}

	return "/"
}

// +genclient
// +k8s:openapi-gen=true
// +kubebuilder:resource:categories="prometheus-operator",shortName="prom"
// +kubebuilder:printcolumn:name="Version",type="string",JSONPath=".spec.version",description="The version of Prometheus"
// +kubebuilder:printcolumn:name="Desired",type="integer",JSONPath=".spec.replicas",description="The number of desired replicas"
// +kubebuilder:printcolumn:name="Ready",type="integer",JSONPath=".status.availableReplicas",description="The number of ready replicas"
// +kubebuilder:printcolumn:name="Reconciled",type="string",JSONPath=".status.conditions[?(@.type == 'Reconciled')].status"
// +kubebuilder:printcolumn:name="Available",type="string",JSONPath=".status.conditions[?(@.type == 'Available')].status"
// +kubebuilder:printcolumn:name="Age",type="date",JSONPath=".metadata.creationTimestamp"
// +kubebuilder:printcolumn:name="Paused",type="boolean",JSONPath=".status.paused",description="Whether the resource reconciliation is paused or not",priority=1
// +kubebuilder:subresource:status
// +kubebuilder:subresource:scale:specpath=.spec.shards,statuspath=.status.shards,selectorpath=.status.selector
// +genclient:method=GetScale,verb=get,subresource=scale,result=k8s.io/api/autoscaling/v1.Scale
// +genclient:method=UpdateScale,verb=update,subresource=scale,input=k8s.io/api/autoscaling/v1.Scale,result=k8s.io/api/autoscaling/v1.Scale

// The `Prometheus` custom resource definition (CRD) defines a desired [Prometheus](https://prometheus.io/docs/prometheus) setup to run in a Kubernetes cluster. It allows to specify many options such as the number of replicas, persistent storage, and Alertmanagers where firing alerts should be sent and many more.
//
// For each `Prometheus` resource, the Operator deploys one or several `StatefulSet` objects in the same namespace. The number of StatefulSets is equal to the number of shards which is 1 by default.
//
// The resource defines via label and namespace selectors which `ServiceMonitor`, `PodMonitor`, `Probe` and `PrometheusRule` objects should be associated to the deployed Prometheus instances.
//
// The Operator continuously reconciles the scrape and rules configuration and a sidecar container running in the Prometheus pods triggers a reload of the configuration when needed.
type Prometheus struct {
	// TypeMeta defines the versioned schema of this representation of an object.
	metav1.TypeMeta `json:",inline"`
	// metadata defines ObjectMeta as the metadata that all persisted resources.
	// +optional
	metav1.ObjectMeta `json:"metadata,omitempty"`
	// spec defines the specification of the desired behavior of the Prometheus cluster. More info:
	// https://github.com/kubernetes/community/blob/master/contributors/devel/sig-architecture/api-conventions.md#spec-and-status
	// +required
	Spec PrometheusSpec `json:"spec"`
	// status defines the most recent observed status of the Prometheus cluster. Read-only.
	// More info:
	// https://github.com/kubernetes/community/blob/master/contributors/devel/sig-architecture/api-conventions.md#spec-and-status
	// +optional
	Status PrometheusStatus `json:"status,omitempty"`
}

// DeepCopyObject implements the runtime.Object interface.
func (l *Prometheus) DeepCopyObject() runtime.Object {
	return l.DeepCopy()
}

// PrometheusList is a list of Prometheuses.
// +k8s:openapi-gen=true
type PrometheusList struct {
	// TypeMeta defines the versioned schema of this representation of an object.
	// +optional
	metav1.TypeMeta `json:",inline"`
	// metadata defines ListMeta as metadata for collection responses.
	// +optional
	metav1.ListMeta `json:"metadata,omitempty"`
	// List of Prometheuses
	Items []Prometheus `json:"items"`
}

// DeepCopyObject implements the runtime.Object interface.
func (l *PrometheusList) DeepCopyObject() runtime.Object {
	return l.DeepCopy()
}

// PrometheusSpec is a specification of the desired behavior of the Prometheus cluster. More info:
// https://github.com/kubernetes/community/blob/master/contributors/devel/sig-architecture/api-conventions.md#spec-and-status
// +k8s:openapi-gen=true
type PrometheusSpec struct {
	// +optional
	CommonPrometheusFields `json:",inline"`

	// baseImage is deprecated: use 'spec.image' instead.
	// +optional
	BaseImage string `json:"baseImage,omitempty"`
	// tag is deprecated: use 'spec.image' instead. The image's tag can be specified as part of the image name.
	// +optional
	Tag string `json:"tag,omitempty"`
	// sha is deprecated: use 'spec.image' instead. The image's digest can be specified as part of the image name.
	// +optional
	SHA string `json:"sha,omitempty"`

	// retention defines how long to retain the Prometheus data.
	//
	// Default: "24h" if `spec.retention` and `spec.retentionSize` are empty.
	// +optional
	Retention Duration `json:"retention,omitempty"`
	// retentionSize defines the maximum number of bytes used by the Prometheus data.
	// +optional
	RetentionSize ByteSize `json:"retentionSize,omitempty"`

	// shardRetentionPolicy defines the retention policy for the Prometheus shards.
	// (Alpha) Using this field requires the 'PrometheusShardRetentionPolicy' feature gate to be enabled.
	//
	// The final goals for this feature can be seen at https://github.com/prometheus-operator/prometheus-operator/blob/main/Documentation/proposals/202310-shard-autoscaling.md#graceful-scale-down-of-prometheus-servers,
	// however, the feature is not yet fully implemented in this PR. The limitation being:
	// * Retention duration is not settable, for now, shards are retained forever.
	//
	// +optional
	ShardRetentionPolicy *ShardRetentionPolicy `json:"shardRetentionPolicy,omitempty"`

	// disableCompaction when true, the Prometheus compaction is disabled.
	// When `spec.thanos.objectStorageConfig` or `spec.objectStorageConfigFile` are defined, the operator automatically
	// disables block compaction to avoid race conditions during block uploads (as the Thanos documentation recommends).
	// +optional
	DisableCompaction bool `json:"disableCompaction,omitempty"` // nolint:kubeapilinter

	// rules defines the configuration of the Prometheus rules' engine.
	// +optional
	Rules Rules `json:"rules,omitempty"`
	// prometheusRulesExcludedFromEnforce defines the list of PrometheusRule objects to which the namespace label
	// enforcement doesn't apply.
	// This is only relevant when `spec.enforcedNamespaceLabel` is set to true.
	// +optional
	// Deprecated: use `spec.excludedFromEnforcement` instead.
	PrometheusRulesExcludedFromEnforce []PrometheusRuleExcludeConfig `json:"prometheusRulesExcludedFromEnforce,omitempty"`
	// ruleSelector defines the prometheusRule objects to be selected for rule evaluation. An empty
	// label selector matches all objects. A null label selector matches no
	// objects.
	// +optional
	RuleSelector *metav1.LabelSelector `json:"ruleSelector,omitempty"`
	// ruleNamespaceSelector defines the namespaces to match for PrometheusRule discovery. An empty label selector
	// matches all namespaces. A null label selector matches the current
	// namespace only.
	// +optional
	RuleNamespaceSelector *metav1.LabelSelector `json:"ruleNamespaceSelector,omitempty"`

	// query defines the configuration of the Prometheus query service.
	// +optional
	Query *QuerySpec `json:"query,omitempty"`

	// alerting defines the settings related to Alertmanager.
	// +optional
	Alerting *AlertingSpec `json:"alerting,omitempty"`
	// additionalAlertRelabelConfigs defines a key of a Secret containing
	// additional Prometheus alert relabel configurations. The alert relabel
	// configurations are appended to the configuration generated by the
	// Prometheus Operator. They must be formatted according to the official
	// Prometheus documentation:
	//
	// https://prometheus.io/docs/prometheus/latest/configuration/configuration/#alert_relabel_configs
	//
	// The user is responsible for making sure that the configurations are valid
	//
	// Note that using this feature may expose the possibility to break
	// upgrades of Prometheus. It is advised to review Prometheus release notes
	// to ensure that no incompatible alert relabel configs are going to break
	// Prometheus after the upgrade.
	// +optional
	AdditionalAlertRelabelConfigs *v1.SecretKeySelector `json:"additionalAlertRelabelConfigs,omitempty"`
	// additionalAlertManagerConfigs defines a key of a Secret containing
	// additional Prometheus Alertmanager configurations. The Alertmanager
	// configurations are appended to the configuration generated by the
	// Prometheus Operator. They must be formatted according to the official
	// Prometheus documentation:
	//
	// https://prometheus.io/docs/prometheus/latest/configuration/configuration/#alertmanager_config
	//
	// The user is responsible for making sure that the configurations are valid
	//
	// Note that using this feature may expose the possibility to break
	// upgrades of Prometheus. It is advised to review Prometheus release notes
	// to ensure that no incompatible AlertManager configs are going to break
	// Prometheus after the upgrade.
	// +optional
	AdditionalAlertManagerConfigs *v1.SecretKeySelector `json:"additionalAlertManagerConfigs,omitempty"`

	// remoteRead defines the list of remote read configurations.
	// +optional
	RemoteRead []RemoteReadSpec `json:"remoteRead,omitempty"`

	// thanos defines the configuration of the optional Thanos sidecar.
	//
	// +optional
	Thanos *ThanosSpec `json:"thanos,omitempty"`

	// queryLogFile specifies where the file to which PromQL queries are logged.
	//
	// If the filename has an empty path, e.g. 'query.log', The Prometheus Pods
	// will mount the file into an emptyDir volume at `/var/log/prometheus`.
	// If a full path is provided, e.g. '/var/log/prometheus/query.log', you
	// must mount a volume in the specified directory and it must be writable.
	// This is because the prometheus container runs with a read-only root
	// filesystem for security reasons.
	// Alternatively, the location can be set to a standard I/O stream, e.g.
	// `/dev/stdout`, to log query information to the default Prometheus log
	// stream.
	// +optional
	QueryLogFile string `json:"queryLogFile,omitempty"`

	// allowOverlappingBlocks enables vertical compaction and vertical query
	// merge in Prometheus.
	//
	// Deprecated: this flag has no effect for Prometheus >= 2.39.0 where overlapping blocks are enabled by default.
	// +optional
	AllowOverlappingBlocks bool `json:"allowOverlappingBlocks,omitempty"` // nolint:kubeapilinter

	// exemplars related settings that are runtime reloadable.
	// It requires to enable the `exemplar-storage` feature flag to be effective.
	// +optional
	Exemplars *Exemplars `json:"exemplars,omitempty"`

	// evaluationInterval defines the interval between rule evaluations.
	// Default: "30s"
	// +kubebuilder:default:="30s"
	// +optional
	EvaluationInterval Duration `json:"evaluationInterval,omitempty"`

	// ruleQueryOffset defines the offset the rule evaluation timestamp of this particular group by the specified duration into the past.
	// It requires Prometheus >= v2.53.0.
	// +optional
	RuleQueryOffset *Duration `json:"ruleQueryOffset,omitempty"`

	// enableAdminAPI defines access to the Prometheus web admin API.
	//
	// WARNING: Enabling the admin APIs enables mutating endpoints, to delete data,
	// shutdown Prometheus, and more. Enabling this should be done with care and the
	// user is advised to add additional authentication authorization via a proxy to
	// ensure only clients authorized to perform these actions can do so.
	//
	// For more information:
	// https://prometheus.io/docs/prometheus/latest/querying/api/#tsdb-admin-apis
	// +optional
	EnableAdminAPI bool `json:"enableAdminAPI,omitempty"` // nolint:kubeapilinter
}

type WhenScaledRetentionType string

var (
	RetainWhenScaledRetentionType WhenScaledRetentionType = "Retain"
	DeleteWhenScaledRetentionType WhenScaledRetentionType = "Delete"
)

type RetainConfig struct {
	// retentionPeriod defines the retentionPeriod for shard retention policy.
	// +required
	RetentionPeriod Duration `json:"retentionPeriod"`
}

type ShardRetentionPolicy struct {
	// whenScaled defines the retention policy when the Prometheus shards are scaled down.
	// * `Delete`, the operator will delete the pods from the scaled-down shard(s).
	// * `Retain`, the operator will keep the pods from the scaled-down shard(s), so the data can still be queried.
	//
	// If not defined, the operator assumes the `Delete` value.
	// +kubebuilder:validation:Enum=Retain;Delete
	// +optional
	WhenScaled *WhenScaledRetentionType `json:"whenScaled,omitempty"`
	// retain defines the config for retention when the retention policy is set to `Retain`.
	// This field is ineffective as of now.
	// +optional
	Retain *RetainConfig `json:"retain,omitempty"`
}

<<<<<<< HEAD
type PrometheusTracingConfig struct {
	// clientType defines the client used to export the traces. Supported values are `http` or `grpc`.
	// +kubebuilder:validation:Enum=http;grpc
	// +optional
	ClientType *string `json:"clientType"`

	// endpoint to send the traces to. Should be provided in format <host>:<port>.
	// +kubebuilder:validation:MinLength:=1
	// +required
	Endpoint string `json:"endpoint"`

	// samplingFraction defines the probability a given trace will be sampled. Must be a float from 0 through 1.
	// +optional
	SamplingFraction *resource.Quantity `json:"samplingFraction"`

	// insecure if disabled, the client will use a secure connection.
	// +optional
	Insecure *bool `json:"insecure"` // nolint:kubeapilinter

	// headers defines the key-value pairs to be used as headers associated with gRPC or HTTP requests.
	// +optional
	Headers map[string]string `json:"headers"`

	// compression key for supported compression types. The only supported value is `gzip`.
	// +kubebuilder:validation:Enum=gzip
	// +optional
	Compression *string `json:"compression"`

	// timeout defines the maximum time the exporter will wait for each batch export.
	// +optional
	Timeout *Duration `json:"timeout"`

	// tlsConfig to use when sending traces.
	// +optional
	TLSConfig *TLSConfig `json:"tlsConfig"`
}

=======
>>>>>>> f62c9d8d
// PrometheusStatus is the most recent observed status of the Prometheus cluster.
// More info:
// https://github.com/kubernetes/community/blob/master/contributors/devel/sig-architecture/api-conventions.md#spec-and-status
// +k8s:openapi-gen=true
type PrometheusStatus struct {
	// paused defines whether any actions on the underlying managed objects are
	// being performed. Only delete actions will be performed.
	// +optional
	Paused bool `json:"paused"` // nolint:kubeapilinter
	// replicas defines the total number of non-terminated pods targeted by this Prometheus deployment
	// (their labels match the selector).
	// +optional
	Replicas int32 `json:"replicas"`
	// updatedReplicas defines the total number of non-terminated pods targeted by this Prometheus deployment
	// that have the desired version spec.
	// +optional
	UpdatedReplicas int32 `json:"updatedReplicas"`
	// availableReplicas defines the total number of available pods (ready for at least minReadySeconds)
	// targeted by this Prometheus deployment.
	// +optional
	AvailableReplicas int32 `json:"availableReplicas"`
	// unavailableReplicas defines the total number of unavailable pods targeted by this Prometheus deployment.
	// +optional
	UnavailableReplicas int32 `json:"unavailableReplicas"`
	// conditions defines the current state of the Prometheus deployment.
	// +listType=map
	// +listMapKey=type
	// +optional
	Conditions []Condition `json:"conditions,omitempty"`
	// shardStatuses defines the list has one entry per shard. Each entry provides a summary of the shard status.
	// +listType=map
	// +listMapKey=shardID
	// +optional
	ShardStatuses []ShardStatus `json:"shardStatuses,omitempty"`
	// shards defines the most recently observed number of shards.
	// +optional
	Shards int32 `json:"shards,omitempty"`
	// selector used to match the pods targeted by this Prometheus resource.
	// +optional
	Selector string `json:"selector,omitempty"`
}

// AlertingSpec defines parameters for alerting configuration of Prometheus servers.
// +k8s:openapi-gen=true
type AlertingSpec struct {
	// alertmanagers endpoints where Prometheus should send alerts to.
	// +required
	Alertmanagers []AlertmanagerEndpoints `json:"alertmanagers"`
}

// StorageSpec defines the configured storage for a group Prometheus servers.
// If no storage option is specified, then by default an [EmptyDir](https://kubernetes.io/docs/concepts/storage/volumes/#emptydir) will be used.
//
// If multiple storage options are specified, priority will be given as follows:
//  1. emptyDir
//  2. ephemeral
//  3. volumeClaimTemplate
//
// +k8s:openapi-gen=true
type StorageSpec struct {
	// disableMountSubPath deprecated: subPath usage will be removed in a future release.
	// +optional
	DisableMountSubPath bool `json:"disableMountSubPath,omitempty"` // nolint:kubeapilinter
	// emptyDir to be used by the StatefulSet.
	// If specified, it takes precedence over `ephemeral` and `volumeClaimTemplate`.
	// More info: https://kubernetes.io/docs/concepts/storage/volumes/#emptydir
	// +optional
	EmptyDir *v1.EmptyDirVolumeSource `json:"emptyDir,omitempty"`
	// ephemeral to be used by the StatefulSet.
	// This is a beta field in k8s 1.21 and GA in 1.15.
	// For lower versions, starting with k8s 1.19, it requires enabling the GenericEphemeralVolume feature gate.
	// More info: https://kubernetes.io/docs/concepts/storage/ephemeral-volumes/#generic-ephemeral-volumes
	// +optional
	Ephemeral *v1.EphemeralVolumeSource `json:"ephemeral,omitempty"`
	// volumeClaimTemplate defines the PVC spec to be used by the Prometheus StatefulSets.
	// The easiest way to use a volume that cannot be automatically provisioned
	// is to use a label selector alongside manually created PersistentVolumes.
	// +optional
	VolumeClaimTemplate EmbeddedPersistentVolumeClaim `json:"volumeClaimTemplate,omitempty"`
}

// QuerySpec defines the query command line flags when starting Prometheus.
// +k8s:openapi-gen=true
type QuerySpec struct {
	// lookbackDelta defines the delta difference allowed for retrieving metrics during expression evaluations.
	// +optional
	LookbackDelta *string `json:"lookbackDelta,omitempty"`
	// maxConcurrency defines the number of concurrent queries that can be run at once.
	// +kubebuilder:validation:Minimum:=1
	// +optional
	MaxConcurrency *int32 `json:"maxConcurrency,omitempty"`
	// maxSamples defines the maximum number of samples a single query can load into memory. Note that
	// queries will fail if they would load more samples than this into memory,
	// so this also limits the number of samples a query can return.
	// +optional
	MaxSamples *int32 `json:"maxSamples,omitempty"`
	// timeout defines the maximum time a query may take before being aborted.
	// +optional
	Timeout *Duration `json:"timeout,omitempty"`
}

// PrometheusWebSpec defines the configuration of the Prometheus web server.
// +k8s:openapi-gen=true
type PrometheusWebSpec struct {
	// +optional
	WebConfigFileFields `json:",inline"`
	// pageTitle defines the prometheus web page title.
	// +optional
	PageTitle *string `json:"pageTitle,omitempty"`

	// maxConnections defines the maximum number of simultaneous connections
	// A zero value means that Prometheus doesn't accept any incoming connection.
	// +kubebuilder:validation:Minimum:=0
	// +optional
	MaxConnections *int32 `json:"maxConnections,omitempty"`
}

// ThanosSpec defines the configuration of the Thanos sidecar.
// +k8s:openapi-gen=true
type ThanosSpec struct {
	// image defines the container image name for Thanos. If specified, it takes precedence over
	// the `spec.thanos.baseImage`, `spec.thanos.tag` and `spec.thanos.sha`
	// fields.
	//
	// Specifying `spec.thanos.version` is still necessary to ensure the
	// Prometheus Operator knows which version of Thanos is being configured.
	//
	// If neither `spec.thanos.image` nor `spec.thanos.baseImage` are defined,
	// the operator will use the latest upstream version of Thanos available at
	// the time when the operator was released.
	//
	// +optional
	Image *string `json:"image,omitempty"`

	// version of Thanos being deployed. The operator uses this information
	// to generate the Prometheus StatefulSet + configuration files.
	//
	// If not specified, the operator assumes the latest upstream release of
	// Thanos available at the time when the version of the operator was
	// released.
	//
	// +optional
	Version *string `json:"version,omitempty"`
	// tag is deprecated: use 'image' instead. The image's tag can be specified as as part of the image name.
	// +optional
	Tag *string `json:"tag,omitempty"`
	// sha is deprecated: use 'image' instead.  The image digest can be specified as part of the image name.
	// +optional
	SHA *string `json:"sha,omitempty"`
	// baseImage is deprecated: use 'image' instead.
	// +optional
	BaseImage *string `json:"baseImage,omitempty"`

	// resources defines the resources requests and limits of the Thanos sidecar.
	// +optional
	Resources v1.ResourceRequirements `json:"resources,omitempty"`

	// objectStorageConfig defines the Thanos sidecar's configuration to upload TSDB blocks to object storage.
	//
	// More info: https://thanos.io/tip/thanos/storage.md/
	//
	// objectStorageConfigFile takes precedence over this field.
	// +optional
	ObjectStorageConfig *v1.SecretKeySelector `json:"objectStorageConfig,omitempty"`
	// objectStorageConfigFile defines the Thanos sidecar's configuration file to upload TSDB blocks to object storage.
	//
	// More info: https://thanos.io/tip/thanos/storage.md/
	//
	// This field takes precedence over objectStorageConfig.
	// +optional
	ObjectStorageConfigFile *string `json:"objectStorageConfigFile,omitempty"`

	// listenLocal is deprecated: use `grpcListenLocal` and `httpListenLocal` instead.
	// +optional
	ListenLocal bool `json:"listenLocal,omitempty"` // nolint:kubeapilinter

	// grpcListenLocal defines when true, the Thanos sidecar listens on the loopback interface instead
	// of the Pod IP's address for the gRPC endpoints.
	//
	// It has no effect if `listenLocal` is true.
	// +optional
	GRPCListenLocal bool `json:"grpcListenLocal,omitempty"` // nolint:kubeapilinter

	// httpListenLocal when true, the Thanos sidecar listens on the loopback interface instead
	// of the Pod IP's address for the HTTP endpoints.
	//
	// It has no effect if `listenLocal` is true.
	// +optional
	HTTPListenLocal bool `json:"httpListenLocal,omitempty"` // nolint:kubeapilinter

	// tracingConfig defines the tracing configuration for the Thanos sidecar.
	//
	// `tracingConfigFile` takes precedence over this field.
	//
	// More info: https://thanos.io/tip/thanos/tracing.md/
	//
	// This is an *experimental feature*, it may change in any upcoming release
	// in a breaking way.
	//
	// +optional
	TracingConfig *v1.SecretKeySelector `json:"tracingConfig,omitempty"`
	// tracingConfigFile defines the tracing configuration file for the Thanos sidecar.
	//
	// This field takes precedence over `tracingConfig`.
	//
	// More info: https://thanos.io/tip/thanos/tracing.md/
	//
	// This is an *experimental feature*, it may change in any upcoming release
	// in a breaking way.
	// +optional
	TracingConfigFile string `json:"tracingConfigFile,omitempty"`

	// grpcServerTlsConfig defines the TLS parameters for the gRPC server providing the StoreAPI.
	//
	// Note: Currently only the `caFile`, `certFile`, and `keyFile` fields are supported.
	//
	// +optional
	GRPCServerTLSConfig *TLSConfig `json:"grpcServerTlsConfig,omitempty"`

	// logLevel for the Thanos sidecar.
	// +kubebuilder:validation:Enum="";debug;info;warn;error
	// +optional
	LogLevel string `json:"logLevel,omitempty"`
	// logFormat for the Thanos sidecar.
	// +kubebuilder:validation:Enum="";logfmt;json
	// +optional
	LogFormat string `json:"logFormat,omitempty"`

	// minTime defines the start of time range limit served by the Thanos sidecar's StoreAPI.
	// The field's value should be a constant time in RFC3339 format or a time
	// duration relative to current time, such as -1d or 2h45m. Valid duration
	// units are ms, s, m, h, d, w, y.
	// +optional
	MinTime string `json:"minTime,omitempty"`

	// blockSize controls the size of TSDB blocks produced by Prometheus.
	// The default value is 2h to match the upstream Prometheus defaults.
	//
	// WARNING: Changing the block duration can impact the performance and
	// efficiency of the entire Prometheus/Thanos stack due to how it interacts
	// with memory and Thanos compactors. It is recommended to keep this value
	// set to a multiple of 120 times your longest scrape or rule interval. For
	// example, 30s * 120 = 1h.
	//
	// +kubebuilder:default:="2h"
	// +optional
	BlockDuration Duration `json:"blockSize,omitempty"`

	// readyTimeout defines the maximum time that the Thanos sidecar will wait for
	// Prometheus to start.
	// +optional
	ReadyTimeout Duration `json:"readyTimeout,omitempty"`
	// getConfigInterval defines how often to retrieve the Prometheus configuration.
	// +optional
	GetConfigInterval Duration `json:"getConfigInterval,omitempty"`
	// getConfigTimeout defines the maximum time to wait when retrieving the Prometheus configuration.
	// +optional
	GetConfigTimeout Duration `json:"getConfigTimeout,omitempty"`

	// volumeMounts allows configuration of additional VolumeMounts for Thanos.
	// VolumeMounts specified will be appended to other VolumeMounts in the
	// 'thanos-sidecar' container.
	// +optional
	VolumeMounts []v1.VolumeMount `json:"volumeMounts,omitempty"`

	// additionalArgs allows setting additional arguments for the Thanos container.
	// The arguments are passed as-is to the Thanos container which may cause issues
	// if they are invalid or not supported the given Thanos version.
	// In case of an argument conflict (e.g. an argument which is already set by the
	// operator itself) or when providing an invalid argument, the reconciliation will
	// fail and an error will be logged.
	// +optional
	AdditionalArgs []Argument `json:"additionalArgs,omitempty"`
}

// RemoteWriteSpec defines the configuration to write samples from Prometheus
// to a remote endpoint.
// +k8s:openapi-gen=true
type RemoteWriteSpec struct {
	// url defines the URL of the endpoint to send samples to.
	// +kubebuilder:validation:MinLength=1
	// +required
	URL string `json:"url"`

	// name of the remote write queue, it must be unique if specified. The
	// name is used in metrics and logging in order to differentiate queues.
	//
	// It requires Prometheus >= v2.15.0 or Thanos >= 0.24.0.
	//
	// +optional
	Name *string `json:"name,omitempty"`

	// messageVersion defines the Remote Write message's version to use when writing to the endpoint.
	//
	// `Version1.0` corresponds to the `prometheus.WriteRequest` protobuf message introduced in Remote Write 1.0.
	// `Version2.0` corresponds to the `io.prometheus.write.v2.Request` protobuf message introduced in Remote Write 2.0.
	//
	// When `Version2.0` is selected, Prometheus will automatically be
	// configured to append the metadata of scraped metrics to the WAL.
	//
	// Before setting this field, consult with your remote storage provider
	// what message version it supports.
	//
	// It requires Prometheus >= v2.54.0 or Thanos >= v0.37.0.
	//
	// +optional
	MessageVersion *RemoteWriteMessageVersion `json:"messageVersion,omitempty"`

	// sendExemplars enables sending of exemplars over remote write. Note that
	// exemplar-storage itself must be enabled using the `spec.enableFeatures`
	// option for exemplars to be scraped in the first place.
	//
	// It requires Prometheus >= v2.27.0 or Thanos >= v0.24.0.
	//
	// +optional
	SendExemplars *bool `json:"sendExemplars,omitempty"` // nolint:kubeapilinter

	// sendNativeHistograms enables sending of native histograms, also known as sparse histograms
	// over remote write.
	//
	// It requires Prometheus >= v2.40.0 or Thanos >= v0.30.0.
	//
	// +optional
	SendNativeHistograms *bool `json:"sendNativeHistograms,omitempty"` // nolint:kubeapilinter

	// remoteTimeout defines the timeout for requests to the remote write endpoint.
	// +optional
	RemoteTimeout *Duration `json:"remoteTimeout,omitempty"`

	// headers defines the custom HTTP headers to be sent along with each remote write request.
	// Be aware that headers that are set by Prometheus itself can't be overwritten.
	//
	// It requires Prometheus >= v2.25.0 or Thanos >= v0.24.0.
	//
	// +optional
	//nolint:kubeapilinter
	Headers map[string]string `json:"headers,omitempty"`

	// writeRelabelConfigs defines the list of remote write relabel configurations.
	// +optional
	WriteRelabelConfigs []RelabelConfig `json:"writeRelabelConfigs,omitempty"`

	// oauth2 configuration for the URL.
	//
	// It requires Prometheus >= v2.27.0 or Thanos >= v0.24.0.
	//
	// Cannot be set at the same time as `sigv4`, `authorization`, `basicAuth`, or `azureAd`.
	// +optional
	OAuth2 *OAuth2 `json:"oauth2,omitempty"`

	// basicAuth configuration for the URL.
	//
	// Cannot be set at the same time as `sigv4`, `authorization`, `oauth2`, or `azureAd`.
	//
	// +optional
	BasicAuth *BasicAuth `json:"basicAuth,omitempty"`

	// bearerTokenFile defines the file from which to read bearer token for the URL.
	//
	// Deprecated: this will be removed in a future release. Prefer using `authorization`.
	// +optional
	BearerTokenFile string `json:"bearerTokenFile,omitempty"`

	// authorization section for the URL.
	//
	// It requires Prometheus >= v2.26.0 or Thanos >= v0.24.0.
	//
	// Cannot be set at the same time as `sigv4`, `basicAuth`, `oauth2`, or `azureAd`.
	//
	// +optional
	Authorization *Authorization `json:"authorization,omitempty"`

	// sigv4 defines the AWS's Signature Verification 4 for the URL.
	//
	// It requires Prometheus >= v2.26.0 or Thanos >= v0.24.0.
	//
	// Cannot be set at the same time as `authorization`, `basicAuth`, `oauth2`, or `azureAd`.
	//
	// +optional
	Sigv4 *Sigv4 `json:"sigv4,omitempty"`

	// azureAd for the URL.
	//
	// It requires Prometheus >= v2.45.0 or Thanos >= v0.31.0.
	//
	// Cannot be set at the same time as `authorization`, `basicAuth`, `oauth2`, or `sigv4`.
	//
	// +optional
	AzureAD *AzureAD `json:"azureAd,omitempty"`

	// bearerToken is deprecated: this will be removed in a future release.
	// *Warning: this field shouldn't be used because the token value appears
	// in clear-text. Prefer using `authorization`.*
	//
	// +optional
	BearerToken string `json:"bearerToken,omitempty"`

	// tlsConfig to use for the URL.
	// +optional
	TLSConfig *TLSConfig `json:"tlsConfig,omitempty"`

	// Optional ProxyConfig.
	// +optional
	ProxyConfig `json:",inline"`

	// followRedirects defines whether HTTP requests follow HTTP 3xx redirects.
	//
	// It requires Prometheus >= v2.26.0 or Thanos >= v0.24.0.
	//
	// +optional
	FollowRedirects *bool `json:"followRedirects,omitempty"` // nolint:kubeapilinter

	// queueConfig allows tuning of the remote write queue parameters.
	// +optional
	QueueConfig *QueueConfig `json:"queueConfig,omitempty"`

	// metadataConfig defines how to send a series metadata to the remote storage.
	//
	// When the field is empty, **no metadata** is sent. But when the field is
	// null, metadata is sent.
	//
	// +optional
	MetadataConfig *MetadataConfig `json:"metadataConfig,omitempty"`

	// enableHTTP2 defines whether to enable HTTP2.
	// +optional
	EnableHttp2 *bool `json:"enableHTTP2,omitempty"` // nolint:kubeapilinter

	// roundRobinDNS controls the DNS resolution behavior for remote-write connections.
	// When enabled:
	//   - The remote-write mechanism will resolve the hostname via DNS.
	//   - It will randomly select one of the resolved IP addresses and connect to it.
	//
	// When disabled (default behavior):
	//   - The Go standard library will handle hostname resolution.
	//   - It will attempt connections to each resolved IP address sequentially.
	//
	// Note: The connection timeout applies to the entire resolution and connection process.
	//
	//	If disabled, the timeout is distributed across all connection attempts.
	//
	// It requires Prometheus >= v3.1.0 or Thanos >= v0.38.0.
	//
	// +optional
	RoundRobinDNS *bool `json:"roundRobinDNS,omitempty"` // nolint:kubeapilinter
}

// +kubebuilder:validation:Enum=V1.0;V2.0
type RemoteWriteMessageVersion string

const (
	// Remote Write message's version 1.0.
	RemoteWriteMessageVersion1_0 = RemoteWriteMessageVersion("V1.0")
	// Remote Write message's version 2.0.
	RemoteWriteMessageVersion2_0 = RemoteWriteMessageVersion("V2.0")
)

// QueueConfig allows the tuning of remote write's queue_config parameters.
// This object is referenced in the RemoteWriteSpec object.
// +k8s:openapi-gen=true
type QueueConfig struct {
	// capacity defines the number of samples to buffer per shard before we start
	// dropping them.
	// +optional
	Capacity int `json:"capacity,omitempty"`
	// minShards defines the minimum number of shards, i.e. amount of concurrency.
	// +optional
	MinShards int `json:"minShards,omitempty"`
	// maxShards defines the maximum number of shards, i.e. amount of concurrency.
	// +optional
	MaxShards int `json:"maxShards,omitempty"`
	// maxSamplesPerSend defines the maximum number of samples per send.
	// +optional
	MaxSamplesPerSend int `json:"maxSamplesPerSend,omitempty"`
	// batchSendDeadline defines the maximum time a sample will wait in buffer.
	// +optional
	BatchSendDeadline *Duration `json:"batchSendDeadline,omitempty"`
	// maxRetries defines the maximum number of times to retry a batch on recoverable errors.
	// +optional
	MaxRetries int `json:"maxRetries,omitempty"`
	// minBackoff defines the initial retry delay. Gets doubled for every retry.
	// +optional
	MinBackoff *Duration `json:"minBackoff,omitempty"`
	// maxBackoff defines the maximum retry delay.
	// +optional
	MaxBackoff *Duration `json:"maxBackoff,omitempty"`
	// retryOnRateLimit defines the retry upon receiving a 429 status code from the remote-write storage.
	//
	// This is an *experimental feature*, it may change in any upcoming release
	// in a breaking way.
	// +optional
	RetryOnRateLimit bool `json:"retryOnRateLimit,omitempty"` // nolint:kubeapilinter
	// sampleAgeLimit drops samples older than the limit.
	// It requires Prometheus >= v2.50.0 or Thanos >= v0.32.0.
	//
	// +optional
	SampleAgeLimit *Duration `json:"sampleAgeLimit,omitempty"`
}

// Sigv4 defines AWS's Signature Verification 4 signing process to
// sign requests.
// +k8s:openapi-gen=true
type Sigv4 struct {
	// region defines the AWS region. If blank, the region from the default credentials chain used.
	// +optional
	Region string `json:"region,omitempty"`
	// accessKey defines the AWS API key. If not specified, the environment variable
	// `AWS_ACCESS_KEY_ID` is used.
	// +optional
	AccessKey *v1.SecretKeySelector `json:"accessKey,omitempty"`
	// secretKey defines the AWS API secret. If not specified, the environment
	// variable `AWS_SECRET_ACCESS_KEY` is used.
	// +optional
	SecretKey *v1.SecretKeySelector `json:"secretKey,omitempty"`
	// profile defines the named AWS profile used to authenticate.
	// +optional
	Profile string `json:"profile,omitempty"`
	// roleArn defines the named AWS profile used to authenticate.
	// +optional
	RoleArn string `json:"roleArn,omitempty"`
	// useFIPSSTSEndpoint defines the FIPS mode for the AWS STS endpoint.
	// It requires Prometheus >= v2.54.0.
	//
	// +optional
	UseFIPSSTSEndpoint *bool `json:"useFIPSSTSEndpoint,omitempty"` // nolint:kubeapilinter
}

// AzureAD defines the configuration for remote write's azuread parameters.
// +k8s:openapi-gen=true
type AzureAD struct {
	// cloud defines the Azure Cloud. Options are 'AzurePublic', 'AzureChina', or 'AzureGovernment'.
	// +kubebuilder:validation:Enum=AzureChina;AzureGovernment;AzurePublic
	// +optional
	Cloud *string `json:"cloud,omitempty"`
	// managedIdentity defines the Azure User-assigned Managed identity.
	// Cannot be set at the same time as `oauth` or `sdk`.
	// +optional
	ManagedIdentity *ManagedIdentity `json:"managedIdentity,omitempty"`
	// oauth defines the oauth config that is being used to authenticate.
	// Cannot be set at the same time as `managedIdentity` or `sdk`.
	//
	// It requires Prometheus >= v2.48.0 or Thanos >= v0.31.0.
	//
	// +optional
	OAuth *AzureOAuth `json:"oauth,omitempty"`
	// sdk defines the Azure SDK config that is being used to authenticate.
	// See https://learn.microsoft.com/en-us/azure/developer/go/azure-sdk-authentication
	// Cannot be set at the same time as `oauth` or `managedIdentity`.
	//
	// It requires Prometheus >= v2.52.0 or Thanos >= v0.36.0.
	// +optional
	SDK *AzureSDK `json:"sdk,omitempty"`
}

// AzureOAuth defines the Azure OAuth settings.
// +k8s:openapi-gen=true
type AzureOAuth struct {
	// clientId defines the clientId of the Azure Active Directory application that is being used to authenticate.
	// +required
	// +kubebuilder:validation:MinLength=1
	ClientID string `json:"clientId"`
	// clientSecret specifies a key of a Secret containing the client secret of the Azure Active Directory application that is being used to authenticate.
	// +required
	ClientSecret v1.SecretKeySelector `json:"clientSecret"`
	// tenantId is the tenant ID of the Azure Active Directory application that is being used to authenticate.
	// +required
	// +kubebuilder:validation:MinLength=1
	// +kubebuilder:validation:Pattern:=^[0-9a-zA-Z-.]+$
	TenantID string `json:"tenantId"`
}

// ManagedIdentity defines the Azure User-assigned Managed identity.
// +k8s:openapi-gen=true
type ManagedIdentity struct {
	// clientId defines the Azure User-assigned Managed identity.
	//
	// For Prometheus >= 3.5.0 and Thanos >= 0.40.0, this field is allowed to be empty to support system-assigned managed identities.
	//
	// +optional
	// +kubebuilder:validation:MinLength:=1
	ClientID *string `json:"clientId"`
}

// AzureSDK is used to store azure SDK config values.
type AzureSDK struct {
	// tenantId defines the tenant ID of the azure active directory application that is being used to authenticate.
	// +optional
	// +kubebuilder:validation:Pattern:=^[0-9a-zA-Z-.]+$
	TenantID *string `json:"tenantId,omitempty"`
}

// RemoteReadSpec defines the configuration for Prometheus to read back samples
// from a remote endpoint.
// +k8s:openapi-gen=true
type RemoteReadSpec struct {
	// url defines the URL of the endpoint to query from.
	// +required
	URL string `json:"url"`

	// name of the remote read queue, it must be unique if specified. The
	// name is used in metrics and logging in order to differentiate read
	// configurations.
	//
	// It requires Prometheus >= v2.15.0.
	//
	// +optional
	Name string `json:"name,omitempty"`

	// requiredMatchers defines an optional list of equality matchers which have to be present
	// in a selector to query the remote read endpoint.
	// +optional
	//nolint:kubeapilinter
	RequiredMatchers map[string]string `json:"requiredMatchers,omitempty"`

	// remoteTimeout defines the timeout for requests to the remote read endpoint.
	// +optional
	RemoteTimeout *Duration `json:"remoteTimeout,omitempty"`

	// headers defines the custom HTTP headers to be sent along with each remote read request.
	// Be aware that headers that are set by Prometheus itself can't be overwritten.
	// Only valid in Prometheus versions 2.26.0 and newer.
	// +optional
	//nolint:kubeapilinter
	Headers map[string]string `json:"headers,omitempty"`

	// readRecent defines whether reads should be made for queries for time ranges that
	// the local storage should have complete data for.
	// +optional
	ReadRecent bool `json:"readRecent,omitempty"` // nolint:kubeapilinter

	// oauth2 configuration for the URL.
	//
	// It requires Prometheus >= v2.27.0.
	//
	// Cannot be set at the same time as `authorization`, or `basicAuth`.
	//
	// +optional
	OAuth2 *OAuth2 `json:"oauth2,omitempty"`
	// basicAuth configuration for the URL.
	//
	// Cannot be set at the same time as `authorization`, or `oauth2`.
	//
	// +optional
	BasicAuth *BasicAuth `json:"basicAuth,omitempty"`
	// bearerTokenFile defines the file from which to read the bearer token for the URL.
	//
	// Deprecated: this will be removed in a future release. Prefer using `authorization`.
	// +optional
	BearerTokenFile string `json:"bearerTokenFile,omitempty"`
	// authorization section for the URL.
	//
	// It requires Prometheus >= v2.26.0.
	//
	// Cannot be set at the same time as `basicAuth`, or `oauth2`.
	//
	// +optional
	Authorization *Authorization `json:"authorization,omitempty"`

	// bearerToken is deprecated: this will be removed in a future release.
	// *Warning: this field shouldn't be used because the token value appears
	// in clear-text. Prefer using `authorization`.*
	//
	// +optional
	BearerToken string `json:"bearerToken,omitempty"`

	// tlsConfig to use for the URL.
	// +optional
	TLSConfig *TLSConfig `json:"tlsConfig,omitempty"`

	// Optional ProxyConfig.
	// +optional
	ProxyConfig `json:",inline"`

	// followRedirects defines whether HTTP requests follow HTTP 3xx redirects.
	//
	// It requires Prometheus >= v2.26.0.
	//
	// +optional
	FollowRedirects *bool `json:"followRedirects,omitempty"` // nolint:kubeapilinter

	// filterExternalLabels defines whether to use the external labels as selectors for the remote read endpoint.
	//
	// It requires Prometheus >= v2.34.0.
	//
	// +optional
	FilterExternalLabels *bool `json:"filterExternalLabels,omitempty"` // nolint:kubeapilinter
}

// RelabelConfig allows dynamic rewriting of the label set for targets, alerts,
// scraped samples and remote write samples.
//
// More info: https://prometheus.io/docs/prometheus/latest/configuration/configuration/#relabel_config
//
// +k8s:openapi-gen=true
type RelabelConfig struct {
	// sourceLabels defines the source labels select values from existing labels. Their content is
	// concatenated using the configured Separator and matched against the
	// configured regular expression.
	//
	// +optional
	SourceLabels []LabelName `json:"sourceLabels,omitempty"`

	// separator defines the string between concatenated SourceLabels.
	// +optional
	Separator *string `json:"separator,omitempty"`

	// targetLabel defines the label to which the resulting string is written in a replacement.
	//
	// It is mandatory for `Replace`, `HashMod`, `Lowercase`, `Uppercase`,
	// `KeepEqual` and `DropEqual` actions.
	//
	// Regex capture groups are available.
	// +optional
	TargetLabel string `json:"targetLabel,omitempty"`

	// regex defines the regular expression against which the extracted value is matched.
	// +optional
	Regex string `json:"regex,omitempty"`

	// modulus to take of the hash of the source label values.
	//
	// Only applicable when the action is `HashMod`.
	// +optional
	Modulus uint64 `json:"modulus,omitempty"`

	// replacement value against which a Replace action is performed if the
	// regular expression matches.
	//
	// Regex capture groups are available.
	//
	// +optional
	Replacement *string `json:"replacement,omitempty"`

	// action to perform based on the regex matching.
	//
	// `Uppercase` and `Lowercase` actions require Prometheus >= v2.36.0.
	// `DropEqual` and `KeepEqual` actions require Prometheus >= v2.41.0.
	//
	// Default: "Replace"
	//
	// +kubebuilder:validation:Enum=replace;Replace;keep;Keep;drop;Drop;hashmod;HashMod;labelmap;LabelMap;labeldrop;LabelDrop;labelkeep;LabelKeep;lowercase;Lowercase;uppercase;Uppercase;keepequal;KeepEqual;dropequal;DropEqual
	// +kubebuilder:default=replace
	// +optional
	Action string `json:"action,omitempty"`
}

// APIServerConfig defines how the Prometheus server connects to the Kubernetes API server.
//
// More info: https://prometheus.io/docs/prometheus/latest/configuration/configuration/#kubernetes_sd_config
//
// +k8s:openapi-gen=true
type APIServerConfig struct {
	// host defines the Kubernetes API address consisting of a hostname or IP address followed
	// by an optional port number.
	// +required
	Host string `json:"host"`

	// basicAuth configuration for the API server.
	//
	// Cannot be set at the same time as `authorization`, `bearerToken`, or
	// `bearerTokenFile`.
	//
	// +optional
	BasicAuth *BasicAuth `json:"basicAuth,omitempty"`

	// bearerTokenFile defines the file to read bearer token for accessing apiserver.
	//
	// Cannot be set at the same time as `basicAuth`, `authorization`, or `bearerToken`.
	//
	// Deprecated: this will be removed in a future release. Prefer using `authorization`.
	// +optional
	BearerTokenFile string `json:"bearerTokenFile,omitempty"`

	// tlsConfig to use for the API server.
	//
	// +optional
	TLSConfig *TLSConfig `json:"tlsConfig,omitempty"`

	// authorization section for the API server.
	//
	// Cannot be set at the same time as `basicAuth`, `bearerToken`, or
	// `bearerTokenFile`.
	//
	// +optional
	Authorization *Authorization `json:"authorization,omitempty"`

	// bearerToken is deprecated: this will be removed in a future release.
	//  *Warning: this field shouldn't be used because the token value appears
	// in clear-text. Prefer using `authorization`.*
	//
	// +optional
	BearerToken string `json:"bearerToken,omitempty"`

	// Optional ProxyConfig.
	// +optional
	ProxyConfig `json:",inline"`
}

// +kubebuilder:validation:Enum=v1;V1;v2;V2
type AlertmanagerAPIVersion string

const (
	AlertmanagerAPIVersion1 = AlertmanagerAPIVersion("V1")
	AlertmanagerAPIVersion2 = AlertmanagerAPIVersion("V2")
)

// AlertmanagerEndpoints defines a selection of a single Endpoints object
// containing Alertmanager IPs to fire alerts against.
// +k8s:openapi-gen=true
type AlertmanagerEndpoints struct {
	// namespace of the Endpoints object.
	//
	// If not set, the object will be discovered in the namespace of the
	// Prometheus object.
	//
	// +kubebuilder:validation:MinLength:=1
	// +optional
	Namespace *string `json:"namespace,omitempty"`

	// name of the Endpoints object in the namespace.
	//
	// +kubebuilder:validation:MinLength:=1
	// +required
	Name string `json:"name"`

	// port on which the Alertmanager API is exposed.
	// +required
	Port intstr.IntOrString `json:"port"`

	// scheme defines the HTTP scheme to use when sending alerts.
	//
	// +optional
	Scheme *Scheme `json:"scheme,omitempty"`

	// pathPrefix defines the prefix for the HTTP path alerts are pushed to.
	//
	// +kubebuilder:validation:MinLength=1
	// +optional
	PathPrefix *string `json:"pathPrefix,omitempty"`

	// tlsConfig to use for Alertmanager.
	//
	// +optional
	TLSConfig *TLSConfig `json:"tlsConfig,omitempty"`

	// basicAuth configuration for Alertmanager.
	//
	// Cannot be set at the same time as `bearerTokenFile`, `authorization` or `sigv4`.
	//
	// +optional
	BasicAuth *BasicAuth `json:"basicAuth,omitempty"`

	// bearerTokenFile defines the file to read bearer token for Alertmanager.
	//
	// Cannot be set at the same time as `basicAuth`, `authorization`, or `sigv4`.
	//
	// Deprecated: this will be removed in a future release. Prefer using `authorization`.
	// +optional
	BearerTokenFile string `json:"bearerTokenFile,omitempty"`

	// authorization section for Alertmanager.
	//
	// Cannot be set at the same time as `basicAuth`, `bearerTokenFile` or `sigv4`.
	//
	// +optional
	Authorization *SafeAuthorization `json:"authorization,omitempty"`

	// sigv4 defines AWS's Signature Verification 4 for the URL.
	//
	// It requires Prometheus >= v2.48.0.
	//
	// Cannot be set at the same time as `basicAuth`, `bearerTokenFile` or `authorization`.
	//
	// +optional
	Sigv4 *Sigv4 `json:"sigv4,omitempty"`

	// ProxyConfig
	// +optional
	ProxyConfig `json:",inline"`

	// apiVersion defines the version of the Alertmanager API that Prometheus uses to send alerts.
	// It can be "V1" or "V2".
	// The field has no effect for Prometheus >= v3.0.0 because only the v2 API is supported.
	//
	// +optional
	APIVersion *AlertmanagerAPIVersion `json:"apiVersion,omitempty"`

	// timeout defines a per-target Alertmanager timeout when pushing alerts.
	//
	// +optional
	Timeout *Duration `json:"timeout,omitempty"`

	// enableHttp2 defines whether to enable HTTP2.
	//
	// +optional
	EnableHttp2 *bool `json:"enableHttp2,omitempty"` // nolint:kubeapilinter

	// relabelings defines the relabel configuration applied to the discovered Alertmanagers.
	//
	// +optional
	RelabelConfigs []RelabelConfig `json:"relabelings,omitempty"`

	// alertRelabelings defines the relabeling configs applied before sending alerts to a specific Alertmanager.
	// It requires Prometheus >= v2.51.0.
	//
	// +optional
	AlertRelabelConfigs []RelabelConfig `json:"alertRelabelings,omitempty"`
}

// +k8s:openapi-gen=true
type Rules struct {
	// alert defines the parameters of the Prometheus rules' engine.
	//
	// Any update to these parameters trigger a restart of the pods.
	// +optional
	Alert RulesAlert `json:"alert,omitempty"`
}

// +k8s:openapi-gen=true
type RulesAlert struct {
	// forOutageTolerance defines the max time to tolerate prometheus outage for restoring 'for' state of
	// alert.
	// +optional
	ForOutageTolerance string `json:"forOutageTolerance,omitempty"`

	// forGracePeriod defines the minimum duration between alert and restored 'for' state.
	//
	// This is maintained only for alerts with a configured 'for' time greater
	// than the grace period.
	// +optional
	ForGracePeriod string `json:"forGracePeriod,omitempty"`

	// resendDelay defines the minimum amount of time to wait before resending an alert to
	// Alertmanager.
	// +optional
	ResendDelay string `json:"resendDelay,omitempty"`
}

// MetadataConfig configures the sending of series metadata to the remote storage.
//
// +k8s:openapi-gen=true
type MetadataConfig struct {
	// send defines whether metric metadata is sent to the remote storage or not.
	//
	// +optional
	Send bool `json:"send,omitempty"` // nolint:kubeapilinter

	// sendInterval defines how frequently metric metadata is sent to the remote storage.
	//
	// +optional
	SendInterval Duration `json:"sendInterval,omitempty"`

	// maxSamplesPerSend defines the maximum number of metadata samples per send.
	//
	// It requires Prometheus >= v2.29.0.
	//
	// +optional
	// +kubebuilder:validation:Minimum=-1
	MaxSamplesPerSend *int32 `json:"maxSamplesPerSend,omitempty"`
}

type ShardStatus struct {
	// shardID defines the identifier of the shard.
	// +required
	ShardID string `json:"shardID"`
	// replicas defines the total number of pods targeted by this shard.
	// +required
	Replicas int32 `json:"replicas"`
	// updatedReplicas defines the total number of non-terminated pods targeted by this shard
	// that have the desired spec.
	// +required
	UpdatedReplicas int32 `json:"updatedReplicas"`
	// availableReplicas defines the total number of available pods (ready for at least minReadySeconds)
	// targeted by this shard.
	// +required
	AvailableReplicas int32 `json:"availableReplicas"`
	// unavailableReplicas defines the Total number of unavailable pods targeted by this shard.
	// +required
	UnavailableReplicas int32 `json:"unavailableReplicas"`
}

type TSDBSpec struct {
	// outOfOrderTimeWindow defines how old an out-of-order/out-of-bounds sample can be with
	// respect to the TSDB max time.
	//
	// An out-of-order/out-of-bounds sample is ingested into the TSDB as long as
	// the timestamp of the sample is >= (TSDB.MaxTime - outOfOrderTimeWindow).
	//
	// This is an *experimental feature*, it may change in any upcoming release
	// in a breaking way.
	//
	// It requires Prometheus >= v2.39.0 or PrometheusAgent >= v2.54.0.
	// +optional
	OutOfOrderTimeWindow *Duration `json:"outOfOrderTimeWindow,omitempty"`
}

type Exemplars struct {
	// maxSize defines the maximum number of exemplars stored in memory for all series.
	//
	// exemplar-storage itself must be enabled using the `spec.enableFeature`
	// option for exemplars to be scraped in the first place.
	//
	// If not set, Prometheus uses its default value. A value of zero or less
	// than zero disables the storage.
	//
	// +optional
	MaxSize *int64 `json:"maxSize,omitempty"`
}

// SafeAuthorization specifies a subset of the Authorization struct, that is
// safe for use because it doesn't provide access to the Prometheus container's
// filesystem.
//
// +k8s:openapi-gen=true
type SafeAuthorization struct {
	// type defines the authentication type. The value is case-insensitive.
	//
	// "Basic" is not a supported value.
	//
	// Default: "Bearer"
	// +optional
	Type string `json:"type,omitempty"`

	// credentials defines a key of a Secret in the namespace that contains the credentials for authentication.
	// +optional
	Credentials *v1.SecretKeySelector `json:"credentials,omitempty"`
}

// Validate semantically validates the given Authorization section.
func (c *SafeAuthorization) Validate() error {
	if c == nil {
		return nil
	}

	if strings.ToLower(strings.TrimSpace(c.Type)) == "basic" {
		return errors.New("authorization type cannot be set to \"basic\", use \"basicAuth\" instead")
	}

	if c.Credentials == nil {
		return errors.New("authorization credentials are required")
	}

	return nil
}

type Authorization struct {
	// +optional
	SafeAuthorization `json:",inline"`

	// credentialsFile defines the file to read a secret from, mutually exclusive with `credentials`.
	// +optional
	CredentialsFile string `json:"credentialsFile,omitempty"`
}

// Validate semantically validates the given Authorization section.
func (c *Authorization) Validate() error {
	if c == nil {
		return nil
	}

	if c.Credentials != nil && c.CredentialsFile != "" {
		return errors.New("authorization can not specify both \"credentials\" and \"credentialsFile\"")
	}

	if strings.ToLower(strings.TrimSpace(c.Type)) == "basic" {
		return errors.New("authorization type cannot be set to \"basic\", use \"basicAuth\" instead")
	}

	return nil
}

type ScrapeClass struct {
	// name of the scrape class.
	//
	// +kubebuilder:validation:MinLength=1
	// +required
	Name string `json:"name"`

	// default defines that the scrape applies to all scrape objects that
	// don't configure an explicit scrape class name.
	//
	// Only one scrape class can be set as the default.
	//
	// +optional
	Default *bool `json:"default,omitempty"` // nolint:kubeapilinter

	// fallbackScrapeProtocol defines the protocol to use if a scrape returns blank, unparseable, or otherwise invalid Content-Type.
	// It will only apply if the scrape resource doesn't specify any FallbackScrapeProtocol
	//
	// It requires Prometheus >= v3.0.0.
	// +optional
	FallbackScrapeProtocol *ScrapeProtocol `json:"fallbackScrapeProtocol,omitempty"`

	// tlsConfig defines the TLS settings to use for the scrape. When the
	// scrape objects define their own CA, certificate and/or key, they take
	// precedence over the corresponding scrape class fields.
	//
	// For now only the `caFile`, `certFile` and `keyFile` fields are supported.
	//
	// +optional
	TLSConfig *TLSConfig `json:"tlsConfig,omitempty"`

	// authorization section for the ScrapeClass.
	// It will only apply if the scrape resource doesn't specify any Authorization.
	// +optional
	Authorization *Authorization `json:"authorization,omitempty"`

	// relabelings defines the relabeling rules to apply to all scrape targets.
	//
	// The Operator automatically adds relabelings for a few standard Kubernetes fields
	// like `__meta_kubernetes_namespace` and `__meta_kubernetes_service_name`.
	// Then the Operator adds the scrape class relabelings defined here.
	// Then the Operator adds the target-specific relabelings defined in the scrape object.
	//
	// More info: https://prometheus.io/docs/prometheus/latest/configuration/configuration/#relabel_config
	//
	// +optional
	Relabelings []RelabelConfig `json:"relabelings,omitempty"`

	// metricRelabelings defines the relabeling rules to apply to all samples before ingestion.
	//
	// The Operator adds the scrape class metric relabelings defined here.
	// Then the Operator adds the target-specific metric relabelings defined in ServiceMonitors, PodMonitors, Probes and ScrapeConfigs.
	// Then the Operator adds namespace enforcement relabeling rule, specified in '.spec.enforcedNamespaceLabel'.
	//
	// More info: https://prometheus.io/docs/prometheus/latest/configuration/configuration/#metric_relabel_configs
	//
	// +optional
	MetricRelabelings []RelabelConfig `json:"metricRelabelings,omitempty"`

	// attachMetadata defines additional metadata to the discovered targets.
	// When the scrape object defines its own configuration, it takes
	// precedence over the scrape class configuration.
	//
	// +optional
	AttachMetadata *AttachMetadata `json:"attachMetadata,omitempty"`
}

// TranslationStrategyOption represents a translation strategy option for the OTLP endpoint.
// Supported values are:
// * `NoUTF8EscapingWithSuffixes`
// * `UnderscoreEscapingWithSuffixes`
// * `UnderscoreEscapingWithoutSuffixes`
// * `NoTranslation`
// +kubebuilder:validation:Enum=NoUTF8EscapingWithSuffixes;UnderscoreEscapingWithSuffixes;NoTranslation;UnderscoreEscapingWithoutSuffixes
type TranslationStrategyOption string

const (
	NoUTF8EscapingWithSuffixes     TranslationStrategyOption = "NoUTF8EscapingWithSuffixes"
	UnderscoreEscapingWithSuffixes TranslationStrategyOption = "UnderscoreEscapingWithSuffixes"
	// It requires Prometheus >= v3.4.0.
	NoTranslation TranslationStrategyOption = "NoTranslation"
	// It requires Prometheus >= v3.6.0.
	UnderscoreEscapingWithoutSuffixes TranslationStrategyOption = "UnderscoreEscapingWithoutSuffixes"
)

// OTLPConfig is the configuration for writing to the OTLP endpoint.
//
// +k8s:openapi-gen=true
type OTLPConfig struct {
	// promoteAllResourceAttributes promotes all resource attributes to metric labels except the ones defined in `ignoreResourceAttributes`.
	//
	// Cannot be true when `promoteResourceAttributes` is defined.
	// It requires Prometheus >= v3.5.0.
	// +optional
	PromoteAllResourceAttributes *bool `json:"promoteAllResourceAttributes,omitempty"` // nolint:kubeapilinter

	// ignoreResourceAttributes defines the list of OpenTelemetry resource attributes to ignore when `promoteAllResourceAttributes` is true.
	//
	// It requires `promoteAllResourceAttributes` to be true.
	// It requires Prometheus >= v3.5.0.
	// +kubebuilder:validation:MinItems=1
	// +kubebuilder:validation:items:MinLength=1
	// +listType=set
	// +optional
	IgnoreResourceAttributes []string `json:"ignoreResourceAttributes,omitempty"`

	// promoteResourceAttributes defines the list of OpenTelemetry Attributes that should be promoted to metric labels, defaults to none.
	// Cannot be defined when `promoteAllResourceAttributes` is true.
	//
	// +kubebuilder:validation:MinItems=1
	// +kubebuilder:validation:items:MinLength=1
	// +listType=set
	// +optional
	PromoteResourceAttributes []string `json:"promoteResourceAttributes,omitempty"`

	// translationStrategy defines how the OTLP receiver endpoint translates the incoming metrics.
	//
	// It requires Prometheus >= v3.0.0.
	// +optional
	TranslationStrategy *TranslationStrategyOption `json:"translationStrategy,omitempty"`

	// keepIdentifyingResourceAttributes enables adding `service.name`, `service.namespace` and `service.instance.id`
	// resource attributes to the `target_info` metric, on top of converting them into the `instance` and `job` labels.
	//
	// It requires Prometheus >= v3.1.0.
	// +optional
	KeepIdentifyingResourceAttributes *bool `json:"keepIdentifyingResourceAttributes,omitempty"` // nolint:kubeapilinter

	// convertHistogramsToNHCB defines optional translation of OTLP explicit bucket histograms into native histograms with custom buckets.
	// It requires Prometheus >= v3.4.0.
	// +optional
	ConvertHistogramsToNHCB *bool `json:"convertHistogramsToNHCB,omitempty"` // nolint:kubeapilinter

	// promoteScopeMetadata controls whether to promote OpenTelemetry scope metadata (i.e. name, version, schema URL, and attributes) to metric labels.
	// As per the OpenTelemetry specification, the aforementioned scope metadata should be identifying, i.e. made into metric labels.
	// It requires Prometheus >= v3.6.0.
	// +optional
	PromoteScopeMetadata *bool `json:"promoteScopeMetadata,omitempty"` // nolint:kubeapilinter
}

// Validate semantically validates the given OTLPConfig section.
func (c *OTLPConfig) Validate() error {
	if c == nil {
		return nil
	}

	if len(c.PromoteResourceAttributes) > 0 && c.PromoteAllResourceAttributes != nil && *c.PromoteAllResourceAttributes {
		return fmt.Errorf("'promoteAllResourceAttributes' cannot be set to 'true' simultaneously with 'promoteResourceAttributes'")
	}

	if len(c.IgnoreResourceAttributes) > 0 && (c.PromoteAllResourceAttributes == nil || !*c.PromoteAllResourceAttributes) {
		return fmt.Errorf("'ignoreResourceAttributes' can only be set when 'promoteAllResourceAttributes' is true")
	}

	return nil
}<|MERGE_RESOLUTION|>--- conflicted
+++ resolved
@@ -1331,46 +1331,6 @@
 	Retain *RetainConfig `json:"retain,omitempty"`
 }
 
-<<<<<<< HEAD
-type PrometheusTracingConfig struct {
-	// clientType defines the client used to export the traces. Supported values are `http` or `grpc`.
-	// +kubebuilder:validation:Enum=http;grpc
-	// +optional
-	ClientType *string `json:"clientType"`
-
-	// endpoint to send the traces to. Should be provided in format <host>:<port>.
-	// +kubebuilder:validation:MinLength:=1
-	// +required
-	Endpoint string `json:"endpoint"`
-
-	// samplingFraction defines the probability a given trace will be sampled. Must be a float from 0 through 1.
-	// +optional
-	SamplingFraction *resource.Quantity `json:"samplingFraction"`
-
-	// insecure if disabled, the client will use a secure connection.
-	// +optional
-	Insecure *bool `json:"insecure"` // nolint:kubeapilinter
-
-	// headers defines the key-value pairs to be used as headers associated with gRPC or HTTP requests.
-	// +optional
-	Headers map[string]string `json:"headers"`
-
-	// compression key for supported compression types. The only supported value is `gzip`.
-	// +kubebuilder:validation:Enum=gzip
-	// +optional
-	Compression *string `json:"compression"`
-
-	// timeout defines the maximum time the exporter will wait for each batch export.
-	// +optional
-	Timeout *Duration `json:"timeout"`
-
-	// tlsConfig to use when sending traces.
-	// +optional
-	TLSConfig *TLSConfig `json:"tlsConfig"`
-}
-
-=======
->>>>>>> f62c9d8d
 // PrometheusStatus is the most recent observed status of the Prometheus cluster.
 // More info:
 // https://github.com/kubernetes/community/blob/master/contributors/devel/sig-architecture/api-conventions.md#spec-and-status
