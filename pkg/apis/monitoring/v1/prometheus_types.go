--- conflicted
+++ resolved
@@ -833,7 +833,6 @@
 	// +optional
 	TSDB *TSDBSpec `json:"tsdb,omitempty"`
 
-<<<<<<< HEAD
 	// File to which scrape failures are logged.
 	// Reloading the configuration will reopen the file.
 	//
@@ -846,11 +845,10 @@
 	// +kubebuilder:validation:MinLength=1
 	// +optional
 	ScrapeFailureLogFile *string `json:"scrapeFailureLogFile,omitempty"`
-=======
-	// RuntimeConfig configures the values for the Prometheus process behavior
+
+  // RuntimeConfig configures the values for the Prometheus process behavior
 	// +optional
 	Runtime *RuntimeConfig `json:"runtime,omitempty"`
->>>>>>> 5f512d21
 }
 
 // +kubebuilder:validation:Enum=HTTP;ProcessSignal
