--- conflicted
+++ resolved
@@ -234,14 +234,6 @@
 	// +listType=map
 	// +listMapKey=ip
 	HostAliases []HostAlias `json:"hostAliases,omitempty"`
-<<<<<<< HEAD
-	// RemoteWriteConfig configures Thanos Ruler to send samples to external systems using remote write.
-	// If the list is not empty, Thanos Ruler doesn't expose the Store API for querying data and `the storage is only used for keeping the write-ahead-log (WAL) data.
-	// Note that Thanos Ruler ignores metadata configuration.
-	// See https://thanos.io/tip/components/rule.md/#stateless-ruler-via-remote-write for more details.
-	// +optional
-	RemoteWrite []RemoteWriteSpecV2 `json:"remoteWrite,omitempty"`
-=======
 	// AdditionalArgs allows setting additional arguments for the ThanosRuler container.
 	// It is intended for e.g. activating hidden flags which are not supported by
 	// the dedicated configuration options yet. The arguments are passed as-is to the
@@ -251,7 +243,12 @@
 	// operator itself) or when providing an invalid argument the reconciliation will
 	// fail and an error will be logged.
 	AdditionalArgs []Argument `json:"additionalArgs,omitempty"`
->>>>>>> d53cae45
+	// RemoteWriteConfig configures Thanos Ruler to send samples to external systems using remote write.
+	// If the list is not empty, Thanos Ruler doesn't expose the Store API for querying data and `the storage is only used for keeping the write-ahead-log (WAL) data.
+	// Note that Thanos Ruler ignores metadata configuration.
+	// See https://thanos.io/tip/components/rule.md/#stateless-ruler-via-remote-write for more details.
+	// +optional
+	RemoteWrite []RemoteWriteSpecV2 `json:"remoteWrite,omitempty"`
 }
 
 // ThanosRulerStatus is the most recent observed status of the ThanosRuler. Read-only.
