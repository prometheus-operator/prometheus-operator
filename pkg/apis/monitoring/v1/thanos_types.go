// Copyright 2020 The prometheus-operator Authors
//
// Licensed under the Apache License, Version 2.0 (the "License");
// you may not use this file except in compliance with the License.
// You may obtain a copy of the License at
//
//     http://www.apache.org/licenses/LICENSE-2.0
//
// Unless required by applicable law or agreed to in writing, software
// distributed under the License is distributed on an "AS IS" BASIS,
// WITHOUT WARRANTIES OR CONDITIONS OF ANY KIND, either express or implied.
// See the License for the specific language governing permissions and
// limitations under the License.

package v1

import (
	v1 "k8s.io/api/core/v1"
	metav1 "k8s.io/apimachinery/pkg/apis/meta/v1"
	"k8s.io/apimachinery/pkg/runtime"
)

const (
	ThanosRulerKind    = "ThanosRuler"
	ThanosRulerName    = "thanosrulers"
	ThanosRulerKindKey = "thanosrulers"
)

// ThanosRuler defines a ThanosRuler deployment.
// +genclient
// +k8s:openapi-gen=true
// +kubebuilder:resource:categories="prometheus-operator",shortName="ruler"
// +kubebuilder:printcolumn:name="Replicas",type="integer",JSONPath=".spec.replicas",description="The desired replicas number of Thanos Rulers"
// +kubebuilder:printcolumn:name="Age",type="date",JSONPath=".metadata.creationTimestamp"
type ThanosRuler struct {
	metav1.TypeMeta   `json:",inline"`
	metav1.ObjectMeta `json:"metadata,omitempty"`
	// Specification of the desired behavior of the ThanosRuler cluster. More info:
	// https://github.com/kubernetes/community/blob/master/contributors/devel/sig-architecture/api-conventions.md#spec-and-status
	Spec ThanosRulerSpec `json:"spec"`
	// Most recent observed status of the ThanosRuler cluster. Read-only. Not
	// included when requesting from the apiserver, only from the ThanosRuler
	// Operator API itself. More info:
	// https://github.com/kubernetes/community/blob/master/contributors/devel/sig-architecture/api-conventions.md#spec-and-status
	Status *ThanosRulerStatus `json:"status,omitempty"`
}

// ThanosRulerList is a list of ThanosRulers.
// +k8s:openapi-gen=true
type ThanosRulerList struct {
	metav1.TypeMeta `json:",inline"`
	// Standard list metadata
	// More info: https://github.com/kubernetes/community/blob/master/contributors/devel/sig-architecture/api-conventions.md#metadata
	metav1.ListMeta `json:"metadata,omitempty"`
	// List of Prometheuses
	Items []*ThanosRuler `json:"items"`
}

// ThanosRulerSpec is a specification of the desired behavior of the ThanosRuler. More info:
// https://github.com/kubernetes/community/blob/master/contributors/devel/sig-architecture/api-conventions.md#spec-and-status
// +k8s:openapi-gen=true
type ThanosRulerSpec struct {
	// PodMetadata contains Labels and Annotations gets propagated to the thanos ruler pods.
	PodMetadata *EmbeddedObjectMetadata `json:"podMetadata,omitempty"`
	// Thanos container image URL.
	Image string `json:"image,omitempty"`
	// An optional list of references to secrets in the same namespace
	// to use for pulling thanos images from registries
	// see http://kubernetes.io/docs/user-guide/images#specifying-imagepullsecrets-on-a-pod
	ImagePullSecrets []v1.LocalObjectReference `json:"imagePullSecrets,omitempty"`
	// When a ThanosRuler deployment is paused, no actions except for deletion
	// will be performed on the underlying objects.
	Paused bool `json:"paused,omitempty"`
	// Number of thanos ruler instances to deploy.
	Replicas *int32 `json:"replicas,omitempty"`
	// Define which Nodes the Pods are scheduled on.
	NodeSelector map[string]string `json:"nodeSelector,omitempty"`
	// Resources defines the resource requirements for single Pods.
	// If not provided, no requests/limits will be set
	Resources v1.ResourceRequirements `json:"resources,omitempty"`
	// If specified, the pod's scheduling constraints.
	Affinity *v1.Affinity `json:"affinity,omitempty"`
	// If specified, the pod's tolerations.
	Tolerations []v1.Toleration `json:"tolerations,omitempty"`
	// If specified, the pod's topology spread constraints.
	TopologySpreadConstraints []v1.TopologySpreadConstraint `json:"topologySpreadConstraints,omitempty"`
	// SecurityContext holds pod-level security attributes and common container settings.
	// This defaults to the default PodSecurityContext.
	SecurityContext *v1.PodSecurityContext `json:"securityContext,omitempty"`
	// Priority class assigned to the Pods
	PriorityClassName string `json:"priorityClassName,omitempty"`
	// ServiceAccountName is the name of the ServiceAccount to use to run the
	// Thanos Ruler Pods.
	ServiceAccountName string `json:"serviceAccountName,omitempty"`
	// Storage spec to specify how storage shall be used.
	Storage *StorageSpec `json:"storage,omitempty"`
	// Volumes allows configuration of additional volumes on the output StatefulSet definition. Volumes specified will
	// be appended to other volumes that are generated as a result of StorageSpec objects.
	Volumes []v1.Volume `json:"volumes,omitempty"`
	// ObjectStorageConfig configures object storage in Thanos.
	// Alternative to ObjectStorageConfigFile, and lower order priority.
	ObjectStorageConfig *v1.SecretKeySelector `json:"objectStorageConfig,omitempty"`
	// ObjectStorageConfigFile specifies the path of the object storage configuration file.
	// When used alongside with ObjectStorageConfig, ObjectStorageConfigFile takes precedence.
	ObjectStorageConfigFile *string `json:"objectStorageConfigFile,omitempty"`
	// ListenLocal makes the Thanos ruler listen on loopback, so that it
	// does not bind against the Pod IP.
	ListenLocal bool `json:"listenLocal,omitempty"`
	// QueryEndpoints defines Thanos querier endpoints from which to query metrics.
	// Maps to the --query flag of thanos ruler.
	QueryEndpoints []string `json:"queryEndpoints,omitempty"`
	// Define configuration for connecting to thanos query instances.
	// If this is defined, the QueryEndpoints field will be ignored.
	// Maps to the `query.config` CLI argument.
	// Only available with thanos v0.11.0 and higher.
	QueryConfig *v1.SecretKeySelector `json:"queryConfig,omitempty"`
	// Define URLs to send alerts to Alertmanager.  For Thanos v0.10.0 and higher,
	// AlertManagersConfig should be used instead.  Note: this field will be ignored
	// if AlertManagersConfig is specified.
	// Maps to the `alertmanagers.url` arg.
	AlertManagersURL []string `json:"alertmanagersUrl,omitempty"`
	// Define configuration for connecting to alertmanager.  Only available with thanos v0.10.0
	// and higher.  Maps to the `alertmanagers.config` arg.
	AlertManagersConfig *v1.SecretKeySelector `json:"alertmanagersConfig,omitempty"`
	// A label selector to select which PrometheusRules to mount for alerting and
	// recording.
	RuleSelector *metav1.LabelSelector `json:"ruleSelector,omitempty"`
	// Namespaces to be selected for Rules discovery. If unspecified, only
	// the same namespace as the ThanosRuler object is in is used.
	RuleNamespaceSelector *metav1.LabelSelector `json:"ruleNamespaceSelector,omitempty"`
	// EnforcedNamespaceLabel enforces adding a namespace label of origin for each alert
	// and metric that is user created. The label value will always be the namespace of the object that is
	// being created.
	EnforcedNamespaceLabel string `json:"enforcedNamespaceLabel,omitempty"`
	// List of references to PrometheusRule objects
	// to be excluded from enforcing a namespace label of origin.
	// Applies only if enforcedNamespaceLabel set to true.
	ExcludedFromEnforcement []ObjectReference `json:"excludedFromEnforcement,omitempty"`
	// PrometheusRulesExcludedFromEnforce - list of Prometheus rules to be excluded from enforcing
	// of adding namespace labels. Works only if enforcedNamespaceLabel set to true.
	// Make sure both ruleNamespace and ruleName are set for each pair
	// Deprecated: use excludedFromEnforcement instead.
	PrometheusRulesExcludedFromEnforce []PrometheusRuleExcludeConfig `json:"prometheusRulesExcludedFromEnforce,omitempty"`
	// Log level for ThanosRuler to be configured with.
	//+kubebuilder:validation:Enum="";debug;info;warn;error
	LogLevel string `json:"logLevel,omitempty"`
	// Log format for ThanosRuler to be configured with.
	//+kubebuilder:validation:Enum="";logfmt;json
	LogFormat string `json:"logFormat,omitempty"`
	// Port name used for the pods and governing service.
	// This defaults to web
	PortName string `json:"portName,omitempty"`
	// Interval between consecutive evaluations.
	// +kubebuilder:default:="15s"
	EvaluationInterval Duration `json:"evaluationInterval,omitempty"`
	// Time duration ThanosRuler shall retain data for. Default is '24h',
	// and must match the regular expression `[0-9]+(ms|s|m|h|d|w|y)` (milliseconds seconds minutes hours days weeks years).
	// +kubebuilder:default:="24h"
	Retention Duration `json:"retention,omitempty"`
	// Containers allows injecting additional containers or modifying operator generated
	// containers. This can be used to allow adding an authentication proxy to a ThanosRuler pod or
	// to change the behavior of an operator generated container. Containers described here modify
	// an operator generated container if they share the same name and modifications are done via a
	// strategic merge patch. The current container names are: `thanos-ruler` and `config-reloader`.
	// Overriding containers is entirely outside the scope of what the maintainers will support and by doing
	// so, you accept that this behaviour may break at any time without notice.
	Containers []v1.Container `json:"containers,omitempty"`
	// InitContainers allows adding initContainers to the pod definition. Those can be used to e.g.
	// fetch secrets for injection into the ThanosRuler configuration from external sources. Any
	// errors during the execution of an initContainer will lead to a restart of the Pod.
	// More info: https://kubernetes.io/docs/concepts/workloads/pods/init-containers/
	// Using initContainers for any use case other then secret fetching is entirely outside the scope
	// of what the maintainers will support and by doing so, you accept that this behaviour may break
	// at any time without notice.
	InitContainers []v1.Container `json:"initContainers,omitempty"`
	// TracingConfig configures tracing in Thanos. This is an experimental feature, it may change in any upcoming release in a breaking way.
	TracingConfig *v1.SecretKeySelector `json:"tracingConfig,omitempty"`
	// Labels configure the external label pairs to ThanosRuler. A default replica label
	// `thanos_ruler_replica` will be always added  as a label with the value of the pod's name and it will be dropped in the alerts.
	Labels map[string]string `json:"labels,omitempty"`
	// AlertDropLabels configure the label names which should be dropped in ThanosRuler alerts.
	// The replica label `thanos_ruler_replica` will always be dropped in alerts.
	AlertDropLabels []string `json:"alertDropLabels,omitempty"`
	// The external URL the Thanos Ruler instances will be available under. This is
	// necessary to generate correct URLs. This is necessary if Thanos Ruler is not
	// served from root of a DNS name.
	ExternalPrefix string `json:"externalPrefix,omitempty"`
	// The route prefix ThanosRuler registers HTTP handlers for. This allows thanos UI to be served on a sub-path.
	RoutePrefix string `json:"routePrefix,omitempty"`
	// GRPCServerTLSConfig configures the gRPC server from which Thanos Querier reads
	// recorded rule data.
	// Note: Currently only the CAFile, CertFile, and KeyFile fields are supported.
	// Maps to the '--grpc-server-tls-*' CLI args.
	GRPCServerTLSConfig *TLSConfig `json:"grpcServerTlsConfig,omitempty"`
	// The external Query URL the Thanos Ruler will set in the 'Source' field
	// of all alerts.
	// Maps to the '--alert.query-url' CLI arg.
	AlertQueryURL string `json:"alertQueryUrl,omitempty"`
	// Minimum number of seconds for which a newly created pod should be ready
	// without any of its container crashing for it to be considered available.
	// Defaults to 0 (pod will be considered available as soon as it is ready)
	// This is an alpha field and requires enabling StatefulSetMinReadySeconds feature gate.
	// +optional
	MinReadySeconds *uint32 `json:"minReadySeconds,omitempty"`
	// AlertRelabelConfigs configures alert relabeling in ThanosRuler.
	// Alert relabel configurations must have the form as specified in the official Prometheus documentation:
	// https://prometheus.io/docs/prometheus/latest/configuration/configuration/#alert_relabel_configs
	// Alternative to AlertRelabelConfigFile, and lower order priority.
	AlertRelabelConfigs *v1.SecretKeySelector `json:"alertRelabelConfigs,omitempty"`
	// AlertRelabelConfigFile specifies the path of the alert relabeling configuration file.
	// When used alongside with AlertRelabelConfigs, alertRelabelConfigFile takes precedence.
	AlertRelabelConfigFile *string `json:"alertRelabelConfigFile,omitempty"`
<<<<<<< HEAD
	// RemoteWriteConfig configures stateless mode in ThanosRuler.
	// RemoteWriteConfig configurations must have the form as specified in the official Prometheus documentation:
	// https://thanos.io/tip/components/rule.md/#stateless-ruler-via-remote-write
	// +optional
	RemoteWriteConfig *v1.SecretKeySelector `json:"remoteWriteConfigFile,omitempty"`
	// RemoteWriteConfigFile specifies the path of the remote write file.
	// When used alongside with RemoteWriteConfig, remoteWriteConfigFile takes precedence.
	RemoteWriteConfigFile *string `json:"remoteWriteConfigFile,omitempty"`
=======
	// Pods' hostAliases configuration
	// +listType=map
	// +listMapKey=ip
	HostAliases []HostAlias `json:"hostAliases,omitempty"`
>>>>>>> c98a043d
}

// ThanosRulerStatus is the most recent observed status of the ThanosRuler. Read-only. Not
// included when requesting from the apiserver, only from the Prometheus
// Operator API itself. More info:
// https://github.com/kubernetes/community/blob/master/contributors/devel/sig-architecture/api-conventions.md#spec-and-status
// +k8s:openapi-gen=true
type ThanosRulerStatus struct {
	// Represents whether any actions on the underlying managed objects are
	// being performed. Only delete actions will be performed.
	Paused bool `json:"paused"`
	// Total number of non-terminated pods targeted by this ThanosRuler deployment
	// (their labels match the selector).
	Replicas int32 `json:"replicas"`
	// Total number of non-terminated pods targeted by this ThanosRuler deployment
	// that have the desired version spec.
	UpdatedReplicas int32 `json:"updatedReplicas"`
	// Total number of available pods (ready for at least minReadySeconds)
	// targeted by this ThanosRuler deployment.
	AvailableReplicas int32 `json:"availableReplicas"`
	// Total number of unavailable pods targeted by this ThanosRuler deployment.
	UnavailableReplicas int32 `json:"unavailableReplicas"`
}

// DeepCopyObject implements the runtime.Object interface.
func (l *ThanosRuler) DeepCopyObject() runtime.Object {
	return l.DeepCopy()
}

// DeepCopyObject implements the runtime.Object interface.
func (l *ThanosRulerList) DeepCopyObject() runtime.Object {
	return l.DeepCopy()
}<|MERGE_RESOLUTION|>--- conflicted
+++ resolved
@@ -210,7 +210,10 @@
 	// AlertRelabelConfigFile specifies the path of the alert relabeling configuration file.
 	// When used alongside with AlertRelabelConfigs, alertRelabelConfigFile takes precedence.
 	AlertRelabelConfigFile *string `json:"alertRelabelConfigFile,omitempty"`
-<<<<<<< HEAD
+	// Pods' hostAliases configuration
+	// +listType=map
+	// +listMapKey=ip
+	HostAliases []HostAlias `json:"hostAliases,omitempty"`
 	// RemoteWriteConfig configures stateless mode in ThanosRuler.
 	// RemoteWriteConfig configurations must have the form as specified in the official Prometheus documentation:
 	// https://thanos.io/tip/components/rule.md/#stateless-ruler-via-remote-write
@@ -219,12 +222,6 @@
 	// RemoteWriteConfigFile specifies the path of the remote write file.
 	// When used alongside with RemoteWriteConfig, remoteWriteConfigFile takes precedence.
 	RemoteWriteConfigFile *string `json:"remoteWriteConfigFile,omitempty"`
-=======
-	// Pods' hostAliases configuration
-	// +listType=map
-	// +listMapKey=ip
-	HostAliases []HostAlias `json:"hostAliases,omitempty"`
->>>>>>> c98a043d
 }
 
 // ThanosRulerStatus is the most recent observed status of the ThanosRuler. Read-only. Not
