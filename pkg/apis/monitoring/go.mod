--- conflicted
+++ resolved
@@ -5,18 +5,11 @@
 toolchain go1.23.1
 
 require (
-<<<<<<< HEAD
-	k8s.io/api v0.31.0
-	k8s.io/apiextensions-apiserver v0.31.0
-	k8s.io/apimachinery v0.31.0
-	k8s.io/utils v0.0.0-20240711033017-18e509b52bc8
-	sigs.k8s.io/controller-runtime v0.19.0
-=======
 	k8s.io/api v0.32.3
 	k8s.io/apiextensions-apiserver v0.32.3
 	k8s.io/apimachinery v0.32.3
+	k8s.io/utils v0.0.0-20240711033017-18e509b52bc8
 	sigs.k8s.io/controller-runtime v0.20.3
->>>>>>> f0f460cc
 )
 
 require (
@@ -33,13 +26,8 @@
 	golang.org/x/text v0.21.0 // indirect
 	gopkg.in/inf.v0 v0.9.1 // indirect
 	k8s.io/klog/v2 v2.130.1 // indirect
-<<<<<<< HEAD
-	sigs.k8s.io/json v0.0.0-20221116044647-bc3834ca7abd // indirect
-	sigs.k8s.io/structured-merge-diff/v4 v4.4.1 // indirect
-=======
 	k8s.io/utils v0.0.0-20241210054802-24370beab758 // indirect
 	sigs.k8s.io/json v0.0.0-20241014173422-cfa47c3a1cc8 // indirect
 	sigs.k8s.io/structured-merge-diff/v4 v4.5.0 // indirect
 	sigs.k8s.io/yaml v1.4.0 // indirect
->>>>>>> f0f460cc
 )