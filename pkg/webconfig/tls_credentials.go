// Copyright 2021 The prometheus-operator Authors
//
// Licensed under the Apache License, Version 2.0 (the "License");
// you may not use this file except in compliance with the License.
// You may obtain a copy of the License at
//
//     http://www.apache.org/licenses/LICENSE-2.0
//
// Unless required by applicable law or agreed to in writing, software
// distributed under the License is distributed on an "AS IS" BASIS,
// WITHOUT WARRANTIES OR CONDITIONS OF ANY KIND, either express or implied.
// See the License for the specific language governing permissions and
// limitations under the License.

package webconfig

import (
	"fmt"
	"path"

	corev1 "k8s.io/api/core/v1"

	monitoringv1 "github.com/prometheus-operator/prometheus-operator/pkg/apis/monitoring/v1"
	"github.com/prometheus-operator/prometheus-operator/pkg/k8sutil"
)

const (
	volumePrefix = "web-config-tls-"
)

// tlsCredentials are the credentials used for web TLS.
type tlsCredentials struct {
	// mountPath is the directory where TLS credentials are intended to be mounted.
	mountPath string

	// keySecret is the Kubernetes secret containing the TLS key.
	keySecret corev1.SecretKeySelector
<<<<<<< HEAD
	// keyFile is file path containing the TLS key
	keyFile string
	// cert is the kubernetes secret or configmap containing the TLS certificate
	cert monitoringv1.SecretOrConfigMap
	// certFile is file path containing  the TLS certificate
	certFile string
	// clientCA is the kubernetes secret or configmap containing the client CA certificate
=======
	// cert is the Kubernetes secret or configmap containing the TLS certificate.
	cert monitoringv1.SecretOrConfigMap
	// clientCA is the Kubernetes secret or configmap containing the client CA certificate.
>>>>>>> 34fdc809
	clientCA monitoringv1.SecretOrConfigMap
	// clientCAFile is file path containing the client CA certificate
	clientCAFile string
}

<<<<<<< HEAD
// newTLSCredentials creates new tlsCredentials from secrets of configmaps.
func newTLSCredentials(
	mountPath string,
	keySecret corev1.SecretKeySelector,
	keyFile string,
	cert monitoringv1.SecretOrConfigMap,
	certFile string,
	clientCA monitoringv1.SecretOrConfigMap,
	clientCAFile string,
) *tlsCredentials {
	return &tlsCredentials{
		mountPath:    mountPath,
		keySecret:    keySecret,
		keyFile:      keyFile,
		cert:         cert,
		certFile:     certFile,
		clientCA:     clientCA,
		clientCAFile: clientCAFile,
	}
}

=======
>>>>>>> 34fdc809
// getMountParameters creates volumes and volume mounts referencing the TLS credentials.
func (a tlsCredentials) getMountParameters() ([]corev1.Volume, []corev1.VolumeMount, error) {
	var (
		volumes []corev1.Volume
		mounts  []corev1.VolumeMount
		err     error
	)

	prefix := volumePrefix + "secret-key-"
	volumes, mounts, err = a.mountParamsForSecret(volumes, mounts, a.keySecret, prefix, a.getKeyMountPath())
	if err != nil {
		return nil, nil, err
	}

	switch {
	case a.cert.Secret != nil:
		prefix := volumePrefix + "secret-cert-"
		volumes, mounts, err = a.mountParamsForSecret(volumes, mounts, *a.cert.Secret, prefix, a.getCertMountPath())
		if err != nil {
			return nil, nil, err
		}
	case a.cert.ConfigMap != nil:
		prefix := volumePrefix + "configmap-cert-"
		volumes, mounts, err = a.mountParamsForConfigmap(volumes, mounts, *a.cert.ConfigMap, prefix, a.getCertMountPath())
		if err != nil {
			return nil, nil, err
		}
	}

	switch {
	case a.clientCA.Secret != nil:
		prefix := volumePrefix + "secret-client-ca-"
		volumes, mounts, err = a.mountParamsForSecret(volumes, mounts, *a.clientCA.Secret, prefix, a.getCAMountPath())
		if err != nil {
			return nil, nil, err
		}
	case a.clientCA.ConfigMap != nil:
		prefix := volumePrefix + "configmap-client-ca-"
		volumes, mounts, err = a.mountParamsForConfigmap(volumes, mounts, *a.clientCA.ConfigMap, prefix, a.getCAMountPath())
		if err != nil {
			return nil, nil, err
		}
	}

	return volumes, mounts, nil
}

func (a tlsCredentials) mountParamsForSecret(
	volumes []corev1.Volume,
	mounts []corev1.VolumeMount,
	secret corev1.SecretKeySelector,
	volumePrefix string,
	mountPath string,
) ([]corev1.Volume, []corev1.VolumeMount, error) {
	vn := k8sutil.NewResourceNamerWithPrefix(volumePrefix)
	volumeName, err := vn.UniqueDNS1123Label(secret.Name)
	if err != nil {
		return nil, nil, err
	}

	volumes = append(volumes, corev1.Volume{
		Name: volumeName,
		VolumeSource: corev1.VolumeSource{
			Secret: &corev1.SecretVolumeSource{
				SecretName: secret.Name,
			},
		},
	})

	// We're mounting the volume in full as subPath mounts can't receive updates. This is important when renewing
	// certificates. Prometheus and Alertmanager then load certificates on every request, there is no need to tell them
	// to reload their configuration.
	//
	// References:
	// * https://kubernetes.io/docs/concepts/configuration/secret/#using-secrets-as-files-from-a-pod
	// * https://github.com/prometheus-operator/prometheus-operator/issues/5527
	// * https://github.com/prometheus-operator/prometheus-operator/pull/5535#discussion_r1194940482
	mounts = append(mounts, corev1.VolumeMount{
		Name:      volumeName,
		ReadOnly:  true,
		MountPath: mountPath,
	})

	return volumes, mounts, nil
}

func (a tlsCredentials) mountParamsForConfigmap(
	volumes []corev1.Volume,
	mounts []corev1.VolumeMount,
	configMap corev1.ConfigMapKeySelector,
	volumePrefix string,
	mountPath string,
) ([]corev1.Volume, []corev1.VolumeMount, error) {
	vn := k8sutil.NewResourceNamerWithPrefix(volumePrefix)
	volumeName, err := vn.UniqueDNS1123Label(configMap.Name)
	if err != nil {
		return nil, nil, err
	}

	volumes = append(volumes, corev1.Volume{
		Name: volumeName,
		VolumeSource: corev1.VolumeSource{
			ConfigMap: &corev1.ConfigMapVolumeSource{
				LocalObjectReference: corev1.LocalObjectReference{
					Name: configMap.Name,
				},
			},
		},
	})

	// We're mounting the volume in full as subPath mounts can't receive updates. This is important when renewing
	// certificates. Prometheus and Alertmanager then load certificates on every request, there is no need to tell them
	// to reload their configuration.
	//
	// References:
	// * https://kubernetes.io/docs/concepts/configuration/secret/#using-secrets-as-files-from-a-pod
	// * https://github.com/prometheus-operator/prometheus-operator/issues/5527
	// * https://github.com/prometheus-operator/prometheus-operator/pull/5535#discussion_r1194940482
	mounts = append(mounts, corev1.VolumeMount{
		Name:      volumeName,
		ReadOnly:  true,
		MountPath: mountPath,
	})

	return volumes, mounts, nil
}

// getKeyMountPath is the mount path of the TLS key inside a prometheus container.
func (a tlsCredentials) getKeyMountPath() string {
	secret := monitoringv1.SecretOrConfigMap{Secret: &a.keySecret}
	return a.tlsPathForSelector(secret, "key")
}

// getKeyFilename returns the filename (key) of the key.
func (a tlsCredentials) getKeyFilename() string {
	return a.keySecret.Key
}

// getCertMountPath is the mount path of the TLS certificate inside a prometheus container,.
func (a tlsCredentials) getCertMountPath() string {
	if a.cert.ConfigMap != nil || a.cert.Secret != nil {
		return a.tlsPathForSelector(a.cert, "cert")
	}

	return ""
}

// getCertFilename returns the filename (key) of the certificate.
func (a tlsCredentials) getCertFilename() string {
	if a.cert.Secret != nil {
		return a.cert.Secret.Key
	} else if a.cert.ConfigMap != nil {
		return a.cert.ConfigMap.Key
	}

	return ""
}

// getCAMountPath is the mount path of the client CA certificate inside a prometheus container.
func (a tlsCredentials) getCAMountPath() string {
	if a.clientCA.ConfigMap != nil || a.clientCA.Secret != nil {
		return a.tlsPathForSelector(a.clientCA, "ca")
	}

	return ""
}

// getCAFilename is the mount path of the client CA certificate inside a prometheus container.
func (a tlsCredentials) getCAFilename() string {
	if a.clientCA.Secret != nil {
		return a.clientCA.Secret.Key
	} else if a.clientCA.ConfigMap != nil {
		return a.clientCA.ConfigMap.Key
	}

	return ""
}

func (a *tlsCredentials) tlsPathForSelector(sel monitoringv1.SecretOrConfigMap, mountType string) string {
	var filename string
	if sel.Secret != nil {
		filename = fmt.Sprintf("secret/%s-%s", sel.Secret.Name, mountType)
	} else {
		filename = fmt.Sprintf("configmap/%s-%s", sel.ConfigMap.Name, mountType)
	}

	return path.Join(a.mountPath, filename)
}<|MERGE_RESOLUTION|>--- conflicted
+++ resolved
@@ -35,7 +35,6 @@
 
 	// keySecret is the Kubernetes secret containing the TLS key.
 	keySecret corev1.SecretKeySelector
-<<<<<<< HEAD
 	// keyFile is file path containing the TLS key
 	keyFile string
 	// cert is the kubernetes secret or configmap containing the TLS certificate
@@ -43,17 +42,11 @@
 	// certFile is file path containing  the TLS certificate
 	certFile string
 	// clientCA is the kubernetes secret or configmap containing the client CA certificate
-=======
-	// cert is the Kubernetes secret or configmap containing the TLS certificate.
-	cert monitoringv1.SecretOrConfigMap
-	// clientCA is the Kubernetes secret or configmap containing the client CA certificate.
->>>>>>> 34fdc809
 	clientCA monitoringv1.SecretOrConfigMap
 	// clientCAFile is file path containing the client CA certificate
 	clientCAFile string
 }
 
-<<<<<<< HEAD
 // newTLSCredentials creates new tlsCredentials from secrets of configmaps.
 func newTLSCredentials(
 	mountPath string,
@@ -75,8 +68,6 @@
 	}
 }
 
-=======
->>>>>>> 34fdc809
 // getMountParameters creates volumes and volume mounts referencing the TLS credentials.
 func (a tlsCredentials) getMountParameters() ([]corev1.Volume, []corev1.VolumeMount, error) {
 	var (
