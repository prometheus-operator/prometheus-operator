// Copyright 2020 The prometheus-operator Authors
//
// Licensed under the Apache License, Version 2.0 (the "License");
// you may not use this file except in compliance with the License.
// You may obtain a copy of the License at
//
//     http://www.apache.org/licenses/LICENSE-2.0
//
// Unless required by applicable law or agreed to in writing, software
// distributed under the License is distributed on an "AS IS" BASIS,
// WITHOUT WARRANTIES OR CONDITIONS OF ANY KIND, either express or implied.
// See the License for the specific language governing permissions and
// limitations under the License.

package alertmanager

import (
	"context"
	"encoding/json"
	"fmt"
	"log/slog"
	"net/url"
	"testing"
	"time"

	"github.com/blang/semver/v4"
	"github.com/prometheus/alertmanager/config"
	"github.com/prometheus/alertmanager/timeinterval"
	"github.com/prometheus/common/model"
	"github.com/stretchr/testify/require"
	"gopkg.in/yaml.v2"
	"gotest.tools/v3/golden"
	corev1 "k8s.io/api/core/v1"
	apiextensionsv1 "k8s.io/apiextensions-apiserver/pkg/apis/apiextensions/v1"
	metav1 "k8s.io/apimachinery/pkg/apis/meta/v1"
	"k8s.io/apimachinery/pkg/types"
	"k8s.io/client-go/kubernetes"
	"k8s.io/client-go/kubernetes/fake"
	"k8s.io/utils/ptr"

	monitoringv1 "github.com/prometheus-operator/prometheus-operator/pkg/apis/monitoring/v1"
	monitoringv1alpha1 "github.com/prometheus-operator/prometheus-operator/pkg/apis/monitoring/v1alpha1"
	"github.com/prometheus-operator/prometheus-operator/pkg/assets"
	"github.com/prometheus-operator/prometheus-operator/pkg/operator"
)

func mustMarshalRoute(r monitoringv1alpha1.Route) []byte {
	b, err := json.Marshal(r)
	if err != nil {
		panic(err)
	}

	return b
}

func TestInitializeFromAlertmanagerConfig(t *testing.T) {
	myrouteJSON := mustMarshalRoute(monitoringv1alpha1.Route{
		Receiver: "myreceiver",
		Matchers: []monitoringv1alpha1.Matcher{
			{
				Name:  "mykey",
				Value: "myvalue",
				Regex: false,
			},
			{
				Name:  "mykey1",
				Value: "myvalue1",
				Regex: false,
			},
		},
	})

	version21, err := semver.ParseTolerant("v0.21.0")
	require.NoError(t, err)

	version24, err := semver.ParseTolerant("v0.24.0")
	require.NoError(t, err)

	version26, err := semver.ParseTolerant("v0.26.0")
	require.NoError(t, err)

	version28, err := semver.ParseTolerant("v0.28.0")
	require.NoError(t, err)

	pagerdutyURL := "example.pagerduty.com"
	invalidPagerdutyURL := "://example.pagerduty.com"

	telegramAPIURL := "https://telegram.example.com"
	invalidTelegramAPIURL := "://telegram.example.com"

	jiraAPIURL := "https://jira.example.com"
	invalidJiraAPIURL := "://jira.example.com"

	rocketChatAPIURL := "https://rocketchat.example.com"
	invalidRocketChatAPIURL := "://rocketchat.example.com"

	webexAPIURL := "https://webex.example.com"
	invalidWebexAPIURL := "://webex.example.com"

	weChatAPIURL := "https://wechat.example.com"
	invalidWeChatAPIURL := "://wechat.example.com"
	wechatCorpID := "mywechatcorpid"

	victorOpsAPIURL := "https://victorops.example.com"
	invalidVictorOpsAPIURL := "://victorops.example.com"

	tests := []struct {
		name            string
		amVersion       *semver.Version
		globalConfig    *monitoringv1.AlertmanagerGlobalConfig
		matcherStrategy monitoringv1.AlertmanagerConfigMatcherStrategy
		amConfig        *monitoringv1alpha1.AlertmanagerConfig
		wantErr         bool
		golden          string
	}{
		{
			name:      "valid global config",
			amVersion: &version28,
			globalConfig: &monitoringv1.AlertmanagerGlobalConfig{
				SMTPConfig: &monitoringv1.GlobalSMTPConfig{
					From: ptr.To("from"),
					SmartHost: &monitoringv1.HostPort{
						Host: "smtp.example.org",
						Port: "587",
					},
					Hello:        ptr.To("smtp.example.org"),
					AuthUsername: ptr.To("dev@smtp.example.org"),
					AuthPassword: &corev1.SecretKeySelector{
						LocalObjectReference: corev1.LocalObjectReference{
							Name: "smtp-auth",
						},
						Key: "password",
					},
					AuthIdentity: ptr.To("dev@smtp.example.org"),
					AuthSecret: &corev1.SecretKeySelector{
						LocalObjectReference: corev1.LocalObjectReference{
							Name: "smtp-auth",
						},
						Key: "secret",
					},
					RequireTLS: ptr.To(true),
					TLSConfig: &monitoringv1.SafeTLSConfig{
						InsecureSkipVerify: ptr.To(true),
						MinVersion:         ptr.To(monitoringv1.TLSVersion12),
						MaxVersion:         ptr.To(monitoringv1.TLSVersion13),
					},
				},
				ResolveTimeout: "30s",
				HTTPConfigWithProxy: &monitoringv1.HTTPConfigWithProxy{
					HTTPConfig: monitoringv1.HTTPConfig{
						OAuth2: &monitoringv1.OAuth2{
							ClientID: monitoringv1.SecretOrConfigMap{
								ConfigMap: &corev1.ConfigMapKeySelector{
									LocalObjectReference: corev1.LocalObjectReference{
										Name: "webhook-client-id",
									},
									Key: "test",
								},
							},
							ClientSecret: corev1.SecretKeySelector{
								LocalObjectReference: corev1.LocalObjectReference{
									Name: "webhook-client-secret",
								},
								Key: "test",
							},
							TokenURL: "https://test.com",
							Scopes:   []string{"any"},
							EndpointParams: map[string]string{
								"some": "value",
							},
						},
						FollowRedirects: ptr.To(true),
					},
				},
			},
			amConfig: &monitoringv1alpha1.AlertmanagerConfig{
				ObjectMeta: metav1.ObjectMeta{
					Name:      "global-config",
					Namespace: "mynamespace",
				},
				Spec: monitoringv1alpha1.AlertmanagerConfigSpec{
					Receivers: []monitoringv1alpha1.Receiver{
						{
							Name: "null",
						},
						{
							Name: "myreceiver",
						},
					},
					Route: &monitoringv1alpha1.Route{
						Receiver: "null",
						Routes: []apiextensionsv1.JSON{
							{
								Raw: myrouteJSON,
							},
						},
					},
				},
			},
			matcherStrategy: monitoringv1.AlertmanagerConfigMatcherStrategy{
				Type: "OnNamespace",
			},
			golden: "valid_global_config.golden",
		},
		{
			name:      "valid global config with global HTTPConfig CA",
			amVersion: &version28,
			globalConfig: &monitoringv1.AlertmanagerGlobalConfig{
				HTTPConfigWithProxy: &monitoringv1.HTTPConfigWithProxy{
					HTTPConfig: monitoringv1.HTTPConfig{
						TLSConfig: &monitoringv1.SafeTLSConfig{
							CA: monitoringv1.SecretOrConfigMap{
								ConfigMap: &corev1.ConfigMapKeySelector{
									LocalObjectReference: corev1.LocalObjectReference{
										Name: "proxy-ca-certificate",
									},
									Key: "certificate",
								},
							},
						},
						FollowRedirects: ptr.To(true),
					},
				},
			},
			amConfig: &monitoringv1alpha1.AlertmanagerConfig{
				ObjectMeta: metav1.ObjectMeta{
					Name:      "global-config",
					Namespace: "mynamespace",
				},
				Spec: monitoringv1alpha1.AlertmanagerConfigSpec{
					Receivers: []monitoringv1alpha1.Receiver{
						{
							Name: "null",
						},
						{
							Name: "myreceiver",
						},
					},
					Route: &monitoringv1alpha1.Route{
						Receiver: "null",
						Routes: []apiextensionsv1.JSON{
							{
								Raw: myrouteJSON,
							},
						},
					},
				},
			},
			matcherStrategy: monitoringv1.AlertmanagerConfigMatcherStrategy{
				Type: "OnNamespace",
			},
			golden: "valid_global_config_with_global_httpconfig_ca.golden",
		},
		{
			name: "valid global config with Slack API URL",
			globalConfig: &monitoringv1.AlertmanagerGlobalConfig{
				SlackAPIURL: &corev1.SecretKeySelector{
					Key: "url",
					LocalObjectReference: corev1.LocalObjectReference{
						Name: "slack",
					},
				},
			},
			amConfig: &monitoringv1alpha1.AlertmanagerConfig{
				ObjectMeta: metav1.ObjectMeta{
					Name:      "global-config",
					Namespace: "mynamespace",
				},
				Spec: monitoringv1alpha1.AlertmanagerConfigSpec{
					Receivers: []monitoringv1alpha1.Receiver{
						{
							Name: "null",
						},
						{
							Name: "myreceiver",
						},
					},
					Route: &monitoringv1alpha1.Route{
						Receiver: "null",
						Routes: []apiextensionsv1.JSON{
							{
								Raw: myrouteJSON,
							},
						},
					},
				},
			},
			matcherStrategy: monitoringv1.AlertmanagerConfigMatcherStrategy{
				Type: "OnNamespace",
			},
			golden: "valid_global_config_with_Slack_API_URL.golden",
		},
		{
			name: "global config with invalid Slack API URL",
			globalConfig: &monitoringv1.AlertmanagerGlobalConfig{
				SlackAPIURL: &corev1.SecretKeySelector{
					Key: "invalid_url",
					LocalObjectReference: corev1.LocalObjectReference{
						Name: "slack",
					},
				},
			},
			amConfig: &monitoringv1alpha1.AlertmanagerConfig{
				ObjectMeta: metav1.ObjectMeta{
					Name:      "global-config",
					Namespace: "mynamespace",
				},
				Spec: monitoringv1alpha1.AlertmanagerConfigSpec{
					Receivers: []monitoringv1alpha1.Receiver{
						{
							Name: "null",
						},
					},
					Route: &monitoringv1alpha1.Route{
						Receiver: "null",
						Routes: []apiextensionsv1.JSON{
							{
								Raw: myrouteJSON,
							},
						},
					},
				},
			},
			matcherStrategy: monitoringv1.AlertmanagerConfigMatcherStrategy{
				Type: "OnNamespace",
			},
			wantErr: true,
		},
		{
			name: "global config with missing Slack API URL",
			globalConfig: &monitoringv1.AlertmanagerGlobalConfig{
				SlackAPIURL: &corev1.SecretKeySelector{
					Key: "url",
					LocalObjectReference: corev1.LocalObjectReference{
						Name: "not_existing",
					},
				},
			},
			amConfig: &monitoringv1alpha1.AlertmanagerConfig{
				ObjectMeta: metav1.ObjectMeta{
					Name:      "global-config",
					Namespace: "mynamespace",
				},
				Spec: monitoringv1alpha1.AlertmanagerConfigSpec{
					Receivers: []monitoringv1alpha1.Receiver{
						{
							Name: "null",
						},
					},
					Route: &monitoringv1alpha1.Route{
						Receiver: "null",
						Routes: []apiextensionsv1.JSON{
							{
								Raw: myrouteJSON,
							},
						},
					},
				},
			},
			matcherStrategy: monitoringv1.AlertmanagerConfigMatcherStrategy{
				Type: "OnNamespace",
			},
			wantErr: true,
		},
		{
			name: "valid global config with OpsGenie API URL",
			globalConfig: &monitoringv1.AlertmanagerGlobalConfig{
				OpsGenieAPIURL: &corev1.SecretKeySelector{
					Key: "url",
					LocalObjectReference: corev1.LocalObjectReference{
						Name: "opsgenie",
					},
				},
			},
			amConfig: &monitoringv1alpha1.AlertmanagerConfig{
				ObjectMeta: metav1.ObjectMeta{
					Name:      "global-config",
					Namespace: "mynamespace",
				},
				Spec: monitoringv1alpha1.AlertmanagerConfigSpec{
					Receivers: []monitoringv1alpha1.Receiver{
						{
							Name: "null",
						},
						{
							Name: "myreceiver",
						},
					},
					Route: &monitoringv1alpha1.Route{
						Receiver: "null",
						Routes: []apiextensionsv1.JSON{
							{
								Raw: myrouteJSON,
							},
						},
					},
				},
			},
			matcherStrategy: monitoringv1.AlertmanagerConfigMatcherStrategy{
				Type: "OnNamespace",
			},
			golden: "valid_global_config_with_OpsGenie_API_URL.golden",
		},
		{
			name: "global config with invalid OpsGenie API URL",
			globalConfig: &monitoringv1.AlertmanagerGlobalConfig{
				OpsGenieAPIURL: &corev1.SecretKeySelector{
					Key: "invalid_url",
					LocalObjectReference: corev1.LocalObjectReference{
						Name: "opsgenie",
					},
				},
			},
			amConfig: &monitoringv1alpha1.AlertmanagerConfig{
				ObjectMeta: metav1.ObjectMeta{
					Name:      "global-config",
					Namespace: "mynamespace",
				},
				Spec: monitoringv1alpha1.AlertmanagerConfigSpec{
					Receivers: []monitoringv1alpha1.Receiver{
						{
							Name: "null",
						},
					},
					Route: &monitoringv1alpha1.Route{
						Receiver: "null",
						Routes: []apiextensionsv1.JSON{
							{
								Raw: myrouteJSON,
							},
						},
					},
				},
			},
			matcherStrategy: monitoringv1.AlertmanagerConfigMatcherStrategy{
				Type: "OnNamespace",
			},
			wantErr: true,
		},
		{
			name: "global config with missing OpsGenie API URL",
			globalConfig: &monitoringv1.AlertmanagerGlobalConfig{
				OpsGenieAPIURL: &corev1.SecretKeySelector{
					Key: "url",
					LocalObjectReference: corev1.LocalObjectReference{
						Name: "not_existing",
					},
				},
			},
			amConfig: &monitoringv1alpha1.AlertmanagerConfig{
				ObjectMeta: metav1.ObjectMeta{
					Name:      "global-config",
					Namespace: "mynamespace",
				},
				Spec: monitoringv1alpha1.AlertmanagerConfigSpec{
					Receivers: []monitoringv1alpha1.Receiver{
						{
							Name: "null",
						},
					},
					Route: &monitoringv1alpha1.Route{
						Receiver: "null",
						Routes: []apiextensionsv1.JSON{
							{
								Raw: myrouteJSON,
							},
						},
					},
				},
			},
			matcherStrategy: monitoringv1.AlertmanagerConfigMatcherStrategy{
				Type: "OnNamespace",
			},
			wantErr: true,
		},
		{
			name: "valid global config with OpsGenie API KEY",
			globalConfig: &monitoringv1.AlertmanagerGlobalConfig{
				OpsGenieAPIKey: &corev1.SecretKeySelector{
					Key: "api_key",
					LocalObjectReference: corev1.LocalObjectReference{
						Name: "opsgenie",
					},
				},
			},
			amConfig: &monitoringv1alpha1.AlertmanagerConfig{
				ObjectMeta: metav1.ObjectMeta{
					Name:      "global-config",
					Namespace: "mynamespace",
				},
				Spec: monitoringv1alpha1.AlertmanagerConfigSpec{
					Receivers: []monitoringv1alpha1.Receiver{
						{
							Name: "null",
						},
						{
							Name: "myreceiver",
						},
					},
					Route: &monitoringv1alpha1.Route{
						Receiver: "null",
						Routes: []apiextensionsv1.JSON{
							{
								Raw: myrouteJSON,
							},
						},
					},
				},
			},
			matcherStrategy: monitoringv1.AlertmanagerConfigMatcherStrategy{
				Type: "OnNamespace",
			},
			golden: "valid_global_config_with_OpsGenie_API_KEY.golden",
		},
		{
			name: "global config with missing OpsGenie API KEY",
			globalConfig: &monitoringv1.AlertmanagerGlobalConfig{
				OpsGenieAPIKey: &corev1.SecretKeySelector{
					Key: "api_key",
					LocalObjectReference: corev1.LocalObjectReference{
						Name: "not_existing",
					},
				},
			},
			amConfig: &monitoringv1alpha1.AlertmanagerConfig{
				ObjectMeta: metav1.ObjectMeta{
					Name:      "global-config",
					Namespace: "mynamespace",
				},
				Spec: monitoringv1alpha1.AlertmanagerConfigSpec{
					Receivers: []monitoringv1alpha1.Receiver{
						{
							Name: "null",
						},
					},
					Route: &monitoringv1alpha1.Route{
						Receiver: "null",
						Routes: []apiextensionsv1.JSON{
							{
								Raw: myrouteJSON,
							},
						},
					},
				},
			},
			matcherStrategy: monitoringv1.AlertmanagerConfigMatcherStrategy{
				Type: "OnNamespace",
			},
			wantErr: true,
		},
		{
			name: "valid global config with Pagerduty URL",
			globalConfig: &monitoringv1.AlertmanagerGlobalConfig{
				PagerdutyURL: ptr.To(monitoringv1.URL(pagerdutyURL)),
			},
			amConfig: &monitoringv1alpha1.AlertmanagerConfig{
				ObjectMeta: metav1.ObjectMeta{
					Name:      "global-config",
					Namespace: "mynamespace",
				},
				Spec: monitoringv1alpha1.AlertmanagerConfigSpec{
					Receivers: []monitoringv1alpha1.Receiver{
						{
							Name: "null",
						},
						{
							Name: "myreceiver",
						},
					},
					Route: &monitoringv1alpha1.Route{
						Receiver: "null",
						Routes: []apiextensionsv1.JSON{
							{
								Raw: myrouteJSON,
							},
						},
					},
				},
			},
			matcherStrategy: monitoringv1.AlertmanagerConfigMatcherStrategy{
				Type: "OnNamespace",
			},
			golden: "valid_global_config_with_Pagerduty_URL.golden",
		},
		{
			name: "global config with invalid Pagerduty URL",
			globalConfig: &monitoringv1.AlertmanagerGlobalConfig{
				PagerdutyURL: ptr.To(monitoringv1.URL(invalidPagerdutyURL)),
			},
			amConfig: &monitoringv1alpha1.AlertmanagerConfig{
				ObjectMeta: metav1.ObjectMeta{
					Name:      "global-config",
					Namespace: "mynamespace",
				},
				Spec: monitoringv1alpha1.AlertmanagerConfigSpec{
					Receivers: []monitoringv1alpha1.Receiver{
						{
							Name: "null",
						},
					},
					Route: &monitoringv1alpha1.Route{
						Receiver: "null",
						Routes: []apiextensionsv1.JSON{
							{
								Raw: myrouteJSON,
							},
						},
					},
				},
			},
			matcherStrategy: monitoringv1.AlertmanagerConfigMatcherStrategy{
				Type: "OnNamespace",
			},
			wantErr: true,
		},
		{
			name: "missing route",
			amConfig: &monitoringv1alpha1.AlertmanagerConfig{
				ObjectMeta: metav1.ObjectMeta{
					Name:      "global-config",
					Namespace: "mynamespace",
				},
			},
			wantErr: true,
		},
		{
			name: "globalConfig has null resolve timeout",
			globalConfig: &monitoringv1.AlertmanagerGlobalConfig{
				HTTPConfigWithProxy: &monitoringv1.HTTPConfigWithProxy{
					HTTPConfig: monitoringv1.HTTPConfig{
						FollowRedirects: ptr.To(true),
					},
				},
			},
			amConfig: &monitoringv1alpha1.AlertmanagerConfig{
				ObjectMeta: metav1.ObjectMeta{
					Name:      "global-config",
					Namespace: "mynamespace",
				},
				Spec: monitoringv1alpha1.AlertmanagerConfigSpec{
					Receivers: []monitoringv1alpha1.Receiver{
						{
							Name: "null",
						},
					},
					Route: &monitoringv1alpha1.Route{
						Receiver: "null",
					},
				},
			},
			matcherStrategy: monitoringv1.AlertmanagerConfigMatcherStrategy{
				Type: "OnNamespace",
			},
			golden: "globalConfig_has_null_resolve_timeout.golden",
		},
		{
			name: "globalConfig httpconfig/proxyconfig has null secretKey for proxyConnectHeader",
			globalConfig: &monitoringv1.AlertmanagerGlobalConfig{
				HTTPConfigWithProxy: &monitoringv1.HTTPConfigWithProxy{
					HTTPConfig: monitoringv1.HTTPConfig{
						FollowRedirects: ptr.To(true),
					},
					ProxyConfig: monitoringv1.ProxyConfig{
						ProxyURL: ptr.To("http://example.com"),
						NoProxy:  ptr.To("svc.cluster.local"),
						ProxyConnectHeader: map[string][]corev1.SecretKeySelector{
							"header": {
								{
									LocalObjectReference: corev1.LocalObjectReference{
										Name: "no-secret",
									},
									Key: "proxy-header",
								},
							},
						},
					},
				},
			},
			amConfig: &monitoringv1alpha1.AlertmanagerConfig{
				ObjectMeta: metav1.ObjectMeta{
					Name:      "global-config",
					Namespace: "mynamespace",
				},
				Spec: monitoringv1alpha1.AlertmanagerConfigSpec{
					Receivers: []monitoringv1alpha1.Receiver{
						{
							Name: "null",
						},
					},
					Route: &monitoringv1alpha1.Route{
						Receiver: "null",
					},
				},
			},
			matcherStrategy: monitoringv1.AlertmanagerConfigMatcherStrategy{
				Type: "OnNamespace",
			},
			wantErr: true,
		},
		{
			name:      "valid globalConfig httpconfig/proxyconfig/proxyConnectHeader with amVersion24",
			amVersion: &version24,
			globalConfig: &monitoringv1.AlertmanagerGlobalConfig{
				HTTPConfigWithProxy: &monitoringv1.HTTPConfigWithProxy{
					ProxyConfig: monitoringv1.ProxyConfig{
						ProxyURL: ptr.To("http://example.com"),
						NoProxy:  ptr.To("svc.cluster.local"),
						ProxyConnectHeader: map[string][]corev1.SecretKeySelector{
							"header": {
								{
									LocalObjectReference: corev1.LocalObjectReference{
										Name: "secret",
									},
									Key: "proxy-header",
								},
							},
						},
					},
					HTTPConfig: monitoringv1.HTTPConfig{
						FollowRedirects: ptr.To(true),
					},
				},
			},
			amConfig: &monitoringv1alpha1.AlertmanagerConfig{
				ObjectMeta: metav1.ObjectMeta{
					Name:      "global-config",
					Namespace: "mynamespace",
				},
				Spec: monitoringv1alpha1.AlertmanagerConfigSpec{
					Receivers: []monitoringv1alpha1.Receiver{
						{
							Name: "null",
						},
					},
					Route: &monitoringv1alpha1.Route{
						Receiver: "null",
					},
				},
			},
			matcherStrategy: monitoringv1.AlertmanagerConfigMatcherStrategy{
				Type: "OnNamespace",
			},
			golden: "valid_globalConfig_httpconfig_proxyconfig_proxyConnectHeader_with_amVersion24.golden",
		},
		{
			name:      "valid globalConfig httpconfig/proxyconfig/proxyConnectHeader with amVersion26",
			amVersion: &version26,
			globalConfig: &monitoringv1.AlertmanagerGlobalConfig{
				HTTPConfigWithProxy: &monitoringv1.HTTPConfigWithProxy{
					ProxyConfig: monitoringv1.ProxyConfig{
						ProxyURL: ptr.To("http://example.com"),
						NoProxy:  ptr.To("svc.cluster.local"),
						ProxyConnectHeader: map[string][]corev1.SecretKeySelector{
							"header": {
								{
									LocalObjectReference: corev1.LocalObjectReference{
										Name: "secret",
									},
									Key: "proxy-header",
								},
							},
						},
					},
					HTTPConfig: monitoringv1.HTTPConfig{
						FollowRedirects: ptr.To(true),
					},
				},
			},
			amConfig: &monitoringv1alpha1.AlertmanagerConfig{
				ObjectMeta: metav1.ObjectMeta{
					Name:      "global-config",
					Namespace: "mynamespace",
				},
				Spec: monitoringv1alpha1.AlertmanagerConfigSpec{
					Receivers: []monitoringv1alpha1.Receiver{
						{
							Name: "null",
						},
					},
					Route: &monitoringv1alpha1.Route{
						Receiver: "null",
					},
				},
			},
			matcherStrategy: monitoringv1.AlertmanagerConfigMatcherStrategy{
				Type: "OnNamespace",
			},
			golden: "valid_globalConfig_httpconfig_proxyconfig_proxyConnectHeader_with_amVersion26.golden",
		},
		{
			name: "invalid alertmanagerConfig with invalid child routes",
			amConfig: &monitoringv1alpha1.AlertmanagerConfig{
				ObjectMeta: metav1.ObjectMeta{
					Name:      "global-config",
					Namespace: "mynamespace",
				},
				Spec: monitoringv1alpha1.AlertmanagerConfigSpec{
					Receivers: []monitoringv1alpha1.Receiver{
						{
							Name: "null",
						},
					},
					Route: &monitoringv1alpha1.Route{
						Receiver: "null",
						Routes: []apiextensionsv1.JSON{
							{
								Raw: []byte(`{"receiver": "recv2", "matchers": [{"severity":"!=critical$"}]}`),
							},
						},
					},
				},
			},
			matcherStrategy: monitoringv1.AlertmanagerConfigMatcherStrategy{
				Type: "OnNamespace",
			},
			wantErr: true,
		},
		{
			name:      "valid global config SMTP tlsconfig email receiver",
			amVersion: &version28,
			globalConfig: &monitoringv1.AlertmanagerGlobalConfig{
				SMTPConfig: &monitoringv1.GlobalSMTPConfig{
					From: ptr.To("from"),
					SmartHost: &monitoringv1.HostPort{
						Host: "smtp.example.org",
						Port: "587",
					},
					Hello:        ptr.To("smtp.example.org"),
					AuthUsername: ptr.To("dev@smtp.example.org"),
					AuthPassword: &corev1.SecretKeySelector{
						LocalObjectReference: corev1.LocalObjectReference{
							Name: "smtp-auth",
						},
						Key: "password",
					},
					AuthIdentity: ptr.To("dev@smtp.example.org"),
					AuthSecret: &corev1.SecretKeySelector{
						LocalObjectReference: corev1.LocalObjectReference{
							Name: "smtp-auth",
						},
						Key: "secret",
					},
					RequireTLS: ptr.To(true),
					TLSConfig: &monitoringv1.SafeTLSConfig{
						InsecureSkipVerify: ptr.To(true),
						MinVersion:         ptr.To(monitoringv1.TLSVersion12),
						MaxVersion:         ptr.To(monitoringv1.TLSVersion13),
					},
				},
			},
			amConfig: &monitoringv1alpha1.AlertmanagerConfig{
				ObjectMeta: metav1.ObjectMeta{
					Name:      "global-config",
					Namespace: "mynamespace",
				},
				Spec: monitoringv1alpha1.AlertmanagerConfigSpec{
					Receivers: []monitoringv1alpha1.Receiver{
						{
							Name: "null",
						},
						{
							Name: "myreceiver",
							EmailConfigs: []monitoringv1alpha1.EmailConfig{
								{
									SendResolved: ptr.To(true),
									Smarthost:    "abc:1234",
									From:         "a",
									To:           "b",
									AuthUsername: "foo",
								},
							},
						},
					},
					Route: &monitoringv1alpha1.Route{
						Receiver: "null",
						Routes: []apiextensionsv1.JSON{
							{
								Raw: myrouteJSON,
							},
						},
					},
				},
			},
			matcherStrategy: monitoringv1.AlertmanagerConfigMatcherStrategy{
				Type: "OnNamespace",
			},
			golden: "valid_global_config_smtp_tlsconfig_email_receiver.golden",
		},
		{
			name:      "valid global config with amVersion21 ",
			amVersion: &version21,
			globalConfig: &monitoringv1.AlertmanagerGlobalConfig{
				SMTPConfig: &monitoringv1.GlobalSMTPConfig{
					From: ptr.To("from"),
					SmartHost: &monitoringv1.HostPort{
						Host: "smtp.example.org",
						Port: "587",
					},
					Hello:        ptr.To("smtp.example.org"),
					AuthUsername: ptr.To("dev@smtp.example.org"),
					AuthPassword: &corev1.SecretKeySelector{
						LocalObjectReference: corev1.LocalObjectReference{
							Name: "smtp-auth",
						},
						Key: "password",
					},
					AuthIdentity: ptr.To("dev@smtp.example.org"),
					AuthSecret: &corev1.SecretKeySelector{
						LocalObjectReference: corev1.LocalObjectReference{
							Name: "smtp-auth",
						},
						Key: "secret",
					},
					RequireTLS: ptr.To(true),
					TLSConfig: &monitoringv1.SafeTLSConfig{
						InsecureSkipVerify: ptr.To(true),
						MinVersion:         ptr.To(monitoringv1.TLSVersion12),
						MaxVersion:         ptr.To(monitoringv1.TLSVersion13),
					},
				},
				ResolveTimeout: "30s",
				HTTPConfigWithProxy: &monitoringv1.HTTPConfigWithProxy{
					HTTPConfig: monitoringv1.HTTPConfig{
						OAuth2: &monitoringv1.OAuth2{
							ClientID: monitoringv1.SecretOrConfigMap{
								ConfigMap: &corev1.ConfigMapKeySelector{
									LocalObjectReference: corev1.LocalObjectReference{
										Name: "webhook-client-id",
									},
									Key: "test",
								},
							},
							ClientSecret: corev1.SecretKeySelector{
								LocalObjectReference: corev1.LocalObjectReference{
									Name: "webhook-client-secret",
								},
								Key: "test",
							},
							TokenURL: "https://test.com",
							Scopes:   []string{"any"},
							EndpointParams: map[string]string{
								"some": "value",
							},
						},
						FollowRedirects: ptr.To(true),
					},
				},
			},
			amConfig: &monitoringv1alpha1.AlertmanagerConfig{
				ObjectMeta: metav1.ObjectMeta{
					Name:      "global-config",
					Namespace: "mynamespace",
				},
				Spec: monitoringv1alpha1.AlertmanagerConfigSpec{
					Receivers: []monitoringv1alpha1.Receiver{
						{
							Name: "null",
						},
						{
							Name: "myreceiver",
						},
					},
					Route: &monitoringv1alpha1.Route{
						Receiver: "null",
						Routes: []apiextensionsv1.JSON{
							{
								Raw: myrouteJSON,
							},
						},
					},
				},
			},
			matcherStrategy: monitoringv1.AlertmanagerConfigMatcherStrategy{
				Type: "OnNamespace",
			},
			golden: "valid_global_config_with_amVersion21.golden",
		},
		{
			name:      "valid global config telegram api url",
			amVersion: &version28,
			globalConfig: &monitoringv1.AlertmanagerGlobalConfig{
				TelegramConfig: &monitoringv1.GlobalTelegramConfig{
					APIURL: ptr.To(monitoringv1.URL(telegramAPIURL)),
				},
			},
			amConfig: &monitoringv1alpha1.AlertmanagerConfig{
				ObjectMeta: metav1.ObjectMeta{
					Name:      "global-config",
					Namespace: "mynamespace",
				},
				Spec: monitoringv1alpha1.AlertmanagerConfigSpec{
					Receivers: []monitoringv1alpha1.Receiver{
						{
							Name: "null",
						},
						{
							Name: "myreceiver",
						},
					},
					Route: &monitoringv1alpha1.Route{
						Receiver: "null",
						Routes: []apiextensionsv1.JSON{
							{
								Raw: myrouteJSON,
							},
						},
					},
				},
			},
			matcherStrategy: monitoringv1.AlertmanagerConfigMatcherStrategy{
				Type: "OnNamespace",
			},
			golden: "valid_global_config_with_Telegram_API_URL.golden",
		},
		{
			name:      "invalid global config telegram api url",
			amVersion: &version28,
			globalConfig: &monitoringv1.AlertmanagerGlobalConfig{
				TelegramConfig: &monitoringv1.GlobalTelegramConfig{
					APIURL: ptr.To(monitoringv1.URL(invalidTelegramAPIURL)),
				},
			},
			amConfig: &monitoringv1alpha1.AlertmanagerConfig{
				ObjectMeta: metav1.ObjectMeta{
					Name:      "global-config",
					Namespace: "mynamespace",
				},
				Spec: monitoringv1alpha1.AlertmanagerConfigSpec{
					Receivers: []monitoringv1alpha1.Receiver{
						{
							Name: "null",
						},
						{
							Name: "myreceiver",
						},
					},
					Route: &monitoringv1alpha1.Route{
						Receiver: "null",
						Routes: []apiextensionsv1.JSON{
							{
								Raw: myrouteJSON,
							},
						},
					},
				},
			},
			matcherStrategy: monitoringv1.AlertmanagerConfigMatcherStrategy{
				Type: "OnNamespace",
			},
			wantErr: true,
		},
		{
			name:      "invalid global config telegram api url version not supported",
			amVersion: &version21,
			globalConfig: &monitoringv1.AlertmanagerGlobalConfig{
				TelegramConfig: &monitoringv1.GlobalTelegramConfig{
					APIURL: ptr.To(monitoringv1.URL(telegramAPIURL)),
				},
			},
			amConfig: &monitoringv1alpha1.AlertmanagerConfig{
				ObjectMeta: metav1.ObjectMeta{
					Name:      "global-config",
					Namespace: "mynamespace",
				},
				Spec: monitoringv1alpha1.AlertmanagerConfigSpec{
					Receivers: []monitoringv1alpha1.Receiver{
						{
							Name: "null",
						},
						{
							Name: "myreceiver",
						},
					},
					Route: &monitoringv1alpha1.Route{
						Receiver: "null",
						Routes: []apiextensionsv1.JSON{
							{
								Raw: myrouteJSON,
							},
						},
					},
				},
			},
			matcherStrategy: monitoringv1.AlertmanagerConfigMatcherStrategy{
				Type: "OnNamespace",
			},
			wantErr: true,
		},
		{
			name:      "valid global config jira api url",
			amVersion: &version28,
			globalConfig: &monitoringv1.AlertmanagerGlobalConfig{
				JiraConfig: &monitoringv1.GlobalJiraConfig{
					APIURL: ptr.To(monitoringv1.URL(jiraAPIURL)),
				},
			},
			amConfig: &monitoringv1alpha1.AlertmanagerConfig{
				ObjectMeta: metav1.ObjectMeta{
					Name:      "global-config",
					Namespace: "mynamespace",
				},
				Spec: monitoringv1alpha1.AlertmanagerConfigSpec{
					Receivers: []monitoringv1alpha1.Receiver{
						{
							Name: "null",
						},
						{
							Name: "myreceiver",
						},
					},
					Route: &monitoringv1alpha1.Route{
						Receiver: "null",
						Routes: []apiextensionsv1.JSON{
							{
								Raw: myrouteJSON,
							},
						},
					},
				},
			},
			matcherStrategy: monitoringv1.AlertmanagerConfigMatcherStrategy{
				Type: "OnNamespace",
			},
			golden: "valid_global_config_with_Jira_API_URL.golden",
		},
		{
			name:      "invalid global config jira api url",
			amVersion: &version28,
			globalConfig: &monitoringv1.AlertmanagerGlobalConfig{
				JiraConfig: &monitoringv1.GlobalJiraConfig{
					APIURL: ptr.To(monitoringv1.URL(invalidJiraAPIURL)),
				},
			},
			amConfig: &monitoringv1alpha1.AlertmanagerConfig{
				ObjectMeta: metav1.ObjectMeta{
					Name:      "global-config",
					Namespace: "mynamespace",
				},
				Spec: monitoringv1alpha1.AlertmanagerConfigSpec{
					Receivers: []monitoringv1alpha1.Receiver{
						{
							Name: "null",
						},
						{
							Name: "myreceiver",
						},
					},
					Route: &monitoringv1alpha1.Route{
						Receiver: "null",
						Routes: []apiextensionsv1.JSON{
							{
								Raw: myrouteJSON,
							},
						},
					},
				},
			},
			matcherStrategy: monitoringv1.AlertmanagerConfigMatcherStrategy{
				Type: "OnNamespace",
			},
			wantErr: true,
		},
		{
			name:      "invalid global config jira api url version not supported",
			amVersion: &version26,
			globalConfig: &monitoringv1.AlertmanagerGlobalConfig{
				JiraConfig: &monitoringv1.GlobalJiraConfig{
					APIURL: ptr.To(monitoringv1.URL(jiraAPIURL)),
				},
			},
			amConfig: &monitoringv1alpha1.AlertmanagerConfig{
				ObjectMeta: metav1.ObjectMeta{
					Name:      "global-config",
					Namespace: "mynamespace",
				},
				Spec: monitoringv1alpha1.AlertmanagerConfigSpec{
					Receivers: []monitoringv1alpha1.Receiver{
						{
							Name: "null",
						},
						{
							Name: "myreceiver",
						},
					},
					Route: &monitoringv1alpha1.Route{
						Receiver: "null",
						Routes: []apiextensionsv1.JSON{
							{
								Raw: myrouteJSON,
							},
						},
					},
				},
			},
			matcherStrategy: monitoringv1.AlertmanagerConfigMatcherStrategy{
				Type: "OnNamespace",
			},
			wantErr: true,
		},
		{
			name:      "valid global config rocket chat",
			amVersion: &version28,
			globalConfig: &monitoringv1.AlertmanagerGlobalConfig{
				RocketChatConfig: &monitoringv1.GlobalRocketChatConfig{
					APIURL: ptr.To(monitoringv1.URL(rocketChatAPIURL)),
					Token: &corev1.SecretKeySelector{
						LocalObjectReference: corev1.LocalObjectReference{
							Name: "rocketchat",
						},
						Key: "token",
					},
					TokenID: &corev1.SecretKeySelector{
						LocalObjectReference: corev1.LocalObjectReference{
							Name: "rocketchat",
						},
						Key: "token_id",
					},
				},
			},
			amConfig: &monitoringv1alpha1.AlertmanagerConfig{
				ObjectMeta: metav1.ObjectMeta{
					Name:      "global-config",
					Namespace: "mynamespace",
				},
				Spec: monitoringv1alpha1.AlertmanagerConfigSpec{
					Receivers: []monitoringv1alpha1.Receiver{
						{
							Name: "null",
						},
						{
							Name: "myreceiver",
						},
					},
					Route: &monitoringv1alpha1.Route{
						Receiver: "null",
						Routes: []apiextensionsv1.JSON{
							{
								Raw: myrouteJSON,
							},
						},
					},
				},
			},
			matcherStrategy: monitoringv1.AlertmanagerConfigMatcherStrategy{
				Type: "OnNamespace",
			},
			golden: "valid_global_config_with_RocketChat.golden",
		},
		{
			name:      "invalid global config rocket chat api url",
			amVersion: &version28,
			globalConfig: &monitoringv1.AlertmanagerGlobalConfig{
				RocketChatConfig: &monitoringv1.GlobalRocketChatConfig{
					APIURL: ptr.To(monitoringv1.URL(invalidRocketChatAPIURL)),
					Token: &corev1.SecretKeySelector{
						LocalObjectReference: corev1.LocalObjectReference{
							Name: "rocketchat",
						},
						Key: "token",
					},
					TokenID: &corev1.SecretKeySelector{
						LocalObjectReference: corev1.LocalObjectReference{
							Name: "rocketchat",
						},
						Key: "token_id",
					},
				},
			},
			amConfig: &monitoringv1alpha1.AlertmanagerConfig{
				ObjectMeta: metav1.ObjectMeta{
					Name:      "global-config",
					Namespace: "mynamespace",
				},
				Spec: monitoringv1alpha1.AlertmanagerConfigSpec{
					Receivers: []monitoringv1alpha1.Receiver{
						{
							Name: "null",
						},
						{
							Name: "myreceiver",
						},
					},
					Route: &monitoringv1alpha1.Route{
						Receiver: "null",
						Routes: []apiextensionsv1.JSON{
							{
								Raw: myrouteJSON,
							},
						},
					},
				},
			},
			matcherStrategy: monitoringv1.AlertmanagerConfigMatcherStrategy{
				Type: "OnNamespace",
			},
			wantErr: true,
		},
		{
			name:      "invalid global config rocket chat token missing secret",
			amVersion: &version28,
			globalConfig: &monitoringv1.AlertmanagerGlobalConfig{
				RocketChatConfig: &monitoringv1.GlobalRocketChatConfig{
					APIURL: ptr.To(monitoringv1.URL(rocketChatAPIURL)),
					Token: &corev1.SecretKeySelector{
						LocalObjectReference: corev1.LocalObjectReference{
							Name: "rocketchat-missing",
						},
						Key: "token",
					},
					TokenID: &corev1.SecretKeySelector{
						LocalObjectReference: corev1.LocalObjectReference{
							Name: "rocketchat",
						},
						Key: "token_id",
					},
				},
			},
			amConfig: &monitoringv1alpha1.AlertmanagerConfig{
				ObjectMeta: metav1.ObjectMeta{
					Name:      "global-config",
					Namespace: "mynamespace",
				},
				Spec: monitoringv1alpha1.AlertmanagerConfigSpec{
					Receivers: []monitoringv1alpha1.Receiver{
						{
							Name: "null",
						},
						{
							Name: "myreceiver",
						},
					},
					Route: &monitoringv1alpha1.Route{
						Receiver: "null",
						Routes: []apiextensionsv1.JSON{
							{
								Raw: myrouteJSON,
							},
						},
					},
				},
			},
			matcherStrategy: monitoringv1.AlertmanagerConfigMatcherStrategy{
				Type: "OnNamespace",
			},
			wantErr: true,
		},
		{
			name:      "invalid global config rocket chat token id missing secret",
			amVersion: &version28,
			globalConfig: &monitoringv1.AlertmanagerGlobalConfig{
				RocketChatConfig: &monitoringv1.GlobalRocketChatConfig{
					APIURL: ptr.To(monitoringv1.URL(rocketChatAPIURL)),
					Token: &corev1.SecretKeySelector{
						LocalObjectReference: corev1.LocalObjectReference{
							Name: "rocketchat",
						},
						Key: "token",
					},
					TokenID: &corev1.SecretKeySelector{
						LocalObjectReference: corev1.LocalObjectReference{
							Name: "rocketchat-missing",
						},
						Key: "token_id",
					},
				},
			},
			amConfig: &monitoringv1alpha1.AlertmanagerConfig{
				ObjectMeta: metav1.ObjectMeta{
					Name:      "global-config",
					Namespace: "mynamespace",
				},
				Spec: monitoringv1alpha1.AlertmanagerConfigSpec{
					Receivers: []monitoringv1alpha1.Receiver{
						{
							Name: "null",
						},
						{
							Name: "myreceiver",
						},
					},
					Route: &monitoringv1alpha1.Route{
						Receiver: "null",
						Routes: []apiextensionsv1.JSON{
							{
								Raw: myrouteJSON,
							},
						},
					},
				},
			},
			matcherStrategy: monitoringv1.AlertmanagerConfigMatcherStrategy{
				Type: "OnNamespace",
			},
			wantErr: true,
		},
		{
			name:      "invalid global config rocket chat version not supported",
			amVersion: &version26,
			globalConfig: &monitoringv1.AlertmanagerGlobalConfig{
				RocketChatConfig: &monitoringv1.GlobalRocketChatConfig{
					APIURL: ptr.To(monitoringv1.URL(rocketChatAPIURL)),
					Token: &corev1.SecretKeySelector{
						LocalObjectReference: corev1.LocalObjectReference{
							Name: "rocketchat",
						},
						Key: "token",
					},
					TokenID: &corev1.SecretKeySelector{
						LocalObjectReference: corev1.LocalObjectReference{
							Name: "rocketchat",
						},
						Key: "token_id",
					},
				},
			},
			amConfig: &monitoringv1alpha1.AlertmanagerConfig{
				ObjectMeta: metav1.ObjectMeta{
					Name:      "global-config",
					Namespace: "mynamespace",
				},
				Spec: monitoringv1alpha1.AlertmanagerConfigSpec{
					Receivers: []monitoringv1alpha1.Receiver{
						{
							Name: "null",
						},
						{
							Name: "myreceiver",
						},
					},
					Route: &monitoringv1alpha1.Route{
						Receiver: "null",
						Routes: []apiextensionsv1.JSON{
							{
								Raw: myrouteJSON,
							},
						},
					},
				},
			},
			matcherStrategy: monitoringv1.AlertmanagerConfigMatcherStrategy{
				Type: "OnNamespace",
			},
			wantErr: true,
		},
		{
			name:      "valid global config webex api url",
			amVersion: &version28,
			globalConfig: &monitoringv1.AlertmanagerGlobalConfig{
				WebexConfig: &monitoringv1.GlobalWebexConfig{
					APIURL: ptr.To(monitoringv1.URL(webexAPIURL)),
				},
			},
			amConfig: &monitoringv1alpha1.AlertmanagerConfig{
				ObjectMeta: metav1.ObjectMeta{
					Name:      "global-config",
					Namespace: "mynamespace",
				},
				Spec: monitoringv1alpha1.AlertmanagerConfigSpec{
					Receivers: []monitoringv1alpha1.Receiver{
						{
							Name: "null",
						},
						{
							Name: "myreceiver",
						},
					},
					Route: &monitoringv1alpha1.Route{
						Receiver: "null",
						Routes: []apiextensionsv1.JSON{
							{
								Raw: myrouteJSON,
							},
						},
					},
				},
			},
			matcherStrategy: monitoringv1.AlertmanagerConfigMatcherStrategy{
				Type: "OnNamespace",
			},
			golden: "valid_global_config_with_Webex_API_URL.golden",
		},
		{
			name:      "invalid global config webex api url",
			amVersion: &version28,
			globalConfig: &monitoringv1.AlertmanagerGlobalConfig{
				WebexConfig: &monitoringv1.GlobalWebexConfig{
					APIURL: ptr.To(monitoringv1.URL(invalidWebexAPIURL)),
				},
			},
			amConfig: &monitoringv1alpha1.AlertmanagerConfig{
				ObjectMeta: metav1.ObjectMeta{
					Name:      "global-config",
					Namespace: "mynamespace",
				},
				Spec: monitoringv1alpha1.AlertmanagerConfigSpec{
					Receivers: []monitoringv1alpha1.Receiver{
						{
							Name: "null",
						},
						{
							Name: "myreceiver",
						},
					},
					Route: &monitoringv1alpha1.Route{
						Receiver: "null",
						Routes: []apiextensionsv1.JSON{
							{
								Raw: myrouteJSON,
							},
						},
					},
				},
			},
			matcherStrategy: monitoringv1.AlertmanagerConfigMatcherStrategy{
				Type: "OnNamespace",
			},
			wantErr: true,
		},
		{
			name:      "invalid global config webex api url version not supported",
			amVersion: &version24,
			globalConfig: &monitoringv1.AlertmanagerGlobalConfig{
				WebexConfig: &monitoringv1.GlobalWebexConfig{
					APIURL: ptr.To(monitoringv1.URL(webexAPIURL)),
				},
			},
			amConfig: &monitoringv1alpha1.AlertmanagerConfig{
				ObjectMeta: metav1.ObjectMeta{
					Name:      "global-config",
					Namespace: "mynamespace",
				},
				Spec: monitoringv1alpha1.AlertmanagerConfigSpec{
					Receivers: []monitoringv1alpha1.Receiver{
						{
							Name: "null",
						},
						{
							Name: "myreceiver",
						},
					},
					Route: &monitoringv1alpha1.Route{
						Receiver: "null",
						Routes: []apiextensionsv1.JSON{
							{
								Raw: myrouteJSON,
							},
						},
					},
				},
			},
			matcherStrategy: monitoringv1.AlertmanagerConfigMatcherStrategy{
				Type: "OnNamespace",
			},
			wantErr: true,
		},
		{
			name:      "valid global config wechat config",
			amVersion: &version28,
			globalConfig: &monitoringv1.AlertmanagerGlobalConfig{
				WeChatConfig: &monitoringv1.GlobalWeChatConfig{
					APIURL: ptr.To(monitoringv1.URL(weChatAPIURL)),
					APISecret: &corev1.SecretKeySelector{
						LocalObjectReference: corev1.LocalObjectReference{
							Name: "wechat",
						},
						Key: "api_secret",
					},
					APICorpID: &wechatCorpID,
				},
			},
			amConfig: &monitoringv1alpha1.AlertmanagerConfig{
				ObjectMeta: metav1.ObjectMeta{
					Name:      "global-config",
					Namespace: "mynamespace",
				},
				Spec: monitoringv1alpha1.AlertmanagerConfigSpec{
					Receivers: []monitoringv1alpha1.Receiver{
						{
							Name: "null",
						},
						{
							Name: "myreceiver",
						},
					},
					Route: &monitoringv1alpha1.Route{
						Receiver: "null",
						Routes: []apiextensionsv1.JSON{
							{
								Raw: myrouteJSON,
							},
						},
					},
				},
			},
			matcherStrategy: monitoringv1.AlertmanagerConfigMatcherStrategy{
				Type: "OnNamespace",
			},
			golden: "valid_global_config_with_WeChat_Config.golden",
		},
		{
			name:      "invalid global config wechat config api url",
			amVersion: &version28,
			globalConfig: &monitoringv1.AlertmanagerGlobalConfig{
				WeChatConfig: &monitoringv1.GlobalWeChatConfig{
					APIURL: ptr.To(monitoringv1.URL(invalidWeChatAPIURL)),
					APISecret: &corev1.SecretKeySelector{
						LocalObjectReference: corev1.LocalObjectReference{
							Name: "wechat",
						},
						Key: "api_secret",
					},
					APICorpID: &wechatCorpID,
				},
			},
			amConfig: &monitoringv1alpha1.AlertmanagerConfig{
				ObjectMeta: metav1.ObjectMeta{
					Name:      "global-config",
					Namespace: "mynamespace",
				},
				Spec: monitoringv1alpha1.AlertmanagerConfigSpec{
					Receivers: []monitoringv1alpha1.Receiver{
						{
							Name: "null",
						},
						{
							Name: "myreceiver",
						},
					},
					Route: &monitoringv1alpha1.Route{
						Receiver: "null",
						Routes: []apiextensionsv1.JSON{
							{
								Raw: myrouteJSON,
							},
						},
					},
				},
			},
			matcherStrategy: monitoringv1.AlertmanagerConfigMatcherStrategy{
				Type: "OnNamespace",
			},
			wantErr: true,
		},
		{
			name:      "invalid global config wechat config missing secret",
			amVersion: &version28,
			globalConfig: &monitoringv1.AlertmanagerGlobalConfig{
				WeChatConfig: &monitoringv1.GlobalWeChatConfig{
					APIURL: ptr.To(monitoringv1.URL(weChatAPIURL)),
					APISecret: &corev1.SecretKeySelector{
						LocalObjectReference: corev1.LocalObjectReference{
							Name: "wechat-missing",
						},
						Key: "api_secret",
					},
					APICorpID: &wechatCorpID,
				},
			},
			amConfig: &monitoringv1alpha1.AlertmanagerConfig{
				ObjectMeta: metav1.ObjectMeta{
					Name:      "global-config",
					Namespace: "mynamespace",
				},
				Spec: monitoringv1alpha1.AlertmanagerConfigSpec{
					Receivers: []monitoringv1alpha1.Receiver{
						{
							Name: "null",
						},
						{
							Name: "myreceiver",
						},
					},
					Route: &monitoringv1alpha1.Route{
						Receiver: "null",
						Routes: []apiextensionsv1.JSON{
							{
								Raw: myrouteJSON,
							},
						},
					},
				},
			},
			matcherStrategy: monitoringv1.AlertmanagerConfigMatcherStrategy{
				Type: "OnNamespace",
			},
			wantErr: true,
		},
		{
			name:      "valid global config victorops",
			amVersion: &version28,
			globalConfig: &monitoringv1.AlertmanagerGlobalConfig{
				VictorOpsConfig: &monitoringv1.GlobalVictorOpsConfig{
					APIURL: ptr.To(monitoringv1.URL(victorOpsAPIURL)),
					APIKey: &corev1.SecretKeySelector{
						LocalObjectReference: corev1.LocalObjectReference{
							Name: "victorops",
						},
						Key: "api_key",
					},
				},
			},
			amConfig: &monitoringv1alpha1.AlertmanagerConfig{
				ObjectMeta: metav1.ObjectMeta{
					Name:      "global-config",
					Namespace: "mynamespace",
				},
				Spec: monitoringv1alpha1.AlertmanagerConfigSpec{
					Receivers: []monitoringv1alpha1.Receiver{
						{
							Name: "null",
						},
						{
							Name: "myreceiver",
						},
					},
					Route: &monitoringv1alpha1.Route{
						Receiver: "null",
						Routes: []apiextensionsv1.JSON{
							{
								Raw: myrouteJSON,
							},
						},
					},
				},
			},
			matcherStrategy: monitoringv1.AlertmanagerConfigMatcherStrategy{
				Type: "OnNamespace",
			},
			golden: "valid_global_config_with_VictorOps.golden",
		},
		{
			name:      "invalid global config victorops api url",
			amVersion: &version28,
			globalConfig: &monitoringv1.AlertmanagerGlobalConfig{
				VictorOpsConfig: &monitoringv1.GlobalVictorOpsConfig{
					APIURL: ptr.To(monitoringv1.URL(invalidVictorOpsAPIURL)),
					APIKey: &corev1.SecretKeySelector{
						LocalObjectReference: corev1.LocalObjectReference{
							Name: "victorops",
						},
						Key: "api_key",
					},
				},
			},
			amConfig: &monitoringv1alpha1.AlertmanagerConfig{
				ObjectMeta: metav1.ObjectMeta{
					Name:      "global-config",
					Namespace: "mynamespace",
				},
				Spec: monitoringv1alpha1.AlertmanagerConfigSpec{
					Receivers: []monitoringv1alpha1.Receiver{
						{
							Name: "null",
						},
						{
							Name: "myreceiver",
						},
					},
					Route: &monitoringv1alpha1.Route{
						Receiver: "null",
						Routes: []apiextensionsv1.JSON{
							{
								Raw: myrouteJSON,
							},
						},
					},
				},
			},
			matcherStrategy: monitoringv1.AlertmanagerConfigMatcherStrategy{
				Type: "OnNamespace",
			},
			wantErr: true,
		},
		{
			name:      "invalid global config victorops api key missing",
			amVersion: &version28,
			globalConfig: &monitoringv1.AlertmanagerGlobalConfig{
				VictorOpsConfig: &monitoringv1.GlobalVictorOpsConfig{
					APIURL: ptr.To(monitoringv1.URL(victorOpsAPIURL)),
					APIKey: &corev1.SecretKeySelector{
						LocalObjectReference: corev1.LocalObjectReference{
							Name: "victorops-missing",
						},
						Key: "api_key",
					},
				},
			},
			amConfig: &monitoringv1alpha1.AlertmanagerConfig{
				ObjectMeta: metav1.ObjectMeta{
					Name:      "global-config",
					Namespace: "mynamespace",
				},
				Spec: monitoringv1alpha1.AlertmanagerConfigSpec{
					Receivers: []monitoringv1alpha1.Receiver{
						{
							Name: "null",
						},
						{
							Name: "myreceiver",
						},
					},
					Route: &monitoringv1alpha1.Route{
						Receiver: "null",
						Routes: []apiextensionsv1.JSON{
							{
								Raw: myrouteJSON,
							},
						},
					},
				},
			},
			matcherStrategy: monitoringv1.AlertmanagerConfigMatcherStrategy{
				Type: "OnNamespace",
			},
			wantErr: true,
		},
		{
			name:      "invalid httpConfig global config basicAuth and oauth2 are both specified",
			amVersion: &version28,
			globalConfig: &monitoringv1.AlertmanagerGlobalConfig{
				ResolveTimeout: "30s",
				HTTPConfigWithProxy: &monitoringv1.HTTPConfigWithProxy{
					HTTPConfig: monitoringv1.HTTPConfig{
						OAuth2: &monitoringv1.OAuth2{
							ClientID: monitoringv1.SecretOrConfigMap{
								ConfigMap: &corev1.ConfigMapKeySelector{
									LocalObjectReference: corev1.LocalObjectReference{
										Name: "webhook-client-id",
									},
									Key: "test",
								},
							},
							ClientSecret: corev1.SecretKeySelector{
								LocalObjectReference: corev1.LocalObjectReference{
									Name: "webhook-client-secret",
								},
								Key: "test",
							},
							TokenURL: "https://test.com",
							Scopes:   []string{"any"},
							EndpointParams: map[string]string{
								"some": "value",
							},
						},
						BasicAuth: &monitoringv1.BasicAuth{
							Username: corev1.SecretKeySelector{
								LocalObjectReference: corev1.LocalObjectReference{
									Name: "webhook-client-secret",
								},
								Key: "test",
							},
							Password: corev1.SecretKeySelector{
								LocalObjectReference: corev1.LocalObjectReference{
									Name: "webhook-client-secret",
								},
								Key: "test",
							},
						},
						FollowRedirects: ptr.To(true),
					},
				},
			},
			amConfig: &monitoringv1alpha1.AlertmanagerConfig{
				ObjectMeta: metav1.ObjectMeta{
					Name:      "global-config",
					Namespace: "mynamespace",
				},
				Spec: monitoringv1alpha1.AlertmanagerConfigSpec{
					Receivers: []monitoringv1alpha1.Receiver{
						{
							Name: "null",
						},
						{
							Name: "myreceiver",
						},
					},
					Route: &monitoringv1alpha1.Route{
						Receiver: "null",
						Routes: []apiextensionsv1.JSON{
							{
								Raw: myrouteJSON,
							},
						},
					},
				},
			},
			matcherStrategy: monitoringv1.AlertmanagerConfigMatcherStrategy{
				Type: "OnNamespace",
			},
			wantErr: true,
		},
	}
	for _, tt := range tests {
		if tt.amVersion == nil {
			version, err := semver.ParseTolerant("v0.22.2")
			require.NoError(t, err)
			tt.amVersion = &version
		}

		kclient := fake.NewSimpleClientset(
			&corev1.ConfigMap{
				ObjectMeta: metav1.ObjectMeta{
					Name:      "webhook-client-id",
					Namespace: "mynamespace",
				},
				Data: map[string]string{
					"test": "clientID",
				},
			},
			&corev1.ConfigMap{
				ObjectMeta: metav1.ObjectMeta{
					Name:      "proxy-ca-certificate",
					Namespace: "mynamespace",
				},
				Data: map[string]string{
					"certificate": `-----BEGIN CERTIFICATE-----
MIIDbTCCAlWgAwIBAgIUM7xicCKY+p54CUpjWsTl7KTssbIwDQYJKoZIhvcNAQEL
BQAwRTELMAkGA1UEBhMCQVUxEzARBgNVBAgMClNvbWUtU3RhdGUxITAfBgNVBAoM
GEludGVybmV0IFdpZGdpdHMgUHR5IEx0ZDAgFw0yNTExMTExNjU5MTRaGA8yMTI1
MTAxODE2NTkxNFowRTELMAkGA1UEBhMCQVUxEzARBgNVBAgMClNvbWUtU3RhdGUx
ITAfBgNVBAoMGEludGVybmV0IFdpZGdpdHMgUHR5IEx0ZDCCASIwDQYJKoZIhvcN
AQEBBQADggEPADCCAQoCggEBAJZlFSLI4/t27LnnYnv+EsFXoyjryinP4NbaHjjB
gEEEHMo+GgL8cOu3VbDuzgpC3opJ+AHGsltXc+gZ86YPu8EzwiKB+Ci4p8K5z9+g
QW8WX9lpZn7z5WRm53llVLDZY/vCSzQ5KFQ8V/0vYJfxOYUapilH9mQqENnaw9dz
0VckluLgSLKA/A95p8Rp2Zt1tAtwjD3ClRQ1wricymbt+5qVt45zLC6MD32WizyV
vjCUc2kCZDyjHPZIauLoo0rQAiO/mX8nUJpxGf8yp/Rs7hL1tBAWSj9FFBvdUwz+
z9qRyE6ojp1HVSDpGyLsRXZwqiP5IL72iZlcoDRr1+zmWTMCAwEAAaNTMFEwHQYD
VR0OBBYEFC5yBxXPVqkvyq05rr7OzIdS1h2GMB8GA1UdIwQYMBaAFC5yBxXPVqkv
yq05rr7OzIdS1h2GMA8GA1UdEwEB/wQFMAMBAf8wDQYJKoZIhvcNAQELBQADggEB
AFO+7n/RSw18NRZ8Z8uFLvZwWCc/PeZ5uo23m4AAVLr5vwWCIeh+DYG4u4xhyKd5
B3U7zgxU2/pmSS1kPDAIBooVe90C804OxfL3/QOurRC9Eugi441DvpkJ2Uy91PWA
E5G2s2fZRWUytKl0I7YqyeDlP96V34qi6P8e3GAWGoGExjJzQVomYXeVU/0eQkOC
Z8Ja2z8jw1xUKxfurno8wsAgFAQLuUZ0sTpwHBtwzFEdIeaAHBbNkkuGq7leIw/u
83OdaXOYthY8wG5jRwDRQSA0FGayQrKPj1+II2VMgU/ApF5zs7Gid32pi4iVyu1i
9MFjFOe4ShaqsQ9HgZuAZls=
-----END CERTIFICATE-----`,
				},
			},
			&corev1.Secret{
				ObjectMeta: metav1.ObjectMeta{
					Name:      "smtp-auth",
					Namespace: "mynamespace",
				},
				Data: map[string][]byte{
					"password": []byte("password"),
					"secret":   []byte("secret"),
				},
			},
			&corev1.Secret{
				ObjectMeta: metav1.ObjectMeta{
					Name:      "webhook-client-secret",
					Namespace: "mynamespace",
				},
				Data: map[string][]byte{
					"test": []byte("clientSecret"),
				},
			},
			&corev1.Secret{
				ObjectMeta: metav1.ObjectMeta{
					Name:      "slack",
					Namespace: "mynamespace",
				},
				Data: map[string][]byte{
					"url":         []byte("https://slack.example.com"),
					"invalid_url": []byte("://slack.example.com"),
				},
			},
			&corev1.Secret{
				ObjectMeta: metav1.ObjectMeta{
					Name:      "opsgenie",
					Namespace: "mynamespace",
				},
				Data: map[string][]byte{
					"url":         []byte("https://opsgenie.example.com"),
					"invalid_url": []byte("://opsgenie.example.com"),
					"api_key":     []byte("mykey"),
				},
			},
			&corev1.Secret{
				ObjectMeta: metav1.ObjectMeta{
					Name:      "rocketchat",
					Namespace: "mynamespace",
				},
				Data: map[string][]byte{
					"token":    []byte("mytoken"),
					"token_id": []byte("mytokenid"),
				},
			},
			&corev1.Secret{
				ObjectMeta: metav1.ObjectMeta{
					Name:      "wechat",
					Namespace: "mynamespace",
				},
				Data: map[string][]byte{
					"api_secret": []byte("mywechatsecret"),
				},
			},
			&corev1.Secret{
				ObjectMeta: metav1.ObjectMeta{
					Name:      "victorops",
					Namespace: "mynamespace",
				},
				Data: map[string][]byte{
					"api_key": []byte("myvictoropsapikey"),
				},
			},
			&corev1.Secret{
				ObjectMeta: metav1.ObjectMeta{
					Name:      "secret",
					Namespace: "mynamespace",
				},
				Data: map[string][]byte{
					"proxy-header": []byte("value"),
				},
			},
		)
		cb := NewConfigBuilder(
			newNopLogger(t),
			*tt.amVersion,
			assets.NewStoreBuilder(kclient.CoreV1(), kclient.CoreV1()),
			&monitoringv1.Alertmanager{
				ObjectMeta: metav1.ObjectMeta{Namespace: "alertmanager-namespace"},
				Spec:       monitoringv1.AlertmanagerSpec{AlertmanagerConfigMatcherStrategy: tt.matcherStrategy},
			},
		)
		t.Run(tt.name, func(t *testing.T) {
			err := cb.initializeFromAlertmanagerConfig(context.TODO(), tt.globalConfig, tt.amConfig)
			if tt.wantErr {
				t.Logf("err: %s", err)
				require.Error(t, err)
				return
			}

			amConfigurations, err := yaml.Marshal(cb.cfg)
			require.NoError(t, err)

			golden.Assert(t, string(amConfigurations), tt.golden)
		})
	}
}

func TestGenerateConfig(t *testing.T) {
	type testCase struct {
		name            string
		kclient         kubernetes.Interface
		baseConfig      alertmanagerConfig
		amVersion       *semver.Version
		matcherStrategy monitoringv1.AlertmanagerConfigMatcherStrategy
		amConfigs       map[string]*monitoringv1alpha1.AlertmanagerConfig
		golden          string
		expectedError   bool
	}
	version24, err := semver.ParseTolerant("v0.24.0")
	require.NoError(t, err)

	version26, err := semver.ParseTolerant("v0.26.0")
	require.NoError(t, err)

	version27, err := semver.ParseTolerant("v0.27.0")
	require.NoError(t, err)

	version28, err := semver.ParseTolerant("v0.28.0")
	require.NoError(t, err)

	globalSlackAPIURL, err := url.Parse("http://slack.example.com")
	require.NoError(t, err)

	testCases := []testCase{
		{
			name:    "skeleton base, no CRs",
			kclient: fake.NewSimpleClientset(),
			baseConfig: alertmanagerConfig{
				Route:     &route{Receiver: "null"},
				Receivers: []*receiver{{Name: "null"}},
			},
			golden: "skeleton_base_no_CRs.golden",
		},
		{
			name:    "skeleton base with global send_revolved, no CRs",
			kclient: fake.NewSimpleClientset(),
			baseConfig: alertmanagerConfig{
				Global: &globalConfig{
					ResolveTimeout: ptr.To(model.Duration(time.Minute)),
				},
				Route:     &route{Receiver: "null"},
				Receivers: []*receiver{{Name: "null"}},
			},
			golden: "skeleton_base_with_global_send_revolved_no_CRs.golden",
		},
		{
			name:    "skeleton base with global smtp_require_tls set to false, no CRs",
			kclient: fake.NewSimpleClientset(),
			baseConfig: alertmanagerConfig{
				Global: &globalConfig{
					SMTPRequireTLS: ptr.To(false),
				},
				Route:     &route{Receiver: "null"},
				Receivers: []*receiver{{Name: "null"}},
			},
			golden: "skeleton_base_with_global_smtp_require_tls_set_to_false,_no_CRs.golden",
		},
		{
			name:    "skeleton base with global smtp_require_tls set to true, no CRs",
			kclient: fake.NewSimpleClientset(),
			baseConfig: alertmanagerConfig{
				Global: &globalConfig{
					SMTPRequireTLS: ptr.To(true),
				},
				Route:     &route{Receiver: "null"},
				Receivers: []*receiver{{Name: "null"}},
			},
			golden: "skeleton_base_with_global_smtp_require_tls_set_to_true_no_CRs.golden",
		},
		{
			name:    "skeleton base with inhibit rules, no CRs",
			kclient: fake.NewSimpleClientset(),
			baseConfig: alertmanagerConfig{
				InhibitRules: []*inhibitRule{
					{
						SourceMatchers: []string{"test!=dropped", "expect=~this-value"},
						TargetMatchers: []string{"test!=dropped", "expect=~this-value"},
					},
				},
				Route:     &route{Receiver: "null"},
				Receivers: []*receiver{{Name: "null"}},
			},
			golden: "skeleton_base_with_inhibit_rules_no_CRs.golden",
		},
		{
			name:    "base with sub route and matchers, no CRs",
			kclient: fake.NewSimpleClientset(),
			baseConfig: alertmanagerConfig{
				Route: &route{
					Receiver: "null",
					Routes: []*route{{
						Matchers: []string{"namespace=custom-test"},
						Receiver: "custom",
					}},
				},
				Receivers: []*receiver{
					{Name: "null"},
					{Name: "custom"},
				},
			},
			golden: "base_with_sub_route_and_matchers_no_CRs.golden",
		},
		{
			name:    "skeleton base with mute time intervals, no CRs",
			kclient: fake.NewSimpleClientset(),
			baseConfig: alertmanagerConfig{
				Route:     &route{Receiver: "null"},
				Receivers: []*receiver{{Name: "null"}},
				MuteTimeIntervals: []*timeInterval{
					{
						Name: "maintenance_windows",
						TimeIntervals: []timeinterval.TimeInterval{
							{
								Months: []timeinterval.MonthRange{
									{
										InclusiveRange: timeinterval.InclusiveRange{
											Begin: 1,
											End:   1,
										},
									},
								},
								DaysOfMonth: []timeinterval.DayOfMonthRange{
									{
										InclusiveRange: timeinterval.InclusiveRange{
											Begin: 7,
											End:   7,
										},
									},
									{
										InclusiveRange: timeinterval.InclusiveRange{
											Begin: 18,
											End:   18,
										},
									},
									{
										InclusiveRange: timeinterval.InclusiveRange{
											Begin: 28,
											End:   28,
										},
									},
								},
								Times: []timeinterval.TimeRange{
									{
										StartMinute: 1020,
										EndMinute:   1440,
									},
								},
							},
						},
					},
				},
			},
			golden: "skeleton_base_with_mute_time_intervals_no_CRs.golden",
		},
		{
			name:    "skeleton base with sns receiver, no CRs",
			kclient: fake.NewSimpleClientset(),
			baseConfig: alertmanagerConfig{
				Route: &route{Receiver: "sns-test"},
				Receivers: []*receiver{
					{
						Name: "sns-test",
						SNSConfigs: []*snsConfig{
							{
								APIUrl:      "https://sns.us-west-2.amazonaws.com",
								TopicARN:    "arn:test",
								PhoneNumber: "+12345",
								TargetARN:   "arn:target",
								Subject:     "testing",
								Sigv4: sigV4Config{
									Region:    "us-west-2",
									AccessKey: "key",
									SecretKey: "secret",
									Profile:   "dev",
									RoleARN:   "arn:dev",
								},
							},
						},
					},
				},
			},
			golden: "skeleton_base_with_sns_receiver_no_CRs.golden",
		},
		{
			name:      "skeleton base with active_time_intervals, no CRs",
			amVersion: &version24,
			kclient:   fake.NewSimpleClientset(),
			baseConfig: alertmanagerConfig{
				Route: &route{
					Receiver: "null",
					Routes: []*route{
						{
							Receiver:            "null",
							ActiveTimeIntervals: []string{"workdays"},
						},
					},
				},
				Receivers: []*receiver{{Name: "null"}},
				TimeIntervals: []*timeInterval{
					{
						Name: "workdays",
						TimeIntervals: []timeinterval.TimeInterval{
							{
								Weekdays: []timeinterval.WeekdayRange{
									{
										InclusiveRange: timeinterval.InclusiveRange{Begin: 1, End: 5},
									},
								},
							},
						},
					},
				},
			},
			golden: "skeleton_base_with_active_time_intervals_no_CRs.golden",
		},
		{
			name:    "skeleton base, simple CR",
			kclient: fake.NewSimpleClientset(),
			baseConfig: alertmanagerConfig{
				Route:     &route{Receiver: "null"},
				Receivers: []*receiver{{Name: "null"}},
			},
			amConfigs: map[string]*monitoringv1alpha1.AlertmanagerConfig{
				"mynamespace": {
					ObjectMeta: metav1.ObjectMeta{
						Name:      "myamc",
						Namespace: "mynamespace",
					},
					Spec: monitoringv1alpha1.AlertmanagerConfigSpec{
						Route: &monitoringv1alpha1.Route{
							Receiver: "test",
							GroupBy:  []string{"job"},
						},
						Receivers: []monitoringv1alpha1.Receiver{{Name: "test"}},
					},
				},
			},
			golden: "skeleton_base_simple_CR.golden",
		},
		{
			name:    "skeleton base, CR with sub-routes",
			kclient: fake.NewSimpleClientset(),
			baseConfig: alertmanagerConfig{
				Route:     &route{Receiver: "null"},
				Receivers: []*receiver{{Name: "null"}},
			},
			amConfigs: map[string]*monitoringv1alpha1.AlertmanagerConfig{
				"mynamespace": {
					ObjectMeta: metav1.ObjectMeta{
						Name:      "myamc",
						Namespace: "mynamespace",
					},
					Spec: monitoringv1alpha1.AlertmanagerConfigSpec{
						Route: &monitoringv1alpha1.Route{
							Receiver: "test",
							GroupBy:  []string{"job"},
							Routes: []apiextensionsv1.JSON{
								{
									Raw: mustMarshalRoute(monitoringv1alpha1.Route{
										Receiver: "test2",
										GroupBy:  []string{"job", "instance"},
										Continue: true,
										Matchers: []monitoringv1alpha1.Matcher{
											{Name: "job", Value: "foo", MatchType: "="},
										},
									}),
								},
								{
									Raw: mustMarshalRoute(monitoringv1alpha1.Route{
										Receiver: "test3",
										GroupBy:  []string{"job", "instance"},
										Matchers: []monitoringv1alpha1.Matcher{
											{Name: "job", Value: "bar", MatchType: "="},
										},
									}),
								},
							},
						},
						Receivers: []monitoringv1alpha1.Receiver{
							{Name: "test"}, {Name: "test2"}, {Name: "test3"},
						},
					},
				},
			},
			golden: "skeleton_base_CR_with_subroutes.golden",
		},
		{
			name:    "multiple AlertmanagerConfig objects",
			kclient: fake.NewSimpleClientset(),
			baseConfig: alertmanagerConfig{
				Route: &route{
					Receiver: "null",
					Routes: []*route{
						{
							Receiver:   "watchdog",
							Matchers:   []string{"alertname=Watchdog"},
							GroupByStr: []string{"alertname"},
						},
					},
				},
				Receivers: []*receiver{{Name: "null"}, {Name: "watchdog"}},
			},
			amConfigs: map[string]*monitoringv1alpha1.AlertmanagerConfig{
				"ns1/amc1": {
					ObjectMeta: metav1.ObjectMeta{
						Name:      "amc1",
						Namespace: "ns1",
					},
					Spec: monitoringv1alpha1.AlertmanagerConfigSpec{
						Route: &monitoringv1alpha1.Route{
							Receiver: "test1",
							GroupBy:  []string{"job"},
						},
						Receivers: []monitoringv1alpha1.Receiver{{Name: "test1"}},
					},
				},
				"ns1/amc2": {
					ObjectMeta: metav1.ObjectMeta{
						Name:      "amc2",
						Namespace: "ns1",
					},
					Spec: monitoringv1alpha1.AlertmanagerConfigSpec{
						Route: &monitoringv1alpha1.Route{
							Receiver: "test2",
							GroupBy:  []string{"instance"},
						},
						Receivers: []monitoringv1alpha1.Receiver{{Name: "test2"}},
					},
				},
				"ns2/amc1": {
					ObjectMeta: metav1.ObjectMeta{
						Name:      "amc1",
						Namespace: "ns2",
					},
					Spec: monitoringv1alpha1.AlertmanagerConfigSpec{
						Route: &monitoringv1alpha1.Route{
							Receiver: "test3",
							GroupBy:  []string{"job", "instance"},
						},
						Receivers: []monitoringv1alpha1.Receiver{{Name: "test3"}},
					},
				},
			},
			golden: "skeleton_base_multiple_alertmanagerconfigs.golden",
		},
		{
			name:    "skeleton base, simple CR with namespaceMatcher disabled",
			kclient: fake.NewSimpleClientset(),
			baseConfig: alertmanagerConfig{
				Route:     &route{Receiver: "null"},
				Receivers: []*receiver{{Name: "null"}},
			},
			matcherStrategy: monitoringv1.AlertmanagerConfigMatcherStrategy{
				Type: "None",
			},
			amConfigs: map[string]*monitoringv1alpha1.AlertmanagerConfig{
				"mynamespace": {
					ObjectMeta: metav1.ObjectMeta{
						Name:      "myamc",
						Namespace: "mynamespace",
					},
					Spec: monitoringv1alpha1.AlertmanagerConfigSpec{
						Route: &monitoringv1alpha1.Route{
							Receiver: "test",
							GroupBy:  []string{"job"},
						},
						Receivers: []monitoringv1alpha1.Receiver{{Name: "test"}},
					},
				},
			},
			golden: "skeleton_base_simple_CR_with_namespaceMatcher_disabled.golden",
		},
		{
			name:    "skeleton base in same namespace as alertmanager, simple CR with namespaceMatcher disabled for alertmanager namespace",
			kclient: fake.NewSimpleClientset(),
			baseConfig: alertmanagerConfig{
				Route:     &route{Receiver: "null"},
				Receivers: []*receiver{{Name: "null"}},
			},
			matcherStrategy: monitoringv1.AlertmanagerConfigMatcherStrategy{
				Type: "OnNamespaceExceptForAlertmanagerNamespace",
			},
			amConfigs: map[string]*monitoringv1alpha1.AlertmanagerConfig{
				"alertmanager-namespace": {
					ObjectMeta: metav1.ObjectMeta{
						Name:      "myamc",
						Namespace: "alertmanager-namespace",
					},
					Spec: monitoringv1alpha1.AlertmanagerConfigSpec{
						Route: &monitoringv1alpha1.Route{
							Receiver: "test",
							GroupBy:  []string{"job"},
						},
						Receivers: []monitoringv1alpha1.Receiver{{Name: "test"}},
					},
				},
			},
			golden: "skeleton_base_same_namespace_simple_CR_with_namespaceMatcher_disabled_other_namespaces.golden",
		},
		{
			name:    "skeleton base in different namespace to alertmanager, simple CR with namespaceMatcher disabled for alertmanager namespace",
			kclient: fake.NewSimpleClientset(),
			baseConfig: alertmanagerConfig{
				Route:     &route{Receiver: "null"},
				Receivers: []*receiver{{Name: "null"}},
			},
			matcherStrategy: monitoringv1.AlertmanagerConfigMatcherStrategy{
				Type: "OnNamespaceExceptForAlertmanagerNamespace",
			},
			amConfigs: map[string]*monitoringv1alpha1.AlertmanagerConfig{
				"mynamespace": {
					ObjectMeta: metav1.ObjectMeta{
						Name:      "myamc",
						Namespace: "mynamespace",
					},
					Spec: monitoringv1alpha1.AlertmanagerConfigSpec{
						Route: &monitoringv1alpha1.Route{
							Receiver: "test",
							GroupBy:  []string{"job"},
						},
						Receivers: []monitoringv1alpha1.Receiver{{Name: "test"}},
					},
				},
			},
			golden: "skeleton_base_diff_namespace_simple_CR_with_namespaceMatcher_disabled_other_namespaces.golden",
		},
		{
			name:    "skeleton base, CR with inhibition rules only (deprecated matchers not converted)",
			kclient: fake.NewSimpleClientset(),
			baseConfig: alertmanagerConfig{
				Route:     &route{Receiver: "null"},
				Receivers: []*receiver{{Name: "null"}},
			},
			amVersion: &semver.Version{
				Major: 0,
				Minor: 20,
			},
			amConfigs: map[string]*monitoringv1alpha1.AlertmanagerConfig{
				"mynamespace": {
					ObjectMeta: metav1.ObjectMeta{
						Name:      "myamc",
						Namespace: "mynamespace",
					},
					Spec: monitoringv1alpha1.AlertmanagerConfigSpec{
						InhibitRules: []monitoringv1alpha1.InhibitRule{
							{
								SourceMatch: []monitoringv1alpha1.Matcher{
									{
										Name:  "alertname",
										Value: "NodeNotReady",
									},
								},
								TargetMatch: []monitoringv1alpha1.Matcher{
									{
										Name:  "alertname",
										Value: "TargetDown",
									},
								},
								Equal: []string{"node"},
							},
						},
					},
				},
			},
			golden: "skeleton_base_CR_with_inhibition_rules_only_deprecated_matchers_not_converted.golden",
		},
		{
			name:    "skeleton base, CR with inhibition rules only (deprecated matchers are converted)",
			kclient: fake.NewSimpleClientset(),
			baseConfig: alertmanagerConfig{
				Route:     &route{Receiver: "null"},
				Receivers: []*receiver{{Name: "null"}},
			},
			amConfigs: map[string]*monitoringv1alpha1.AlertmanagerConfig{
				"mynamespace": {
					ObjectMeta: metav1.ObjectMeta{
						Name:      "myamc",
						Namespace: "mynamespace",
					},
					Spec: monitoringv1alpha1.AlertmanagerConfigSpec{
						InhibitRules: []monitoringv1alpha1.InhibitRule{
							{
								SourceMatch: []monitoringv1alpha1.Matcher{
									{
										Name:  "alertname",
										Value: "NodeNotReady",
										Regex: true,
									},
								},
								TargetMatch: []monitoringv1alpha1.Matcher{
									{
										Name:  "alertname",
										Value: "TargetDown",
									},
								},
								Equal: []string{"node"},
							},
						},
					},
				},
			},
			golden: "skeleton_base_CR_with_inhibition_rules_only_deprecated_matchers_are_converted.golden",
		},
		{
			name:    "skeleton base, CR with inhibition rules only",
			kclient: fake.NewSimpleClientset(),
			baseConfig: alertmanagerConfig{
				Route:     &route{Receiver: "null"},
				Receivers: []*receiver{{Name: "null"}},
			},
			amConfigs: map[string]*monitoringv1alpha1.AlertmanagerConfig{
				"mynamespace": {
					ObjectMeta: metav1.ObjectMeta{
						Name:      "myamc",
						Namespace: "mynamespace",
					},
					Spec: monitoringv1alpha1.AlertmanagerConfigSpec{
						InhibitRules: []monitoringv1alpha1.InhibitRule{
							{
								SourceMatch: []monitoringv1alpha1.Matcher{
									{
										Name:      "alertname",
										MatchType: monitoringv1alpha1.MatchRegexp,
										Value:     "NodeNotReady",
									},
								},
								TargetMatch: []monitoringv1alpha1.Matcher{
									{
										Name:      "alertname",
										MatchType: monitoringv1alpha1.MatchNotEqual,
										Value:     "TargetDown",
									},
								},
								Equal: []string{"node"},
							},
						},
					},
				},
			},
			golden: "skeleton_base,_CR_with_inhibition_rules_only.golden",
		},
		{
			name:    "base with subroute - deprecated matching pattern, simple CR",
			kclient: fake.NewSimpleClientset(),
			baseConfig: alertmanagerConfig{
				Route: &route{
					Receiver: "null",
					Routes:   []*route{{Receiver: "null"}},
				},
				Receivers: []*receiver{{Name: "null"}},
			},
			amConfigs: map[string]*monitoringv1alpha1.AlertmanagerConfig{
				"mynamespace": {
					ObjectMeta: metav1.ObjectMeta{
						Name:      "myamc",
						Namespace: "mynamespace",
					},
					Spec: monitoringv1alpha1.AlertmanagerConfigSpec{
						Route: &monitoringv1alpha1.Route{
							Receiver: "test",
						},
						Receivers: []monitoringv1alpha1.Receiver{{Name: "test"}},
					},
				},
			},
			golden: "base_with_subroute_deprecated_matching_pattern_simple_CR.golden",
		},
		{
			name: "CR with Pagerduty Receiver",
			kclient: fake.NewSimpleClientset(
				&corev1.Secret{
					ObjectMeta: metav1.ObjectMeta{
						Name:      "am-pd-test-receiver",
						Namespace: "mynamespace",
					},
					Data: map[string][]byte{
						"routingKey": []byte("1234abc"),
					},
				},
			),
			baseConfig: alertmanagerConfig{
				Route: &route{
					Receiver: "null",
				},
				Receivers: []*receiver{{Name: "null"}},
			},
			amConfigs: map[string]*monitoringv1alpha1.AlertmanagerConfig{
				"mynamespace": {
					ObjectMeta: metav1.ObjectMeta{
						Name:      "myamc",
						Namespace: "mynamespace",
					},
					Spec: monitoringv1alpha1.AlertmanagerConfigSpec{
						Route: &monitoringv1alpha1.Route{
							Receiver: "test-pd",
						},
						Receivers: []monitoringv1alpha1.Receiver{{
							Name: "test-pd",
							PagerDutyConfigs: []monitoringv1alpha1.PagerDutyConfig{{
								RoutingKey: &corev1.SecretKeySelector{
									LocalObjectReference: corev1.LocalObjectReference{
										Name: "am-pd-test-receiver",
									},
									Key: "routingKey",
								},
								PagerDutyImageConfigs: []monitoringv1alpha1.PagerDutyImageConfig{
									{
										Src:  "https://some-image.com",
										Href: "https://some-image.com",
										Alt:  "some-image",
									},
								},
								PagerDutyLinkConfigs: []monitoringv1alpha1.PagerDutyLinkConfig{
									{
										Href: "https://some-link.com",
										Text: "some-link",
									},
								},
							}},
						}},
					},
				},
			},
			golden: "CR_with_Pagerduty_Receiver.golden",
		},
		{
			name: "CR with Webhook Receiver and custom http config (oauth2)",
			kclient: fake.NewSimpleClientset(
				&corev1.ConfigMap{
					ObjectMeta: metav1.ObjectMeta{
						Name:      "webhook-client-id",
						Namespace: "mynamespace",
					},
					Data: map[string]string{
						"test": "clientID",
					},
				},
				&corev1.Secret{
					ObjectMeta: metav1.ObjectMeta{
						Name:      "webhook-client-secret",
						Namespace: "mynamespace",
					},
					Data: map[string][]byte{
						"test": []byte("clientSecret"),
					},
				},
			),
			baseConfig: alertmanagerConfig{
				Route: &route{
					Receiver: "null",
				},
				Receivers: []*receiver{{Name: "null"}},
			},
			amConfigs: map[string]*monitoringv1alpha1.AlertmanagerConfig{
				"mynamespace": {
					ObjectMeta: metav1.ObjectMeta{
						Name:      "myamc",
						Namespace: "mynamespace",
					},
					Spec: monitoringv1alpha1.AlertmanagerConfigSpec{
						Route: &monitoringv1alpha1.Route{
							Receiver: "test",
						},
						Receivers: []monitoringv1alpha1.Receiver{{
							Name: "test",
							WebhookConfigs: []monitoringv1alpha1.WebhookConfig{{
								URL: ptr.To("http://test.url"),
								HTTPConfig: &monitoringv1alpha1.HTTPConfig{
									OAuth2: &monitoringv1.OAuth2{
										ClientID: monitoringv1.SecretOrConfigMap{
											ConfigMap: &corev1.ConfigMapKeySelector{
												LocalObjectReference: corev1.LocalObjectReference{
													Name: "webhook-client-id",
												},
												Key: "test",
											},
										},
										ClientSecret: corev1.SecretKeySelector{
											LocalObjectReference: corev1.LocalObjectReference{
												Name: "webhook-client-secret",
											},
											Key: "test",
										},
										TokenURL: "https://test.com",
										Scopes:   []string{"any"},
										EndpointParams: map[string]string{
											"some": "value",
										},
									},
									FollowRedirects: ptr.To(true),
								},
							}},
						}},
					},
				},
			},
			golden: "CR_with_Webhook_Receiver_and_custom_http_config_oauth2.golden",
		},
		{
			name: "CR with Opsgenie Receiver",
			kclient: fake.NewSimpleClientset(
				&corev1.Secret{
					ObjectMeta: metav1.ObjectMeta{
						Name:      "am-og-test-receiver",
						Namespace: "mynamespace",
					},
					Data: map[string][]byte{
						"apiKey": []byte("1234abc"),
					},
				},
			),
			baseConfig: alertmanagerConfig{
				Route: &route{
					Receiver: "null",
				},
				Receivers: []*receiver{{Name: "null"}},
			},
			amConfigs: map[string]*monitoringv1alpha1.AlertmanagerConfig{
				"mynamespace": {
					ObjectMeta: metav1.ObjectMeta{
						Name:      "myamc",
						Namespace: "mynamespace",
					},
					Spec: monitoringv1alpha1.AlertmanagerConfigSpec{
						Route: &monitoringv1alpha1.Route{
							Receiver: "test",
						},
						Receivers: []monitoringv1alpha1.Receiver{{
							Name: "test",
							OpsGenieConfigs: []monitoringv1alpha1.OpsGenieConfig{{
								APIKey: &corev1.SecretKeySelector{
									LocalObjectReference: corev1.LocalObjectReference{
										Name: "am-og-test-receiver",
									},
									Key: "apiKey",
								},
							}},
						}},
					},
				},
			},
			golden: "CR_with_Opsgenie_Receiver.golden",
		},
		{
			name: "CR with Opsgenie Team Responder",
			kclient: fake.NewSimpleClientset(
				&corev1.Secret{
					ObjectMeta: metav1.ObjectMeta{
						Name:      "am-og-test-receiver",
						Namespace: "mynamespace",
					},
					Data: map[string][]byte{
						"apiKey": []byte("1234abc"),
					},
				},
			),
			baseConfig: alertmanagerConfig{
				Route: &route{
					Receiver: "null",
				},
				Receivers: []*receiver{{Name: "null"}},
			},
			amConfigs: map[string]*monitoringv1alpha1.AlertmanagerConfig{
				"mynamespace": {
					ObjectMeta: metav1.ObjectMeta{
						Name:      "myamc",
						Namespace: "mynamespace",
					},
					Spec: monitoringv1alpha1.AlertmanagerConfigSpec{
						Route: &monitoringv1alpha1.Route{
							Receiver: "test",
						},
						Receivers: []monitoringv1alpha1.Receiver{{
							Name: "test",
							OpsGenieConfigs: []monitoringv1alpha1.OpsGenieConfig{{
								APIKey: &corev1.SecretKeySelector{
									LocalObjectReference: corev1.LocalObjectReference{
										Name: "am-og-test-receiver",
									},
									Key: "apiKey",
								},
								Responders: []monitoringv1alpha1.OpsGenieConfigResponder{{
									Name: "myname",
									Type: "team",
								}},
							}},
						}},
					},
				},
			},
			golden: "CR_with_Opsgenie_Team_Responder.golden",
		},
		{
			name: "CR with WeChat Receiver",
			kclient: fake.NewSimpleClientset(
				&corev1.Secret{
					ObjectMeta: metav1.ObjectMeta{
						Name:      "am-wechat-test-receiver",
						Namespace: "mynamespace",
					},
					Data: map[string][]byte{
						"apiSecret": []byte("wechatsecret"),
					},
				},
			),
			baseConfig: alertmanagerConfig{
				Route: &route{
					Receiver: "null",
				},
				Receivers: []*receiver{{Name: "null"}},
			},
			amConfigs: map[string]*monitoringv1alpha1.AlertmanagerConfig{
				"mynamespace": {
					ObjectMeta: metav1.ObjectMeta{
						Name:      "myamc",
						Namespace: "mynamespace",
					},
					Spec: monitoringv1alpha1.AlertmanagerConfigSpec{
						Route: &monitoringv1alpha1.Route{
							Receiver: "test",
						},
						Receivers: []monitoringv1alpha1.Receiver{{
							Name: "test",
							WeChatConfigs: []monitoringv1alpha1.WeChatConfig{{
								APISecret: &corev1.SecretKeySelector{
									LocalObjectReference: corev1.LocalObjectReference{
										Name: "am-wechat-test-receiver",
									},
									Key: "apiSecret",
								},
								CorpID: "wechatcorpid",
							}},
						}},
					},
				},
			},
			golden: "CR_with_WeChat_Receiver.golden",
		},
		{
			name: "CR with Pushover Receiver",
			kclient: fake.NewSimpleClientset(
				&corev1.Secret{
					ObjectMeta: metav1.ObjectMeta{
						Name:      "am-pushover-test-receiver",
						Namespace: "mynamespace",
					},
					Data: map[string][]byte{
						"userkey": []byte("userkeySecret"),
					},
				},
				&corev1.Secret{
					ObjectMeta: metav1.ObjectMeta{
						Name:      "am-pushover-token-receiver",
						Namespace: "mynamespace",
					},
					Data: map[string][]byte{
						"token": []byte("tokenSecret"),
					},
				},
			),
			baseConfig: alertmanagerConfig{
				Route: &route{
					Receiver: "null",
				},
				Receivers: []*receiver{{Name: "null"}},
			},
			amConfigs: map[string]*monitoringv1alpha1.AlertmanagerConfig{
				"mynamespace": {
					ObjectMeta: metav1.ObjectMeta{
						Name:      "myamc",
						Namespace: "mynamespace",
					},
					Spec: monitoringv1alpha1.AlertmanagerConfigSpec{
						Route: &monitoringv1alpha1.Route{
							Receiver: "test",
						},
						Receivers: []monitoringv1alpha1.Receiver{{
							Name: "test",
							PushoverConfigs: []monitoringv1alpha1.PushoverConfig{{
								UserKey: &corev1.SecretKeySelector{
									LocalObjectReference: corev1.LocalObjectReference{
										Name: "am-pushover-test-receiver",
									},
									Key: "userkey",
								},
								Token: &corev1.SecretKeySelector{
									LocalObjectReference: corev1.LocalObjectReference{
										Name: "am-pushover-token-receiver",
									},
									Key: "token",
								},
								Retry:  "5m",
								Expire: "30s",
								HTML:   ptr.To(true),
							}},
						}},
					},
				},
			},
			golden: "CR_with_Pushover_Receiver.golden",
		},
		{
			name:      "CR with Telegram Receiver",
			amVersion: &version24,
			kclient: fake.NewSimpleClientset(
				&corev1.Secret{
					ObjectMeta: metav1.ObjectMeta{
						Name:      "am-telegram-test-receiver",
						Namespace: "mynamespace",
					},
					Data: map[string][]byte{
						"botToken": []byte("bipbop"),
					},
				},
			),
			baseConfig: alertmanagerConfig{
				Route: &route{
					Receiver: "null",
				},
				Receivers: []*receiver{{Name: "null"}},
			},
			amConfigs: map[string]*monitoringv1alpha1.AlertmanagerConfig{
				"mynamespace": {
					ObjectMeta: metav1.ObjectMeta{
						Name:      "myamc",
						Namespace: "mynamespace",
					},
					Spec: monitoringv1alpha1.AlertmanagerConfigSpec{
						Route: &monitoringv1alpha1.Route{
							Receiver: "test",
						},
						Receivers: []monitoringv1alpha1.Receiver{{
							Name: "test",
							TelegramConfigs: []monitoringv1alpha1.TelegramConfig{{
								APIURL: "https://api.telegram.org",
								BotToken: &corev1.SecretKeySelector{
									LocalObjectReference: corev1.LocalObjectReference{
										Name: "am-telegram-test-receiver",
									},
									Key: "botToken",
								},
								ChatID: 12345,
							}},
						}},
					},
				},
			},
			golden: "CR_with_Telegram_Receiver.golden",
		},
		{

			name:    "CR with Slack Receiver and global Slack URL",
			kclient: fake.NewSimpleClientset(),
			baseConfig: alertmanagerConfig{
				Global: &globalConfig{
					SlackAPIURL: &config.URL{URL: globalSlackAPIURL},
				},
				Route: &route{
					Receiver: "null",
				},
				Receivers: []*receiver{{Name: "null"}},
			},
			amConfigs: map[string]*monitoringv1alpha1.AlertmanagerConfig{
				"mynamespace": {
					ObjectMeta: metav1.ObjectMeta{
						Name:      "myamc",
						Namespace: "mynamespace",
					},
					Spec: monitoringv1alpha1.AlertmanagerConfigSpec{
						Route: &monitoringv1alpha1.Route{
							Receiver: "test",
						},
						Receivers: []monitoringv1alpha1.Receiver{{
							Name: "test",
							SlackConfigs: []monitoringv1alpha1.SlackConfig{{
								Actions: []monitoringv1alpha1.SlackAction{
									{
										Type: "type",
										Text: "text",
										Name: "my-action",
										ConfirmField: &monitoringv1alpha1.SlackConfirmationField{
											Text: "text",
										},
									},
								},
								Fields: []monitoringv1alpha1.SlackField{
									{
										Title: "title",
										Value: "value",
									},
								},
							}},
						}},
					},
				},
			},
			golden: "CR_with_Slack_Receiver_and_global_Slack_URL.golden",
		},
		{
			name:    "CR with Slack Receiver and global Slack URL File",
			kclient: fake.NewSimpleClientset(),
			baseConfig: alertmanagerConfig{
				Global: &globalConfig{
					SlackAPIURLFile: "/etc/test",
				},
				Route: &route{
					Receiver: "null",
				},
				Receivers: []*receiver{{Name: "null"}},
			},
			amConfigs: map[string]*monitoringv1alpha1.AlertmanagerConfig{
				"mynamespace": {
					ObjectMeta: metav1.ObjectMeta{
						Name:      "myamc",
						Namespace: "mynamespace",
					},
					Spec: monitoringv1alpha1.AlertmanagerConfigSpec{
						Route: &monitoringv1alpha1.Route{
							Receiver: "test",
						},
						Receivers: []monitoringv1alpha1.Receiver{{
							Name: "test",
							SlackConfigs: []monitoringv1alpha1.SlackConfig{{
								Actions: []monitoringv1alpha1.SlackAction{
									{
										Type: "type",
										Text: "text",
										Name: "my-action",
										ConfirmField: &monitoringv1alpha1.SlackConfirmationField{
											Text: "text",
										},
									},
								},
								Fields: []monitoringv1alpha1.SlackField{
									{
										Title: "title",
										Value: "value",
									},
								},
							}},
						}},
					},
				},
			},
			golden: "CR_with_Slack_Receiver_and_global_Slack_URL_File.golden",
		},
		{
			name: "CR with SNS Receiver with Access and Key",
			kclient: fake.NewSimpleClientset(
				&corev1.Secret{
					ObjectMeta: metav1.ObjectMeta{
						Name:      "am-sns-test",
						Namespace: "mynamespace",
					},
					Data: map[string][]byte{
						"key":    []byte("xyz"),
						"secret": []byte("123"),
					},
				}),
			baseConfig: alertmanagerConfig{
				Route: &route{
					Receiver: "null",
				},
				Receivers: []*receiver{{Name: "null"}},
			},
			amConfigs: map[string]*monitoringv1alpha1.AlertmanagerConfig{
				"mynamespace": {
					ObjectMeta: metav1.ObjectMeta{
						Name:      "myamc",
						Namespace: "mynamespace",
					},
					Spec: monitoringv1alpha1.AlertmanagerConfigSpec{
						Route: &monitoringv1alpha1.Route{
							Receiver: "test",
						},
						Receivers: []monitoringv1alpha1.Receiver{{
							Name: "test",
							SNSConfigs: []monitoringv1alpha1.SNSConfig{
								{
									ApiURL: "https://sns.us-east-2.amazonaws.com",
									Sigv4: &monitoringv1.Sigv4{
										Region: "us-east-2",
										AccessKey: &corev1.SecretKeySelector{
											LocalObjectReference: corev1.LocalObjectReference{
												Name: "am-sns-test",
											},
											Key: "key",
										},
										SecretKey: &corev1.SecretKeySelector{
											LocalObjectReference: corev1.LocalObjectReference{
												Name: "am-sns-test",
											},
											Key: "secret",
										},
									},
									TopicARN: "test-topicARN",
								},
							},
						}},
					},
				},
			},
			golden: "CR_with_SNS_Receiver_with_Access_and_Key.golden",
		},
		{
			name: "CR with SNS Receiver with roleARN",
			kclient: fake.NewSimpleClientset(
				&corev1.Secret{
					ObjectMeta: metav1.ObjectMeta{
						Name:      "am-sns-test",
						Namespace: "mynamespace",
					},
					Data: map[string][]byte{
						"key":    []byte("xyz"),
						"secret": []byte("123"),
					},
				}),
			baseConfig: alertmanagerConfig{
				Route: &route{
					Receiver: "null",
				},
				Receivers: []*receiver{{Name: "null"}},
			},
			amConfigs: map[string]*monitoringv1alpha1.AlertmanagerConfig{
				"mynamespace": {
					ObjectMeta: metav1.ObjectMeta{
						Name:      "myamc",
						Namespace: "mynamespace",
					},
					Spec: monitoringv1alpha1.AlertmanagerConfigSpec{
						Route: &monitoringv1alpha1.Route{
							Receiver: "test",
						},
						Receivers: []monitoringv1alpha1.Receiver{{
							Name: "test",
							SNSConfigs: []monitoringv1alpha1.SNSConfig{
								{
									ApiURL: "https://sns.us-east-2.amazonaws.com",
									Sigv4: &monitoringv1.Sigv4{
										Region:  "us-east-2",
										RoleArn: "test-roleARN",
									},
									TopicARN: "test-topicARN",
								},
							},
						}},
					},
				},
			},
			golden: "CR_with_SNS_Receiver_with_roleARN.golden",
		},
		{
			name:    "CR with Mute Time Intervals",
			kclient: fake.NewSimpleClientset(),
			baseConfig: alertmanagerConfig{
				Global: &globalConfig{
					SlackAPIURLFile: "/etc/test",
				},
				Route: &route{
					Receiver: "null",
				},
				Receivers: []*receiver{{Name: "null"}},
			},
			amConfigs: map[string]*monitoringv1alpha1.AlertmanagerConfig{
				"mynamespace": {
					ObjectMeta: metav1.ObjectMeta{
						Name:      "myamc",
						Namespace: "mynamespace",
					},
					Spec: monitoringv1alpha1.AlertmanagerConfigSpec{
						Route: &monitoringv1alpha1.Route{
							Receiver:          "test",
							MuteTimeIntervals: []string{"test"},
						},
						MuteTimeIntervals: []monitoringv1alpha1.MuteTimeInterval{
							{
								Name: "test",
								TimeIntervals: []monitoringv1alpha1.TimeInterval{
									{
										Times: []monitoringv1alpha1.TimeRange{
											{
												StartTime: "08:00",
												EndTime:   "17:00",
											},
										},
										Weekdays: []monitoringv1alpha1.WeekdayRange{
											monitoringv1alpha1.WeekdayRange("Saturday"),
											monitoringv1alpha1.WeekdayRange("Sunday"),
										},
										Months: []monitoringv1alpha1.MonthRange{
											"January:March",
										},
										DaysOfMonth: []monitoringv1alpha1.DayOfMonthRange{
											{
												Start: 1,
												End:   10,
											},
										},
										Years: []monitoringv1alpha1.YearRange{
											"2030:2050",
										},
									},
								},
							},
						},
						Receivers: []monitoringv1alpha1.Receiver{{
							Name: "test",
							SlackConfigs: []monitoringv1alpha1.SlackConfig{{
								Actions: []monitoringv1alpha1.SlackAction{
									{
										Type: "type",
										Text: "text",
										Name: "my-action",
										ConfirmField: &monitoringv1alpha1.SlackConfirmationField{
											Text: "text",
										},
									},
								},
								Fields: []monitoringv1alpha1.SlackField{
									{
										Title: "title",
										Value: "value",
									},
								},
							}},
						}},
					},
				},
			},
			golden: "CR_with_Mute_Time_Intervals.golden",
		},
		{
			name:    "CR with Active Time Intervals",
			kclient: fake.NewSimpleClientset(),
			baseConfig: alertmanagerConfig{
				Global: &globalConfig{
					SlackAPIURLFile: "/etc/test",
				},
				Route: &route{
					Receiver: "null",
				},
				Receivers: []*receiver{{Name: "null"}},
			},
			amVersion: &version24,
			amConfigs: map[string]*monitoringv1alpha1.AlertmanagerConfig{
				"mynamespace": {
					ObjectMeta: metav1.ObjectMeta{
						Name:      "myamc",
						Namespace: "mynamespace",
					},
					Spec: monitoringv1alpha1.AlertmanagerConfigSpec{
						Route: &monitoringv1alpha1.Route{
							Receiver:            "test",
							ActiveTimeIntervals: []string{"test"},
						},
						MuteTimeIntervals: []monitoringv1alpha1.MuteTimeInterval{
							{
								Name: "test",
								TimeIntervals: []monitoringv1alpha1.TimeInterval{
									{
										Times: []monitoringv1alpha1.TimeRange{
											{
												StartTime: "08:00",
												EndTime:   "17:00",
											},
										},
										Weekdays: []monitoringv1alpha1.WeekdayRange{
											monitoringv1alpha1.WeekdayRange("Saturday"),
											monitoringv1alpha1.WeekdayRange("Sunday"),
										},
										Months: []monitoringv1alpha1.MonthRange{
											"January:March",
										},
										DaysOfMonth: []monitoringv1alpha1.DayOfMonthRange{
											{
												Start: 1,
												End:   10,
											},
										},
										Years: []monitoringv1alpha1.YearRange{
											"2030:2050",
										},
									},
								},
							},
						},
						Receivers: []monitoringv1alpha1.Receiver{{
							Name: "test",
							SlackConfigs: []monitoringv1alpha1.SlackConfig{{
								Actions: []monitoringv1alpha1.SlackAction{
									{
										Type: "type",
										Text: "text",
										Name: "my-action",
										ConfirmField: &monitoringv1alpha1.SlackConfirmationField{
											Text: "text",
										},
									},
								},
								Fields: []monitoringv1alpha1.SlackField{
									{
										Title: "title",
										Value: "value",
									},
								},
							}},
						}},
					},
				},
			},
			golden: "CR_with_Active_Time_Intervals.golden",
		},
		{
			name:      "CR with MSTeams Receiver",
			amVersion: &version26,
			kclient: fake.NewSimpleClientset(
				&corev1.Secret{
					ObjectMeta: metav1.ObjectMeta{
						Name:      "ms-teams-secret",
						Namespace: "mynamespace",
					},
					Data: map[string][]byte{
						"url": []byte("https://webhook.office.com/webhookb2/id/IncomingWebhook/id"),
					},
				},
			),
			baseConfig: alertmanagerConfig{
				Route: &route{
					Receiver: "null",
				},
				Receivers: []*receiver{{Name: "null"}},
			},
			amConfigs: map[string]*monitoringv1alpha1.AlertmanagerConfig{
				"mynamespace": {
					ObjectMeta: metav1.ObjectMeta{
						Name:      "myamc",
						Namespace: "mynamespace",
					},
					Spec: monitoringv1alpha1.AlertmanagerConfigSpec{
						Route: &monitoringv1alpha1.Route{
							Receiver: "test",
						},
						Receivers: []monitoringv1alpha1.Receiver{
							{
								Name: "test",
								MSTeamsConfigs: []monitoringv1alpha1.MSTeamsConfig{
									{
										WebhookURL: corev1.SecretKeySelector{
											Key: "url",
											LocalObjectReference: corev1.LocalObjectReference{
												Name: "ms-teams-secret",
											},
										},
										Title: ptr.To("test title"),
										Text:  ptr.To("test text"),
									},
								},
							},
						},
					},
				},
			},
			golden: "CR_with_MSTeams_Receiver.golden",
		},
		{
			name:      "CR with MSTeams Receiver with Summary",
			amVersion: &version27,
			kclient: fake.NewSimpleClientset(
				&corev1.Secret{
					ObjectMeta: metav1.ObjectMeta{
						Name:      "ms-teams-secret",
						Namespace: "mynamespace",
					},
					Data: map[string][]byte{
						"url": []byte("https://webhook.office.com/webhookb2/id/IncomingWebhook/id"),
					},
				},
			),
			baseConfig: alertmanagerConfig{
				Route: &route{
					Receiver: "null",
				},
				Receivers: []*receiver{{Name: "null"}},
			},
			amConfigs: map[string]*monitoringv1alpha1.AlertmanagerConfig{
				"mynamespace": {
					ObjectMeta: metav1.ObjectMeta{
						Name:      "myamc",
						Namespace: "mynamespace",
					},
					Spec: monitoringv1alpha1.AlertmanagerConfigSpec{
						Route: &monitoringv1alpha1.Route{
							Receiver: "test",
						},
						Receivers: []monitoringv1alpha1.Receiver{
							{
								Name: "test",
								MSTeamsConfigs: []monitoringv1alpha1.MSTeamsConfig{
									{
										WebhookURL: corev1.SecretKeySelector{
											Key: "url",
											LocalObjectReference: corev1.LocalObjectReference{
												Name: "ms-teams-secret",
											},
										},
										Title:   ptr.To("test title"),
										Summary: ptr.To("test summary"),
										Text:    ptr.To("test text"),
									},
								},
							},
						},
					},
				},
			},
			golden: "CR_with_MSTeams_Receiver_Summary.golden",
		},
		{
			name:      "CR with MSTeams Receiver with Partial Conf",
			amVersion: &version26,
			kclient: fake.NewSimpleClientset(
				&corev1.Secret{
					ObjectMeta: metav1.ObjectMeta{
						Name:      "ms-teams-secret",
						Namespace: "mynamespace",
					},
					Data: map[string][]byte{
						"url": []byte("https://webhook.office.com/webhookb2/id/IncomingWebhook/id"),
					},
				},
			),
			baseConfig: alertmanagerConfig{
				Route: &route{
					Receiver: "null",
				},
				Receivers: []*receiver{{Name: "null"}},
			},
			amConfigs: map[string]*monitoringv1alpha1.AlertmanagerConfig{
				"mynamespace": {
					ObjectMeta: metav1.ObjectMeta{
						Name:      "myamc",
						Namespace: "mynamespace",
					},
					Spec: monitoringv1alpha1.AlertmanagerConfigSpec{
						Route: &monitoringv1alpha1.Route{
							Receiver: "test",
						},
						Receivers: []monitoringv1alpha1.Receiver{
							{
								Name: "test",
								MSTeamsConfigs: []monitoringv1alpha1.MSTeamsConfig{
									{
										WebhookURL: corev1.SecretKeySelector{
											Key: "url",
											LocalObjectReference: corev1.LocalObjectReference{
												Name: "ms-teams-secret",
											},
										},
									},
								},
							},
						},
					},
				},
			},
			golden: "CR_with_MSTeams_Receiver_Partial_Conf.golden",
		},
		{
			name:      "CR with MSTeamsV2 Receiver",
			amVersion: &version28,
			kclient: fake.NewSimpleClientset(
				&corev1.Secret{
					ObjectMeta: metav1.ObjectMeta{
						Name:      "ms-teams-secret",
						Namespace: "mynamespace",
					},
					Data: map[string][]byte{
						"url": []byte("https://prod-108.westeurope.logic.azure.com:443/workflows/id"),
					},
				},
			),
			baseConfig: alertmanagerConfig{
				Route: &route{
					Receiver: "null",
				},
				Receivers: []*receiver{{Name: "null"}},
			},
			amConfigs: map[string]*monitoringv1alpha1.AlertmanagerConfig{
				"mynamespace": {
					ObjectMeta: metav1.ObjectMeta{
						Name:      "myamc",
						Namespace: "mynamespace",
					},
					Spec: monitoringv1alpha1.AlertmanagerConfigSpec{
						Route: &monitoringv1alpha1.Route{
							Receiver: "test",
						},
						Receivers: []monitoringv1alpha1.Receiver{
							{
								Name: "test",
								MSTeamsV2Configs: []monitoringv1alpha1.MSTeamsV2Config{
									{
										WebhookURL: &corev1.SecretKeySelector{
											Key: "url",
											LocalObjectReference: corev1.LocalObjectReference{
												Name: "ms-teams-secret",
											},
										},
										Title: ptr.To("test title"),
										Text:  ptr.To("test text"),
									},
								},
							},
						},
					},
				},
			},
			golden: "CR_with_MSTeamsV2_Receiver.golden",
		},
		{
			name:      "CR with MSTeamsV2 Receiver with Partial Conf",
			amVersion: &version28,
			kclient: fake.NewSimpleClientset(
				&corev1.Secret{
					ObjectMeta: metav1.ObjectMeta{
						Name:      "ms-teams-secret",
						Namespace: "mynamespace",
					},
					Data: map[string][]byte{
						"url": []byte("https://prod-108.westeurope.logic.azure.com:443/workflows/id"),
					},
				},
			),
			baseConfig: alertmanagerConfig{
				Route: &route{
					Receiver: "null",
				},
				Receivers: []*receiver{{Name: "null"}},
			},
			amConfigs: map[string]*monitoringv1alpha1.AlertmanagerConfig{
				"mynamespace": {
					ObjectMeta: metav1.ObjectMeta{
						Name:      "myamc",
						Namespace: "mynamespace",
					},
					Spec: monitoringv1alpha1.AlertmanagerConfigSpec{
						Route: &monitoringv1alpha1.Route{
							Receiver: "test",
						},
						Receivers: []monitoringv1alpha1.Receiver{
							{
								Name: "test",
								MSTeamsV2Configs: []monitoringv1alpha1.MSTeamsV2Config{
									{
										WebhookURL: &corev1.SecretKeySelector{
											Key: "url",
											LocalObjectReference: corev1.LocalObjectReference{
												Name: "ms-teams-secret",
											},
										},
									},
								},
							},
						},
					},
				},
			},
			golden: "CR_with_MSTeamsV2_Receiver_Partial_Conf.golden",
		},
		{
			name:      "CR with EmailConfig with Required Fields specified at Receiver level",
			amVersion: &version26,
			kclient:   fake.NewSimpleClientset(),
			baseConfig: alertmanagerConfig{
				Route: &route{
					Receiver: "null",
				},
				Receivers: []*receiver{{Name: "null"}},
			},
			amConfigs: map[string]*monitoringv1alpha1.AlertmanagerConfig{
				"mynamespace": {
					ObjectMeta: metav1.ObjectMeta{
						Name:      "myamc",
						Namespace: "mynamespace",
					},
					Spec: monitoringv1alpha1.AlertmanagerConfigSpec{
						Route: &monitoringv1alpha1.Route{
							Receiver: "test",
						},
						Receivers: []monitoringv1alpha1.Receiver{
							{
								Name: "test",
								EmailConfigs: []monitoringv1alpha1.EmailConfig{
									{
										Smarthost: "example.com:25",
										From:      "admin@example.com",
										To:        "customers@example.com",
									},
								},
							},
						},
					},
				},
			},
			golden: "CR_with_EmailConfig_Receiver_Conf.golden",
		},
		{
			name:      "CR with EmailConfig Missing SmartHost Field",
			amVersion: &version26,
			kclient:   fake.NewSimpleClientset(),
			baseConfig: alertmanagerConfig{
				Route: &route{
					Receiver: "null",
				},
				Receivers: []*receiver{{Name: "null"}},
			},
			amConfigs: map[string]*monitoringv1alpha1.AlertmanagerConfig{
				"mynamespace": {
					ObjectMeta: metav1.ObjectMeta{
						Name:      "myamc",
						Namespace: "mynamespace",
					},
					Spec: monitoringv1alpha1.AlertmanagerConfigSpec{
						Route: &monitoringv1alpha1.Route{
							Receiver: "test",
						},
						Receivers: []monitoringv1alpha1.Receiver{
							{
								Name: "test",
								EmailConfigs: []monitoringv1alpha1.EmailConfig{
									{
										From: "admin@example.com",
										To:   "customers@example.com",
									},
								},
							},
						},
					},
				},
			},
			expectedError: true,
		},
		{
			name:      "CR with EmailConfig Missing SMTP From Field",
			amVersion: &version26,
			kclient:   fake.NewSimpleClientset(),
			baseConfig: alertmanagerConfig{
				Route: &route{
					Receiver: "null",
				},
				Receivers: []*receiver{{Name: "null"}},
			},
			amConfigs: map[string]*monitoringv1alpha1.AlertmanagerConfig{
				"mynamespace": {
					ObjectMeta: metav1.ObjectMeta{
						Name:      "myamc",
						Namespace: "mynamespace",
					},
					Spec: monitoringv1alpha1.AlertmanagerConfigSpec{
						Route: &monitoringv1alpha1.Route{
							Receiver: "test",
						},
						Receivers: []monitoringv1alpha1.Receiver{
							{
								Name: "test",
								EmailConfigs: []monitoringv1alpha1.EmailConfig{
									{
										From: "admin@example.com",
										To:   "customers@example.com",
									},
								},
							},
						},
					},
				},
			},
			expectedError: true,
		},
		{
			name:      "CR with EmailConfig Missing Required Fields from Receiver level but specified at Global level",
			amVersion: &version26,
			kclient:   fake.NewSimpleClientset(),
			baseConfig: alertmanagerConfig{
				Global: &globalConfig{
					SMTPSmarthost: config.HostPort{
						Host: "smtp.example.org",
						Port: "587",
					},
					SMTPFrom: "admin@globaltest.com",
				},
				Route: &route{
					Receiver: "null",
				},
				Receivers: []*receiver{{Name: "null"}},
			},
			amConfigs: map[string]*monitoringv1alpha1.AlertmanagerConfig{
				"mynamespace": {
					ObjectMeta: metav1.ObjectMeta{
						Name:      "myamc",
						Namespace: "mynamespace",
					},
					Spec: monitoringv1alpha1.AlertmanagerConfigSpec{
						Route: &monitoringv1alpha1.Route{
							Receiver: "test",
						},
						Receivers: []monitoringv1alpha1.Receiver{
							{
								Name: "test",
								EmailConfigs: []monitoringv1alpha1.EmailConfig{
									{
										To: "customers@example.com",
									},
								},
							},
						},
					},
				},
			},
			golden: "CR_with_EmailConfig_Receiver_Global_Defaults_Conf.golden",
		},
		{
			name:      "CR with WebhookConfig with Timeout Setup",
			amVersion: &version28,
			kclient:   fake.NewSimpleClientset(),
			baseConfig: alertmanagerConfig{
				Route: &route{
					Receiver: "null",
				},
				Receivers: []*receiver{{Name: "null"}},
			},
			amConfigs: map[string]*monitoringv1alpha1.AlertmanagerConfig{
				"mynamespace": {
					ObjectMeta: metav1.ObjectMeta{
						Name:      "myamc",
						Namespace: "mynamespace",
					},
					Spec: monitoringv1alpha1.AlertmanagerConfigSpec{
						Route: &monitoringv1alpha1.Route{
							Receiver: "test",
						},
						Receivers: []monitoringv1alpha1.Receiver{
							{
								Name: "test",
								WebhookConfigs: []monitoringv1alpha1.WebhookConfig{
									{
										URL:     ptr.To("https://example.com/"),
										Timeout: ptr.To(monitoringv1.Duration("5s")),
									},
								},
							},
						},
					},
				},
			},
			golden: "CR_with_WebhookConfig_with_Timeout_Setup.golden",
		},
		{
			name:      "CR with WebhookConfig with Timeout Setup Older Version",
			amVersion: &version26,
			kclient:   fake.NewSimpleClientset(),
			baseConfig: alertmanagerConfig{
				Route: &route{
					Receiver: "null",
				},
				Receivers: []*receiver{{Name: "null"}},
			},
			amConfigs: map[string]*monitoringv1alpha1.AlertmanagerConfig{
				"mynamespace": {
					ObjectMeta: metav1.ObjectMeta{
						Name:      "myamc",
						Namespace: "mynamespace",
					},
					Spec: monitoringv1alpha1.AlertmanagerConfigSpec{
						Route: &monitoringv1alpha1.Route{
							Receiver: "test",
						},
						Receivers: []monitoringv1alpha1.Receiver{
							{
								Name: "test",
								WebhookConfigs: []monitoringv1alpha1.WebhookConfig{
									{
										URL:     ptr.To("https://example.com/"),
										Timeout: ptr.To(monitoringv1.Duration("5s")),
									},
								},
							},
						},
					},
				},
			},
			golden: "CR_with_WebhookConfig_with_Timeout_Setup_Older_Version.golden",
		},
	}

	logger := newNopLogger(t)
	for _, tc := range testCases {
		t.Run(tc.name, func(t *testing.T) {
			store := assets.NewStoreBuilder(tc.kclient.CoreV1(), tc.kclient.CoreV1())

			if tc.amVersion == nil {
				version, err := semver.ParseTolerant("v0.22.2")
				require.NoError(t, err)
				tc.amVersion = &version
			}

			cb := NewConfigBuilder(logger, *tc.amVersion, store,
				&monitoringv1.Alertmanager{
					ObjectMeta: metav1.ObjectMeta{Namespace: "alertmanager-namespace"},
					Spec:       monitoringv1.AlertmanagerSpec{AlertmanagerConfigMatcherStrategy: tc.matcherStrategy},
				},
			)
			cb.cfg = &tc.baseConfig

			err := cb.AddAlertmanagerConfigs(context.Background(), tc.amConfigs)
			if err != nil {
				logger.Error(fmt.Sprintf("Error: %s", err))
			} else {
				logger.Error("No Error")
			}
			if tc.expectedError {
				require.Error(t, err)
				return
			}
			require.NoError(t, err)

			cfgBytes, err := cb.MarshalJSON()
			require.NoError(t, err)

			// Verify the generated yaml is as expected
			golden.Assert(t, string(cfgBytes), tc.golden)

			// Verify the generated config is something that Alertmanager will be happy with
			_, err = alertmanagerConfigFromBytes(cfgBytes)
			require.NoError(t, err)
		})
	}
}

func TestSanitizeConfig(t *testing.T) {
	logger := newNopLogger(t)
	versionFileURLAllowed := semver.Version{Major: 0, Minor: 22}
	versionFileURLNotAllowed := semver.Version{Major: 0, Minor: 21}

	matcherV2SyntaxAllowed := semver.Version{Major: 0, Minor: 22}
	matcherV2SyntaxNotAllowed := semver.Version{Major: 0, Minor: 21}

	versionOpsGenieAPIKeyFileAllowed := semver.Version{Major: 0, Minor: 24}
	versionOpsGenieAPIKeyFileNotAllowed := semver.Version{Major: 0, Minor: 23}

	versionDiscordAllowed := semver.Version{Major: 0, Minor: 25}
	versionDiscordNotAllowed := semver.Version{Major: 0, Minor: 24}

	versionDiscordMessageFieldsAllowed := semver.Version{Major: 0, Minor: 28}
	versionDiscordMessageFieldsNotAllowed := semver.Version{Major: 0, Minor: 27}

	versionMSteamsV2Allowed := semver.Version{Major: 0, Minor: 28}
	versionMSteamsV2NotAllowed := semver.Version{Major: 0, Minor: 27}

	versionWebexAllowed := semver.Version{Major: 0, Minor: 25}
	versionWebexNotAllowed := semver.Version{Major: 0, Minor: 24}

	versionTelegramBotTokenFileAllowed := semver.Version{Major: 0, Minor: 26}
	versionTelegramBotTokenFileNotAllowed := semver.Version{Major: 0, Minor: 25}

	versionTelegramMessageThreadIDAllowed := semver.Version{Major: 0, Minor: 26}
	versionTelegramMessageThreadIDNotAllowed := semver.Version{Major: 0, Minor: 25}

	versionMSTeamsSummaryAllowed := semver.Version{Major: 0, Minor: 27}
	versionMSTeamsSummaryNotAllowed := semver.Version{Major: 0, Minor: 26}

	versionSMTPTLSConfigAllowed := semver.Version{Major: 0, Minor: 28}
	versionSMTPTLSConfigNotAllowed := semver.Version{Major: 0, Minor: 27}

<<<<<<< HEAD
	versionMattermostConfigAllowed := semver.Version{Major: 0, Minor: 30}
	versionMattermostConfigNotAllowed := semver.Version{Major: 0, Minor: 29}
=======
	versionTimeoutConfigAllowed := semver.Version{Major: 0, Minor: 30}
	versionTimeoutConfigNotAllowed := semver.Version{Major: 0, Minor: 29}
>>>>>>> f3b2dae1

	for _, tc := range []struct {
		name           string
		againstVersion semver.Version
		in             *alertmanagerConfig
		expectErr      bool
		golden         string
	}{
		{
			name:           "Test smtp_tls_config is dropped for unsupported versions",
			againstVersion: versionSMTPTLSConfigNotAllowed,
			in: &alertmanagerConfig{
				Global: &globalConfig{
					SMTPTLSConfig: &tlsConfig{
						CAFile: "/var/kubernetes/secrets/tls/ca.txt",
					},
				},
			},
			golden: "test_smtp_tls_config_is_dropped_for_unsupported_versions.golden",
		},
		{
			name:           "Test smtp_tls_config is added for supported versions",
			againstVersion: versionSMTPTLSConfigAllowed,
			in: &alertmanagerConfig{
				Global: &globalConfig{
					SMTPTLSConfig: &tlsConfig{
						CAFile:     "/var/kubernetes/secrets/tls/ca.txt",
						MinVersion: "TLS12",
						MaxVersion: "TLS13",
					},
				},
			},
			golden: "test_smtp_tls_config_is_added_for_supported_versions.golden",
		},
		{
			name:           "Test slack_api_url takes precedence in global config",
			againstVersion: versionFileURLAllowed,
			in: &alertmanagerConfig{
				Global: &globalConfig{
					SlackAPIURL: &config.URL{
						URL: &url.URL{
							Host: "www.test.com",
						}},
					SlackAPIURLFile: "/test",
				},
			},
			golden: "test_slack_api_url_takes_precedence_in_global_config.golden",
		},
		{
			name:           "Test slack_api_url_file is dropped for unsupported versions",
			againstVersion: versionFileURLNotAllowed,
			in: &alertmanagerConfig{
				Global: &globalConfig{
					SlackAPIURLFile: "/test",
				},
			},
			golden: "test_slack_api_url_file is dropped_for_unsupported_versions.golden",
		},
		{
			name:           "Test api_url takes precedence in slack config",
			againstVersion: versionFileURLAllowed,
			in: &alertmanagerConfig{
				Receivers: []*receiver{
					{
						SlackConfigs: []*slackConfig{
							{
								APIURL:     "www.test.com",
								APIURLFile: "/test",
							},
						},
					},
				},
			},
			golden: "test_api_url_takes_precedence_in_slack_config.golden",
		},
		{
			name:           "Test api_url_file is dropped in slack config for unsupported versions",
			againstVersion: versionFileURLNotAllowed,
			in: &alertmanagerConfig{
				Receivers: []*receiver{
					{
						SlackConfigs: []*slackConfig{
							{
								APIURLFile: "/test",
							},
						},
					},
				},
			},
			golden: "test_api_url_file_is_dropped_in_slack_config_for_unsupported_versions.golden",
		},
		{
			name:           "Test slack config happy path",
			againstVersion: versionFileURLAllowed,
			in: &alertmanagerConfig{
				Global: &globalConfig{
					SlackAPIURLFile: "/test",
				},
				Receivers: []*receiver{
					{
						SlackConfigs: []*slackConfig{
							{
								APIURLFile: "/test/case",
							},
						},
					},
				},
			},
			golden: "test_slack_config_happy_path.golden",
		},
		{
			name:           "Test timeout is dropped in slack config for unsupported versions",
			againstVersion: versionTimeoutConfigNotAllowed,
			in: &alertmanagerConfig{
				Receivers: []*receiver{
					{
						SlackConfigs: []*slackConfig{
							{
								Timeout: ptr.To(model.Duration(time.Minute)),
							},
						},
					},
				},
			},
			golden: "test_slack_timeout_is_dropped_in_slack_config_for_unsupported_versions.golden",
		},
		{
			name:           "Test timeout is added in slack config for supported versions",
			againstVersion: versionTimeoutConfigAllowed,
			in: &alertmanagerConfig{
				Receivers: []*receiver{
					{
						SlackConfigs: []*slackConfig{
							{
								Timeout: ptr.To(model.Duration(time.Minute)),
							},
						},
					},
				},
			},
			golden: "test_slack_timeout_is_added_in_slack_config_for_supported_versions.golden",
		},
		{
			name:           "Test inhibit rules error with unsupported syntax",
			againstVersion: matcherV2SyntaxNotAllowed,
			in: &alertmanagerConfig{
				InhibitRules: []*inhibitRule{
					{
						// this rule is marked as invalid. we must error out despite a valid config @[1]
						TargetMatch: map[string]string{
							"dropped": "as-side-effect",
						},
						TargetMatchers: []string{"drop=~me"},
						SourceMatch: map[string]string{
							"dropped": "as-side-effect",
						},
						SourceMatchers: []string{"drop=~me"},
					},
					{
						// test we continue to support both syntax
						TargetMatch: map[string]string{
							"keep": "me-for-now",
						},
						SourceMatch: map[string]string{
							"keep": "me-for-now",
						},
					},
				},
			},
			expectErr: true,
		},
		{
			name:           "Test inhibit rules happy path",
			againstVersion: matcherV2SyntaxAllowed,
			in: &alertmanagerConfig{
				InhibitRules: []*inhibitRule{
					{
						// test we continue to support both syntax
						TargetMatch: map[string]string{
							"keep": "me-for-now",
						},
						TargetMatchers: []string{"keep=~me"},
						SourceMatch: map[string]string{
							"keep": "me-for-now",
						},
						SourceMatchers: []string{"keep=me"},
					},
				},
			},
			golden: "test_inhibit_rules_happy_path.golden",
		},
		{
			name:           "opsgenie_api_key_file config",
			againstVersion: versionOpsGenieAPIKeyFileAllowed,
			in: &alertmanagerConfig{
				Global: &globalConfig{
					OpsGenieAPIKeyFile: "/test",
				},
			},
			golden: "opsgenie_api_key_file_config.golden",
		},
		{
			name:           "api_key_file field for OpsGenie config",
			againstVersion: versionOpsGenieAPIKeyFileAllowed,
			in: &alertmanagerConfig{
				Receivers: []*receiver{
					{
						Name: "opsgenie",
						OpsgenieConfigs: []*opsgenieConfig{
							{
								APIKeyFile: "/test",
							},
						},
					},
				},
			},
			golden: "api_key_file_field_for_OpsGenie_config.golden",
		},
		{
			name:           "api_key_file and api_key fields for OpsGenie config",
			againstVersion: versionOpsGenieAPIKeyFileAllowed,
			in: &alertmanagerConfig{
				Receivers: []*receiver{
					{
						Name: "opsgenie",
						OpsgenieConfigs: []*opsgenieConfig{
							{
								APIKey:     "test",
								APIKeyFile: "/test",
							},
						},
					},
				},
			},
			golden: "api_key_file_and_api_key_fields_for_OpsGenie_config.golden",
		},
		{
			name:           "opsgenie_api_key_file is dropped for unsupported versions",
			againstVersion: versionOpsGenieAPIKeyFileNotAllowed,
			in: &alertmanagerConfig{
				Global: &globalConfig{
					OpsGenieAPIKeyFile: "/test",
				},
			},
			golden: "opsgenie_api_key_file_is_dropped_for_unsupported_versions.golden",
		},
		{
			name:           "api_key_file is dropped for unsupported versions",
			againstVersion: versionOpsGenieAPIKeyFileNotAllowed,
			in: &alertmanagerConfig{
				Receivers: []*receiver{
					{
						Name: "opsgenie",
						OpsgenieConfigs: []*opsgenieConfig{
							{
								APIKeyFile: "/test",
							},
						},
					},
				},
			},
			golden: "api_key_file_is_dropped_for_unsupported_versions.golden",
		},
		{
			name:           "discord_config for supported versions",
			againstVersion: versionDiscordAllowed,
			in: &alertmanagerConfig{
				Receivers: []*receiver{
					{
						DiscordConfigs: []*discordConfig{
							{
								WebhookURL: "http://example.com",
							},
						},
					},
				},
			},
			golden: "discord_config_for_supported_versions.golden",
		},
		{
			name:           "discord_config returns error for unsupported versions",
			againstVersion: versionDiscordNotAllowed,
			in: &alertmanagerConfig{
				Receivers: []*receiver{
					{
						DiscordConfigs: []*discordConfig{
							{
								WebhookURL: "http://example.com",
							},
						},
					},
				},
			},
			expectErr: true,
		},
		{
			name:           "Test content is dropped in discord config for unsupported versions",
			againstVersion: versionDiscordMessageFieldsNotAllowed,
			in: &alertmanagerConfig{
				Receivers: []*receiver{
					{
						DiscordConfigs: []*discordConfig{
							{
								WebhookURL: "http://example.com",
								Content:    "content added for unsupported version",
							},
						},
					},
				},
			},
			golden: "test_content_field_dropped_in_discord_config_for_unsupported_versions.golden",
		},
		{
			name:           "Test content is added in discord config for supported versions",
			againstVersion: versionDiscordMessageFieldsAllowed,
			in: &alertmanagerConfig{
				Receivers: []*receiver{
					{
						DiscordConfigs: []*discordConfig{
							{
								WebhookURL: "http://example.com",
								Content:    "content added for supported version",
							},
						},
					},
				},
			},
			golden: "test_content_field_added_in_discord_config_for_supported_versions.golden",
		},
		{
			name:           "Test username is dropped in discord config for unsupported versions",
			againstVersion: versionDiscordMessageFieldsNotAllowed,
			in: &alertmanagerConfig{
				Receivers: []*receiver{
					{
						DiscordConfigs: []*discordConfig{
							{
								WebhookURL: "http://example.com",
								Username:   "discord_admin",
							},
						},
					},
				},
			},
			golden: "test_username_field_dropped_in_discord_config_for_unsupported_versions.golden",
		},
		{
			name:           "Test username is added in discord config for supported versions",
			againstVersion: versionDiscordMessageFieldsAllowed,
			in: &alertmanagerConfig{
				Receivers: []*receiver{
					{
						DiscordConfigs: []*discordConfig{
							{
								WebhookURL: "http://example.com",
								Username:   "discord_admin",
							},
						},
					},
				},
			},
			golden: "test_username_field_added_in_discord_config_for_supported_versions.golden",
		},
		{
			name:           "Test avatar_url is dropped in discord config for unsupported versions",
			againstVersion: versionDiscordMessageFieldsNotAllowed,
			in: &alertmanagerConfig{
				Receivers: []*receiver{
					{
						DiscordConfigs: []*discordConfig{
							{
								WebhookURL: "http://example.com",
								AvatarURL:  "http://example.com/discord_avatar",
							},
						},
					},
				},
			},
			golden: "test_avatar_url_field_dropped_in_discord_config_for_unsupported_versions.golden",
		},
		{
			name:           "Test avatar_url is added in discord config for supported versions",
			againstVersion: versionDiscordMessageFieldsAllowed,
			in: &alertmanagerConfig{
				Receivers: []*receiver{
					{
						DiscordConfigs: []*discordConfig{
							{
								WebhookURL: "http://example.com",
								AvatarURL:  "http://example.com/discord_avatar",
							},
						},
					},
				},
			},
			golden: "test_avatar_url_field_added_in_discord_config_for_supported_versions.golden",
		},
		{
			name:           "webex_config for supported versions",
			againstVersion: versionWebexAllowed,
			in: &alertmanagerConfig{
				Receivers: []*receiver{
					{
						WebexConfigs: []*webexConfig{
							{
								APIURL: "http://example.com",
								RoomID: "foo",
							},
						},
					},
				},
			},
			golden: "webex_config_for_supported_versions.golden",
		},
		{
			name:           "webex_config returns error for unsupported versions",
			againstVersion: versionWebexNotAllowed,
			in: &alertmanagerConfig{
				Receivers: []*receiver{
					{
						WebexConfigs: []*webexConfig{
							{
								APIURL: "http://example.com",
							},
						},
					},
				},
			},
			expectErr: true,
		},
		{
			name:           "msteamsv2_config for supported versions",
			againstVersion: versionMSteamsV2Allowed,
			in: &alertmanagerConfig{
				Receivers: []*receiver{
					{
						MSTeamsV2Configs: []*msTeamsV2Config{
							{
								WebhookURL: "http://example.com",
							},
						},
					},
				},
			},
			golden: "msteamsv2_config_for_supported_versions.golden",
		},
		{
			name:           "msteamsv2_config returns error for unsupported versions",
			againstVersion: versionMSteamsV2NotAllowed,
			in: &alertmanagerConfig{
				Receivers: []*receiver{
					{
						MSTeamsV2Configs: []*msTeamsV2Config{
							{
								WebhookURL: "http://example.com",
							},
						},
					},
				},
			},
			expectErr: true,
		},
		{
			name:           "msteamsv2_config no webhook url or webhook url file set",
			againstVersion: versionMSteamsV2Allowed,
			in: &alertmanagerConfig{
				Receivers: []*receiver{
					{
						MSTeamsV2Configs: []*msTeamsV2Config{
							{},
						},
					},
				},
			},
			expectErr: true,
		},
		{
			name:           "msteamsv2_config both webhook url and webhook url file set",
			againstVersion: versionMSteamsV2Allowed,
			in: &alertmanagerConfig{
				Receivers: []*receiver{
					{
						MSTeamsV2Configs: []*msTeamsV2Config{
							{
								WebhookURL:     "http://example.com",
								WebhookURLFile: "/var/secrets/webhook-url-file",
							},
						},
					},
				},
			},
			expectErr: true,
		},
		{
			name:           "msteamsv2_config with webhook url file set",
			againstVersion: versionMSteamsV2Allowed,
			in: &alertmanagerConfig{
				Receivers: []*receiver{
					{
						MSTeamsV2Configs: []*msTeamsV2Config{
							{
								WebhookURLFile: "/var/secrets/webhook-url-file",
							},
						},
					},
				},
			},
			golden: "msteamsv2_config_with_webhook_config_file_set.golden",
		},
		{
			name:           "webex_config returns error for missing mandatory field",
			againstVersion: versionWebexAllowed,
			in: &alertmanagerConfig{
				Receivers: []*receiver{
					{
						WebexConfigs: []*webexConfig{
							{
								APIURL: "http://example.com",
							},
						},
					},
				},
			},
			expectErr: true,
		},
		{
			name:           "bot_token_file field for Telegram config",
			againstVersion: versionTelegramBotTokenFileAllowed,
			in: &alertmanagerConfig{
				Receivers: []*receiver{
					{
						Name: "telegram",
						TelegramConfigs: []*telegramConfig{
							{
								ChatID:       12345,
								BotTokenFile: "/test",
							},
						},
					},
				},
			},
			golden: "bot_token_file_field_for_Telegram_config.golden",
		},
		{
			name:           "bot_token_file and bot_token fields for Telegram config",
			againstVersion: versionTelegramBotTokenFileAllowed,
			in: &alertmanagerConfig{
				Receivers: []*receiver{
					{
						Name: "telegram",
						TelegramConfigs: []*telegramConfig{
							{
								ChatID:       12345,
								BotToken:     "test",
								BotTokenFile: "/test",
							},
						},
					},
				},
			},
			golden: "bot_token_file_and_bot_token_fields_for_Telegram_config.golden",
		},
		{
			name:           "bot_token not specified and bot_token_file is dropped for unsupported versions",
			againstVersion: versionTelegramBotTokenFileNotAllowed,
			in: &alertmanagerConfig{
				Receivers: []*receiver{
					{
						Name: "telegram",
						TelegramConfigs: []*telegramConfig{
							{
								ChatID:       12345,
								BotTokenFile: "/test",
							},
						},
					},
				},
			},
			expectErr: true,
		},
		{
			name:           "bot_token specified and bot_token_file is dropped for unsupported versions",
			againstVersion: versionTelegramBotTokenFileNotAllowed,
			in: &alertmanagerConfig{
				Receivers: []*receiver{
					{
						Name: "telegram",
						TelegramConfigs: []*telegramConfig{
							{
								ChatID:       12345,
								BotToken:     "test",
								BotTokenFile: "/test",
							},
						},
					},
				},
			},
			golden: "bot_token specified and bot_token_file_is_dropped_for_unsupported_versions.golden",
		},
		{
			name:           "bot_token and bot_token_file empty",
			againstVersion: versionTelegramBotTokenFileAllowed,
			in: &alertmanagerConfig{
				Receivers: []*receiver{
					{
						Name: "telegram",
						TelegramConfigs: []*telegramConfig{
							{
								ChatID: 12345,
							},
						},
					},
				},
			},
			expectErr: true,
		},
		{
			name:           "message_thread_id field for Telegram config",
			againstVersion: versionTelegramMessageThreadIDAllowed,
			in: &alertmanagerConfig{
				Receivers: []*receiver{
					{
						Name: "telegram",
						TelegramConfigs: []*telegramConfig{
							{
								ChatID:          12345,
								MessageThreadID: 123,
								BotToken:        "test",
							},
						},
					},
				},
			},
			golden: "message_thread_id_field_for_Telegram_config.golden",
		},
		{
			name:           "message_thread_id is dropped for unsupported versions",
			againstVersion: versionTelegramMessageThreadIDNotAllowed,
			in: &alertmanagerConfig{
				Receivers: []*receiver{
					{
						Name: "telegram",
						TelegramConfigs: []*telegramConfig{
							{
								ChatID:          12345,
								MessageThreadID: 123,
							},
						},
					},
				},
			},
			expectErr: true,
		},
		{
			name:           "summary is dropped for unsupported versions for MSTeams config",
			againstVersion: versionMSTeamsSummaryNotAllowed,
			in: &alertmanagerConfig{
				Receivers: []*receiver{
					{
						Name: "msteams",
						MSTeamsConfigs: []*msTeamsConfig{
							{
								WebhookURL: "http://example.com",
								Title:      "test title",
								Summary:    "test summary",
								Text:       "test text",
							},
						},
					},
				},
			},
			golden: "summary_is_dropped_for_unsupported_versions_for_MSTeams_config.golden",
		},
		{
			name:           "summary add in supported versions for MSTeams config",
			againstVersion: versionMSTeamsSummaryAllowed,
			in: &alertmanagerConfig{
				Receivers: []*receiver{
					{
						Name: "msteams",
						MSTeamsConfigs: []*msTeamsConfig{
							{
								WebhookURL: "http://example.com",
								Title:      "test title",
								Summary:    "test summary",
								Text:       "test text",
							},
						},
					},
				},
			},
			golden: "summary_add_in_supported_versions_for_MSTeams_config.golden",
		},
		{
<<<<<<< HEAD
			name:           "Test config version mattermost allowed",
			againstVersion: versionMattermostConfigAllowed,
			in: &alertmanagerConfig{
				Receivers: []*receiver{
					{
						MattermostConfigs: []*mattermostConfig{
							{
								WebhookURL: "www.test.com",
								Text:       "test text",
							},
						},
					},
				},
			},
			golden: "test_config_version_mattermost_allowed.golden",
		},
		{
			name:           "Test drop config version mattermost not allowed",
			againstVersion: versionMattermostConfigNotAllowed,
			in: &alertmanagerConfig{
				Receivers: []*receiver{
					{
						MattermostConfigs: []*mattermostConfig{
							{
								WebhookURL: "www.test.com",
								Text:       "test text",
							},
						},
					},
				},
			},
			expectErr: true,
		},
		{
			name:           "Test webhook_url takes precedence in mattermost config",
			againstVersion: versionMattermostConfigAllowed,
			in: &alertmanagerConfig{
				Receivers: []*receiver{
					{
						MattermostConfigs: []*mattermostConfig{
							{
								WebhookURL:     "www.test.com",
								WebhookURLFile: "/test",
								Text:           "test text",
							},
						},
					},
				},
			},
			golden: "test_webhook_url_takes_precedence_in_mattermost_config.golden",
=======
			name:           "Test timeout is dropped in pagerduty config for unsupported versions",
			againstVersion: versionTimeoutConfigNotAllowed,

			in: &alertmanagerConfig{
				Receivers: []*receiver{
					{
						PagerdutyConfigs: []*pagerdutyConfig{
							{
								Timeout: ptr.To(model.Duration(time.Minute)),
							},
						},
					},
				},
			},
			golden: "test_pagerduty_timeout_is_dropped_in_pagerduty_config_for_unsupported_versions.golden",
		},
		{
			name:           "Test timeout is added in pagerduty config for supported versions",
			againstVersion: versionTimeoutConfigAllowed,
			in: &alertmanagerConfig{
				Receivers: []*receiver{
					{
						PagerdutyConfigs: []*pagerdutyConfig{
							{
								Timeout: ptr.To(model.Duration(time.Minute)),
							},
						},
					},
				},
			},
			golden: "test_pagerduty_timeout_is_added_in_pagerduty_config_for_supported_versions.golden",
>>>>>>> f3b2dae1
		},
	} {
		t.Run(tc.name, func(t *testing.T) {
			err := tc.in.sanitize(tc.againstVersion, logger)
			if tc.expectErr {
				require.Error(t, err)
				return
			}
			require.NoError(t, err)

			routeCfg, err := yaml.Marshal(tc.in)
			require.NoError(t, err)

			golden.Assert(t, string(routeCfg), tc.golden)
		})
	}
}

func TestHTTPClientConfig(t *testing.T) {
	logger := newNopLogger(t)

	httpConfigV25Allowed := semver.Version{Major: 0, Minor: 25}
	httpConfigV25NotAllowed := semver.Version{Major: 0, Minor: 24}

	versionAuthzAllowed := semver.Version{Major: 0, Minor: 22}
	versionAuthzNotAllowed := semver.Version{Major: 0, Minor: 21}

	httpConfigV26Allowed := semver.Version{Major: 0, Minor: 26}
	httpConfigV26NotAllowed := semver.Version{Major: 0, Minor: 25}

	// test the http config independently since all receivers rely on same behaviour
	for _, tc := range []struct {
		name           string
		againstVersion semver.Version
		in             *httpClientConfig
		expectErr      bool
		golden         string
	}{
		{
			name: "Test happy path",
			in: &httpClientConfig{
				Authorization: &authorization{
					Type:            "any",
					Credentials:     "some",
					CredentialsFile: "/must/keep",
				},
			},
			againstVersion: versionAuthzAllowed,
			golden:         "test_happy_path.golden",
		},
		{
			name: "HTTP client config fields preserved with v0.25.0",
			in: &httpClientConfig{
				OAuth2: &oauth2{
					ClientID:         "a",
					ClientSecret:     "b",
					ClientSecretFile: "c",
					TokenURL:         "d",
					proxyConfig: proxyConfig{
						ProxyURL: "http://example.com/",
					},
				},
				EnableHTTP2: ptr.To(false),
				TLSConfig: &tlsConfig{
					MinVersion: "TLS12",
					MaxVersion: "TLS12",
				},
			},
			againstVersion: httpConfigV25Allowed,
			golden:         "HTTP_client_config_fields_preserved_with_v0_25_0.golden",
		},
		{
			name:           "Test authorization causes error for unsupported versions",
			againstVersion: versionAuthzNotAllowed,
			in: &httpClientConfig{
				Authorization: &authorization{
					Type:            "any",
					Credentials:     "some",
					CredentialsFile: "/must/drop",
				},
			},
			expectErr: true,
		},
		{
			name:           "Test oauth2 causes error for unsupported versions",
			againstVersion: versionAuthzNotAllowed,
			in: &httpClientConfig{
				OAuth2: &oauth2{
					ClientID:         "a",
					ClientSecret:     "b",
					ClientSecretFile: "c",
					TokenURL:         "d",
				},
			},
			expectErr: true,
		},
		{
			name: "HTTP client config with min TLS version only",
			in: &httpClientConfig{
				TLSConfig: &tlsConfig{
					MinVersion: "TLS12",
				},
			},
			againstVersion: httpConfigV25Allowed,
			golden:         "HTTP_client_config_with_min_TLS_version_only.golden",
		},
		{
			name: "HTTP client config with max TLS version only",
			in: &httpClientConfig{
				TLSConfig: &tlsConfig{
					MaxVersion: "TLS12",
				},
			},
			againstVersion: httpConfigV25Allowed,
			golden:         "HTTP_client_config_with_max_TLS_version_only.golden",
		},
		{
			name: "HTTP client config TLS min version > max version",
			in: &httpClientConfig{
				OAuth2: &oauth2{
					ClientID:         "a",
					ClientSecret:     "b",
					ClientSecretFile: "c",
					TokenURL:         "d",
					proxyConfig: proxyConfig{
						ProxyURL: "http://example.com/",
					},
				},
				EnableHTTP2: ptr.To(false),
				TLSConfig: &tlsConfig{
					MinVersion: "TLS13",
					MaxVersion: "TLS12",
				},
			},
			againstVersion: httpConfigV25Allowed,
			expectErr:      true,
		},
		{
			name: "HTTP client config TLS min version unknown",
			in: &httpClientConfig{
				OAuth2: &oauth2{
					ClientID:         "a",
					ClientSecret:     "b",
					ClientSecretFile: "c",
					TokenURL:         "d",
					proxyConfig: proxyConfig{
						ProxyURL: "http://example.com/",
					},
				},
				EnableHTTP2: ptr.To(false),
				TLSConfig: &tlsConfig{
					MinVersion: "TLS14",
				},
			},
			againstVersion: httpConfigV25Allowed,
			expectErr:      true,
		},
		{
			name: "HTTP client config TLS max version unknown",
			in: &httpClientConfig{
				OAuth2: &oauth2{
					ClientID:         "a",
					ClientSecret:     "b",
					ClientSecretFile: "c",
					TokenURL:         "d",
					proxyConfig: proxyConfig{
						ProxyURL: "http://example.com/",
					},
				},
				EnableHTTP2: ptr.To(false),
				TLSConfig: &tlsConfig{
					MaxVersion: "TLS14",
				},
			},
			againstVersion: httpConfigV25Allowed,
			expectErr:      true,
		},
		{
			name: "Test HTTP client config fields dropped before v0.25.0",
			in: &httpClientConfig{
				OAuth2: &oauth2{
					ClientID:         "a",
					ClientSecret:     "b",
					ClientSecretFile: "c",
					TokenURL:         "d",
					proxyConfig: proxyConfig{
						ProxyURL: "http://example.com/",
					},
				},
				EnableHTTP2: ptr.To(false),
				TLSConfig: &tlsConfig{
					MinVersion: "TLS12",
					MaxVersion: "TLS12",
				},
			},
			againstVersion: httpConfigV25NotAllowed,
			golden:         "test_HTTP_client_config_fields_dropped_before_v0_25_0.golden",
		},
		{
			name: "Test HTTP client config oauth2 proxyConfig fields dropped before v0.25.0",
			in: &httpClientConfig{
				OAuth2: &oauth2{
					ClientID:         "a",
					ClientSecret:     "b",
					ClientSecretFile: "c",
					TokenURL:         "d",
					proxyConfig: proxyConfig{
						ProxyURL:             "http://example.com/",
						NoProxy:              "http://proxy.io/",
						ProxyFromEnvironment: true,
					},
				},
				EnableHTTP2: ptr.To(false),
			},
			againstVersion: httpConfigV25NotAllowed,
			golden:         "test_HTTP_client_config_oauth2_proxyConfig_fields_dropped_before_v0_25_0.golden",
		},
		{
			name: "Test HTTP client config oauth2 proxyConfig fields",
			in: &httpClientConfig{
				OAuth2: &oauth2{
					ClientID:         "a",
					ClientSecret:     "b",
					ClientSecretFile: "c",
					TokenURL:         "d",
					proxyConfig: proxyConfig{
						ProxyURL:             "http://example.com/",
						NoProxy:              "http://proxy.io/",
						ProxyFromEnvironment: true,
					},
				},
			},
			againstVersion: httpConfigV25Allowed,
			golden:         "Test_HTTP_client_config_oauth2_proxyConfig_fields.golden",
		},
		{
			name: "no_proxy and proxy_connect_header fields dropped before v0.26.0",
			in: &httpClientConfig{
				proxyConfig: proxyConfig{
					NoProxy: "example.com",
					ProxyConnectHeader: map[string][]string{
						"X-Foo": {"Bar"},
					},
				},
			},
			againstVersion: httpConfigV26NotAllowed,
			golden:         "no_proxy_and_proxy_connect_header_fields_dropped_before_v0_26_0.golden",
		},
		{
			name: "no_proxy/proxy_connect_header fields preserved after v0.26.0",
			in: &httpClientConfig{
				proxyConfig: proxyConfig{
					ProxyURL: "http://example.com",
					NoProxy:  "svc.cluster.local",
					ProxyConnectHeader: map[string][]string{
						"X-Foo": {"Bar"},
					},
				},
			},
			againstVersion: httpConfigV26Allowed,
			golden:         "no_proxy_proxy_connect_header_fields_preserved_after_v0_26_0.golden",
		},
		{
			name: "proxy_from_environment field dropped before v0.26.0",
			in: &httpClientConfig{
				proxyConfig: proxyConfig{
					ProxyFromEnvironment: true,
				},
			},
			againstVersion: httpConfigV26NotAllowed,
			golden:         "proxy_from_environment_field_dropped_before_v0_26_0.golden",
		},
		{
			name: "proxy_from_environment field preserved after v0.26.0",
			in: &httpClientConfig{
				proxyConfig: proxyConfig{
					ProxyFromEnvironment: true,
				},
			},
			againstVersion: httpConfigV26Allowed,
			golden:         "proxy_from_environment_field_preserved_after_v0_26_0.golden",
		},
		{
			name: "proxy_from_environment and proxy_url configured return an error",
			in: &httpClientConfig{
				proxyConfig: proxyConfig{
					ProxyFromEnvironment: true,
					ProxyURL:             "http://example.com",
				},
			},
			againstVersion: httpConfigV26Allowed,
			expectErr:      true,
		},
		{
			name: "proxy_from_environment and no_proxy configured return an error",
			in: &httpClientConfig{
				proxyConfig: proxyConfig{
					ProxyFromEnvironment: true,
					NoProxy:              "svc.cluster.local",
				},
			},
			againstVersion: httpConfigV26Allowed,
			expectErr:      true,
		},
		{
			name: "no_proxy configured alone returns an error",
			in: &httpClientConfig{
				proxyConfig: proxyConfig{
					NoProxy: "svc.cluster.local",
				},
			},
			againstVersion: httpConfigV26Allowed,
			expectErr:      true,
		},
		{
			name: "proxy_connect_header configured alone returns an error",
			in: &httpClientConfig{
				proxyConfig: proxyConfig{
					ProxyConnectHeader: map[string][]string{
						"X-Foo": {"Bar"},
					},
				},
			},
			againstVersion: httpConfigV26Allowed,
			expectErr:      true,
		},
	} {
		t.Run(tc.name, func(t *testing.T) {
			err := tc.in.sanitize(tc.againstVersion, logger)
			if tc.expectErr {
				require.Error(t, err)
				return
			}
			amConfigs, err := yaml.Marshal(tc.in)
			require.NoError(t, err)

			golden.Assert(t, string(amConfigs), tc.golden)
		})
	}
}

func TestTimeInterval(t *testing.T) {
	logger := newNopLogger(t)

	for _, tc := range []struct {
		name           string
		againstVersion semver.Version
		in             *alertmanagerConfig
		golden         string
	}{
		{
			name:           "time_intervals and active_time_intervals in Route config",
			againstVersion: semver.Version{Major: 0, Minor: 24},
			in: &alertmanagerConfig{
				TimeIntervals: []*timeInterval{
					{
						Name:          "weekend",
						TimeIntervals: []timeinterval.TimeInterval{},
					},
				},
				Route: &route{
					ActiveTimeIntervals: []string{
						"weekend",
					},
				},
			},
			golden: "time_intervals_and_active_time_intervals_in_route_config.golden",
		},
		{
			name:           "time_intervals is dropped for unsupported versions",
			againstVersion: semver.Version{Major: 0, Minor: 23},
			in: &alertmanagerConfig{
				TimeIntervals: []*timeInterval{
					{
						Name:          "weekend",
						TimeIntervals: []timeinterval.TimeInterval{},
					},
				},
			},
			golden: "time_intervals_is_dropped_for_unsupported_versions.golden",
		},
		{
			name:           "active_time_intervals is dropped for unsupported versions",
			againstVersion: semver.Version{Major: 0, Minor: 23},
			in: &alertmanagerConfig{
				TimeIntervals: []*timeInterval{
					{
						Name:          "weekend",
						TimeIntervals: []timeinterval.TimeInterval{},
					},
				},
				Route: &route{
					ActiveTimeIntervals: []string{
						"weekend",
					},
				},
			},
			golden: "active_time_intervals_is_dropped_for_unsupported_versions.golden",
		},
		{
			name:           "location is dropped for unsupported versions",
			againstVersion: semver.Version{Major: 0, Minor: 24},
			in: &alertmanagerConfig{
				MuteTimeIntervals: []*timeInterval{
					{
						Name: "workdays",
						TimeIntervals: []timeinterval.TimeInterval{
							{
								Weekdays: []timeinterval.WeekdayRange{
									{
										InclusiveRange: timeinterval.InclusiveRange{Begin: 1, End: 5},
									},
								},
								Location: &timeinterval.Location{
									Location: time.Local,
								},
							},
						},
					},
				},
				TimeIntervals: []*timeInterval{
					{
						Name: "sunday",
						TimeIntervals: []timeinterval.TimeInterval{
							{
								Weekdays: []timeinterval.WeekdayRange{
									{
										InclusiveRange: timeinterval.InclusiveRange{Begin: 0, End: 0},
									},
								},
								Location: &timeinterval.Location{
									Location: time.Local,
								},
							},
						},
					},
				},
			},
			golden: "location_is_dropped_for_unsupported_versions.golden",
		},
	} {
		t.Run(tc.name, func(t *testing.T) {
			err := tc.in.sanitize(tc.againstVersion, logger)
			require.NoError(t, err)

			amConfigs, err := yaml.Marshal(tc.in)
			require.NoError(t, err)

			golden.Assert(t, string(amConfigs), tc.golden)
		})
	}
}
func TestSanitizePushoverReceiverConfig(t *testing.T) {
	logger := newNopLogger(t)

	for _, tc := range []struct {
		name           string
		againstVersion semver.Version
		in             *alertmanagerConfig
		expectErr      bool
		golden         string
	}{
		{
			name:           "Test pushover user_key/token takes precedence in pushover config",
			againstVersion: semver.Version{Major: 0, Minor: 26},
			in: &alertmanagerConfig{
				Receivers: []*receiver{
					{
						PushoverConfigs: []*pushoverConfig{
							{
								UserKey:     "foo",
								UserKeyFile: "/path/use_key_file",
								Token:       "bar",
								TokenFile:   "/path/token_file",
							},
						},
					},
				},
			},
			golden: "test_pushover_user_key_token_takes_precedence_in_pushover_config.golden",
		},
		{
			name:           "Test pushover token or token_file must be configured",
			againstVersion: semver.Version{Major: 0, Minor: 26},
			in: &alertmanagerConfig{
				Receivers: []*receiver{
					{
						PushoverConfigs: []*pushoverConfig{
							{
								UserKey: "foo",
							},
						},
					},
				},
			},
			expectErr: true,
		},
		{
			name:           "Test pushover user_key or user_key_file must be configured",
			againstVersion: semver.Version{Major: 0, Minor: 26},
			in: &alertmanagerConfig{
				Receivers: []*receiver{
					{
						PushoverConfigs: []*pushoverConfig{
							{
								Token: "bar",
							},
						},
					},
				},
			},
			expectErr: true,
		},
		{
			name:           "Test pushover user_key/token_file dropped in pushover config for unsupported versions",
			againstVersion: semver.Version{Major: 0, Minor: 25},
			in: &alertmanagerConfig{
				Receivers: []*receiver{
					{
						PushoverConfigs: []*pushoverConfig{
							{
								UserKey:   "foo",
								TokenFile: "/path/token_file",
							},
						},
					},
				},
			},
			expectErr: true,
		},
		{
			name:           "Test pushover user_key_file/token dropped in pushover config for unsupported versions",
			againstVersion: semver.Version{Major: 0, Minor: 25},
			in: &alertmanagerConfig{
				Receivers: []*receiver{
					{
						PushoverConfigs: []*pushoverConfig{
							{
								UserKeyFile: "/path/use_key_file",
								Token:       "bar",
							},
						},
					},
				},
			},
			expectErr: true,
		},
		{
			name:           "Test pushover HTML and Monospace are mutually exclusive",
			againstVersion: semver.Version{Major: 0, Minor: 29},
			in: &alertmanagerConfig{
				Receivers: []*receiver{
					{
						PushoverConfigs: []*pushoverConfig{
							{
								UserKey:   "foo",
								Token:     "bar",
								HTML:      ptr.To(true),
								Monospace: ptr.To(true),
							},
						},
					},
				},
			},
			expectErr: true,
		},
		{
			name:           "Test pushover HTML allowed without Monospace",
			againstVersion: semver.Version{Major: 0, Minor: 29},
			in: &alertmanagerConfig{
				Receivers: []*receiver{
					{
						PushoverConfigs: []*pushoverConfig{
							{
								UserKey: "foo",
								Token:   "bar",
								HTML:    ptr.To(true),
							},
						},
					},
				},
			},
			golden: "test_pushover_html_allowed_without_monospace.golden",
		},
		{
			name:           "Test pushover Monospace allowed without HTML",
			againstVersion: semver.Version{Major: 0, Minor: 29},
			in: &alertmanagerConfig{
				Receivers: []*receiver{
					{
						PushoverConfigs: []*pushoverConfig{
							{
								UserKey:   "foo",
								Token:     "bar",
								Monospace: ptr.To(true),
							},
						},
					},
				},
			},
			golden: "test_pushover_monospace_allowed_without_html.golden",
		},
		{
			name:           "Test pushover Monospace dropped in unsupported versions",
			againstVersion: semver.Version{Major: 0, Minor: 28},
			in: &alertmanagerConfig{
				Receivers: []*receiver{
					{
						PushoverConfigs: []*pushoverConfig{
							{
								UserKey:   "foo",
								Token:     "bar",
								Monospace: ptr.To(true),
							},
						},
					},
				},
			},
			golden: "test_pushover_monospace_dropped_unsupported_version.golden",
		},
	} {
		t.Run(tc.name, func(t *testing.T) {
			err := tc.in.sanitize(tc.againstVersion, logger)
			if tc.expectErr {
				require.Error(t, err)
				return
			}
			require.NoError(t, err)

			amConfigs, err := yaml.Marshal(tc.in)
			require.NoError(t, err)

			golden.Assert(t, string(amConfigs), tc.golden)
		})
	}
}
func TestSanitizeEmailConfig(t *testing.T) {
	logger := newNopLogger(t)

	for _, tc := range []struct {
		name           string
		againstVersion semver.Version
		in             *alertmanagerConfig
		golden         string
	}{
		{
			name:           "Test smtp_auth_password takes precedence in global config",
			againstVersion: semver.Version{Major: 0, Minor: 25},
			in: &alertmanagerConfig{
				Global: &globalConfig{
					SMTPAuthPassword:     "foo",
					SMTPAuthPasswordFile: "bar",
				},
			},
			golden: "test_smtp_auth_password_takes_precedence_in_global_config.golden",
		},
		{
			name:           "Test smtp_auth_password_file is dropped for unsupported versions",
			againstVersion: semver.Version{Major: 0, Minor: 24},
			in: &alertmanagerConfig{
				Global: &globalConfig{
					SMTPAuthPasswordFile: "bar",
				},
			},
			golden: "test_smtp_auth_password_file_is_dropped_for_unsupported_versions.golden",
		},
		{
			name:           "Test smtp_auth_password takes precedence in email config",
			againstVersion: semver.Version{Major: 0, Minor: 25},
			in: &alertmanagerConfig{
				Receivers: []*receiver{
					{
						EmailConfigs: []*emailConfig{
							{
								AuthPassword:     "foo",
								AuthPasswordFile: "bar",
							},
						},
					},
				},
			},
			golden: "test_smtp_auth_password_takes_precedence_in_email_config.golden",
		},
		{
			name:           "Test smtp_auth_password_file is dropped in slack config for unsupported versions",
			againstVersion: semver.Version{Major: 0, Minor: 24},
			in: &alertmanagerConfig{
				Receivers: []*receiver{
					{
						EmailConfigs: []*emailConfig{
							{
								AuthPasswordFile: "bar",
							},
						},
					},
				},
			},
			golden: "test_smtp_auth_password_file_is_dropped_in_slack_config_for_unsupported_versions.golden",
		},
	} {
		t.Run(tc.name, func(t *testing.T) {
			err := tc.in.sanitize(tc.againstVersion, logger)
			require.NoError(t, err)

			amConfigs, err := yaml.Marshal(tc.in)
			require.NoError(t, err)

			golden.Assert(t, string(amConfigs), tc.golden)
		})
	}
}

func TestSanitizeVictorOpsConfig(t *testing.T) {
	logger := newNopLogger(t)

	for _, tc := range []struct {
		name           string
		againstVersion semver.Version
		in             *alertmanagerConfig
		golden         string
	}{
		{
			name:           "Test victorops_api_key takes precedence in global config",
			againstVersion: semver.Version{Major: 0, Minor: 25},
			in: &alertmanagerConfig{
				Global: &globalConfig{
					VictorOpsAPIKey:     "foo",
					VictorOpsAPIKeyFile: "bar",
				},
			},
			golden: "test_victorops_api_key_takes_precedence_in_global_config.golden",
		},
		{
			name:           "Test victorops_api_key_file is dropped for unsupported versions",
			againstVersion: semver.Version{Major: 0, Minor: 24},
			in: &alertmanagerConfig{
				Global: &globalConfig{
					VictorOpsAPIKeyFile: "bar",
				},
			},
			golden: "test_victorops_api_key_file_is_dropped_for_unsupported_versions.golden",
		},
		{
			name:           "Test api_key takes precedence in victorops config",
			againstVersion: semver.Version{Major: 0, Minor: 25},
			in: &alertmanagerConfig{
				Receivers: []*receiver{
					{
						VictorOpsConfigs: []*victorOpsConfig{
							{
								APIKey:     "foo",
								APIKeyFile: "bar",
							},
						},
					},
				},
			},
			golden: "test_api_key_takes_precedence_in_victorops_config.golden",
		},
		{
			name:           "Test api_key_file is dropped in victorops config for unsupported versions",
			againstVersion: semver.Version{Major: 0, Minor: 24},
			in: &alertmanagerConfig{
				Receivers: []*receiver{
					{
						VictorOpsConfigs: []*victorOpsConfig{
							{
								APIKeyFile: "bar",
							},
						},
					},
				},
			},
			golden: "test_api_key_file_is_dropped_in_victorops_config_for_unsupported_versions.golden",
		},
	} {
		t.Run(tc.name, func(t *testing.T) {
			err := tc.in.sanitize(tc.againstVersion, logger)
			require.NoError(t, err)

			amConfigs, err := yaml.Marshal(tc.in)
			require.NoError(t, err)

			golden.Assert(t, string(amConfigs), tc.golden)
		})
	}
}

func TestSanitizeWebhookConfig(t *testing.T) {
	logger := newNopLogger(t)

	for _, tc := range []struct {
		name           string
		againstVersion semver.Version
		in             *alertmanagerConfig
		golden         string
	}{
		{
			name:           "Test webhook_url_file is dropped in webhook config for unsupported versions",
			againstVersion: semver.Version{Major: 0, Minor: 25},
			in: &alertmanagerConfig{
				Receivers: []*receiver{
					{
						WebhookConfigs: []*webhookConfig{
							{
								URLFile: "foo",
							},
						},
					},
				},
			},
			golden: "test_webhook_url_file_is_dropped_in_webhook_config_for_unsupported_versions.golden",
		},
		{
			name:           "Test url takes precedence in webhook config",
			againstVersion: semver.Version{Major: 0, Minor: 26},
			in: &alertmanagerConfig{
				Receivers: []*receiver{
					{
						WebhookConfigs: []*webhookConfig{
							{
								URL:     "foo",
								URLFile: "bar",
							},
						},
					},
				},
			},
			golden: "test_url_takes_precedence_in_webhook_config.golden",
		},
		{
			name:           "Test timeout is dropped in webhook config for unsupported versions",
			againstVersion: semver.Version{Major: 0, Minor: 26},
			in: &alertmanagerConfig{
				Receivers: []*receiver{
					{
						WebhookConfigs: []*webhookConfig{
							{
								Timeout: ptr.To(model.Duration(time.Minute)),
							},
						},
					},
				},
			},
			golden: "test_webhook_timeout_is_dropped_in_webhook_config_for_unsupported_versions.golden",
		},
		{
			name:           "Test timeout is added in webhook config for supported versions",
			againstVersion: semver.Version{Major: 0, Minor: 28},
			in: &alertmanagerConfig{
				Receivers: []*receiver{
					{
						WebhookConfigs: []*webhookConfig{
							{
								Timeout: ptr.To(model.Duration(time.Minute)),
							},
						},
					},
				},
			},
			golden: "test_webhook_timeout_is_added_in_webhook_config_for_supported_versions.golden",
		},
	} {
		t.Run(tc.name, func(t *testing.T) {
			err := tc.in.sanitize(tc.againstVersion, logger)
			require.NoError(t, err)

			amConfigs, err := yaml.Marshal(tc.in)
			require.NoError(t, err)

			golden.Assert(t, string(amConfigs), tc.golden)
		})
	}
}

func TestSanitizePushoverConfig(t *testing.T) {
	logger := newNopLogger(t)

	for _, tc := range []struct {
		name           string
		againstVersion semver.Version
		in             *alertmanagerConfig
		golden         string
	}{
		{
			name:           "Test pushover_user_key_file is dropped in pushover config for unsupported versions",
			againstVersion: semver.Version{Major: 0, Minor: 25},
			in: &alertmanagerConfig{
				Receivers: []*receiver{
					{
						PushoverConfigs: []*pushoverConfig{
							{
								UserKey:     "key",
								UserKeyFile: "foo",
								Token:       "token",
							},
						},
					},
				},
			},
			golden: "test_pushover_user_key_file_is_dropped_in_pushover_config_for_unsupported_versions.golden",
		},
		{
			name:           "Test pushover_token_file is dropped in pushover config for unsupported versions",
			againstVersion: semver.Version{Major: 0, Minor: 25},
			in: &alertmanagerConfig{
				Receivers: []*receiver{
					{
						PushoverConfigs: []*pushoverConfig{
							{
								UserKey:   "key",
								Token:     "token",
								TokenFile: "foo",
							},
						},
					},
				},
			},
			golden: "test_pushover_token_file_is_dropped_in_pushover_config_for_unsupported_versions.golden",
		},
		{
			name:           "Test user_key takes precedence in pushover config",
			againstVersion: semver.Version{Major: 0, Minor: 26},
			in: &alertmanagerConfig{
				Receivers: []*receiver{
					{
						PushoverConfigs: []*pushoverConfig{
							{
								UserKey:     "foo",
								UserKeyFile: "bar",
								Token:       "token",
							},
						},
					},
				},
			},
			golden: "test_user_key_takes_precedence_in_pushover_config.golden",
		},
		{
			name:           "Test token takes precedence in pushover config",
			againstVersion: semver.Version{Major: 0, Minor: 26},
			in: &alertmanagerConfig{
				Receivers: []*receiver{
					{
						PushoverConfigs: []*pushoverConfig{
							{
								UserKey:   "foo",
								Token:     "foo",
								TokenFile: "bar",
							},
						},
					},
				},
			},
			golden: "test_token_takes_precedence_in_pushover_config.golden",
		},
	} {
		t.Run(tc.name, func(t *testing.T) {
			err := tc.in.sanitize(tc.againstVersion, logger)
			require.NoError(t, err)

			amConfigs, err := yaml.Marshal(tc.in)
			require.NoError(t, err)

			golden.Assert(t, string(amConfigs), tc.golden)
		})
	}
}

func TestSanitizePagerDutyConfig(t *testing.T) {
	logger := newNopLogger(t)

	for _, tc := range []struct {
		name           string
		againstVersion semver.Version
		in             *alertmanagerConfig
		golden         string
	}{
		{
			name:           "Test routing_key takes precedence in pagerduty config",
			againstVersion: semver.Version{Major: 0, Minor: 25},
			in: &alertmanagerConfig{
				Receivers: []*receiver{
					{
						PagerdutyConfigs: []*pagerdutyConfig{
							{
								RoutingKey:     "foo",
								RoutingKeyFile: "bar",
							},
						},
					},
				},
			},
			golden: "test_routing_key_takes_precedence_in_pagerdouty_config.golden",
		},
		{
			name:           "Test routing_key_file is dropped in pagerduty config for unsupported versions",
			againstVersion: semver.Version{Major: 0, Minor: 24},
			in: &alertmanagerConfig{
				Receivers: []*receiver{
					{
						PagerdutyConfigs: []*pagerdutyConfig{
							{
								RoutingKeyFile: "bar",
							},
						},
					},
				},
			},
			golden: "test_routing_key_file_is_dropped_in_pagerduty_config_for_unsupported_versions.golden",
		},
		{
			name:           "Test service_key takes precedence in pagerduty config",
			againstVersion: semver.Version{Major: 0, Minor: 25},
			in: &alertmanagerConfig{
				Receivers: []*receiver{
					{
						PagerdutyConfigs: []*pagerdutyConfig{
							{
								ServiceKey:     "foo",
								ServiceKeyFile: "bar",
							},
						},
					},
				},
			},
			golden: "test_service_key_takes_precedence_in_pagerduty_config.golden",
		},
		{
			name:           "Test service_key_file is dropped in pagerduty config for unsupported versions",
			againstVersion: semver.Version{Major: 0, Minor: 24},
			in: &alertmanagerConfig{
				Receivers: []*receiver{
					{
						PagerdutyConfigs: []*pagerdutyConfig{
							{
								ServiceKeyFile: "bar",
							},
						},
					},
				},
			},
			golden: "test_service_key_file_is_dropped_in_pagerduty_config_for_unsupported_versions.golden",
		},
		{
			name:           "Test source is dropped in pagerduty config for unsupported versions",
			againstVersion: semver.Version{Major: 0, Minor: 24},
			in: &alertmanagerConfig{
				Receivers: []*receiver{
					{
						PagerdutyConfigs: []*pagerdutyConfig{
							{
								Source: "foo",
							},
						},
					},
				},
			},
			golden: "test_source_is_dropped_in_pagerduty_config_for_unsupported_versions.golden",
		},
		{
			name:           "Test source is added in pagerduty config for supported versions",
			againstVersion: semver.Version{Major: 0, Minor: 25},
			in: &alertmanagerConfig{
				Receivers: []*receiver{
					{
						PagerdutyConfigs: []*pagerdutyConfig{
							{
								Source: "foo",
							},
						},
					},
				},
			},
			golden: "test_source_is_added_in_pagerduty_config_for_supported_versions.golden",
		},
	} {
		t.Run(tc.name, func(t *testing.T) {
			err := tc.in.sanitize(tc.againstVersion, logger)
			require.NoError(t, err)

			amPagerDutyCfg, err := yaml.Marshal(tc.in)
			require.NoError(t, err)

			golden.Assert(t, string(amPagerDutyCfg), tc.golden)
		})
	}
}

func TestSanitizeJiraConfig(t *testing.T) {
	logger := newNopLogger(t)
	versionJiraAllowed := semver.Version{Major: 0, Minor: 28}
	versionJiraNotAllowed := semver.Version{Major: 0, Minor: 27}
	for _, tc := range []struct {
		name           string
		againstVersion semver.Version
		in             *alertmanagerConfig
		golden         string
		expectErr      bool
	}{
		{
			name:           "jira_configs returns error for unsupported versions",
			againstVersion: versionJiraNotAllowed,
			in: &alertmanagerConfig{
				Receivers: []*receiver{
					{
						JiraConfigs: []*jiraConfig{
							{
								APIURL: "http://example.com",
							},
						},
					},
				},
			},
			expectErr: true,
		},
		{
			name:           "jira_configs allows for supported versions",
			againstVersion: versionJiraAllowed,
			in: &alertmanagerConfig{
				Receivers: []*receiver{
					{
						JiraConfigs: []*jiraConfig{
							{
								APIURL:    "http://issues.example.com",
								Project:   "Monitoring",
								IssueType: "Bug",
							},
						},
					},
				},
			},
			golden: "jira_configs_for_supported_versions.golden",
		},
		{
			name:           "jira_configs returns error for missing mandatory fields",
			againstVersion: versionJiraAllowed,
			in: &alertmanagerConfig{
				Receivers: []*receiver{
					{
						JiraConfigs: []*jiraConfig{
							{
								APIURL: "http://example.com",
							},
						},
					},
				},
			},
			expectErr: true,
		},
		{
			name:           "jira_configs with send_resolved",
			againstVersion: versionJiraAllowed,
			in: &alertmanagerConfig{
				Receivers: []*receiver{
					{
						JiraConfigs: []*jiraConfig{
							{
								APIURL:       "http://issues.example.com",
								Project:      "Monitoring",
								IssueType:    "Bug",
								SendResolved: ptr.To(true),
							},
						},
					},
				},
			},
			golden: "jira_configs_with_send_resolved.golden",
		},
	} {
		t.Run(tc.name, func(t *testing.T) {
			err := tc.in.sanitize(tc.againstVersion, logger)
			if tc.expectErr {
				require.Error(t, err)
				return
			}

			require.NoError(t, err)

			amConfigs, err := yaml.Marshal(tc.in)
			require.NoError(t, err)

			golden.Assert(t, string(amConfigs), tc.golden)
		})
	}
}

func TestSanitizeDiscordConfig(t *testing.T) {
	logger := newNopLogger(t)

	for _, tc := range []struct {
		name           string
		againstVersion semver.Version
		in             *alertmanagerConfig
		golden         string
	}{
		{
			name:           "Test Username field is dropped in discord config for unsupported versions",
			againstVersion: semver.Version{Major: 0, Minor: 27},
			in: &alertmanagerConfig{
				Receivers: []*receiver{
					{
						Name: "discord",
						DiscordConfigs: []*discordConfig{
							{
								Username:   "content",
								WebhookURL: "http://example.com",
								Message:    "test message",
							},
						},
					},
				},
			},
			golden: "Discord_username_dropped_in_unsupported_versions_config.golden",
		},
		{
			name:           "Test Username field add in discord config for supported versions",
			againstVersion: semver.Version{Major: 0, Minor: 28},
			in: &alertmanagerConfig{
				Receivers: []*receiver{
					{
						Name: "discord",
						DiscordConfigs: []*discordConfig{
							{
								Username:   "content",
								WebhookURL: "http://example.com",
								Message:    "test message",
							},
						},
					},
				},
			},
			golden: "Discord_username_add_in_supported_versions_config.golden",
		},
		{
			name:           "Test AvatarURL field is dropped in discord config for unsupported versions",
			againstVersion: semver.Version{Major: 0, Minor: 27},
			in: &alertmanagerConfig{
				Receivers: []*receiver{
					{
						Name: "discord",
						DiscordConfigs: []*discordConfig{
							{
								AvatarURL:  "content",
								WebhookURL: "http://example.com",
								Message:    "test message",
							},
						},
					},
				},
			},
			golden: "Discord_avatarURL_dropped_in_unsupported_versions_config.golden",
		},
		{
			name:           "Test AvatarURL field add in discord config for supported versions",
			againstVersion: semver.Version{Major: 0, Minor: 28},
			in: &alertmanagerConfig{
				Receivers: []*receiver{
					{
						Name: "discord",
						DiscordConfigs: []*discordConfig{
							{
								AvatarURL:  "content",
								WebhookURL: "http://example.com",
								Message:    "test message",
							},
						},
					},
				},
			},
			golden: "Discord_avatarURL_add_in_supported_versions_config.golden",
		},
		{
			name:           "Test Content field is dropped in discord config for unsupported versions",
			againstVersion: semver.Version{Major: 0, Minor: 27},
			in: &alertmanagerConfig{
				Receivers: []*receiver{
					{
						Name: "discord",
						DiscordConfigs: []*discordConfig{
							{
								Content:    "content",
								WebhookURL: "http://example.com",
								Message:    "test message",
							},
						},
					},
				},
			},
			golden: "Discord_content_dropped_in_unsupported_versions_config.golden",
		},
		{
			name:           "Test Content field add in discord config for supported versions",
			againstVersion: semver.Version{Major: 0, Minor: 28},
			in: &alertmanagerConfig{
				Receivers: []*receiver{
					{
						Name: "discord",
						DiscordConfigs: []*discordConfig{
							{
								Content:    "test content",
								WebhookURL: "http://example.com",
								Message:    "test message",
							},
						},
					},
				},
			},
			golden: "Discord_content_add_in_supported_versions_config.golden",
		},
	} {
		t.Run(tc.name, func(t *testing.T) {
			err := tc.in.sanitize(tc.againstVersion, logger)
			require.NoError(t, err)

			amConfigs, err := yaml.Marshal(tc.in)
			require.NoError(t, err)

			golden.Assert(t, string(amConfigs), tc.golden)
		})
	}

}

func TestSanitizeRocketChatConfig(t *testing.T) {
	logger := newNopLogger(t)
	versionRocketChatAllowed := semver.Version{Major: 0, Minor: 28}
	versionRocketChatNotAllowed := semver.Version{Major: 0, Minor: 27}
	for _, tc := range []struct {
		name           string
		againstVersion semver.Version
		in             *alertmanagerConfig
		golden         string
		expectErr      bool
	}{
		{
			name:           "rocketchat_configs returns error for unsupported versions",
			againstVersion: versionRocketChatNotAllowed,
			in: &alertmanagerConfig{
				Receivers: []*receiver{
					{
						RocketChatConfigs: []*rocketChatConfig{
							{
								APIURL: "http://example.com",
							},
						},
					},
				},
			},
			expectErr: true,
		},
		{
			name:           "rocketchat_config with send_resolved",
			againstVersion: versionRocketChatAllowed,
			in: &alertmanagerConfig{
				Receivers: []*receiver{
					{
						RocketChatConfigs: []*rocketChatConfig{
							{
								APIURL:       "http://example.com",
								SendResolved: ptr.To(true),
							},
						},
					},
				},
			},
			golden: "rocketchat_config_with_send_resolved.golden",
		},
		{
			name:           "rocketchat_configs allows for supported versions",
			againstVersion: versionRocketChatAllowed,
			in: &alertmanagerConfig{
				Receivers: []*receiver{
					{
						RocketChatConfigs: []*rocketChatConfig{
							{
								APIURL: "http://example.com",
							},
						},
					},
				},
			},
			golden: "rocketchat_configs_for_supported_versions.golden",
		},
		{
			name:           "rocketchat_configs both token or token_file set",
			againstVersion: versionRocketChatAllowed,
			in: &alertmanagerConfig{
				Receivers: []*receiver{
					{
						RocketChatConfigs: []*rocketChatConfig{
							{
								APIURL:    "http://example.com",
								Token:     ptr.To("aaaa-bbbb-cccc-dddd"),
								TokenFile: "/var/kubernetes/secrets/token",
							},
						},
					},
				},
			},
			expectErr: true,
		},
		{
			name:           "rocketchat_configs both token_id or token_id_file set",
			againstVersion: versionRocketChatAllowed,
			in: &alertmanagerConfig{
				Receivers: []*receiver{
					{
						RocketChatConfigs: []*rocketChatConfig{
							{
								APIURL:      "http://example.com",
								TokenID:     ptr.To("t123456"),
								TokenIDFile: "/var/kubernetes/secrets/token-id",
							},
						},
					},
				},
			},
			expectErr: true,
		},
	} {
		t.Run(tc.name, func(t *testing.T) {
			err := tc.in.sanitize(tc.againstVersion, logger)
			if tc.expectErr {
				require.Error(t, err)
				return
			}

			require.NoError(t, err)

			amConfigs, err := yaml.Marshal(tc.in)
			require.NoError(t, err)

			golden.Assert(t, string(amConfigs), tc.golden)
		})
	}
}

func TestSanitizeRoute(t *testing.T) {
	logger := newNopLogger(t)
	matcherV2SyntaxAllowed := semver.Version{Major: 0, Minor: 22}
	matcherV2SyntaxNotAllowed := semver.Version{Major: 0, Minor: 21}

	namespaceLabel := "namespace"
	namespaceValue := "test-ns"

	for _, tc := range []struct {
		name           string
		againstVersion semver.Version
		in             *route
		expectErr      bool
		golden         string
	}{
		{
			name:           "Test route with new syntax not supported fails",
			againstVersion: matcherV2SyntaxNotAllowed,
			in: &route{
				Receiver: "test",
				Match: map[string]string{
					namespaceLabel: namespaceValue,
				},
				Matchers: []string{fmt.Sprintf("%s=%s", namespaceLabel, namespaceValue)},
				Continue: true,
				Routes: []*route{
					{
						Match: map[string]string{
							"keep": "me",
						},
						Matchers: []string{"strip=~me"},
					},
				},
			},
			expectErr: true,
		},
		{
			name:           "Test route with new syntax supported and no child routes",
			againstVersion: matcherV2SyntaxAllowed,
			in: &route{
				Receiver: "test",
				Match: map[string]string{
					namespaceLabel: namespaceValue,
				},
				Matchers: []string{fmt.Sprintf("%s=%s", namespaceLabel, namespaceValue)},
				Continue: true,
			},
			golden: "test_route_with_new_syntax_no_child_routes.golden",
		},
		{
			name:           "Test route with new syntax supported with child routes",
			againstVersion: matcherV2SyntaxAllowed,
			in: &route{
				Receiver: "test",
				Match: map[string]string{
					"some": "value",
				},
				Matchers: []string{fmt.Sprintf("%s=%s", namespaceLabel, namespaceValue)},
				Continue: true,
				Routes: []*route{
					{
						Match: map[string]string{
							"keep": "me",
						},
						Matchers: []string{"keep=~me"},
					},
				},
			},
			golden: "test_route_with_new_syntax_supported_with_child_routes.golden",
		},
	} {
		t.Run(tc.name, func(t *testing.T) {
			err := tc.in.sanitize(tc.againstVersion, logger)
			if tc.expectErr {
				require.Error(t, err)
				return
			}

			require.NoError(t, err)

			routeCfg, err := yaml.Marshal(tc.in)
			require.NoError(t, err)

			golden.Assert(t, string(routeCfg), tc.golden)
		})
	}
}

// We want to ensure that the imported types from config.MuteTimeInterval
// and any others with custom marshalling/unmarshalling are parsed
// into the internal struct as expected.
func TestLoadConfig(t *testing.T) {
	testCase := []struct {
		name     string
		expected *alertmanagerConfig
		golden   string
	}{
		{
			name: "mute_time_intervals field",
			expected: &alertmanagerConfig{
				Global: nil,
				Route: &route{
					Receiver: "null",
				},
				Receivers: []*receiver{
					{
						Name: "null",
					},
				},
				MuteTimeIntervals: []*timeInterval{
					{
						Name: "maintenance_windows",
						TimeIntervals: []timeinterval.TimeInterval{
							{
								Months: []timeinterval.MonthRange{
									{
										InclusiveRange: timeinterval.InclusiveRange{
											Begin: 1,
											End:   1,
										},
									},
								},
								DaysOfMonth: []timeinterval.DayOfMonthRange{
									{
										InclusiveRange: timeinterval.InclusiveRange{
											Begin: 7,
											End:   7,
										},
									},
									{
										InclusiveRange: timeinterval.InclusiveRange{
											Begin: 18,
											End:   18,
										},
									},
									{
										InclusiveRange: timeinterval.InclusiveRange{
											Begin: 28,
											End:   28,
										},
									},
								},
								Times: []timeinterval.TimeRange{
									{
										StartMinute: 1020,
										EndMinute:   1440,
									},
								},
							},
						},
					},
				},
				Templates: []string{},
			},
			golden: "mute_time_intervals_field.golden",
		},
		{
			name: "Global opsgenie_api_key_file field",
			expected: &alertmanagerConfig{
				Global: &globalConfig{
					OpsGenieAPIKeyFile: "xxx",
				},
				Route: &route{
					Receiver: "null",
				},
				Receivers: []*receiver{
					{
						Name: "null",
					},
				},
				Templates: []string{},
			},
			golden: "Global_opsgenie_api_key_file_field.golden",
		},
		{
			name: "OpsGenie entity and actions fields",
			expected: &alertmanagerConfig{
				Route: &route{
					Receiver: "opsgenie",
				},
				Receivers: []*receiver{
					{
						Name: "opsgenie",
						OpsgenieConfigs: []*opsgenieConfig{
							{
								Entity:  "entity1",
								Actions: "action1,action2",
								APIKey:  "xxx",
							},
						},
					},
				},
				Templates: []string{},
			},
			golden: "OpsGenie_entity_and_actions_fields.golden",
		},
		{
			name: "Discord url field",
			expected: &alertmanagerConfig{
				Route: &route{
					Receiver: "discord",
				},
				Receivers: []*receiver{
					{
						Name: "discord",
						DiscordConfigs: []*discordConfig{
							{
								WebhookURL: "http://example.com",
							},
						},
					},
				},
				Templates: []string{},
			},
			golden: "Discord_url_field.golden",
		},
	}

	for _, tc := range testCase {
		t.Run(tc.name, func(t *testing.T) {
			ac, err := alertmanagerConfigFromBytes(golden.Get(t, tc.golden))
			require.NoError(t, err)
			require.Equal(t, tc.expected, ac)
		})
	}
}

func TestConvertHTTPConfig(t *testing.T) {
	testCases := []struct {
		name    string
		cfg     monitoringv1alpha1.HTTPConfig
		version string
		golden  string
	}{
		{
			name:   "no proxy",
			cfg:    monitoringv1alpha1.HTTPConfig{},
			golden: "no_proxy.golden",
		},
		{
			name: "proxyURL only",
			cfg: monitoringv1alpha1.HTTPConfig{
				ProxyURLOriginal: ptr.To("http://example.com"),
			},
			golden: "proxy_url_only.golden",
		},
		{
			name: "proxyUrl only",
			cfg: monitoringv1alpha1.HTTPConfig{
				ProxyConfig: monitoringv1.ProxyConfig{
					ProxyURL: ptr.To("http://example.com"),
				},
			},
			golden: "proxy_config_only.golden",
		},
		{
			name: "proxyUrl and proxyURL",
			cfg: monitoringv1alpha1.HTTPConfig{
				ProxyURLOriginal: ptr.To("http://example.com"),
				ProxyConfig: monitoringv1.ProxyConfig{
					ProxyURL: ptr.To("http://bad.example.com"),
				},
			},
			golden: "proxy_url_and_proxy_config.golden",
		},
		{
			name: "proxyUrl and empty proxyURL",
			cfg: monitoringv1alpha1.HTTPConfig{
				ProxyURLOriginal: ptr.To(""),
				ProxyConfig: monitoringv1.ProxyConfig{
					ProxyURL: ptr.To("http://example.com"),
				},
			},
			golden: "proxy_url_empty_proxy_config.golden",
		},
		{
			name: "enableHTTP2",
			cfg: monitoringv1alpha1.HTTPConfig{
				EnableHTTP2: ptr.To(false),
			},
			golden: "http_config_enable_http2_supported.golden",
		},
		{
			name: "enableHTTP2 not supported",
			cfg: monitoringv1alpha1.HTTPConfig{
				EnableHTTP2: ptr.To(false),
			},
			version: "v0.24.0",
			golden:  "http_config_enable_http2_not_supported.golden",
		},
	}

	for _, tc := range testCases {
		t.Run(tc.name, func(t *testing.T) {
			version := operator.DefaultAlertmanagerVersion
			if tc.version != "" {
				version = tc.version
			}
			v, err := semver.ParseTolerant(version)
			require.NoError(t, err)

			logger := newNopLogger(t)
			cb := NewConfigBuilder(
				logger,
				v,
				nil,
				&monitoringv1.Alertmanager{
					ObjectMeta: metav1.ObjectMeta{Namespace: "alertmanager-namespace"},
					Spec: monitoringv1.AlertmanagerSpec{
						Version: tc.version,
					},
				},
			)

			cfg, err := cb.convertHTTPConfig(context.Background(), &tc.cfg, types.NamespacedName{})
			require.NoError(t, err)

			err = cfg.sanitize(v, logger)
			require.NoError(t, err)

			cfgBytes, err := yaml.Marshal(cfg)
			require.NoError(t, err)

			golden.Assert(t, string(cfgBytes), tc.golden)
		})
	}
}

func newNopLogger(t *testing.T) *slog.Logger {
	t.Helper()
	return slog.New(slog.DiscardHandler)
}<|MERGE_RESOLUTION|>--- conflicted
+++ resolved
@@ -3915,13 +3915,11 @@
 	versionSMTPTLSConfigAllowed := semver.Version{Major: 0, Minor: 28}
 	versionSMTPTLSConfigNotAllowed := semver.Version{Major: 0, Minor: 27}
 
-<<<<<<< HEAD
 	versionMattermostConfigAllowed := semver.Version{Major: 0, Minor: 30}
 	versionMattermostConfigNotAllowed := semver.Version{Major: 0, Minor: 29}
-=======
+  
 	versionTimeoutConfigAllowed := semver.Version{Major: 0, Minor: 30}
 	versionTimeoutConfigNotAllowed := semver.Version{Major: 0, Minor: 29}
->>>>>>> f3b2dae1
 
 	for _, tc := range []struct {
 		name           string
@@ -4616,7 +4614,6 @@
 			golden: "summary_add_in_supported_versions_for_MSTeams_config.golden",
 		},
 		{
-<<<<<<< HEAD
 			name:           "Test config version mattermost allowed",
 			againstVersion: versionMattermostConfigAllowed,
 			in: &alertmanagerConfig{
@@ -4667,7 +4664,6 @@
 				},
 			},
 			golden: "test_webhook_url_takes_precedence_in_mattermost_config.golden",
-=======
 			name:           "Test timeout is dropped in pagerduty config for unsupported versions",
 			againstVersion: versionTimeoutConfigNotAllowed,
 
@@ -4699,7 +4695,6 @@
 				},
 			},
 			golden: "test_pagerduty_timeout_is_added_in_pagerduty_config_for_supported_versions.golden",
->>>>>>> f3b2dae1
 		},
 	} {
 		t.Run(tc.name, func(t *testing.T) {
