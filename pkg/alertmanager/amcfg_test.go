// Copyright 2020 The prometheus-operator Authors
//
// Licensed under the Apache License, Version 2.0 (the "License");
// you may not use this file except in compliance with the License.
// You may obtain a copy of the License at
//
//     http://www.apache.org/licenses/LICENSE-2.0
//
// Unless required by applicable law or agreed to in writing, software
// distributed under the License is distributed on an "AS IS" BASIS,
// WITHOUT WARRANTIES OR CONDITIONS OF ANY KIND, either express or implied.
// See the License for the specific language governing permissions and
// limitations under the License.

package alertmanager

import (
	"context"
	"encoding/json"
	"fmt"
	"log/slog"
	"math"
	"net/url"
	"os"
	"testing"
	"time"

	"github.com/blang/semver/v4"
	"github.com/prometheus/alertmanager/config"
	"github.com/prometheus/alertmanager/timeinterval"
	"github.com/prometheus/common/model"
	"github.com/stretchr/testify/require"
	"gopkg.in/yaml.v2"
	"gotest.tools/v3/golden"
	corev1 "k8s.io/api/core/v1"
	apiextensionsv1 "k8s.io/apiextensions-apiserver/pkg/apis/apiextensions/v1"
	v1 "k8s.io/apiextensions-apiserver/pkg/apis/apiextensions/v1"
	metav1 "k8s.io/apimachinery/pkg/apis/meta/v1"
	"k8s.io/apimachinery/pkg/types"
	"k8s.io/client-go/kubernetes"
	"k8s.io/client-go/kubernetes/fake"
	"k8s.io/utils/ptr"

	monitoringv1 "github.com/prometheus-operator/prometheus-operator/pkg/apis/monitoring/v1"
	monitoringv1alpha1 "github.com/prometheus-operator/prometheus-operator/pkg/apis/monitoring/v1alpha1"
	"github.com/prometheus-operator/prometheus-operator/pkg/assets"
	"github.com/prometheus-operator/prometheus-operator/pkg/operator"
)

func mustMarshalRoute(r monitoringv1alpha1.Route) []byte {
	b, err := json.Marshal(r)
	if err != nil {
		panic(err)
	}

	return b
}

func TestInitializeFromAlertmanagerConfig(t *testing.T) {
	myrouteJSON := mustMarshalRoute(monitoringv1alpha1.Route{
		Receiver: "myreceiver",
		Matchers: []monitoringv1alpha1.Matcher{
			{
				Name:  "mykey",
				Value: "myvalue",
				Regex: false,
			},
		},
	})

	version24, err := semver.ParseTolerant("v0.24.0")
	require.NoError(t, err)

	version26, err := semver.ParseTolerant("v0.26.0")
	require.NoError(t, err)

	version28, err := semver.ParseTolerant("v0.28.0")
	require.NoError(t, err)

	pagerdutyURL := "example.pagerduty.com"
	invalidPagerdutyURL := "://example.pagerduty.com"

	tests := []struct {
		name            string
		amVersion       *semver.Version
		globalConfig    *monitoringv1.AlertmanagerGlobalConfig
		matcherStrategy monitoringv1.AlertmanagerConfigMatcherStrategy
		amConfig        *monitoringv1alpha1.AlertmanagerConfig
		wantErr         bool
		golden          string
	}{
		{
			name:      "valid global config",
			amVersion: &version28,
			globalConfig: &monitoringv1.AlertmanagerGlobalConfig{
				SMTPConfig: &monitoringv1.GlobalSMTPConfig{
					From: ptr.To("from"),
					SmartHost: &monitoringv1.HostPort{
						Host: "smtp.example.org",
						Port: "587",
					},
					Hello:        ptr.To("smtp.example.org"),
					AuthUsername: ptr.To("dev@smtp.example.org"),
					AuthPassword: &corev1.SecretKeySelector{
						LocalObjectReference: corev1.LocalObjectReference{
							Name: "smtp-auth",
						},
						Key: "password",
					},
					AuthIdentity: ptr.To("dev@smtp.example.org"),
					AuthSecret: &corev1.SecretKeySelector{
						LocalObjectReference: corev1.LocalObjectReference{
							Name: "smtp-auth",
						},
						Key: "secret",
					},
					RequireTLS: ptr.To(true),
				},
				ResolveTimeout: "30s",
				HTTPConfig: &monitoringv1.HTTPConfig{
					OAuth2: &monitoringv1.OAuth2{
						ClientID: monitoringv1.SecretOrConfigMap{
							ConfigMap: &corev1.ConfigMapKeySelector{
								LocalObjectReference: corev1.LocalObjectReference{
									Name: "webhook-client-id",
								},
								Key: "test",
							},
						},
						ClientSecret: corev1.SecretKeySelector{
							LocalObjectReference: corev1.LocalObjectReference{
								Name: "webhook-client-secret",
							},
							Key: "test",
						},
						TokenURL: "https://test.com",
						Scopes:   []string{"any"},
						EndpointParams: map[string]string{
							"some": "value",
						},
					},
					FollowRedirects: ptr.To(true),
				},
			},
			amConfig: &monitoringv1alpha1.AlertmanagerConfig{
				ObjectMeta: metav1.ObjectMeta{
					Name:      "global-config",
					Namespace: "mynamespace",
				},
				Spec: monitoringv1alpha1.AlertmanagerConfigSpec{
					Receivers: []monitoringv1alpha1.Receiver{
						{
							Name: "null",
						},
						{
							Name: "myreceiver",
						},
						{
							Name: "jira",
							JiraConfigs: []monitoringv1alpha1.JiraConfig{
								{
									Project:           "projectA",
									SendResolved:      ptr.To(true),
									APIURL:            ptr.To("https://test.com"),
									Summary:           ptr.To("summary"),
									Description:       ptr.To("description"),
									Priority:          ptr.To("priority"),
									Labels:            []string{"aa", "bb"},
									IssueType:         ptr.To("bug"),
									ResolveTransition: ptr.To("ResolveTransition"),
									ReopenTransition:  ptr.To("ReopenTransition"),
									WontFixResolution: ptr.To("WontFixResolution"),
									ReopenDuration:    ptr.To(monitoringv1.Duration("5s")),
									Fields: []monitoringv1alpha1.JiraField{
										{
											Key:   "customField1",
											Value: apiextensionsv1.JSON{Raw: []byte(`{"aa": "recv2", "bb": 11}`)},
										},
										{
											Key:   "customField2",
											Value: apiextensionsv1.JSON{Raw: []byte(nil)},
										},
										{
											Key:   "customField3",
											Value: apiextensionsv1.JSON{Raw: []byte(`[{"aa": "recv2", "bb": 11, "cc": {"aa": 11}}, "aa", 11, ["aa", "bb", 11] ]`)},
										},
									},
								},
							},
						},
					},
					Route: &monitoringv1alpha1.Route{
						Receiver: "null",
						Routes: []v1.JSON{
							{
								Raw: myrouteJSON,
							},
						},
					},
				},
			},
			matcherStrategy: monitoringv1.AlertmanagerConfigMatcherStrategy{
				Type: "OnNamespace",
			},
			golden: "valid_global_config.golden",
		},
		{
			name: "valid global config with Slack API URL",
			globalConfig: &monitoringv1.AlertmanagerGlobalConfig{
				SlackAPIURL: &corev1.SecretKeySelector{
					Key: "url",
					LocalObjectReference: corev1.LocalObjectReference{
						Name: "slack",
					},
				},
			},
			amConfig: &monitoringv1alpha1.AlertmanagerConfig{
				ObjectMeta: metav1.ObjectMeta{
					Name:      "global-config",
					Namespace: "mynamespace",
				},
				Spec: monitoringv1alpha1.AlertmanagerConfigSpec{
					Receivers: []monitoringv1alpha1.Receiver{
						{
							Name: "null",
						},
						{
							Name: "myreceiver",
						},
					},
					Route: &monitoringv1alpha1.Route{
						Receiver: "null",
						Routes: []v1.JSON{
							{
								Raw: myrouteJSON,
							},
						},
					},
				},
			},
			matcherStrategy: monitoringv1.AlertmanagerConfigMatcherStrategy{
				Type: "OnNamespace",
			},
			golden: "valid_global_config_with_Slack_API_URL.golden",
		},
		{
			name: "global config with invalid Slack API URL",
			globalConfig: &monitoringv1.AlertmanagerGlobalConfig{
				SlackAPIURL: &corev1.SecretKeySelector{
					Key: "invalid_url",
					LocalObjectReference: corev1.LocalObjectReference{
						Name: "slack",
					},
				},
			},
			amConfig: &monitoringv1alpha1.AlertmanagerConfig{
				ObjectMeta: metav1.ObjectMeta{
					Name:      "global-config",
					Namespace: "mynamespace",
				},
				Spec: monitoringv1alpha1.AlertmanagerConfigSpec{
					Receivers: []monitoringv1alpha1.Receiver{
						{
							Name: "null",
						},
					},
					Route: &monitoringv1alpha1.Route{
						Receiver: "null",
						Routes: []v1.JSON{
							{
								Raw: myrouteJSON,
							},
						},
					},
				},
			},
			matcherStrategy: monitoringv1.AlertmanagerConfigMatcherStrategy{
				Type: "OnNamespace",
			},
			wantErr: true,
		},
		{
			name: "global config with missing Slack API URL",
			globalConfig: &monitoringv1.AlertmanagerGlobalConfig{
				SlackAPIURL: &corev1.SecretKeySelector{
					Key: "url",
					LocalObjectReference: corev1.LocalObjectReference{
						Name: "not_existing",
					},
				},
			},
			amConfig: &monitoringv1alpha1.AlertmanagerConfig{
				ObjectMeta: metav1.ObjectMeta{
					Name:      "global-config",
					Namespace: "mynamespace",
				},
				Spec: monitoringv1alpha1.AlertmanagerConfigSpec{
					Receivers: []monitoringv1alpha1.Receiver{
						{
							Name: "null",
						},
					},
					Route: &monitoringv1alpha1.Route{
						Receiver: "null",
						Routes: []v1.JSON{
							{
								Raw: myrouteJSON,
							},
						},
					},
				},
			},
			matcherStrategy: monitoringv1.AlertmanagerConfigMatcherStrategy{
				Type: "OnNamespace",
			},
			wantErr: true,
		},
		{
			name: "valid global config with OpsGenie API URL",
			globalConfig: &monitoringv1.AlertmanagerGlobalConfig{
				OpsGenieAPIURL: &corev1.SecretKeySelector{
					Key: "url",
					LocalObjectReference: corev1.LocalObjectReference{
						Name: "opsgenie",
					},
				},
			},
			amConfig: &monitoringv1alpha1.AlertmanagerConfig{
				ObjectMeta: metav1.ObjectMeta{
					Name:      "global-config",
					Namespace: "mynamespace",
				},
				Spec: monitoringv1alpha1.AlertmanagerConfigSpec{
					Receivers: []monitoringv1alpha1.Receiver{
						{
							Name: "null",
						},
						{
							Name: "myreceiver",
						},
					},
					Route: &monitoringv1alpha1.Route{
						Receiver: "null",
						Routes: []v1.JSON{
							{
								Raw: myrouteJSON,
							},
						},
					},
				},
			},
			matcherStrategy: monitoringv1.AlertmanagerConfigMatcherStrategy{
				Type: "OnNamespace",
			},
			golden: "valid_global_config_with_OpsGenie_API_URL.golden",
		},
		{
			name: "global config with invalid OpsGenie API URL",
			globalConfig: &monitoringv1.AlertmanagerGlobalConfig{
				OpsGenieAPIURL: &corev1.SecretKeySelector{
					Key: "invalid_url",
					LocalObjectReference: corev1.LocalObjectReference{
						Name: "opsgenie",
					},
				},
			},
			amConfig: &monitoringv1alpha1.AlertmanagerConfig{
				ObjectMeta: metav1.ObjectMeta{
					Name:      "global-config",
					Namespace: "mynamespace",
				},
				Spec: monitoringv1alpha1.AlertmanagerConfigSpec{
					Receivers: []monitoringv1alpha1.Receiver{
						{
							Name: "null",
						},
					},
					Route: &monitoringv1alpha1.Route{
						Receiver: "null",
						Routes: []v1.JSON{
							{
								Raw: myrouteJSON,
							},
						},
					},
				},
			},
			matcherStrategy: monitoringv1.AlertmanagerConfigMatcherStrategy{
				Type: "OnNamespace",
			},
			wantErr: true,
		},
		{
			name: "global config with missing OpsGenie API URL",
			globalConfig: &monitoringv1.AlertmanagerGlobalConfig{
				OpsGenieAPIURL: &corev1.SecretKeySelector{
					Key: "url",
					LocalObjectReference: corev1.LocalObjectReference{
						Name: "not_existing",
					},
				},
			},
			amConfig: &monitoringv1alpha1.AlertmanagerConfig{
				ObjectMeta: metav1.ObjectMeta{
					Name:      "global-config",
					Namespace: "mynamespace",
				},
				Spec: monitoringv1alpha1.AlertmanagerConfigSpec{
					Receivers: []monitoringv1alpha1.Receiver{
						{
							Name: "null",
						},
					},
					Route: &monitoringv1alpha1.Route{
						Receiver: "null",
						Routes: []v1.JSON{
							{
								Raw: myrouteJSON,
							},
						},
					},
				},
			},
			matcherStrategy: monitoringv1.AlertmanagerConfigMatcherStrategy{
				Type: "OnNamespace",
			},
			wantErr: true,
		},
		{
			name: "valid global config with OpsGenie API KEY",
			globalConfig: &monitoringv1.AlertmanagerGlobalConfig{
				OpsGenieAPIKey: &corev1.SecretKeySelector{
					Key: "api_key",
					LocalObjectReference: corev1.LocalObjectReference{
						Name: "opsgenie",
					},
				},
			},
			amConfig: &monitoringv1alpha1.AlertmanagerConfig{
				ObjectMeta: metav1.ObjectMeta{
					Name:      "global-config",
					Namespace: "mynamespace",
				},
				Spec: monitoringv1alpha1.AlertmanagerConfigSpec{
					Receivers: []monitoringv1alpha1.Receiver{
						{
							Name: "null",
						},
						{
							Name: "myreceiver",
						},
					},
					Route: &monitoringv1alpha1.Route{
						Receiver: "null",
						Routes: []v1.JSON{
							{
								Raw: myrouteJSON,
							},
						},
					},
				},
			},
			matcherStrategy: monitoringv1.AlertmanagerConfigMatcherStrategy{
				Type: "OnNamespace",
			},
			golden: "valid_global_config_with_OpsGenie_API_KEY.golden",
		},
		{
			name: "global config with missing OpsGenie API KEY",
			globalConfig: &monitoringv1.AlertmanagerGlobalConfig{
				OpsGenieAPIKey: &corev1.SecretKeySelector{
					Key: "api_key",
					LocalObjectReference: corev1.LocalObjectReference{
						Name: "not_existing",
					},
				},
			},
			amConfig: &monitoringv1alpha1.AlertmanagerConfig{
				ObjectMeta: metav1.ObjectMeta{
					Name:      "global-config",
					Namespace: "mynamespace",
				},
				Spec: monitoringv1alpha1.AlertmanagerConfigSpec{
					Receivers: []monitoringv1alpha1.Receiver{
						{
							Name: "null",
						},
					},
					Route: &monitoringv1alpha1.Route{
						Receiver: "null",
						Routes: []v1.JSON{
							{
								Raw: myrouteJSON,
							},
						},
					},
				},
			},
			matcherStrategy: monitoringv1.AlertmanagerConfigMatcherStrategy{
				Type: "OnNamespace",
			},
			wantErr: true,
		},
		{
			name: "valid global config with Pagerduty URL",
			globalConfig: &monitoringv1.AlertmanagerGlobalConfig{
				PagerdutyURL: &pagerdutyURL,
			},
			amConfig: &monitoringv1alpha1.AlertmanagerConfig{
				ObjectMeta: metav1.ObjectMeta{
					Name:      "global-config",
					Namespace: "mynamespace",
				},
				Spec: monitoringv1alpha1.AlertmanagerConfigSpec{
					Receivers: []monitoringv1alpha1.Receiver{
						{
							Name: "null",
						},
						{
							Name: "myreceiver",
						},
					},
					Route: &monitoringv1alpha1.Route{
						Receiver: "null",
						Routes: []v1.JSON{
							{
								Raw: myrouteJSON,
							},
						},
					},
				},
			},
			matcherStrategy: monitoringv1.AlertmanagerConfigMatcherStrategy{
				Type: "OnNamespace",
			},
			golden: "valid_global_config_with_Pagerduty_URL.golden",
		},
		{
			name: "global config with invalid Pagerduty URL",
			globalConfig: &monitoringv1.AlertmanagerGlobalConfig{
				PagerdutyURL: &invalidPagerdutyURL,
			},
			amConfig: &monitoringv1alpha1.AlertmanagerConfig{
				ObjectMeta: metav1.ObjectMeta{
					Name:      "global-config",
					Namespace: "mynamespace",
				},
				Spec: monitoringv1alpha1.AlertmanagerConfigSpec{
					Receivers: []monitoringv1alpha1.Receiver{
						{
							Name: "null",
						},
					},
					Route: &monitoringv1alpha1.Route{
						Receiver: "null",
						Routes: []v1.JSON{
							{
								Raw: myrouteJSON,
							},
						},
					},
				},
			},
			matcherStrategy: monitoringv1.AlertmanagerConfigMatcherStrategy{
				Type: "OnNamespace",
			},
			wantErr: true,
		},
		{
			name: "missing route",
			amConfig: &monitoringv1alpha1.AlertmanagerConfig{
				ObjectMeta: metav1.ObjectMeta{
					Name:      "global-config",
					Namespace: "mynamespace",
				},
			},
			wantErr: true,
		},
		{
			name: "globalConfig has null resolve timeout",
			globalConfig: &monitoringv1.AlertmanagerGlobalConfig{
				HTTPConfig: &monitoringv1.HTTPConfig{
					FollowRedirects: ptr.To(true),
				},
			},
			amConfig: &monitoringv1alpha1.AlertmanagerConfig{
				ObjectMeta: metav1.ObjectMeta{
					Name:      "global-config",
					Namespace: "mynamespace",
				},
				Spec: monitoringv1alpha1.AlertmanagerConfigSpec{
					Receivers: []monitoringv1alpha1.Receiver{
						{
							Name: "null",
						},
					},
					Route: &monitoringv1alpha1.Route{
						Receiver: "null",
					},
				},
			},
			matcherStrategy: monitoringv1.AlertmanagerConfigMatcherStrategy{
				Type: "OnNamespace",
			},
			golden: "globalConfig_has_null_resolve_timeout.golden",
		},
		{
			name: "globalConfig httpconfig/proxyconfig has null secretKey for proxyConnectHeader",
			globalConfig: &monitoringv1.AlertmanagerGlobalConfig{
				HTTPConfig: &monitoringv1.HTTPConfig{
					ProxyConfig: monitoringv1.ProxyConfig{
						ProxyURL: ptr.To("http://example.com"),
						NoProxy:  ptr.To("svc.cluster.local"),
						ProxyConnectHeader: map[string][]corev1.SecretKeySelector{
							"header": {
								{
									LocalObjectReference: corev1.LocalObjectReference{
										Name: "no-secret",
									},
									Key: "proxy-header",
								},
							},
						},
					},
					FollowRedirects: ptr.To(true),
				},
			},
			amConfig: &monitoringv1alpha1.AlertmanagerConfig{
				ObjectMeta: metav1.ObjectMeta{
					Name:      "global-config",
					Namespace: "mynamespace",
				},
				Spec: monitoringv1alpha1.AlertmanagerConfigSpec{
					Receivers: []monitoringv1alpha1.Receiver{
						{
							Name: "null",
						},
					},
					Route: &monitoringv1alpha1.Route{
						Receiver: "null",
					},
				},
			},
			matcherStrategy: monitoringv1.AlertmanagerConfigMatcherStrategy{
				Type: "OnNamespace",
			},
			wantErr: true,
		},
		{
			name:      "valid globalConfig httpconfig/proxyconfig/proxyConnectHeader with amVersion24",
			amVersion: &version24,
			globalConfig: &monitoringv1.AlertmanagerGlobalConfig{
				HTTPConfig: &monitoringv1.HTTPConfig{
					ProxyConfig: monitoringv1.ProxyConfig{
						ProxyURL: ptr.To("http://example.com"),
						NoProxy:  ptr.To("svc.cluster.local"),
						ProxyConnectHeader: map[string][]corev1.SecretKeySelector{
							"header": {
								{
									LocalObjectReference: corev1.LocalObjectReference{
										Name: "secret",
									},
									Key: "proxy-header",
								},
							},
						},
					},
					FollowRedirects: ptr.To(true),
				},
			},
			amConfig: &monitoringv1alpha1.AlertmanagerConfig{
				ObjectMeta: metav1.ObjectMeta{
					Name:      "global-config",
					Namespace: "mynamespace",
				},
				Spec: monitoringv1alpha1.AlertmanagerConfigSpec{
					Receivers: []monitoringv1alpha1.Receiver{
						{
							Name: "null",
						},
					},
					Route: &monitoringv1alpha1.Route{
						Receiver: "null",
					},
				},
			},
			matcherStrategy: monitoringv1.AlertmanagerConfigMatcherStrategy{
				Type: "OnNamespace",
			},
			golden: "valid_globalConfig_httpconfig_proxyconfig_proxyConnectHeader_with_amVersion24.golden",
		},
		{
			name:      "valid globalConfig httpconfig/proxyconfig/proxyConnectHeader with amVersion26",
			amVersion: &version26,
			globalConfig: &monitoringv1.AlertmanagerGlobalConfig{
				HTTPConfig: &monitoringv1.HTTPConfig{
					ProxyConfig: monitoringv1.ProxyConfig{
						ProxyURL: ptr.To("http://example.com"),
						NoProxy:  ptr.To("svc.cluster.local"),
						ProxyConnectHeader: map[string][]corev1.SecretKeySelector{
							"header": {
								{
									LocalObjectReference: corev1.LocalObjectReference{
										Name: "secret",
									},
									Key: "proxy-header",
								},
							},
						},
					},
					FollowRedirects: ptr.To(true),
				},
			},
			amConfig: &monitoringv1alpha1.AlertmanagerConfig{
				ObjectMeta: metav1.ObjectMeta{
					Name:      "global-config",
					Namespace: "mynamespace",
				},
				Spec: monitoringv1alpha1.AlertmanagerConfigSpec{
					Receivers: []monitoringv1alpha1.Receiver{
						{
							Name: "null",
						},
					},
					Route: &monitoringv1alpha1.Route{
						Receiver: "null",
					},
				},
			},
			matcherStrategy: monitoringv1.AlertmanagerConfigMatcherStrategy{
				Type: "OnNamespace",
			},
			golden: "valid_globalConfig_httpconfig_proxyconfig_proxyConnectHeader_with_amVersion26.golden",
		},
		{
			name: "invalid alertmanagerConfig with invalid child routes",
			amConfig: &monitoringv1alpha1.AlertmanagerConfig{
				ObjectMeta: metav1.ObjectMeta{
					Name:      "global-config",
					Namespace: "mynamespace",
				},
				Spec: monitoringv1alpha1.AlertmanagerConfigSpec{
					Receivers: []monitoringv1alpha1.Receiver{
						{
							Name: "null",
						},
					},
					Route: &monitoringv1alpha1.Route{
						Receiver: "null",
						Routes: []apiextensionsv1.JSON{
							{
								Raw: []byte(`{"receiver": "recv2", "matchers": [{"severity":"!=critical$"}]}`),
							},
						},
					},
				},
			},
			matcherStrategy: monitoringv1.AlertmanagerConfigMatcherStrategy{
				Type: "OnNamespace",
			},
			wantErr: true,
		},
	}
	for _, tt := range tests {
		if tt.amVersion == nil {
			version, err := semver.ParseTolerant("v0.22.2")
			require.NoError(t, err)
			tt.amVersion = &version
		}

		kclient := fake.NewSimpleClientset(
			&corev1.ConfigMap{
				ObjectMeta: metav1.ObjectMeta{
					Name:      "webhook-client-id",
					Namespace: "mynamespace",
				},
				Data: map[string]string{
					"test": "clientID",
				},
			},
			&corev1.Secret{
				ObjectMeta: metav1.ObjectMeta{
					Name:      "smtp-auth",
					Namespace: "mynamespace",
				},
				Data: map[string][]byte{
					"password": []byte("password"),
					"secret":   []byte("secret"),
				},
			},
			&corev1.Secret{
				ObjectMeta: metav1.ObjectMeta{
					Name:      "webhook-client-secret",
					Namespace: "mynamespace",
				},
				Data: map[string][]byte{
					"test": []byte("clientSecret"),
				},
			},
			&corev1.Secret{
				ObjectMeta: metav1.ObjectMeta{
					Name:      "slack",
					Namespace: "mynamespace",
				},
				Data: map[string][]byte{
					"url":         []byte("https://slack.example.com"),
					"invalid_url": []byte("://slack.example.com"),
				},
			},
			&corev1.Secret{
				ObjectMeta: metav1.ObjectMeta{
					Name:      "opsgenie",
					Namespace: "mynamespace",
				},
				Data: map[string][]byte{
					"url":         []byte("https://opsgenie.example.com"),
					"invalid_url": []byte("://opsgenie.example.com"),
					"api_key":     []byte("mykey"),
				},
			},
			&corev1.Secret{
				ObjectMeta: metav1.ObjectMeta{
					Name:      "secret",
					Namespace: "mynamespace",
				},
				Data: map[string][]byte{
					"proxy-header": []byte("value"),
				},
			},
		)
		cb := newConfigBuilder(
			newNopLogger(t),
			*tt.amVersion,
			assets.NewStoreBuilder(kclient.CoreV1(), kclient.CoreV1()),
			tt.matcherStrategy,
		)
		t.Run(tt.name, func(t *testing.T) {
			err := cb.initializeFromAlertmanagerConfig(context.TODO(), tt.globalConfig, tt.amConfig)
			if tt.wantErr {
				require.Error(t, err)
				return
			}

			amConfigurations, err := yaml.Marshal(cb.cfg)
			require.NoError(t, err)

			golden.Assert(t, string(amConfigurations), tt.golden)
		})
	}
}

func TestGenerateConfig(t *testing.T) {
	type testCase struct {
		name            string
		kclient         kubernetes.Interface
		baseConfig      alertmanagerConfig
		amVersion       *semver.Version
		matcherStrategy monitoringv1.AlertmanagerConfigMatcherStrategy
		amConfigs       map[string]*monitoringv1alpha1.AlertmanagerConfig
		golden          string
		expectedError   bool
	}
	version24, err := semver.ParseTolerant("v0.24.0")
	require.NoError(t, err)

	version26, err := semver.ParseTolerant("v0.26.0")
	require.NoError(t, err)

	version27, err := semver.ParseTolerant("v0.27.0")
	require.NoError(t, err)

	globalSlackAPIURL, err := url.Parse("http://slack.example.com")
	require.NoError(t, err)

	testCases := []testCase{
		{
			name:    "skeleton base, no CRs",
			kclient: fake.NewSimpleClientset(),
			baseConfig: alertmanagerConfig{
				Route:     &route{Receiver: "null"},
				Receivers: []*receiver{{Name: "null"}},
			},
			golden: "skeleton_base_no_CRs.golden",
		},
		{
			name:    "skeleton base with global send_revolved, no CRs",
			kclient: fake.NewSimpleClientset(),
			baseConfig: alertmanagerConfig{
				Global: &globalConfig{
					ResolveTimeout: ptr.To(model.Duration(time.Minute)),
				},
				Route:     &route{Receiver: "null"},
				Receivers: []*receiver{{Name: "null"}},
			},
			golden: "skeleton_base_with_global_send_revolved_no_CRs.golden",
		},
		{
			name:    "skeleton base with global smtp_require_tls set to false, no CRs",
			kclient: fake.NewSimpleClientset(),
			baseConfig: alertmanagerConfig{
				Global: &globalConfig{
					SMTPRequireTLS: ptr.To(false),
				},
				Route:     &route{Receiver: "null"},
				Receivers: []*receiver{{Name: "null"}},
			},
			golden: "skeleton_base_with_global_smtp_require_tls_set_to_false,_no_CRs.golden",
		},
		{
			name:    "skeleton base with global smtp_require_tls set to true, no CRs",
			kclient: fake.NewSimpleClientset(),
			baseConfig: alertmanagerConfig{
				Global: &globalConfig{
					SMTPRequireTLS: ptr.To(true),
				},
				Route:     &route{Receiver: "null"},
				Receivers: []*receiver{{Name: "null"}},
			},
			golden: "skeleton_base_with_global_smtp_require_tls_set_to_true_no_CRs.golden",
		},
		{
			name:    "skeleton base with inhibit rules, no CRs",
			kclient: fake.NewSimpleClientset(),
			baseConfig: alertmanagerConfig{
				InhibitRules: []*inhibitRule{
					{
						SourceMatchers: []string{"test!=dropped", "expect=~this-value"},
						TargetMatchers: []string{"test!=dropped", "expect=~this-value"},
					},
				},
				Route:     &route{Receiver: "null"},
				Receivers: []*receiver{{Name: "null"}},
			},
			golden: "skeleton_base_with_inhibit_rules_no_CRs.golden",
		},
		{
			name:    "base with sub route and matchers, no CRs",
			kclient: fake.NewSimpleClientset(),
			baseConfig: alertmanagerConfig{
				Route: &route{
					Receiver: "null",
					Routes: []*route{{
						Matchers: []string{"namespace=custom-test"},
						Receiver: "custom",
					}},
				},
				Receivers: []*receiver{
					{Name: "null"},
					{Name: "custom"},
				},
			},
			golden: "base_with_sub_route_and_matchers_no_CRs.golden",
		},
		{
			name:    "skeleton base with mute time intervals, no CRs",
			kclient: fake.NewSimpleClientset(),
			baseConfig: alertmanagerConfig{
				Route:     &route{Receiver: "null"},
				Receivers: []*receiver{{Name: "null"}},
				MuteTimeIntervals: []*timeInterval{
					{
						Name: "maintenance_windows",
						TimeIntervals: []timeinterval.TimeInterval{
							{
								Months: []timeinterval.MonthRange{
									{
										InclusiveRange: timeinterval.InclusiveRange{
											Begin: 1,
											End:   1,
										},
									},
								},
								DaysOfMonth: []timeinterval.DayOfMonthRange{
									{
										InclusiveRange: timeinterval.InclusiveRange{
											Begin: 7,
											End:   7,
										},
									},
									{
										InclusiveRange: timeinterval.InclusiveRange{
											Begin: 18,
											End:   18,
										},
									},
									{
										InclusiveRange: timeinterval.InclusiveRange{
											Begin: 28,
											End:   28,
										},
									},
								},
								Times: []timeinterval.TimeRange{
									{
										StartMinute: 1020,
										EndMinute:   1440,
									},
								},
							},
						},
					},
				},
			},
			golden: "skeleton_base_with_mute_time_intervals_no_CRs.golden",
		},
		{
			name:    "skeleton base with sns receiver, no CRs",
			kclient: fake.NewSimpleClientset(),
			baseConfig: alertmanagerConfig{
				Route: &route{Receiver: "sns-test"},
				Receivers: []*receiver{
					{
						Name: "sns-test",
						SNSConfigs: []*snsConfig{
							{
								APIUrl:      "https://sns.us-west-2.amazonaws.com",
								TopicARN:    "arn:test",
								PhoneNumber: "+12345",
								TargetARN:   "arn:target",
								Subject:     "testing",
								Sigv4: sigV4Config{
									Region:    "us-west-2",
									AccessKey: "key",
									SecretKey: "secret",
									Profile:   "dev",
									RoleARN:   "arn:dev",
								},
							},
						},
					},
				},
			},
			golden: "skeleton_base_with_sns_receiver_no_CRs.golden",
		},
		{
			name:      "skeleton base with active_time_intervals, no CRs",
			amVersion: &version24,
			kclient:   fake.NewSimpleClientset(),
			baseConfig: alertmanagerConfig{
				Route: &route{
					Receiver: "null",
					Routes: []*route{
						{
							Receiver:            "null",
							ActiveTimeIntervals: []string{"workdays"},
						},
					},
				},
				Receivers: []*receiver{{Name: "null"}},
				TimeIntervals: []*timeInterval{
					{
						Name: "workdays",
						TimeIntervals: []timeinterval.TimeInterval{
							{
								Weekdays: []timeinterval.WeekdayRange{
									{
										InclusiveRange: timeinterval.InclusiveRange{Begin: 1, End: 5},
									},
								},
							},
						},
					},
				},
			},
			golden: "skeleton_base_with_active_time_intervals_no_CRs.golden",
		},
		{
			name:    "skeleton base, simple CR",
			kclient: fake.NewSimpleClientset(),
			baseConfig: alertmanagerConfig{
				Route:     &route{Receiver: "null"},
				Receivers: []*receiver{{Name: "null"}},
			},
			amConfigs: map[string]*monitoringv1alpha1.AlertmanagerConfig{
				"mynamespace": {
					ObjectMeta: metav1.ObjectMeta{
						Name:      "myamc",
						Namespace: "mynamespace",
					},
					Spec: monitoringv1alpha1.AlertmanagerConfigSpec{
						Route: &monitoringv1alpha1.Route{
							Receiver: "test",
							GroupBy:  []string{"job"},
						},
						Receivers: []monitoringv1alpha1.Receiver{{Name: "test"}},
					},
				},
			},
			golden: "skeleton_base_simple_CR.golden",
		},
		{
			name:    "skeleton base, CR with sub-routes",
			kclient: fake.NewSimpleClientset(),
			baseConfig: alertmanagerConfig{
				Route:     &route{Receiver: "null"},
				Receivers: []*receiver{{Name: "null"}},
			},
			amConfigs: map[string]*monitoringv1alpha1.AlertmanagerConfig{
				"mynamespace": {
					ObjectMeta: metav1.ObjectMeta{
						Name:      "myamc",
						Namespace: "mynamespace",
					},
					Spec: monitoringv1alpha1.AlertmanagerConfigSpec{
						Route: &monitoringv1alpha1.Route{
							Receiver: "test",
							GroupBy:  []string{"job"},
							Routes: []apiextensionsv1.JSON{
								{
									Raw: mustMarshalRoute(monitoringv1alpha1.Route{
										Receiver: "test2",
										GroupBy:  []string{"job", "instance"},
										Continue: true,
										Matchers: []monitoringv1alpha1.Matcher{
											{Name: "job", Value: "foo", MatchType: "="},
										},
									}),
								},
								{
									Raw: mustMarshalRoute(monitoringv1alpha1.Route{
										Receiver: "test3",
										GroupBy:  []string{"job", "instance"},
										Matchers: []monitoringv1alpha1.Matcher{
											{Name: "job", Value: "bar", MatchType: "="},
										},
									}),
								},
							},
						},
						Receivers: []monitoringv1alpha1.Receiver{
							{Name: "test"}, {Name: "test2"}, {Name: "test3"},
						},
					},
				},
			},
			golden: "skeleton_base_CR_with_subroutes.golden",
		},
		{
			name:    "multiple AlertmanagerConfig objects",
			kclient: fake.NewSimpleClientset(),
			baseConfig: alertmanagerConfig{
				Route: &route{
					Receiver: "null",
					Routes: []*route{
						{
							Receiver:   "watchdog",
							Matchers:   []string{"alertname=Watchdog"},
							GroupByStr: []string{"alertname"},
						},
					},
				},
				Receivers: []*receiver{{Name: "null"}, {Name: "watchdog"}},
			},
			amConfigs: map[string]*monitoringv1alpha1.AlertmanagerConfig{
				"ns1/amc1": {
					ObjectMeta: metav1.ObjectMeta{
						Name:      "amc1",
						Namespace: "ns1",
					},
					Spec: monitoringv1alpha1.AlertmanagerConfigSpec{
						Route: &monitoringv1alpha1.Route{
							Receiver: "test1",
							GroupBy:  []string{"job"},
						},
						Receivers: []monitoringv1alpha1.Receiver{{Name: "test1"}},
					},
				},
				"ns1/amc2": {
					ObjectMeta: metav1.ObjectMeta{
						Name:      "amc2",
						Namespace: "ns1",
					},
					Spec: monitoringv1alpha1.AlertmanagerConfigSpec{
						Route: &monitoringv1alpha1.Route{
							Receiver: "test2",
							GroupBy:  []string{"instance"},
						},
						Receivers: []monitoringv1alpha1.Receiver{{Name: "test2"}},
					},
				},
				"ns2/amc1": {
					ObjectMeta: metav1.ObjectMeta{
						Name:      "amc1",
						Namespace: "ns2",
					},
					Spec: monitoringv1alpha1.AlertmanagerConfigSpec{
						Route: &monitoringv1alpha1.Route{
							Receiver: "test3",
							GroupBy:  []string{"job", "instance"},
						},
						Receivers: []monitoringv1alpha1.Receiver{{Name: "test3"}},
					},
				},
			},
			golden: "skeleton_base_multiple_alertmanagerconfigs.golden",
		},
		{
			name:    "skeleton base, simple CR with namespaceMatcher disabled",
			kclient: fake.NewSimpleClientset(),
			baseConfig: alertmanagerConfig{
				Route:     &route{Receiver: "null"},
				Receivers: []*receiver{{Name: "null"}},
			},
			matcherStrategy: monitoringv1.AlertmanagerConfigMatcherStrategy{
				Type: "None",
			},
			amConfigs: map[string]*monitoringv1alpha1.AlertmanagerConfig{
				"mynamespace": {
					ObjectMeta: metav1.ObjectMeta{
						Name:      "myamc",
						Namespace: "mynamespace",
					},
					Spec: monitoringv1alpha1.AlertmanagerConfigSpec{
						Route: &monitoringv1alpha1.Route{
							Receiver: "test",
							GroupBy:  []string{"job"},
						},
						Receivers: []monitoringv1alpha1.Receiver{{Name: "test"}},
					},
				},
			},
			golden: "skeleton_base_simple_CR_with_namespaceMatcher_disabled.golden",
		},
		{
			name:    "skeleton base, CR with inhibition rules only (deprecated matchers not converted)",
			kclient: fake.NewSimpleClientset(),
			baseConfig: alertmanagerConfig{
				Route:     &route{Receiver: "null"},
				Receivers: []*receiver{{Name: "null"}},
			},
			amVersion: &semver.Version{
				Major: 0,
				Minor: 20,
			},
			amConfigs: map[string]*monitoringv1alpha1.AlertmanagerConfig{
				"mynamespace": {
					ObjectMeta: metav1.ObjectMeta{
						Name:      "myamc",
						Namespace: "mynamespace",
					},
					Spec: monitoringv1alpha1.AlertmanagerConfigSpec{
						InhibitRules: []monitoringv1alpha1.InhibitRule{
							{
								SourceMatch: []monitoringv1alpha1.Matcher{
									{
										Name:  "alertname",
										Value: "NodeNotReady",
									},
								},
								TargetMatch: []monitoringv1alpha1.Matcher{
									{
										Name:  "alertname",
										Value: "TargetDown",
									},
								},
								Equal: []string{"node"},
							},
						},
					},
				},
			},
			golden: "skeleton_base_CR_with_inhibition_rules_only_deprecated_matchers_not_converted.golden",
		},
		{
			name:    "skeleton base, CR with inhibition rules only (deprecated matchers are converted)",
			kclient: fake.NewSimpleClientset(),
			baseConfig: alertmanagerConfig{
				Route:     &route{Receiver: "null"},
				Receivers: []*receiver{{Name: "null"}},
			},
			amConfigs: map[string]*monitoringv1alpha1.AlertmanagerConfig{
				"mynamespace": {
					ObjectMeta: metav1.ObjectMeta{
						Name:      "myamc",
						Namespace: "mynamespace",
					},
					Spec: monitoringv1alpha1.AlertmanagerConfigSpec{
						InhibitRules: []monitoringv1alpha1.InhibitRule{
							{
								SourceMatch: []monitoringv1alpha1.Matcher{
									{
										Name:  "alertname",
										Value: "NodeNotReady",
										Regex: true,
									},
								},
								TargetMatch: []monitoringv1alpha1.Matcher{
									{
										Name:  "alertname",
										Value: "TargetDown",
									},
								},
								Equal: []string{"node"},
							},
						},
					},
				},
			},
			golden: "skeleton_base_CR_with_inhibition_rules_only_deprecated_matchers_are_converted.golden",
		},
		{
			name:    "skeleton base, CR with inhibition rules only",
			kclient: fake.NewSimpleClientset(),
			baseConfig: alertmanagerConfig{
				Route:     &route{Receiver: "null"},
				Receivers: []*receiver{{Name: "null"}},
			},
			amConfigs: map[string]*monitoringv1alpha1.AlertmanagerConfig{
				"mynamespace": {
					ObjectMeta: metav1.ObjectMeta{
						Name:      "myamc",
						Namespace: "mynamespace",
					},
					Spec: monitoringv1alpha1.AlertmanagerConfigSpec{
						InhibitRules: []monitoringv1alpha1.InhibitRule{
							{
								SourceMatch: []monitoringv1alpha1.Matcher{
									{
										Name:      "alertname",
										MatchType: monitoringv1alpha1.MatchRegexp,
										Value:     "NodeNotReady",
									},
								},
								TargetMatch: []monitoringv1alpha1.Matcher{
									{
										Name:      "alertname",
										MatchType: monitoringv1alpha1.MatchNotEqual,
										Value:     "TargetDown",
									},
								},
								Equal: []string{"node"},
							},
						},
					},
				},
			},
			golden: "skeleton_base,_CR_with_inhibition_rules_only.golden",
		},
		{
			name:    "base with subroute - deprecated matching pattern, simple CR",
			kclient: fake.NewSimpleClientset(),
			baseConfig: alertmanagerConfig{
				Route: &route{
					Receiver: "null",
					Routes:   []*route{{Receiver: "null"}},
				},
				Receivers: []*receiver{{Name: "null"}},
			},
			amConfigs: map[string]*monitoringv1alpha1.AlertmanagerConfig{
				"mynamespace": {
					ObjectMeta: metav1.ObjectMeta{
						Name:      "myamc",
						Namespace: "mynamespace",
					},
					Spec: monitoringv1alpha1.AlertmanagerConfigSpec{
						Route: &monitoringv1alpha1.Route{
							Receiver: "test",
						},
						Receivers: []monitoringv1alpha1.Receiver{{Name: "test"}},
					},
				},
			},
			golden: "base_with_subroute_deprecated_matching_pattern_simple_CR.golden",
		},
		{
			name: "CR with Pagerduty Receiver",
			kclient: fake.NewSimpleClientset(
				&corev1.Secret{
					ObjectMeta: metav1.ObjectMeta{
						Name:      "am-pd-test-receiver",
						Namespace: "mynamespace",
					},
					Data: map[string][]byte{
						"routingKey": []byte("1234abc"),
					},
				},
			),
			baseConfig: alertmanagerConfig{
				Route: &route{
					Receiver: "null",
				},
				Receivers: []*receiver{{Name: "null"}},
			},
			amConfigs: map[string]*monitoringv1alpha1.AlertmanagerConfig{
				"mynamespace": {
					ObjectMeta: metav1.ObjectMeta{
						Name:      "myamc",
						Namespace: "mynamespace",
					},
					Spec: monitoringv1alpha1.AlertmanagerConfigSpec{
						Route: &monitoringv1alpha1.Route{
							Receiver: "test-pd",
						},
						Receivers: []monitoringv1alpha1.Receiver{{
							Name: "test-pd",
							PagerDutyConfigs: []monitoringv1alpha1.PagerDutyConfig{{
								RoutingKey: &corev1.SecretKeySelector{
									LocalObjectReference: corev1.LocalObjectReference{
										Name: "am-pd-test-receiver",
									},
									Key: "routingKey",
								},
								PagerDutyImageConfigs: []monitoringv1alpha1.PagerDutyImageConfig{
									{
										Src:  "https://some-image.com",
										Href: "https://some-image.com",
										Alt:  "some-image",
									},
								},
								PagerDutyLinkConfigs: []monitoringv1alpha1.PagerDutyLinkConfig{
									{
										Href: "https://some-link.com",
										Text: "some-link",
									},
								},
							}},
						}},
					},
				},
			},
			golden: "CR_with_Pagerduty_Receiver.golden",
		},
		{
			name: "CR with Webhook Receiver and custom http config (oauth2)",
			kclient: fake.NewSimpleClientset(
				&corev1.ConfigMap{
					ObjectMeta: metav1.ObjectMeta{
						Name:      "webhook-client-id",
						Namespace: "mynamespace",
					},
					Data: map[string]string{
						"test": "clientID",
					},
				},
				&corev1.Secret{
					ObjectMeta: metav1.ObjectMeta{
						Name:      "webhook-client-secret",
						Namespace: "mynamespace",
					},
					Data: map[string][]byte{
						"test": []byte("clientSecret"),
					},
				},
			),
			baseConfig: alertmanagerConfig{
				Route: &route{
					Receiver: "null",
				},
				Receivers: []*receiver{{Name: "null"}},
			},
			amConfigs: map[string]*monitoringv1alpha1.AlertmanagerConfig{
				"mynamespace": {
					ObjectMeta: metav1.ObjectMeta{
						Name:      "myamc",
						Namespace: "mynamespace",
					},
					Spec: monitoringv1alpha1.AlertmanagerConfigSpec{
						Route: &monitoringv1alpha1.Route{
							Receiver: "test",
						},
						Receivers: []monitoringv1alpha1.Receiver{{
							Name: "test",
							WebhookConfigs: []monitoringv1alpha1.WebhookConfig{{
								URL: ptr.To("http://test.url"),
								HTTPConfig: &monitoringv1alpha1.HTTPConfig{
									OAuth2: &monitoringv1.OAuth2{
										ClientID: monitoringv1.SecretOrConfigMap{
											ConfigMap: &corev1.ConfigMapKeySelector{
												LocalObjectReference: corev1.LocalObjectReference{
													Name: "webhook-client-id",
												},
												Key: "test",
											},
										},
										ClientSecret: corev1.SecretKeySelector{
											LocalObjectReference: corev1.LocalObjectReference{
												Name: "webhook-client-secret",
											},
											Key: "test",
										},
										TokenURL: "https://test.com",
										Scopes:   []string{"any"},
										EndpointParams: map[string]string{
											"some": "value",
										},
									},
									FollowRedirects: ptr.To(true),
								},
							}},
						}},
					},
				},
			},
			golden: "CR_with_Webhook_Receiver_and_custom_http_config_oauth2.golden",
		},
		{
			name: "CR with Opsgenie Receiver",
			kclient: fake.NewSimpleClientset(
				&corev1.Secret{
					ObjectMeta: metav1.ObjectMeta{
						Name:      "am-og-test-receiver",
						Namespace: "mynamespace",
					},
					Data: map[string][]byte{
						"apiKey": []byte("1234abc"),
					},
				},
			),
			baseConfig: alertmanagerConfig{
				Route: &route{
					Receiver: "null",
				},
				Receivers: []*receiver{{Name: "null"}},
			},
			amConfigs: map[string]*monitoringv1alpha1.AlertmanagerConfig{
				"mynamespace": {
					ObjectMeta: metav1.ObjectMeta{
						Name:      "myamc",
						Namespace: "mynamespace",
					},
					Spec: monitoringv1alpha1.AlertmanagerConfigSpec{
						Route: &monitoringv1alpha1.Route{
							Receiver: "test",
						},
						Receivers: []monitoringv1alpha1.Receiver{{
							Name: "test",
							OpsGenieConfigs: []monitoringv1alpha1.OpsGenieConfig{{
								APIKey: &corev1.SecretKeySelector{
									LocalObjectReference: corev1.LocalObjectReference{
										Name: "am-og-test-receiver",
									},
									Key: "apiKey",
								},
							}},
						}},
					},
				},
			},
			golden: "CR_with_Opsgenie_Receiver.golden",
		},
		{
			name: "CR with Opsgenie Team Responder",
			kclient: fake.NewSimpleClientset(
				&corev1.Secret{
					ObjectMeta: metav1.ObjectMeta{
						Name:      "am-og-test-receiver",
						Namespace: "mynamespace",
					},
					Data: map[string][]byte{
						"apiKey": []byte("1234abc"),
					},
				},
			),
			baseConfig: alertmanagerConfig{
				Route: &route{
					Receiver: "null",
				},
				Receivers: []*receiver{{Name: "null"}},
			},
			amConfigs: map[string]*monitoringv1alpha1.AlertmanagerConfig{
				"mynamespace": {
					ObjectMeta: metav1.ObjectMeta{
						Name:      "myamc",
						Namespace: "mynamespace",
					},
					Spec: monitoringv1alpha1.AlertmanagerConfigSpec{
						Route: &monitoringv1alpha1.Route{
							Receiver: "test",
						},
						Receivers: []monitoringv1alpha1.Receiver{{
							Name: "test",
							OpsGenieConfigs: []monitoringv1alpha1.OpsGenieConfig{{
								APIKey: &corev1.SecretKeySelector{
									LocalObjectReference: corev1.LocalObjectReference{
										Name: "am-og-test-receiver",
									},
									Key: "apiKey",
								},
								Responders: []monitoringv1alpha1.OpsGenieConfigResponder{{
									Name: "myname",
									Type: "team",
								}},
							}},
						}},
					},
				},
			},
			golden: "CR_with_Opsgenie_Team_Responder.golden",
		},
		{
			name: "CR with WeChat Receiver",
			kclient: fake.NewSimpleClientset(
				&corev1.Secret{
					ObjectMeta: metav1.ObjectMeta{
						Name:      "am-wechat-test-receiver",
						Namespace: "mynamespace",
					},
					Data: map[string][]byte{
						"apiSecret": []byte("wechatsecret"),
					},
				},
			),
			baseConfig: alertmanagerConfig{
				Route: &route{
					Receiver: "null",
				},
				Receivers: []*receiver{{Name: "null"}},
			},
			amConfigs: map[string]*monitoringv1alpha1.AlertmanagerConfig{
				"mynamespace": {
					ObjectMeta: metav1.ObjectMeta{
						Name:      "myamc",
						Namespace: "mynamespace",
					},
					Spec: monitoringv1alpha1.AlertmanagerConfigSpec{
						Route: &monitoringv1alpha1.Route{
							Receiver: "test",
						},
						Receivers: []monitoringv1alpha1.Receiver{{
							Name: "test",
							WeChatConfigs: []monitoringv1alpha1.WeChatConfig{{
								APISecret: &corev1.SecretKeySelector{
									LocalObjectReference: corev1.LocalObjectReference{
										Name: "am-wechat-test-receiver",
									},
									Key: "apiSecret",
								},
								CorpID: "wechatcorpid",
							}},
						}},
					},
				},
			},
			golden: "CR_with_WeChat_Receiver.golden",
		},
		{
			name:      "CR with Telegram Receiver",
			amVersion: &version24,
			kclient: fake.NewSimpleClientset(
				&corev1.Secret{
					ObjectMeta: metav1.ObjectMeta{
						Name:      "am-telegram-test-receiver",
						Namespace: "mynamespace",
					},
					Data: map[string][]byte{
						"botToken": []byte("bipbop"),
					},
				},
			),
			baseConfig: alertmanagerConfig{
				Route: &route{
					Receiver: "null",
				},
				Receivers: []*receiver{{Name: "null"}},
			},
			amConfigs: map[string]*monitoringv1alpha1.AlertmanagerConfig{
				"mynamespace": {
					ObjectMeta: metav1.ObjectMeta{
						Name:      "myamc",
						Namespace: "mynamespace",
					},
					Spec: monitoringv1alpha1.AlertmanagerConfigSpec{
						Route: &monitoringv1alpha1.Route{
							Receiver: "test",
						},
						Receivers: []monitoringv1alpha1.Receiver{{
							Name: "test",
							TelegramConfigs: []monitoringv1alpha1.TelegramConfig{{
								APIURL: "https://api.telegram.org",
								BotToken: &corev1.SecretKeySelector{
									LocalObjectReference: corev1.LocalObjectReference{
										Name: "am-telegram-test-receiver",
									},
									Key: "botToken",
								},
								ChatID: 12345,
							}},
						}},
					},
				},
			},
			golden: "CR_with_Telegram_Receiver.golden",
		},
		{

			name:    "CR with Slack Receiver and global Slack URL",
			kclient: fake.NewSimpleClientset(),
			baseConfig: alertmanagerConfig{
				Global: &globalConfig{
					SlackAPIURL: &config.URL{URL: globalSlackAPIURL},
				},
				Route: &route{
					Receiver: "null",
				},
				Receivers: []*receiver{{Name: "null"}},
			},
			amConfigs: map[string]*monitoringv1alpha1.AlertmanagerConfig{
				"mynamespace": {
					ObjectMeta: metav1.ObjectMeta{
						Name:      "myamc",
						Namespace: "mynamespace",
					},
					Spec: monitoringv1alpha1.AlertmanagerConfigSpec{
						Route: &monitoringv1alpha1.Route{
							Receiver: "test",
						},
						Receivers: []monitoringv1alpha1.Receiver{{
							Name: "test",
							SlackConfigs: []monitoringv1alpha1.SlackConfig{{
								Actions: []monitoringv1alpha1.SlackAction{
									{
										Type: "type",
										Text: "text",
										Name: "my-action",
										ConfirmField: &monitoringv1alpha1.SlackConfirmationField{
											Text: "text",
										},
									},
								},
								Fields: []monitoringv1alpha1.SlackField{
									{
										Title: "title",
										Value: "value",
									},
								},
							}},
						}},
					},
				},
			},
			golden: "CR_with_Slack_Receiver_and_global_Slack_URL.golden",
		},
		{
			name:    "CR with Slack Receiver and global Slack URL File",
			kclient: fake.NewSimpleClientset(),
			baseConfig: alertmanagerConfig{
				Global: &globalConfig{
					SlackAPIURLFile: "/etc/test",
				},
				Route: &route{
					Receiver: "null",
				},
				Receivers: []*receiver{{Name: "null"}},
			},
			amConfigs: map[string]*monitoringv1alpha1.AlertmanagerConfig{
				"mynamespace": {
					ObjectMeta: metav1.ObjectMeta{
						Name:      "myamc",
						Namespace: "mynamespace",
					},
					Spec: monitoringv1alpha1.AlertmanagerConfigSpec{
						Route: &monitoringv1alpha1.Route{
							Receiver: "test",
						},
						Receivers: []monitoringv1alpha1.Receiver{{
							Name: "test",
							SlackConfigs: []monitoringv1alpha1.SlackConfig{{
								Actions: []monitoringv1alpha1.SlackAction{
									{
										Type: "type",
										Text: "text",
										Name: "my-action",
										ConfirmField: &monitoringv1alpha1.SlackConfirmationField{
											Text: "text",
										},
									},
								},
								Fields: []monitoringv1alpha1.SlackField{
									{
										Title: "title",
										Value: "value",
									},
								},
							}},
						}},
					},
				},
			},
			golden: "CR_with_Slack_Receiver_and_global_Slack_URL_File.golden",
		},
		{
			name: "CR with SNS Receiver with Access and Key",
			kclient: fake.NewSimpleClientset(
				&corev1.Secret{
					ObjectMeta: metav1.ObjectMeta{
						Name:      "am-sns-test",
						Namespace: "mynamespace",
					},
					Data: map[string][]byte{
						"key":    []byte("xyz"),
						"secret": []byte("123"),
					},
				}),
			baseConfig: alertmanagerConfig{
				Route: &route{
					Receiver: "null",
				},
				Receivers: []*receiver{{Name: "null"}},
			},
			amConfigs: map[string]*monitoringv1alpha1.AlertmanagerConfig{
				"mynamespace": {
					ObjectMeta: metav1.ObjectMeta{
						Name:      "myamc",
						Namespace: "mynamespace",
					},
					Spec: monitoringv1alpha1.AlertmanagerConfigSpec{
						Route: &monitoringv1alpha1.Route{
							Receiver: "test",
						},
						Receivers: []monitoringv1alpha1.Receiver{{
							Name: "test",
							SNSConfigs: []monitoringv1alpha1.SNSConfig{
								{
									ApiURL: "https://sns.us-east-2.amazonaws.com",
									Sigv4: &monitoringv1.Sigv4{
										Region: "us-east-2",
										AccessKey: &corev1.SecretKeySelector{
											LocalObjectReference: corev1.LocalObjectReference{
												Name: "am-sns-test",
											},
											Key: "key",
										},
										SecretKey: &corev1.SecretKeySelector{
											LocalObjectReference: corev1.LocalObjectReference{
												Name: "am-sns-test",
											},
											Key: "secret",
										},
									},
									TopicARN: "test-topicARN",
								},
							},
						}},
					},
				},
			},
			golden: "CR_with_SNS_Receiver_with_Access_and_Key.golden",
		},
		{
			name: "CR with SNS Receiver with roleARN",
			kclient: fake.NewSimpleClientset(
				&corev1.Secret{
					ObjectMeta: metav1.ObjectMeta{
						Name:      "am-sns-test",
						Namespace: "mynamespace",
					},
					Data: map[string][]byte{
						"key":    []byte("xyz"),
						"secret": []byte("123"),
					},
				}),
			baseConfig: alertmanagerConfig{
				Route: &route{
					Receiver: "null",
				},
				Receivers: []*receiver{{Name: "null"}},
			},
			amConfigs: map[string]*monitoringv1alpha1.AlertmanagerConfig{
				"mynamespace": {
					ObjectMeta: metav1.ObjectMeta{
						Name:      "myamc",
						Namespace: "mynamespace",
					},
					Spec: monitoringv1alpha1.AlertmanagerConfigSpec{
						Route: &monitoringv1alpha1.Route{
							Receiver: "test",
						},
						Receivers: []monitoringv1alpha1.Receiver{{
							Name: "test",
							SNSConfigs: []monitoringv1alpha1.SNSConfig{
								{
									ApiURL: "https://sns.us-east-2.amazonaws.com",
									Sigv4: &monitoringv1.Sigv4{
										Region:  "us-east-2",
										RoleArn: "test-roleARN",
									},
									TopicARN: "test-topicARN",
								},
							},
						}},
					},
				},
			},
			golden: "CR_with_SNS_Receiver_with_roleARN.golden",
		},
		{
			name:    "CR with Mute Time Intervals",
			kclient: fake.NewSimpleClientset(),
			baseConfig: alertmanagerConfig{
				Global: &globalConfig{
					SlackAPIURLFile: "/etc/test",
				},
				Route: &route{
					Receiver: "null",
				},
				Receivers: []*receiver{{Name: "null"}},
			},
			amConfigs: map[string]*monitoringv1alpha1.AlertmanagerConfig{
				"mynamespace": {
					ObjectMeta: metav1.ObjectMeta{
						Name:      "myamc",
						Namespace: "mynamespace",
					},
					Spec: monitoringv1alpha1.AlertmanagerConfigSpec{
						Route: &monitoringv1alpha1.Route{
							Receiver:          "test",
							MuteTimeIntervals: []string{"test"},
						},
						MuteTimeIntervals: []monitoringv1alpha1.MuteTimeInterval{
							{
								Name: "test",
								TimeIntervals: []monitoringv1alpha1.TimeInterval{
									{
										Times: []monitoringv1alpha1.TimeRange{
											{
												StartTime: "08:00",
												EndTime:   "17:00",
											},
										},
										Weekdays: []monitoringv1alpha1.WeekdayRange{
											monitoringv1alpha1.WeekdayRange("Saturday"),
											monitoringv1alpha1.WeekdayRange("Sunday"),
										},
										Months: []monitoringv1alpha1.MonthRange{
											"January:March",
										},
										DaysOfMonth: []monitoringv1alpha1.DayOfMonthRange{
											{
												Start: 1,
												End:   10,
											},
										},
										Years: []monitoringv1alpha1.YearRange{
											"2030:2050",
										},
									},
								},
							},
						},
						Receivers: []monitoringv1alpha1.Receiver{{
							Name: "test",
							SlackConfigs: []monitoringv1alpha1.SlackConfig{{
								Actions: []monitoringv1alpha1.SlackAction{
									{
										Type: "type",
										Text: "text",
										Name: "my-action",
										ConfirmField: &monitoringv1alpha1.SlackConfirmationField{
											Text: "text",
										},
									},
								},
								Fields: []monitoringv1alpha1.SlackField{
									{
										Title: "title",
										Value: "value",
									},
								},
							}},
						}},
					},
				},
			},
			golden: "CR_with_Mute_Time_Intervals.golden",
		},
		{
			name:    "CR with Active Time Intervals",
			kclient: fake.NewSimpleClientset(),
			baseConfig: alertmanagerConfig{
				Global: &globalConfig{
					SlackAPIURLFile: "/etc/test",
				},
				Route: &route{
					Receiver: "null",
				},
				Receivers: []*receiver{{Name: "null"}},
			},
			amVersion: &version24,
			amConfigs: map[string]*monitoringv1alpha1.AlertmanagerConfig{
				"mynamespace": {
					ObjectMeta: metav1.ObjectMeta{
						Name:      "myamc",
						Namespace: "mynamespace",
					},
					Spec: monitoringv1alpha1.AlertmanagerConfigSpec{
						Route: &monitoringv1alpha1.Route{
							Receiver:            "test",
							ActiveTimeIntervals: []string{"test"},
						},
						MuteTimeIntervals: []monitoringv1alpha1.MuteTimeInterval{
							{
								Name: "test",
								TimeIntervals: []monitoringv1alpha1.TimeInterval{
									{
										Times: []monitoringv1alpha1.TimeRange{
											{
												StartTime: "08:00",
												EndTime:   "17:00",
											},
										},
										Weekdays: []monitoringv1alpha1.WeekdayRange{
											monitoringv1alpha1.WeekdayRange("Saturday"),
											monitoringv1alpha1.WeekdayRange("Sunday"),
										},
										Months: []monitoringv1alpha1.MonthRange{
											"January:March",
										},
										DaysOfMonth: []monitoringv1alpha1.DayOfMonthRange{
											{
												Start: 1,
												End:   10,
											},
										},
										Years: []monitoringv1alpha1.YearRange{
											"2030:2050",
										},
									},
								},
							},
						},
						Receivers: []monitoringv1alpha1.Receiver{{
							Name: "test",
							SlackConfigs: []monitoringv1alpha1.SlackConfig{{
								Actions: []monitoringv1alpha1.SlackAction{
									{
										Type: "type",
										Text: "text",
										Name: "my-action",
										ConfirmField: &monitoringv1alpha1.SlackConfirmationField{
											Text: "text",
										},
									},
								},
								Fields: []monitoringv1alpha1.SlackField{
									{
										Title: "title",
										Value: "value",
									},
								},
							}},
						}},
					},
				},
			},
			golden: "CR_with_Active_Time_Intervals.golden",
		},
		{
			name:      "CR with MSTeams Receiver",
			amVersion: &version26,
			kclient: fake.NewSimpleClientset(
				&corev1.Secret{
					ObjectMeta: metav1.ObjectMeta{
						Name:      "ms-teams-secret",
						Namespace: "mynamespace",
					},
					Data: map[string][]byte{
						"url": []byte("https://webhook.office.com/webhookb2/id/IncomingWebhook/id"),
					},
				},
			),
			baseConfig: alertmanagerConfig{
				Route: &route{
					Receiver: "null",
				},
				Receivers: []*receiver{{Name: "null"}},
			},
			amConfigs: map[string]*monitoringv1alpha1.AlertmanagerConfig{
				"mynamespace": {
					ObjectMeta: metav1.ObjectMeta{
						Name:      "myamc",
						Namespace: "mynamespace",
					},
					Spec: monitoringv1alpha1.AlertmanagerConfigSpec{
						Route: &monitoringv1alpha1.Route{
							Receiver: "test",
						},
						Receivers: []monitoringv1alpha1.Receiver{
							{
								Name: "test",
								MSTeamsConfigs: []monitoringv1alpha1.MSTeamsConfig{
									{
										WebhookURL: corev1.SecretKeySelector{
											Key: "url",
											LocalObjectReference: corev1.LocalObjectReference{
												Name: "ms-teams-secret",
											},
										},
										Title: ptr.To("test title"),
										Text:  ptr.To("test text"),
									},
								},
							},
						},
					},
				},
			},
			golden: "CR_with_MSTeams_Receiver.golden",
		},
		{
			name:      "CR with MSTeams Receiver with Summary",
			amVersion: &version27,
			kclient: fake.NewSimpleClientset(
				&corev1.Secret{
					ObjectMeta: metav1.ObjectMeta{
						Name:      "ms-teams-secret",
						Namespace: "mynamespace",
					},
					Data: map[string][]byte{
						"url": []byte("https://webhook.office.com/webhookb2/id/IncomingWebhook/id"),
					},
				},
			),
			baseConfig: alertmanagerConfig{
				Route: &route{
					Receiver: "null",
				},
				Receivers: []*receiver{{Name: "null"}},
			},
			amConfigs: map[string]*monitoringv1alpha1.AlertmanagerConfig{
				"mynamespace": {
					ObjectMeta: metav1.ObjectMeta{
						Name:      "myamc",
						Namespace: "mynamespace",
					},
					Spec: monitoringv1alpha1.AlertmanagerConfigSpec{
						Route: &monitoringv1alpha1.Route{
							Receiver: "test",
						},
						Receivers: []monitoringv1alpha1.Receiver{
							{
								Name: "test",
								MSTeamsConfigs: []monitoringv1alpha1.MSTeamsConfig{
									{
										WebhookURL: corev1.SecretKeySelector{
											Key: "url",
											LocalObjectReference: corev1.LocalObjectReference{
												Name: "ms-teams-secret",
											},
										},
										Title:   ptr.To("test title"),
										Summary: ptr.To("test summary"),
										Text:    ptr.To("test text"),
									},
								},
							},
						},
					},
				},
			},
			golden: "CR_with_MSTeams_Receiver_Summary.golden",
		},
		{
			name:      "CR with MSTeams Receiver with Partial Conf",
			amVersion: &version26,
			kclient: fake.NewSimpleClientset(
				&corev1.Secret{
					ObjectMeta: metav1.ObjectMeta{
						Name:      "ms-teams-secret",
						Namespace: "mynamespace",
					},
					Data: map[string][]byte{
						"url": []byte("https://webhook.office.com/webhookb2/id/IncomingWebhook/id"),
					},
				},
			),
			baseConfig: alertmanagerConfig{
				Route: &route{
					Receiver: "null",
				},
				Receivers: []*receiver{{Name: "null"}},
			},
			amConfigs: map[string]*monitoringv1alpha1.AlertmanagerConfig{
				"mynamespace": {
					ObjectMeta: metav1.ObjectMeta{
						Name:      "myamc",
						Namespace: "mynamespace",
					},
					Spec: monitoringv1alpha1.AlertmanagerConfigSpec{
						Route: &monitoringv1alpha1.Route{
							Receiver: "test",
						},
						Receivers: []monitoringv1alpha1.Receiver{
							{
								Name: "test",
								MSTeamsConfigs: []monitoringv1alpha1.MSTeamsConfig{
									{
										WebhookURL: corev1.SecretKeySelector{
											Key: "url",
											LocalObjectReference: corev1.LocalObjectReference{
												Name: "ms-teams-secret",
											},
										},
									},
								},
							},
						},
					},
				},
			},
			golden: "CR_with_MSTeams_Receiver_Partial_Conf.golden",
		},
		{
			name:      "CR with EmailConfig with Required Fields specified at Receiver level",
			amVersion: &version26,
			kclient:   fake.NewSimpleClientset(),
			baseConfig: alertmanagerConfig{
				Route: &route{
					Receiver: "null",
				},
				Receivers: []*receiver{{Name: "null"}},
			},
			amConfigs: map[string]*monitoringv1alpha1.AlertmanagerConfig{
				"mynamespace": {
					ObjectMeta: metav1.ObjectMeta{
						Name:      "myamc",
						Namespace: "mynamespace",
					},
					Spec: monitoringv1alpha1.AlertmanagerConfigSpec{
						Route: &monitoringv1alpha1.Route{
							Receiver: "test",
						},
						Receivers: []monitoringv1alpha1.Receiver{
							{
								Name: "test",
								EmailConfigs: []monitoringv1alpha1.EmailConfig{
									{
										Smarthost: "example.com:25",
										From:      "admin@example.com",
										To:        "customers@example.com",
									},
								},
							},
						},
					},
				},
			},
			golden: "CR_with_EmailConfig_Receiver_Conf.golden",
		},
		{
			name:      "CR with EmailConfig Missing SmartHost Field",
			amVersion: &version26,
			kclient:   fake.NewSimpleClientset(),
			baseConfig: alertmanagerConfig{
				Route: &route{
					Receiver: "null",
				},
				Receivers: []*receiver{{Name: "null"}},
			},
			amConfigs: map[string]*monitoringv1alpha1.AlertmanagerConfig{
				"mynamespace": {
					ObjectMeta: metav1.ObjectMeta{
						Name:      "myamc",
						Namespace: "mynamespace",
					},
					Spec: monitoringv1alpha1.AlertmanagerConfigSpec{
						Route: &monitoringv1alpha1.Route{
							Receiver: "test",
						},
						Receivers: []monitoringv1alpha1.Receiver{
							{
								Name: "test",
								EmailConfigs: []monitoringv1alpha1.EmailConfig{
									{
										From: "admin@example.com",
										To:   "customers@example.com",
									},
								},
							},
						},
					},
				},
			},
			expectedError: true,
		},
		{
			name:      "CR with EmailConfig Missing SMTP From Field",
			amVersion: &version26,
			kclient:   fake.NewSimpleClientset(),
			baseConfig: alertmanagerConfig{
				Route: &route{
					Receiver: "null",
				},
				Receivers: []*receiver{{Name: "null"}},
			},
			amConfigs: map[string]*monitoringv1alpha1.AlertmanagerConfig{
				"mynamespace": {
					ObjectMeta: metav1.ObjectMeta{
						Name:      "myamc",
						Namespace: "mynamespace",
					},
					Spec: monitoringv1alpha1.AlertmanagerConfigSpec{
						Route: &monitoringv1alpha1.Route{
							Receiver: "test",
						},
						Receivers: []monitoringv1alpha1.Receiver{
							{
								Name: "test",
								EmailConfigs: []monitoringv1alpha1.EmailConfig{
									{
										From: "admin@example.com",
										To:   "customers@example.com",
									},
								},
							},
						},
					},
				},
			},
			expectedError: true,
		},
		{
			name:      "CR with EmailConfig Missing Required Fields from Receiver level but specified at Global level",
			amVersion: &version26,
			kclient:   fake.NewSimpleClientset(),
			baseConfig: alertmanagerConfig{
				Global: &globalConfig{
					SMTPSmarthost: config.HostPort{
						Host: "smtp.example.org",
						Port: "587",
					},
					SMTPFrom: "admin@globaltest.com",
				},
				Route: &route{
					Receiver: "null",
				},
				Receivers: []*receiver{{Name: "null"}},
			},
			amConfigs: map[string]*monitoringv1alpha1.AlertmanagerConfig{
				"mynamespace": {
					ObjectMeta: metav1.ObjectMeta{
						Name:      "myamc",
						Namespace: "mynamespace",
					},
					Spec: monitoringv1alpha1.AlertmanagerConfigSpec{
						Route: &monitoringv1alpha1.Route{
							Receiver: "test",
						},
						Receivers: []monitoringv1alpha1.Receiver{
							{
								Name: "test",
								EmailConfigs: []monitoringv1alpha1.EmailConfig{
									{
										To: "customers@example.com",
									},
								},
							},
						},
					},
				},
			},
			golden: "CR_with_EmailConfig_Receiver_Global_Defaults_Conf.golden",
		},
	}

	logger := newNopLogger(t)
	for _, tc := range testCases {
		t.Run(tc.name, func(t *testing.T) {
			store := assets.NewStoreBuilder(tc.kclient.CoreV1(), tc.kclient.CoreV1())

			if tc.amVersion == nil {
				version, err := semver.ParseTolerant("v0.22.2")
				require.NoError(t, err)
				tc.amVersion = &version
			}

			cb := newConfigBuilder(logger, *tc.amVersion, store, tc.matcherStrategy)
			cb.cfg = &tc.baseConfig

			if tc.expectedError {
				require.Error(t, cb.addAlertmanagerConfigs(context.Background(), tc.amConfigs))
				return
			}
			require.NoError(t, cb.addAlertmanagerConfigs(context.Background(), tc.amConfigs))

			cfgBytes, err := cb.marshalJSON()
			require.NoError(t, err)

			// Verify the generated yaml is as expected
			golden.Assert(t, string(cfgBytes), tc.golden)

			// Verify the generated config is something that Alertmanager will be happy with
			_, err = alertmanagerConfigFromBytes(cfgBytes)
			require.NoError(t, err)
		})
	}
}

func TestSanitizeConfig(t *testing.T) {
	logger := newNopLogger(t)
	versionFileURLAllowed := semver.Version{Major: 0, Minor: 22}
	versionFileURLNotAllowed := semver.Version{Major: 0, Minor: 21}

	matcherV2SyntaxAllowed := semver.Version{Major: 0, Minor: 22}
	matcherV2SyntaxNotAllowed := semver.Version{Major: 0, Minor: 21}

	versionOpsGenieAPIKeyFileAllowed := semver.Version{Major: 0, Minor: 24}
	versionOpsGenieAPIKeyFileNotAllowed := semver.Version{Major: 0, Minor: 23}

	versionDiscordAllowed := semver.Version{Major: 0, Minor: 25}
	versionDiscordNotAllowed := semver.Version{Major: 0, Minor: 24}

	versionDiscordMessageFieldsAllowed := semver.Version{Major: 0, Minor: 28}
	versionDiscordMessageFieldsNotAllowed := semver.Version{Major: 0, Minor: 27}

	versionMSteamsV2Allowed := semver.Version{Major: 0, Minor: 28}
	versionMSteamsV2NotAllowed := semver.Version{Major: 0, Minor: 27}

	versionWebexAllowed := semver.Version{Major: 0, Minor: 25}
	versionWebexNotAllowed := semver.Version{Major: 0, Minor: 24}

	versionTelegramBotTokenFileAllowed := semver.Version{Major: 0, Minor: 26}
	versionTelegramBotTokenFileNotAllowed := semver.Version{Major: 0, Minor: 25}

	versionTelegramMessageThreadIDAllowed := semver.Version{Major: 0, Minor: 26}
	versionTelegramMessageThreadIDNotAllowed := semver.Version{Major: 0, Minor: 25}

	versionMSTeamsSummaryAllowed := semver.Version{Major: 0, Minor: 27}
	versionMSTeamsSummaryNotAllowed := semver.Version{Major: 0, Minor: 26}

<<<<<<< HEAD
	versioJiraAllowed := semver.Version{Major: 0, Minor: 28}
	versionJiraNotAllowed := semver.Version{Major: 0, Minor: 27}
=======
	versionSMTPTLSConfigAllowed := semver.Version{Major: 0, Minor: 28}
	versionSMTPTLSConfigNotAllowed := semver.Version{Major: 0, Minor: 27}
>>>>>>> ea005e84

	for _, tc := range []struct {
		name           string
		againstVersion semver.Version
		in             *alertmanagerConfig
		expectErr      bool
		golden         string
	}{
		{
			name:           "Test smtp_tls_config is dropped for unsupported versions",
			againstVersion: versionSMTPTLSConfigNotAllowed,
			in: &alertmanagerConfig{
				Global: &globalConfig{
					SMTPTLSConfig: &tlsConfig{
						CAFile: "/var/kubernetes/secrets/tls/ca.txt",
					},
				},
			},
			golden: "test_smtp_tls_config_is_dropped_for_unsupported_versions.golden",
		},
		{
			name:           "Test smtp_tls_config is added for supported versions",
			againstVersion: versionSMTPTLSConfigAllowed,
			in: &alertmanagerConfig{
				Global: &globalConfig{
					SMTPTLSConfig: &tlsConfig{
						CAFile:     "/var/kubernetes/secrets/tls/ca.txt",
						MinVersion: "TLS12",
						MaxVersion: "TLS13",
					},
				},
			},
			golden: "test_smtp_tls_config_is_added_for_supported_versions.golden",
		},
		{
			name:           "Test slack_api_url takes precedence in global config",
			againstVersion: versionFileURLAllowed,
			in: &alertmanagerConfig{
				Global: &globalConfig{
					SlackAPIURL: &config.URL{
						URL: &url.URL{
							Host: "www.test.com",
						}},
					SlackAPIURLFile: "/test",
				},
			},
			golden: "test_slack_api_url_takes_precedence_in_global_config.golden",
		},
		{
			name:           "Test slack_api_url_file is dropped for unsupported versions",
			againstVersion: versionFileURLNotAllowed,
			in: &alertmanagerConfig{
				Global: &globalConfig{
					SlackAPIURLFile: "/test",
				},
			},
			golden: "test_slack_api_url_file is dropped_for_unsupported_versions.golden",
		},
		{
			name:           "Test api_url takes precedence in slack config",
			againstVersion: versionFileURLAllowed,
			in: &alertmanagerConfig{
				Receivers: []*receiver{
					{
						SlackConfigs: []*slackConfig{
							{
								APIURL:     "www.test.com",
								APIURLFile: "/test",
							},
						},
					},
				},
			},
			golden: "test_api_url_takes_precedence_in_slack_config.golden",
		},
		{
			name:           "Test api_url_file is dropped in slack config for unsupported versions",
			againstVersion: versionFileURLNotAllowed,
			in: &alertmanagerConfig{
				Receivers: []*receiver{
					{
						SlackConfigs: []*slackConfig{
							{
								APIURLFile: "/test",
							},
						},
					},
				},
			},
			golden: "test_api_url_file_is_dropped_in_slack_config_for_unsupported_versions.golden",
		},
		{
			name:           "Test slack config happy path",
			againstVersion: versionFileURLAllowed,
			in: &alertmanagerConfig{
				Global: &globalConfig{
					SlackAPIURLFile: "/test",
				},
				Receivers: []*receiver{
					{
						SlackConfigs: []*slackConfig{
							{
								APIURLFile: "/test/case",
							},
						},
					},
				},
			},
			golden: "test_slack_config_happy_path.golden",
		},
		{
			name:           "Test inhibit rules error with unsupported syntax",
			againstVersion: matcherV2SyntaxNotAllowed,
			in: &alertmanagerConfig{
				InhibitRules: []*inhibitRule{
					{
						// this rule is marked as invalid. we must error out despite a valid config @[1]
						TargetMatch: map[string]string{
							"dropped": "as-side-effect",
						},
						TargetMatchers: []string{"drop=~me"},
						SourceMatch: map[string]string{
							"dropped": "as-side-effect",
						},
						SourceMatchers: []string{"drop=~me"},
					},
					{
						// test we continue to support both syntax
						TargetMatch: map[string]string{
							"keep": "me-for-now",
						},
						SourceMatch: map[string]string{
							"keep": "me-for-now",
						},
					},
				},
			},
			expectErr: true,
		},
		{
			name:           "Test inhibit rules happy path",
			againstVersion: matcherV2SyntaxAllowed,
			in: &alertmanagerConfig{
				InhibitRules: []*inhibitRule{
					{
						// test we continue to support both syntax
						TargetMatch: map[string]string{
							"keep": "me-for-now",
						},
						TargetMatchers: []string{"keep=~me"},
						SourceMatch: map[string]string{
							"keep": "me-for-now",
						},
						SourceMatchers: []string{"keep=me"},
					},
				},
			},
			golden: "test_inhibit_rules_happy_path.golden",
		},
		{
			name:           "opsgenie_api_key_file config",
			againstVersion: versionOpsGenieAPIKeyFileAllowed,
			in: &alertmanagerConfig{
				Global: &globalConfig{
					OpsGenieAPIKeyFile: "/test",
				},
			},
			golden: "opsgenie_api_key_file_config.golden",
		},
		{
			name:           "api_key_file field for OpsGenie config",
			againstVersion: versionOpsGenieAPIKeyFileAllowed,
			in: &alertmanagerConfig{
				Receivers: []*receiver{
					{
						Name: "opsgenie",
						OpsgenieConfigs: []*opsgenieConfig{
							{
								APIKeyFile: "/test",
							},
						},
					},
				},
			},
			golden: "api_key_file_field_for_OpsGenie_config.golden",
		},
		{
			name:           "api_key_file and api_key fields for OpsGenie config",
			againstVersion: versionOpsGenieAPIKeyFileAllowed,
			in: &alertmanagerConfig{
				Receivers: []*receiver{
					{
						Name: "opsgenie",
						OpsgenieConfigs: []*opsgenieConfig{
							{
								APIKey:     "test",
								APIKeyFile: "/test",
							},
						},
					},
				},
			},
			golden: "api_key_file_and_api_key_fields_for_OpsGenie_config.golden",
		},
		{
			name:           "opsgenie_api_key_file is dropped for unsupported versions",
			againstVersion: versionOpsGenieAPIKeyFileNotAllowed,
			in: &alertmanagerConfig{
				Global: &globalConfig{
					OpsGenieAPIKeyFile: "/test",
				},
			},
			golden: "opsgenie_api_key_file_is_dropped_for_unsupported_versions.golden",
		},
		{
			name:           "api_key_file is dropped for unsupported versions",
			againstVersion: versionOpsGenieAPIKeyFileNotAllowed,
			in: &alertmanagerConfig{
				Receivers: []*receiver{
					{
						Name: "opsgenie",
						OpsgenieConfigs: []*opsgenieConfig{
							{
								APIKeyFile: "/test",
							},
						},
					},
				},
			},
			golden: "api_key_file_is_dropped_for_unsupported_versions.golden",
		},
		{
			name:           "discord_config for supported versions",
			againstVersion: versionDiscordAllowed,
			in: &alertmanagerConfig{
				Receivers: []*receiver{
					{
						DiscordConfigs: []*discordConfig{
							{
								WebhookURL: "http://example.com",
							},
						},
					},
				},
			},
			golden: "discord_config_for_supported_versions.golden",
		},
		{
			name:           "discord_config returns error for unsupported versions",
			againstVersion: versionDiscordNotAllowed,
			in: &alertmanagerConfig{
				Receivers: []*receiver{
					{
						DiscordConfigs: []*discordConfig{
							{
								WebhookURL: "http://example.com",
							},
						},
					},
				},
			},
			expectErr: true,
		},
		{
			name:           "Test content is dropped in discord config for unsupported versions",
			againstVersion: versionDiscordMessageFieldsNotAllowed,
			in: &alertmanagerConfig{
				Receivers: []*receiver{
					{
						DiscordConfigs: []*discordConfig{
							{
								WebhookURL: "http://example.com",
								Content:    "content added for unsupported version",
							},
						},
					},
				},
			},
			golden: "test_content_field_dropped_in_discord_config_for_unsupported_versions.golden",
		},
		{
			name:           "Test content is added in discord config for supported versions",
			againstVersion: versionDiscordMessageFieldsAllowed,
			in: &alertmanagerConfig{
				Receivers: []*receiver{
					{
						DiscordConfigs: []*discordConfig{
							{
								WebhookURL: "http://example.com",
								Content:    "content added for supported version",
							},
						},
					},
				},
			},
			golden: "test_content_field_added_in_discord_config_for_supported_versions.golden",
		},
		{
			name:           "Test username is dropped in discord config for unsupported versions",
			againstVersion: versionDiscordMessageFieldsNotAllowed,
			in: &alertmanagerConfig{
				Receivers: []*receiver{
					{
						DiscordConfigs: []*discordConfig{
							{
								WebhookURL: "http://example.com",
								Username:   "discord_admin",
							},
						},
					},
				},
			},
			golden: "test_username_field_dropped_in_discord_config_for_unsupported_versions.golden",
		},
		{
			name:           "Test username is added in discord config for supported versions",
			againstVersion: versionDiscordMessageFieldsAllowed,
			in: &alertmanagerConfig{
				Receivers: []*receiver{
					{
						DiscordConfigs: []*discordConfig{
							{
								WebhookURL: "http://example.com",
								Username:   "discord_admin",
							},
						},
					},
				},
			},
			golden: "test_username_field_added_in_discord_config_for_supported_versions.golden",
		},
		{
			name:           "Test avatar_url is dropped in discord config for unsupported versions",
			againstVersion: versionDiscordMessageFieldsNotAllowed,
			in: &alertmanagerConfig{
				Receivers: []*receiver{
					{
						DiscordConfigs: []*discordConfig{
							{
								WebhookURL: "http://example.com",
								AvatarURL:  "http://example.com/discord_avatar",
							},
						},
					},
				},
			},
			golden: "test_avatar_url_field_dropped_in_discord_config_for_unsupported_versions.golden",
		},
		{
			name:           "Test avatar_url is added in discord config for supported versions",
			againstVersion: versionDiscordMessageFieldsAllowed,
			in: &alertmanagerConfig{
				Receivers: []*receiver{
					{
						DiscordConfigs: []*discordConfig{
							{
								WebhookURL: "http://example.com",
								AvatarURL:  "http://example.com/discord_avatar",
							},
						},
					},
				},
			},
			golden: "test_avatar_url_field_added_in_discord_config_for_supported_versions.golden",
		},
		{
			name:           "webex_config for supported versions",
			againstVersion: versionWebexAllowed,
			in: &alertmanagerConfig{
				Receivers: []*receiver{
					{
						WebexConfigs: []*webexConfig{
							{
								APIURL: "http://example.com",
								RoomID: "foo",
							},
						},
					},
				},
			},
			golden: "webex_config_for_supported_versions.golden",
		},
		{
			name:           "webex_config returns error for unsupported versions",
			againstVersion: versionWebexNotAllowed,
			in: &alertmanagerConfig{
				Receivers: []*receiver{
					{
						WebexConfigs: []*webexConfig{
							{
								APIURL: "http://example.com",
							},
						},
					},
				},
			},
			expectErr: true,
		},
		{
			name:           "msteamsv2_config for supported versions",
			againstVersion: versionMSteamsV2Allowed,
			in: &alertmanagerConfig{
				Receivers: []*receiver{
					{
						MSTeamsV2Configs: []*msTeamsV2Config{
							{
								WebhookURL: "http://example.com",
							},
						},
					},
				},
			},
			golden: "msteamsv2_config_for_supported_versions.golden",
		},
		{
			name:           "msteamsv2_config returns error for unsupported versions",
			againstVersion: versionMSteamsV2NotAllowed,
			in: &alertmanagerConfig{
				Receivers: []*receiver{
					{
						MSTeamsV2Configs: []*msTeamsV2Config{
							{
								WebhookURL: "http://example.com",
							},
						},
					},
				},
			},
			expectErr: true,
		},
		{
			name:           "msteamsv2_config no webhook url or webhook url file set",
			againstVersion: versionMSteamsV2Allowed,
			in: &alertmanagerConfig{
				Receivers: []*receiver{
					{
						MSTeamsV2Configs: []*msTeamsV2Config{
							{},
						},
					},
				},
			},
			expectErr: true,
		},
		{
			name:           "msteamsv2_config both webhook url and webhook url file set",
			againstVersion: versionMSteamsV2Allowed,
			in: &alertmanagerConfig{
				Receivers: []*receiver{
					{
						MSTeamsV2Configs: []*msTeamsV2Config{
							{
								WebhookURL:     "http://example.com",
								WebhookURLFile: "/var/secrets/webhook-url-file",
							},
						},
					},
				},
			},
			expectErr: true,
		},
		{
			name:           "webex_config returns error for missing mandatory field",
			againstVersion: versionWebexAllowed,
			in: &alertmanagerConfig{
				Receivers: []*receiver{
					{
						WebexConfigs: []*webexConfig{
							{
								APIURL: "http://example.com",
							},
						},
					},
				},
			},
			expectErr: true,
		},
		{
			name:           "bot_token_file field for Telegram config",
			againstVersion: versionTelegramBotTokenFileAllowed,
			in: &alertmanagerConfig{
				Receivers: []*receiver{
					{
						Name: "telegram",
						TelegramConfigs: []*telegramConfig{
							{
								ChatID:       12345,
								BotTokenFile: "/test",
							},
						},
					},
				},
			},
			golden: "bot_token_file_field_for_Telegram_config.golden",
		},
		{
			name:           "bot_token_file and bot_token fields for Telegram config",
			againstVersion: versionTelegramBotTokenFileAllowed,
			in: &alertmanagerConfig{
				Receivers: []*receiver{
					{
						Name: "telegram",
						TelegramConfigs: []*telegramConfig{
							{
								ChatID:       12345,
								BotToken:     "test",
								BotTokenFile: "/test",
							},
						},
					},
				},
			},
			golden: "bot_token_file_and_bot_token_fields_for_Telegram_config.golden",
		},
		{
			name:           "bot_token not specified and bot_token_file is dropped for unsupported versions",
			againstVersion: versionTelegramBotTokenFileNotAllowed,
			in: &alertmanagerConfig{
				Receivers: []*receiver{
					{
						Name: "telegram",
						TelegramConfigs: []*telegramConfig{
							{
								ChatID:       12345,
								BotTokenFile: "/test",
							},
						},
					},
				},
			},
			expectErr: true,
		},
		{
			name:           "bot_token specified and bot_token_file is dropped for unsupported versions",
			againstVersion: versionTelegramBotTokenFileNotAllowed,
			in: &alertmanagerConfig{
				Receivers: []*receiver{
					{
						Name: "telegram",
						TelegramConfigs: []*telegramConfig{
							{
								ChatID:       12345,
								BotToken:     "test",
								BotTokenFile: "/test",
							},
						},
					},
				},
			},
			golden: "bot_token specified and bot_token_file_is_dropped_for_unsupported_versions.golden",
		},
		{
			name:           "bot_token and bot_token_file empty",
			againstVersion: versionTelegramBotTokenFileAllowed,
			in: &alertmanagerConfig{
				Receivers: []*receiver{
					{
						Name: "telegram",
						TelegramConfigs: []*telegramConfig{
							{
								ChatID: 12345,
							},
						},
					},
				},
			},
			expectErr: true,
		},
		{
			name:           "message_thread_id field for Telegram config",
			againstVersion: versionTelegramMessageThreadIDAllowed,
			in: &alertmanagerConfig{
				Receivers: []*receiver{
					{
						Name: "telegram",
						TelegramConfigs: []*telegramConfig{
							{
								ChatID:          12345,
								MessageThreadID: 123,
								BotToken:        "test",
							},
						},
					},
				},
			},
			golden: "message_thread_id_field_for_Telegram_config.golden",
		},
		{
			name:           "message_thread_id is dropped for unsupported versions",
			againstVersion: versionTelegramMessageThreadIDNotAllowed,
			in: &alertmanagerConfig{
				Receivers: []*receiver{
					{
						Name: "telegram",
						TelegramConfigs: []*telegramConfig{
							{
								ChatID:          12345,
								MessageThreadID: 123,
							},
						},
					},
				},
			},
			expectErr: true,
		},
		{
			name:           "summary is dropped for unsupported versions for MSTeams config",
			againstVersion: versionMSTeamsSummaryNotAllowed,
			in: &alertmanagerConfig{
				Receivers: []*receiver{
					{
						Name: "msteams",
						MSTeamsConfigs: []*msTeamsConfig{
							{
								WebhookURL: "http://example.com",
								Title:      "test title",
								Summary:    "test summary",
								Text:       "test text",
							},
						},
					},
				},
			},
			golden: "summary_is_dropped_for_unsupported_versions_for_MSTeams_config.golden",
		},
		{
			name:           "summary add in supported versions for MSTeams config",
			againstVersion: versionMSTeamsSummaryAllowed,
			in: &alertmanagerConfig{
				Receivers: []*receiver{
					{
						Name: "msteams",
						MSTeamsConfigs: []*msTeamsConfig{
							{
								WebhookURL: "http://example.com",
								Title:      "test title",
								Summary:    "test summary",
								Text:       "test text",
							},
						},
					},
				},
			},
			golden: "summary_add_in_supported_versions_for_MSTeams_config.golden",
		},
		{
			name:           "Jira_config for supported versions",
			againstVersion: versioJiraAllowed,
			in: &alertmanagerConfig{
				Receivers: []*receiver{
					{
						JiraConfigs: []*jiraConfig{
							{
								APIURL:  ptr.To("http://example.com"),
								Project: "foo",
							},
						},
					},
				},
			},
			golden: "jira_config_for_supported_versions.golden",
		},
		{
			name:           "Jira_config returns error for unsupported versions",
			againstVersion: versionJiraNotAllowed,
			in: &alertmanagerConfig{
				Receivers: []*receiver{
					{
						JiraConfigs: []*jiraConfig{
							{
								APIURL:  ptr.To("http://example.com"),
								Project: "foo",
							},
						},
					},
				},
			},
			expectErr: true,
		},
		{
			name:           "Jira_config returns error for missing project mandatory field",
			againstVersion: versioJiraAllowed,
			in: &alertmanagerConfig{
				Receivers: []*receiver{
					{
						JiraConfigs: []*jiraConfig{
							{
								APIURL: ptr.To("http://example.com"),
							},
						},
					},
				},
			},
			expectErr: true,
		},
		{
			name:           "Jira_config returns error for missing api_url/Jira_api_url mandatory field",
			againstVersion: versioJiraAllowed,
			in: &alertmanagerConfig{
				Receivers: []*receiver{
					{
						JiraConfigs: []*jiraConfig{
							{
								Project: "peojectA",
							},
						},
					},
				},
			},
			expectErr: true,
		},
	} {
		t.Run(tc.name, func(t *testing.T) {
			err := tc.in.sanitize(tc.againstVersion, logger)
			if tc.expectErr {
				require.Error(t, err)
				return
			}
			require.NoError(t, err)

			routeCfg, err := yaml.Marshal(tc.in)
			require.NoError(t, err)

			golden.Assert(t, string(routeCfg), tc.golden)
		})
	}
}

func TestHTTPClientConfig(t *testing.T) {
	logger := newNopLogger(t)

	httpConfigV25Allowed := semver.Version{Major: 0, Minor: 25}
	httpConfigV25NotAllowed := semver.Version{Major: 0, Minor: 24}

	versionAuthzAllowed := semver.Version{Major: 0, Minor: 22}
	versionAuthzNotAllowed := semver.Version{Major: 0, Minor: 21}

	httpConfigV26Allowed := semver.Version{Major: 0, Minor: 26}
	httpConfigV26NotAllowed := semver.Version{Major: 0, Minor: 25}

	// test the http config independently since all receivers rely on same behaviour
	for _, tc := range []struct {
		name           string
		againstVersion semver.Version
		in             *httpClientConfig
		expectErr      bool
		golden         string
	}{
		{
			name: "Test happy path",
			in: &httpClientConfig{
				Authorization: &authorization{
					Type:            "any",
					Credentials:     "some",
					CredentialsFile: "/must/keep",
				},
			},
			againstVersion: versionAuthzAllowed,
			golden:         "test_happy_path.golden",
		},
		{
			name: "HTTP client config fields preserved with v0.25.0",
			in: &httpClientConfig{
				OAuth2: &oauth2{
					ClientID:         "a",
					ClientSecret:     "b",
					ClientSecretFile: "c",
					TokenURL:         "d",
					proxyConfig: proxyConfig{
						ProxyURL: "http://example.com/",
					},
				},
				EnableHTTP2: ptr.To(false),
				TLSConfig: &tlsConfig{
					MinVersion: "TLS12",
					MaxVersion: "TLS12",
				},
			},
			againstVersion: httpConfigV25Allowed,
			golden:         "HTTP_client_config_fields_preserved_with_v0_25_0.golden",
		},
		{
			name:           "Test authorization causes error for unsupported versions",
			againstVersion: versionAuthzNotAllowed,
			in: &httpClientConfig{
				Authorization: &authorization{
					Type:            "any",
					Credentials:     "some",
					CredentialsFile: "/must/drop",
				},
			},
			expectErr: true,
		},
		{
			name:           "Test oauth2 causes error for unsupported versions",
			againstVersion: versionAuthzNotAllowed,
			in: &httpClientConfig{
				OAuth2: &oauth2{
					ClientID:         "a",
					ClientSecret:     "b",
					ClientSecretFile: "c",
					TokenURL:         "d",
				},
			},
			expectErr: true,
		},
		{
			name: "HTTP client config with min TLS version only",
			in: &httpClientConfig{
				TLSConfig: &tlsConfig{
					MinVersion: "TLS12",
				},
			},
			againstVersion: httpConfigV25Allowed,
			golden:         "HTTP_client_config_with_min_TLS_version_only.golden",
		},
		{
			name: "HTTP client config with max TLS version only",
			in: &httpClientConfig{
				TLSConfig: &tlsConfig{
					MaxVersion: "TLS12",
				},
			},
			againstVersion: httpConfigV25Allowed,
			golden:         "HTTP_client_config_with_max_TLS_version_only.golden",
		},
		{
			name: "HTTP client config TLS min version > max version",
			in: &httpClientConfig{
				OAuth2: &oauth2{
					ClientID:         "a",
					ClientSecret:     "b",
					ClientSecretFile: "c",
					TokenURL:         "d",
					proxyConfig: proxyConfig{
						ProxyURL: "http://example.com/",
					},
				},
				EnableHTTP2: ptr.To(false),
				TLSConfig: &tlsConfig{
					MinVersion: "TLS13",
					MaxVersion: "TLS12",
				},
			},
			againstVersion: httpConfigV25Allowed,
			expectErr:      true,
		},
		{
			name: "HTTP client config TLS min version unknown",
			in: &httpClientConfig{
				OAuth2: &oauth2{
					ClientID:         "a",
					ClientSecret:     "b",
					ClientSecretFile: "c",
					TokenURL:         "d",
					proxyConfig: proxyConfig{
						ProxyURL: "http://example.com/",
					},
				},
				EnableHTTP2: ptr.To(false),
				TLSConfig: &tlsConfig{
					MinVersion: "TLS14",
				},
			},
			againstVersion: httpConfigV25Allowed,
			expectErr:      true,
		},
		{
			name: "HTTP client config TLS max version unknown",
			in: &httpClientConfig{
				OAuth2: &oauth2{
					ClientID:         "a",
					ClientSecret:     "b",
					ClientSecretFile: "c",
					TokenURL:         "d",
					proxyConfig: proxyConfig{
						ProxyURL: "http://example.com/",
					},
				},
				EnableHTTP2: ptr.To(false),
				TLSConfig: &tlsConfig{
					MaxVersion: "TLS14",
				},
			},
			againstVersion: httpConfigV25Allowed,
			expectErr:      true,
		},
		{
			name: "Test HTTP client config fields dropped before v0.25.0",
			in: &httpClientConfig{
				OAuth2: &oauth2{
					ClientID:         "a",
					ClientSecret:     "b",
					ClientSecretFile: "c",
					TokenURL:         "d",
					proxyConfig: proxyConfig{
						ProxyURL: "http://example.com/",
					},
				},
				EnableHTTP2: ptr.To(false),
				TLSConfig: &tlsConfig{
					MinVersion: "TLS12",
					MaxVersion: "TLS12",
				},
			},
			againstVersion: httpConfigV25NotAllowed,
			golden:         "test_HTTP_client_config_fields_dropped_before_v0_25_0.golden",
		},
		{
			name: "Test HTTP client config oauth2 proxyConfig fields dropped before v0.25.0",
			in: &httpClientConfig{
				OAuth2: &oauth2{
					ClientID:         "a",
					ClientSecret:     "b",
					ClientSecretFile: "c",
					TokenURL:         "d",
					proxyConfig: proxyConfig{
						ProxyURL:             "http://example.com/",
						NoProxy:              "http://proxy.io/",
						ProxyFromEnvironment: true,
					},
				},
				EnableHTTP2: ptr.To(false),
			},
			againstVersion: httpConfigV25NotAllowed,
			golden:         "test_HTTP_client_config_oauth2_proxyConfig_fields_dropped_before_v0_25_0.golden",
		},
		{
			name: "Test HTTP client config oauth2 proxyConfig fields",
			in: &httpClientConfig{
				OAuth2: &oauth2{
					ClientID:         "a",
					ClientSecret:     "b",
					ClientSecretFile: "c",
					TokenURL:         "d",
					proxyConfig: proxyConfig{
						ProxyURL:             "http://example.com/",
						NoProxy:              "http://proxy.io/",
						ProxyFromEnvironment: true,
					},
				},
			},
			againstVersion: httpConfigV25Allowed,
			golden:         "Test_HTTP_client_config_oauth2_proxyConfig_fields.golden",
		},
		{
			name: "no_proxy and proxy_connect_header fields dropped before v0.26.0",
			in: &httpClientConfig{
				proxyConfig: proxyConfig{
					NoProxy: "example.com",
					ProxyConnectHeader: map[string][]string{
						"X-Foo": {"Bar"},
					},
				},
			},
			againstVersion: httpConfigV26NotAllowed,
			golden:         "no_proxy_and_proxy_connect_header_fields_dropped_before_v0_26_0.golden",
		},
		{
			name: "no_proxy/proxy_connect_header fields preserved after v0.26.0",
			in: &httpClientConfig{
				proxyConfig: proxyConfig{
					ProxyURL: "http://example.com",
					NoProxy:  "svc.cluster.local",
					ProxyConnectHeader: map[string][]string{
						"X-Foo": {"Bar"},
					},
				},
			},
			againstVersion: httpConfigV26Allowed,
			golden:         "no_proxy_proxy_connect_header_fields_preserved_after_v0_26_0.golden",
		},
		{
			name: "proxy_from_environment field dropped before v0.26.0",
			in: &httpClientConfig{
				proxyConfig: proxyConfig{
					ProxyFromEnvironment: true,
				},
			},
			againstVersion: httpConfigV26NotAllowed,
			golden:         "proxy_from_environment_field_dropped_before_v0_26_0.golden",
		},
		{
			name: "proxy_from_environment field preserved after v0.26.0",
			in: &httpClientConfig{
				proxyConfig: proxyConfig{
					ProxyFromEnvironment: true,
				},
			},
			againstVersion: httpConfigV26Allowed,
			golden:         "proxy_from_environment_field_preserved_after_v0_26_0.golden",
		},
		{
			name: "proxy_from_environment and proxy_url configured return an error",
			in: &httpClientConfig{
				proxyConfig: proxyConfig{
					ProxyFromEnvironment: true,
					ProxyURL:             "http://example.com",
				},
			},
			againstVersion: httpConfigV26Allowed,
			expectErr:      true,
		},
		{
			name: "proxy_from_environment and no_proxy configured return an error",
			in: &httpClientConfig{
				proxyConfig: proxyConfig{
					ProxyFromEnvironment: true,
					NoProxy:              "svc.cluster.local",
				},
			},
			againstVersion: httpConfigV26Allowed,
			expectErr:      true,
		},
		{
			name: "no_proxy configured alone returns an error",
			in: &httpClientConfig{
				proxyConfig: proxyConfig{
					NoProxy: "svc.cluster.local",
				},
			},
			againstVersion: httpConfigV26Allowed,
			expectErr:      true,
		},
		{
			name: "proxy_connect_header configured alone returns an error",
			in: &httpClientConfig{
				proxyConfig: proxyConfig{
					ProxyConnectHeader: map[string][]string{
						"X-Foo": {"Bar"},
					},
				},
			},
			againstVersion: httpConfigV26Allowed,
			expectErr:      true,
		},
	} {
		t.Run(tc.name, func(t *testing.T) {
			err := tc.in.sanitize(tc.againstVersion, logger)
			if tc.expectErr {
				require.Error(t, err)
				return
			}
			amConfigs, err := yaml.Marshal(tc.in)
			require.NoError(t, err)

			golden.Assert(t, string(amConfigs), tc.golden)
		})
	}
}

func TestTimeInterval(t *testing.T) {
	logger := newNopLogger(t)

	for _, tc := range []struct {
		name           string
		againstVersion semver.Version
		in             *alertmanagerConfig
		golden         string
	}{
		{
			name:           "time_intervals and active_time_intervals in Route config",
			againstVersion: semver.Version{Major: 0, Minor: 24},
			in: &alertmanagerConfig{
				TimeIntervals: []*timeInterval{
					{
						Name:          "weekend",
						TimeIntervals: []timeinterval.TimeInterval{},
					},
				},
				Route: &route{
					ActiveTimeIntervals: []string{
						"weekend",
					},
				},
			},
			golden: "time_intervals_and_active_time_intervals_in_route_config.golden",
		},
		{
			name:           "time_intervals is dropped for unsupported versions",
			againstVersion: semver.Version{Major: 0, Minor: 23},
			in: &alertmanagerConfig{
				TimeIntervals: []*timeInterval{
					{
						Name:          "weekend",
						TimeIntervals: []timeinterval.TimeInterval{},
					},
				},
			},
			golden: "time_intervals_is_dropped_for_unsupported_versions.golden",
		},
		{
			name:           "active_time_intervals is dropped for unsupported versions",
			againstVersion: semver.Version{Major: 0, Minor: 23},
			in: &alertmanagerConfig{
				TimeIntervals: []*timeInterval{
					{
						Name:          "weekend",
						TimeIntervals: []timeinterval.TimeInterval{},
					},
				},
				Route: &route{
					ActiveTimeIntervals: []string{
						"weekend",
					},
				},
			},
			golden: "active_time_intervals_is_dropped_for_unsupported_versions.golden",
		},
		{
			name:           "location is dropped for unsupported versions",
			againstVersion: semver.Version{Major: 0, Minor: 24},
			in: &alertmanagerConfig{
				MuteTimeIntervals: []*timeInterval{
					{
						Name: "workdays",
						TimeIntervals: []timeinterval.TimeInterval{
							{
								Weekdays: []timeinterval.WeekdayRange{
									{
										InclusiveRange: timeinterval.InclusiveRange{Begin: 1, End: 5},
									},
								},
								Location: &timeinterval.Location{
									Location: time.Local,
								},
							},
						},
					},
				},
				TimeIntervals: []*timeInterval{
					{
						Name: "sunday",
						TimeIntervals: []timeinterval.TimeInterval{
							{
								Weekdays: []timeinterval.WeekdayRange{
									{
										InclusiveRange: timeinterval.InclusiveRange{Begin: 0, End: 0},
									},
								},
								Location: &timeinterval.Location{
									Location: time.Local,
								},
							},
						},
					},
				},
			},
			golden: "location_is_dropped_for_unsupported_versions.golden",
		},
	} {
		t.Run(tc.name, func(t *testing.T) {
			err := tc.in.sanitize(tc.againstVersion, logger)
			require.NoError(t, err)

			amConfigs, err := yaml.Marshal(tc.in)
			require.NoError(t, err)

			golden.Assert(t, string(amConfigs), tc.golden)
		})
	}
}
func TestSanitizePushoverReceiverConfig(t *testing.T) {
	logger := newNopLogger(t)

	for _, tc := range []struct {
		name           string
		againstVersion semver.Version
		in             *alertmanagerConfig
		expectErr      bool
		golden         string
	}{
		{
			name:           "Test pushover user_key/token takes precedence in pushover config",
			againstVersion: semver.Version{Major: 0, Minor: 26},
			in: &alertmanagerConfig{
				Receivers: []*receiver{
					{
						PushoverConfigs: []*pushoverConfig{
							{
								UserKey:     "foo",
								UserKeyFile: "/path/use_key_file",
								Token:       "bar",
								TokenFile:   "/path/token_file",
							},
						},
					},
				},
			},
			golden: "test_pushover_user_key_token_takes_precedence_in_pushover_config.golden",
		},
		{
			name:           "Test pushover token or token_file must be configured",
			againstVersion: semver.Version{Major: 0, Minor: 26},
			in: &alertmanagerConfig{
				Receivers: []*receiver{
					{
						PushoverConfigs: []*pushoverConfig{
							{
								UserKey: "foo",
							},
						},
					},
				},
			},
			expectErr: true,
		},
		{
			name:           "Test pushover user_key or user_key_file must be configured",
			againstVersion: semver.Version{Major: 0, Minor: 26},
			in: &alertmanagerConfig{
				Receivers: []*receiver{
					{
						PushoverConfigs: []*pushoverConfig{
							{
								Token: "bar",
							},
						},
					},
				},
			},
			expectErr: true,
		},
		{
			name:           "Test pushover user_key/token_file dropped in pushover config for unsupported versions",
			againstVersion: semver.Version{Major: 0, Minor: 25},
			in: &alertmanagerConfig{
				Receivers: []*receiver{
					{
						PushoverConfigs: []*pushoverConfig{
							{
								UserKey:   "foo",
								TokenFile: "/path/token_file",
							},
						},
					},
				},
			},
			expectErr: true,
		},
		{
			name:           "Test pushover user_key_file/token dropped in pushover config for unsupported versions",
			againstVersion: semver.Version{Major: 0, Minor: 25},
			in: &alertmanagerConfig{
				Receivers: []*receiver{
					{
						PushoverConfigs: []*pushoverConfig{
							{
								UserKeyFile: "/path/use_key_file",
								Token:       "bar",
							},
						},
					},
				},
			},
			expectErr: true,
		},
	} {
		t.Run(tc.name, func(t *testing.T) {
			err := tc.in.sanitize(tc.againstVersion, logger)
			if tc.expectErr {
				require.Error(t, err)
				return
			}
			require.NoError(t, err)

			amConfigs, err := yaml.Marshal(tc.in)
			require.NoError(t, err)

			golden.Assert(t, string(amConfigs), tc.golden)
		})
	}
}
func TestSanitizeEmailConfig(t *testing.T) {
	logger := newNopLogger(t)

	for _, tc := range []struct {
		name           string
		againstVersion semver.Version
		in             *alertmanagerConfig
		golden         string
	}{
		{
			name:           "Test smtp_auth_password takes precedence in global config",
			againstVersion: semver.Version{Major: 0, Minor: 25},
			in: &alertmanagerConfig{
				Global: &globalConfig{
					SMTPAuthPassword:     "foo",
					SMTPAuthPasswordFile: "bar",
				},
			},
			golden: "test_smtp_auth_password_takes_precedence_in_global_config.golden",
		},
		{
			name:           "Test smtp_auth_password_file is dropped for unsupported versions",
			againstVersion: semver.Version{Major: 0, Minor: 24},
			in: &alertmanagerConfig{
				Global: &globalConfig{
					SMTPAuthPasswordFile: "bar",
				},
			},
			golden: "test_smtp_auth_password_file_is_dropped_for_unsupported_versions.golden",
		},
		{
			name:           "Test smtp_auth_password takes precedence in email config",
			againstVersion: semver.Version{Major: 0, Minor: 25},
			in: &alertmanagerConfig{
				Receivers: []*receiver{
					{
						EmailConfigs: []*emailConfig{
							{
								AuthPassword:     "foo",
								AuthPasswordFile: "bar",
							},
						},
					},
				},
			},
			golden: "test_smtp_auth_password_takes_precedence_in_email_config.golden",
		},
		{
			name:           "Test smtp_auth_password_file is dropped in slack config for unsupported versions",
			againstVersion: semver.Version{Major: 0, Minor: 24},
			in: &alertmanagerConfig{
				Receivers: []*receiver{
					{
						EmailConfigs: []*emailConfig{
							{
								AuthPasswordFile: "bar",
							},
						},
					},
				},
			},
			golden: "test_smtp_auth_password_file_is_dropped_in_slack_config_for_unsupported_versions.golden",
		},
	} {
		t.Run(tc.name, func(t *testing.T) {
			err := tc.in.sanitize(tc.againstVersion, logger)
			require.NoError(t, err)

			amConfigs, err := yaml.Marshal(tc.in)
			require.NoError(t, err)

			golden.Assert(t, string(amConfigs), tc.golden)
		})
	}
}

func TestSanitizeVictorOpsConfig(t *testing.T) {
	logger := newNopLogger(t)

	for _, tc := range []struct {
		name           string
		againstVersion semver.Version
		in             *alertmanagerConfig
		golden         string
	}{
		{
			name:           "Test victorops_api_key takes precedence in global config",
			againstVersion: semver.Version{Major: 0, Minor: 25},
			in: &alertmanagerConfig{
				Global: &globalConfig{
					VictorOpsAPIKey:     "foo",
					VictorOpsAPIKeyFile: "bar",
				},
			},
			golden: "test_victorops_api_key_takes_precedence_in_global_config.golden",
		},
		{
			name:           "Test victorops_api_key_file is dropped for unsupported versions",
			againstVersion: semver.Version{Major: 0, Minor: 24},
			in: &alertmanagerConfig{
				Global: &globalConfig{
					VictorOpsAPIKeyFile: "bar",
				},
			},
			golden: "test_victorops_api_key_file_is_dropped_for_unsupported_versions.golden",
		},
		{
			name:           "Test api_key takes precedence in victorops config",
			againstVersion: semver.Version{Major: 0, Minor: 25},
			in: &alertmanagerConfig{
				Receivers: []*receiver{
					{
						VictorOpsConfigs: []*victorOpsConfig{
							{
								APIKey:     "foo",
								APIKeyFile: "bar",
							},
						},
					},
				},
			},
			golden: "test_api_key_takes_precedence_in_victorops_config.golden",
		},
		{
			name:           "Test api_key_file is dropped in victorops config for unsupported versions",
			againstVersion: semver.Version{Major: 0, Minor: 24},
			in: &alertmanagerConfig{
				Receivers: []*receiver{
					{
						VictorOpsConfigs: []*victorOpsConfig{
							{
								APIKeyFile: "bar",
							},
						},
					},
				},
			},
			golden: "test_api_key_file_is_dropped_in_victorops_config_for_unsupported_versions.golden",
		},
	} {
		t.Run(tc.name, func(t *testing.T) {
			err := tc.in.sanitize(tc.againstVersion, logger)
			require.NoError(t, err)

			amConfigs, err := yaml.Marshal(tc.in)
			require.NoError(t, err)

			golden.Assert(t, string(amConfigs), tc.golden)
		})
	}
}

func TestSanitizeWebhookConfig(t *testing.T) {
	logger := newNopLogger(t)

	for _, tc := range []struct {
		name           string
		againstVersion semver.Version
		in             *alertmanagerConfig
		golden         string
	}{
		{
			name:           "Test webhook_url_file is dropped in webhook config for unsupported versions",
			againstVersion: semver.Version{Major: 0, Minor: 25},
			in: &alertmanagerConfig{
				Receivers: []*receiver{
					{
						WebhookConfigs: []*webhookConfig{
							{
								URLFile: "foo",
							},
						},
					},
				},
			},
			golden: "test_webhook_url_file_is_dropped_in_webhook_config_for_unsupported_versions.golden",
		},
		{
			name:           "Test url takes precedence in webhook config",
			againstVersion: semver.Version{Major: 0, Minor: 26},
			in: &alertmanagerConfig{
				Receivers: []*receiver{
					{
						WebhookConfigs: []*webhookConfig{
							{
								URL:     "foo",
								URLFile: "bar",
							},
						},
					},
				},
			},
			golden: "test_url_takes_precedence_in_webhook_config.golden",
		},
		{
			name:           "Test timeout is dropped in webhook config for unsupported versions",
			againstVersion: semver.Version{Major: 0, Minor: 26},
			in: &alertmanagerConfig{
				Receivers: []*receiver{
					{
						WebhookConfigs: []*webhookConfig{
							{
								Timeout: ptr.To(model.Duration(time.Minute)),
							},
						},
					},
				},
			},
			golden: "test_webhook_timeout_is_dropped_in_webhook_config_for_unsupported_versions.golden",
		},
		{
			name:           "Test timeout is added in webhook config for supported versions",
			againstVersion: semver.Version{Major: 0, Minor: 28},
			in: &alertmanagerConfig{
				Receivers: []*receiver{
					{
						WebhookConfigs: []*webhookConfig{
							{
								Timeout: ptr.To(model.Duration(time.Minute)),
							},
						},
					},
				},
			},
			golden: "test_webhook_timeout_is_added_in_webhook_config_for_supported_versions.golden",
		},
	} {
		t.Run(tc.name, func(t *testing.T) {
			err := tc.in.sanitize(tc.againstVersion, logger)
			require.NoError(t, err)

			amConfigs, err := yaml.Marshal(tc.in)
			require.NoError(t, err)

			golden.Assert(t, string(amConfigs), tc.golden)
		})
	}
}

func TestSanitizePushoverConfig(t *testing.T) {
	logger := newNopLogger(t)

	for _, tc := range []struct {
		name           string
		againstVersion semver.Version
		in             *alertmanagerConfig
		golden         string
	}{
		{
			name:           "Test pushover_user_key_file is dropped in pushover config for unsupported versions",
			againstVersion: semver.Version{Major: 0, Minor: 25},
			in: &alertmanagerConfig{
				Receivers: []*receiver{
					{
						PushoverConfigs: []*pushoverConfig{
							{
								UserKey:     "key",
								UserKeyFile: "foo",
								Token:       "token",
							},
						},
					},
				},
			},
			golden: "test_pushover_user_key_file_is_dropped_in_pushover_config_for_unsupported_versions.golden",
		},
		{
			name:           "Test pushover_token_file is dropped in pushover config for unsupported versions",
			againstVersion: semver.Version{Major: 0, Minor: 25},
			in: &alertmanagerConfig{
				Receivers: []*receiver{
					{
						PushoverConfigs: []*pushoverConfig{
							{
								UserKey:   "key",
								Token:     "token",
								TokenFile: "foo",
							},
						},
					},
				},
			},
			golden: "test_pushover_token_file_is_dropped_in_pushover_config_for_unsupported_versions.golden",
		},
		{
			name:           "Test user_key takes precedence in pushover config",
			againstVersion: semver.Version{Major: 0, Minor: 26},
			in: &alertmanagerConfig{
				Receivers: []*receiver{
					{
						PushoverConfigs: []*pushoverConfig{
							{
								UserKey:     "foo",
								UserKeyFile: "bar",
								Token:       "token",
							},
						},
					},
				},
			},
			golden: "test_user_key_takes_precedence_in_pushover_config.golden",
		},
		{
			name:           "Test token takes precedence in pushover config",
			againstVersion: semver.Version{Major: 0, Minor: 26},
			in: &alertmanagerConfig{
				Receivers: []*receiver{
					{
						PushoverConfigs: []*pushoverConfig{
							{
								UserKey:   "foo",
								Token:     "foo",
								TokenFile: "bar",
							},
						},
					},
				},
			},
			golden: "test_token_takes_precedence_in_pushover_config.golden",
		},
	} {
		t.Run(tc.name, func(t *testing.T) {
			err := tc.in.sanitize(tc.againstVersion, logger)
			require.NoError(t, err)

			amConfigs, err := yaml.Marshal(tc.in)
			require.NoError(t, err)

			golden.Assert(t, string(amConfigs), tc.golden)
		})
	}
}

func TestSanitizePagerDutyConfig(t *testing.T) {
	logger := newNopLogger(t)

	for _, tc := range []struct {
		name           string
		againstVersion semver.Version
		in             *alertmanagerConfig
		golden         string
	}{
		{
			name:           "Test routing_key takes precedence in pagerduty config",
			againstVersion: semver.Version{Major: 0, Minor: 25},
			in: &alertmanagerConfig{
				Receivers: []*receiver{
					{
						PagerdutyConfigs: []*pagerdutyConfig{
							{
								RoutingKey:     "foo",
								RoutingKeyFile: "bar",
							},
						},
					},
				},
			},
			golden: "test_routing_key_takes_precedence_in_pagerdouty_config.golden",
		},
		{
			name:           "Test routing_key_file is dropped in pagerduty config for unsupported versions",
			againstVersion: semver.Version{Major: 0, Minor: 24},
			in: &alertmanagerConfig{
				Receivers: []*receiver{
					{
						PagerdutyConfigs: []*pagerdutyConfig{
							{
								RoutingKeyFile: "bar",
							},
						},
					},
				},
			},
			golden: "test_routing_key_file_is_dropped_in_pagerduty_config_for_unsupported_versions.golden",
		},
		{
			name:           "Test service_key takes precedence in pagerduty config",
			againstVersion: semver.Version{Major: 0, Minor: 25},
			in: &alertmanagerConfig{
				Receivers: []*receiver{
					{
						PagerdutyConfigs: []*pagerdutyConfig{
							{
								ServiceKey:     "foo",
								ServiceKeyFile: "bar",
							},
						},
					},
				},
			},
			golden: "test_service_key_takes_precedence_in_pagerduty_config.golden",
		},
		{
			name:           "Test service_key_file is dropped in pagerduty config for unsupported versions",
			againstVersion: semver.Version{Major: 0, Minor: 24},
			in: &alertmanagerConfig{
				Receivers: []*receiver{
					{
						PagerdutyConfigs: []*pagerdutyConfig{
							{
								ServiceKeyFile: "bar",
							},
						},
					},
				},
			},
			golden: "test_service_key_file_is_dropped_in_pagerduty_config_for_unsupported_versions.golden",
		},
		{
			name:           "Test source is dropped in pagerduty config for unsupported versions",
			againstVersion: semver.Version{Major: 0, Minor: 24},
			in: &alertmanagerConfig{
				Receivers: []*receiver{
					{
						PagerdutyConfigs: []*pagerdutyConfig{
							{
								Source: "foo",
							},
						},
					},
				},
			},
			golden: "test_source_is_dropped_in_pagerduty_config_for_unsupported_versions.golden",
		},
		{
			name:           "Test source is added in pagerduty config for supported versions",
			againstVersion: semver.Version{Major: 0, Minor: 25},
			in: &alertmanagerConfig{
				Receivers: []*receiver{
					{
						PagerdutyConfigs: []*pagerdutyConfig{
							{
								Source: "foo",
							},
						},
					},
				},
			},
			golden: "test_source_is_added_in_pagerduty_config_for_supported_versions.golden",
		},
	} {
		t.Run(tc.name, func(t *testing.T) {
			err := tc.in.sanitize(tc.againstVersion, logger)
			require.NoError(t, err)

			amPagerDutyCfg, err := yaml.Marshal(tc.in)
			require.NoError(t, err)

			golden.Assert(t, string(amPagerDutyCfg), tc.golden)
		})
	}
}

func TestSanitizeJiraConfig(t *testing.T) {
	logger := newNopLogger(t)
	versionJiraAllowed := semver.Version{Major: 0, Minor: 28}
	versionJiraNotAllowed := semver.Version{Major: 0, Minor: 27}
	for _, tc := range []struct {
		name           string
		againstVersion semver.Version
		in             *alertmanagerConfig
		golden         string
		expectErr      bool
	}{
		{
			name:           "jira_configs returns error for unsupported versions",
			againstVersion: versionJiraNotAllowed,
			in: &alertmanagerConfig{
				Receivers: []*receiver{
					{
						JiraConfigs: []*jiraConfig{
							{
								APIURL: "http://example.com",
							},
						},
					},
				},
			},
			expectErr: true,
		},
		{
			name:           "jira_configs allows for supported versions",
			againstVersion: versionJiraAllowed,
			in: &alertmanagerConfig{
				Receivers: []*receiver{
					{
						JiraConfigs: []*jiraConfig{
							{
								APIURL:    "http://issues.example.com",
								Project:   "Monitoring",
								IssueType: "Bug",
							},
						},
					},
				},
			},
			golden: "jira_configs_for_supported_versions.golden",
		},
		{
			name:           "jira_configs returns error for missing mandatory fields",
			againstVersion: versionJiraAllowed,
			in: &alertmanagerConfig{
				Receivers: []*receiver{
					{
						JiraConfigs: []*jiraConfig{
							{
								APIURL: "http://example.com",
							},
						},
					},
				},
			},
			expectErr: true,
		},
	} {
		t.Run(tc.name, func(t *testing.T) {
			err := tc.in.sanitize(tc.againstVersion, logger)
			if tc.expectErr {
				require.Error(t, err)
				return
			}

			require.NoError(t, err)

			amConfigs, err := yaml.Marshal(tc.in)
			require.NoError(t, err)

			golden.Assert(t, string(amConfigs), tc.golden)
		})
	}
}

func TestSanitizeRocketChatConfig(t *testing.T) {
	logger := newNopLogger(t)
	versionRocketChatAllowed := semver.Version{Major: 0, Minor: 28}
	versionRocketChatNotAllowed := semver.Version{Major: 0, Minor: 27}
	for _, tc := range []struct {
		name           string
		againstVersion semver.Version
		in             *alertmanagerConfig
		golden         string
		expectErr      bool
	}{
		{
			name:           "rocketchat_configs returns error for unsupported versions",
			againstVersion: versionRocketChatNotAllowed,
			in: &alertmanagerConfig{
				Receivers: []*receiver{
					{
						RocketChatConfigs: []*rocketChatConfig{
							{
								APIURL: "http://example.com",
							},
						},
					},
				},
			},
			expectErr: true,
		},
		{
			name:           "rocketchat_configs allows for supported versions",
			againstVersion: versionRocketChatAllowed,
			in: &alertmanagerConfig{
				Receivers: []*receiver{
					{
						RocketChatConfigs: []*rocketChatConfig{
							{
								APIURL: "http://example.com",
							},
						},
					},
				},
			},
			golden: "rocketchat_configs_for_supported_versions.golden",
		},
		{
			name:           "rocketchat_configs both token or token_file set",
			againstVersion: versionRocketChatAllowed,
			in: &alertmanagerConfig{
				Receivers: []*receiver{
					{
						RocketChatConfigs: []*rocketChatConfig{
							{
								APIURL:    "http://example.com",
								Token:     ptr.To("aaaa-bbbb-cccc-dddd"),
								TokenFile: "/var/kubernetes/secrets/token",
							},
						},
					},
				},
			},
			expectErr: true,
		},
		{
			name:           "rocketchat_configs both token_id or token_id_file set",
			againstVersion: versionRocketChatAllowed,
			in: &alertmanagerConfig{
				Receivers: []*receiver{
					{
						RocketChatConfigs: []*rocketChatConfig{
							{
								APIURL:      "http://example.com",
								TokenID:     ptr.To("t123456"),
								TokenIDFile: "/var/kubernetes/secrets/token-id",
							},
						},
					},
				},
			},
			expectErr: true,
		},
	} {
		t.Run(tc.name, func(t *testing.T) {
			err := tc.in.sanitize(tc.againstVersion, logger)
			if tc.expectErr {
				require.Error(t, err)
				return
			}

			require.NoError(t, err)

			amConfigs, err := yaml.Marshal(tc.in)
			require.NoError(t, err)

			golden.Assert(t, string(amConfigs), tc.golden)
		})
	}
}

func TestSanitizeRoute(t *testing.T) {
	logger := newNopLogger(t)
	matcherV2SyntaxAllowed := semver.Version{Major: 0, Minor: 22}
	matcherV2SyntaxNotAllowed := semver.Version{Major: 0, Minor: 21}

	namespaceLabel := "namespace"
	namespaceValue := "test-ns"

	for _, tc := range []struct {
		name           string
		againstVersion semver.Version
		in             *route
		expectErr      bool
		golden         string
	}{
		{
			name:           "Test route with new syntax not supported fails",
			againstVersion: matcherV2SyntaxNotAllowed,
			in: &route{
				Receiver: "test",
				Match: map[string]string{
					namespaceLabel: namespaceValue,
				},
				Matchers: []string{fmt.Sprintf("%s=%s", namespaceLabel, namespaceValue)},
				Continue: true,
				Routes: []*route{
					{
						Match: map[string]string{
							"keep": "me",
						},
						Matchers: []string{"strip=~me"},
					},
				},
			},
			expectErr: true,
		},
		{
			name:           "Test route with new syntax supported and no child routes",
			againstVersion: matcherV2SyntaxAllowed,
			in: &route{
				Receiver: "test",
				Match: map[string]string{
					namespaceLabel: namespaceValue,
				},
				Matchers: []string{fmt.Sprintf("%s=%s", namespaceLabel, namespaceValue)},
				Continue: true,
			},
			golden: "test_route_with_new_syntax_no_child_routes.golden",
		},
		{
			name:           "Test route with new syntax supported with child routes",
			againstVersion: matcherV2SyntaxAllowed,
			in: &route{
				Receiver: "test",
				Match: map[string]string{
					"some": "value",
				},
				Matchers: []string{fmt.Sprintf("%s=%s", namespaceLabel, namespaceValue)},
				Continue: true,
				Routes: []*route{
					{
						Match: map[string]string{
							"keep": "me",
						},
						Matchers: []string{"keep=~me"},
					},
				},
			},
			golden: "test_route_with_new_syntax_supported_with_child_routes.golden",
		},
	} {
		t.Run(tc.name, func(t *testing.T) {
			err := tc.in.sanitize(tc.againstVersion, logger)
			if tc.expectErr {
				require.Error(t, err)
				return
			}

			require.NoError(t, err)

			routeCfg, err := yaml.Marshal(tc.in)
			require.NoError(t, err)

			golden.Assert(t, string(routeCfg), tc.golden)
		})
	}
}

// We want to ensure that the imported types from config.MuteTimeInterval
// and any others with custom marshalling/unmarshalling are parsed
// into the internal struct as expected.
func TestLoadConfig(t *testing.T) {
	testCase := []struct {
		name     string
		expected *alertmanagerConfig
		golden   string
	}{
		{
			name: "mute_time_intervals field",
			expected: &alertmanagerConfig{
				Global: nil,
				Route: &route{
					Receiver: "null",
				},
				Receivers: []*receiver{
					{
						Name: "null",
					},
				},
				MuteTimeIntervals: []*timeInterval{
					{
						Name: "maintenance_windows",
						TimeIntervals: []timeinterval.TimeInterval{
							{
								Months: []timeinterval.MonthRange{
									{
										InclusiveRange: timeinterval.InclusiveRange{
											Begin: 1,
											End:   1,
										},
									},
								},
								DaysOfMonth: []timeinterval.DayOfMonthRange{
									{
										InclusiveRange: timeinterval.InclusiveRange{
											Begin: 7,
											End:   7,
										},
									},
									{
										InclusiveRange: timeinterval.InclusiveRange{
											Begin: 18,
											End:   18,
										},
									},
									{
										InclusiveRange: timeinterval.InclusiveRange{
											Begin: 28,
											End:   28,
										},
									},
								},
								Times: []timeinterval.TimeRange{
									{
										StartMinute: 1020,
										EndMinute:   1440,
									},
								},
							},
						},
					},
				},
				Templates: []string{},
			},
			golden: "mute_time_intervals_field.golden",
		},
		{
			name: "Global opsgenie_api_key_file field",
			expected: &alertmanagerConfig{
				Global: &globalConfig{
					OpsGenieAPIKeyFile: "xxx",
				},
				Route: &route{
					Receiver: "null",
				},
				Receivers: []*receiver{
					{
						Name: "null",
					},
				},
				Templates: []string{},
			},
			golden: "Global_opsgenie_api_key_file_field.golden",
		},
		{
			name: "OpsGenie entity and actions fields",
			expected: &alertmanagerConfig{
				Route: &route{
					Receiver: "opsgenie",
				},
				Receivers: []*receiver{
					{
						Name: "opsgenie",
						OpsgenieConfigs: []*opsgenieConfig{
							{
								Entity:  "entity1",
								Actions: "action1,action2",
								APIKey:  "xxx",
							},
						},
					},
				},
				Templates: []string{},
			},
			golden: "OpsGenie_entity_and_actions_fields.golden",
		},
		{
			name: "Discord url field",
			expected: &alertmanagerConfig{
				Route: &route{
					Receiver: "discord",
				},
				Receivers: []*receiver{
					{
						Name: "discord",
						DiscordConfigs: []*discordConfig{
							{
								WebhookURL: "http://example.com",
							},
						},
					},
				},
				Templates: []string{},
			},
			golden: "Discord_url_field.golden",
		},
	}

	for _, tc := range testCase {
		t.Run(tc.name, func(t *testing.T) {
			ac, err := alertmanagerConfigFromBytes(golden.Get(t, tc.golden))
			require.NoError(t, err)
			require.Equal(t, tc.expected, ac)
		})
	}
}

func TestConvertHTTPConfig(t *testing.T) {
	testCases := []struct {
		name   string
		cfg    monitoringv1alpha1.HTTPConfig
		golden string
	}{
		{
			name:   "no proxy",
			cfg:    monitoringv1alpha1.HTTPConfig{},
			golden: "no_proxy.golden",
		},
		{
			name: "proxyURL only",
			cfg: monitoringv1alpha1.HTTPConfig{
				ProxyURLOriginal: ptr.To("http://example.com"),
			},
			golden: "proxy_url_only.golden",
		},
		{
			name: "proxyUrl only",
			cfg: monitoringv1alpha1.HTTPConfig{
				ProxyConfig: monitoringv1.ProxyConfig{
					ProxyURL: ptr.To("http://example.com"),
				},
			},
			golden: "proxy_config_only.golden",
		},
		{
			name: "proxyUrl and proxyURL",
			cfg: monitoringv1alpha1.HTTPConfig{
				ProxyURLOriginal: ptr.To("http://example.com"),
				ProxyConfig: monitoringv1.ProxyConfig{
					ProxyURL: ptr.To("http://bad.example.com"),
				},
			},
			golden: "proxy_url_and_proxy_config.golden",
		},
		{
			name: "proxyUrl and empty proxyURL",
			cfg: monitoringv1alpha1.HTTPConfig{
				ProxyURLOriginal: ptr.To(""),
				ProxyConfig: monitoringv1.ProxyConfig{
					ProxyURL: ptr.To("http://example.com"),
				},
			},
			golden: "proxy_url_empty_proxy_config.golden",
		},
	}

	for _, tc := range testCases {
		t.Run(tc.name, func(t *testing.T) {
			v, err := semver.ParseTolerant(operator.DefaultAlertmanagerVersion)
			require.NoError(t, err)

			cb := newConfigBuilder(
				newNopLogger(t),
				v,
				nil,
				monitoringv1.AlertmanagerConfigMatcherStrategy{
					Type: monitoringv1.OnNamespaceConfigMatcherStrategyType,
				},
			)

			cfg, err := cb.convertHTTPConfig(context.Background(), &tc.cfg, types.NamespacedName{})
			require.NoError(t, err)

			cfgBytes, err := yaml.Marshal(cfg)
			require.NoError(t, err)

			golden.Assert(t, string(cfgBytes), tc.golden)
		})
	}
}

func newNopLogger(t *testing.T) *slog.Logger {
	t.Helper()
	return slog.New(slog.NewTextHandler(os.Stdout, &slog.HandlerOptions{
		// slog level math.MaxInt means no logging
		// We would like to use the slog buil-in No-op level once it is available
		// More: https://github.com/golang/go/issues/62005
		Level: slog.Level(math.MaxInt),
	}))
}<|MERGE_RESOLUTION|>--- conflicted
+++ resolved
@@ -2417,13 +2417,12 @@
 	versionMSTeamsSummaryAllowed := semver.Version{Major: 0, Minor: 27}
 	versionMSTeamsSummaryNotAllowed := semver.Version{Major: 0, Minor: 26}
 
-<<<<<<< HEAD
 	versioJiraAllowed := semver.Version{Major: 0, Minor: 28}
 	versionJiraNotAllowed := semver.Version{Major: 0, Minor: 27}
-=======
-	versionSMTPTLSConfigAllowed := semver.Version{Major: 0, Minor: 28}
+
+  versionSMTPTLSConfigAllowed := semver.Version{Major: 0, Minor: 28}
 	versionSMTPTLSConfigNotAllowed := semver.Version{Major: 0, Minor: 27}
->>>>>>> ea005e84
+
 
 	for _, tc := range []struct {
 		name           string
