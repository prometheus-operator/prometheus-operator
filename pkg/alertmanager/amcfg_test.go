// Copyright 2020 The prometheus-operator Authors
//
// Licensed under the Apache License, Version 2.0 (the "License");
// you may not use this file except in compliance with the License.
// You may obtain a copy of the License at
//
//     http://www.apache.org/licenses/LICENSE-2.0
//
// Unless required by applicable law or agreed to in writing, software
// distributed under the License is distributed on an "AS IS" BASIS,
// WITHOUT WARRANTIES OR CONDITIONS OF ANY KIND, either express or implied.
// See the License for the specific language governing permissions and
// limitations under the License.

package alertmanager

import (
	"context"
	"encoding/json"
	"fmt"
	"log/slog"
	"net/url"
	"testing"
	"time"

	"github.com/blang/semver/v4"
	"github.com/prometheus/alertmanager/config"
	"github.com/prometheus/alertmanager/timeinterval"
	"github.com/prometheus/common/model"
	"github.com/stretchr/testify/require"
	"gopkg.in/yaml.v2"
	"gotest.tools/v3/golden"
	corev1 "k8s.io/api/core/v1"
	apiextensionsv1 "k8s.io/apiextensions-apiserver/pkg/apis/apiextensions/v1"
	metav1 "k8s.io/apimachinery/pkg/apis/meta/v1"
	"k8s.io/apimachinery/pkg/types"
	"k8s.io/client-go/kubernetes"
	"k8s.io/client-go/kubernetes/fake"
	"k8s.io/utils/ptr"

	monitoringv1 "github.com/prometheus-operator/prometheus-operator/pkg/apis/monitoring/v1"
	monitoringv1alpha1 "github.com/prometheus-operator/prometheus-operator/pkg/apis/monitoring/v1alpha1"
	"github.com/prometheus-operator/prometheus-operator/pkg/assets"
	"github.com/prometheus-operator/prometheus-operator/pkg/operator"
)

func mustMarshalRoute(r monitoringv1alpha1.Route) []byte {
	b, err := json.Marshal(r)
	if err != nil {
		panic(err)
	}

	return b
}

func TestInitializeFromAlertmanagerConfig(t *testing.T) {
	myrouteJSON := mustMarshalRoute(monitoringv1alpha1.Route{
		Receiver: "myreceiver",
		Matchers: []monitoringv1alpha1.Matcher{
			{
				Name:  "mykey",
				Value: "myvalue",
				Regex: false,
			},
			{
				Name:  "mykey1",
				Value: "myvalue1",
				Regex: false,
			},
		},
	})

	version21, err := semver.ParseTolerant("v0.21.0")
	require.NoError(t, err)

	version24, err := semver.ParseTolerant("v0.24.0")
	require.NoError(t, err)

	version26, err := semver.ParseTolerant("v0.26.0")
	require.NoError(t, err)

	version28, err := semver.ParseTolerant("v0.28.0")
	require.NoError(t, err)

	pagerdutyURL := "example.pagerduty.com"
	invalidPagerdutyURL := "://example.pagerduty.com"

	telegramAPIURL := "https://telegram.example.com"
	invalidTelegramAPIURL := "://telegram.example.com"

	jiraAPIURL := "https://jira.example.com"
	invalidJiraAPIURL := "://jira.example.com"

<<<<<<< HEAD
	victorOpsAPIURL := "https://victorops.example.com"
	invalidVictorOpsAPIURL := "://victorops.example.com"
=======
	rocketChatAPIURL := "https://rocketchat.example.com"
	invalidRocketChatAPIURL := "://rocketchat.example.com"
>>>>>>> 89a0ea9b

	tests := []struct {
		name            string
		amVersion       *semver.Version
		globalConfig    *monitoringv1.AlertmanagerGlobalConfig
		matcherStrategy monitoringv1.AlertmanagerConfigMatcherStrategy
		amConfig        *monitoringv1alpha1.AlertmanagerConfig
		wantErr         bool
		golden          string
	}{
		{
			name:      "valid global config",
			amVersion: &version28,
			globalConfig: &monitoringv1.AlertmanagerGlobalConfig{
				SMTPConfig: &monitoringv1.GlobalSMTPConfig{
					From: ptr.To("from"),
					SmartHost: &monitoringv1.HostPort{
						Host: "smtp.example.org",
						Port: "587",
					},
					Hello:        ptr.To("smtp.example.org"),
					AuthUsername: ptr.To("dev@smtp.example.org"),
					AuthPassword: &corev1.SecretKeySelector{
						LocalObjectReference: corev1.LocalObjectReference{
							Name: "smtp-auth",
						},
						Key: "password",
					},
					AuthIdentity: ptr.To("dev@smtp.example.org"),
					AuthSecret: &corev1.SecretKeySelector{
						LocalObjectReference: corev1.LocalObjectReference{
							Name: "smtp-auth",
						},
						Key: "secret",
					},
					RequireTLS: ptr.To(true),
					TLSConfig: &monitoringv1.SafeTLSConfig{
						InsecureSkipVerify: ptr.To(true),
						MinVersion:         ptr.To(monitoringv1.TLSVersion12),
						MaxVersion:         ptr.To(monitoringv1.TLSVersion13),
					},
				},
				ResolveTimeout: "30s",
				HTTPConfig: &monitoringv1.HTTPConfig{
					OAuth2: &monitoringv1.OAuth2{
						ClientID: monitoringv1.SecretOrConfigMap{
							ConfigMap: &corev1.ConfigMapKeySelector{
								LocalObjectReference: corev1.LocalObjectReference{
									Name: "webhook-client-id",
								},
								Key: "test",
							},
						},
						ClientSecret: corev1.SecretKeySelector{
							LocalObjectReference: corev1.LocalObjectReference{
								Name: "webhook-client-secret",
							},
							Key: "test",
						},
						TokenURL: "https://test.com",
						Scopes:   []string{"any"},
						EndpointParams: map[string]string{
							"some": "value",
						},
					},
					FollowRedirects: ptr.To(true),
				},
			},
			amConfig: &monitoringv1alpha1.AlertmanagerConfig{
				ObjectMeta: metav1.ObjectMeta{
					Name:      "global-config",
					Namespace: "mynamespace",
				},
				Spec: monitoringv1alpha1.AlertmanagerConfigSpec{
					Receivers: []monitoringv1alpha1.Receiver{
						{
							Name: "null",
						},
						{
							Name: "myreceiver",
						},
					},
					Route: &monitoringv1alpha1.Route{
						Receiver: "null",
						Routes: []apiextensionsv1.JSON{
							{
								Raw: myrouteJSON,
							},
						},
					},
				},
			},
			matcherStrategy: monitoringv1.AlertmanagerConfigMatcherStrategy{
				Type: "OnNamespace",
			},
			golden: "valid_global_config.golden",
		},
		{
			name: "valid global config with Slack API URL",
			globalConfig: &monitoringv1.AlertmanagerGlobalConfig{
				SlackAPIURL: &corev1.SecretKeySelector{
					Key: "url",
					LocalObjectReference: corev1.LocalObjectReference{
						Name: "slack",
					},
				},
			},
			amConfig: &monitoringv1alpha1.AlertmanagerConfig{
				ObjectMeta: metav1.ObjectMeta{
					Name:      "global-config",
					Namespace: "mynamespace",
				},
				Spec: monitoringv1alpha1.AlertmanagerConfigSpec{
					Receivers: []monitoringv1alpha1.Receiver{
						{
							Name: "null",
						},
						{
							Name: "myreceiver",
						},
					},
					Route: &monitoringv1alpha1.Route{
						Receiver: "null",
						Routes: []apiextensionsv1.JSON{
							{
								Raw: myrouteJSON,
							},
						},
					},
				},
			},
			matcherStrategy: monitoringv1.AlertmanagerConfigMatcherStrategy{
				Type: "OnNamespace",
			},
			golden: "valid_global_config_with_Slack_API_URL.golden",
		},
		{
			name: "global config with invalid Slack API URL",
			globalConfig: &monitoringv1.AlertmanagerGlobalConfig{
				SlackAPIURL: &corev1.SecretKeySelector{
					Key: "invalid_url",
					LocalObjectReference: corev1.LocalObjectReference{
						Name: "slack",
					},
				},
			},
			amConfig: &monitoringv1alpha1.AlertmanagerConfig{
				ObjectMeta: metav1.ObjectMeta{
					Name:      "global-config",
					Namespace: "mynamespace",
				},
				Spec: monitoringv1alpha1.AlertmanagerConfigSpec{
					Receivers: []monitoringv1alpha1.Receiver{
						{
							Name: "null",
						},
					},
					Route: &monitoringv1alpha1.Route{
						Receiver: "null",
						Routes: []apiextensionsv1.JSON{
							{
								Raw: myrouteJSON,
							},
						},
					},
				},
			},
			matcherStrategy: monitoringv1.AlertmanagerConfigMatcherStrategy{
				Type: "OnNamespace",
			},
			wantErr: true,
		},
		{
			name: "global config with missing Slack API URL",
			globalConfig: &monitoringv1.AlertmanagerGlobalConfig{
				SlackAPIURL: &corev1.SecretKeySelector{
					Key: "url",
					LocalObjectReference: corev1.LocalObjectReference{
						Name: "not_existing",
					},
				},
			},
			amConfig: &monitoringv1alpha1.AlertmanagerConfig{
				ObjectMeta: metav1.ObjectMeta{
					Name:      "global-config",
					Namespace: "mynamespace",
				},
				Spec: monitoringv1alpha1.AlertmanagerConfigSpec{
					Receivers: []monitoringv1alpha1.Receiver{
						{
							Name: "null",
						},
					},
					Route: &monitoringv1alpha1.Route{
						Receiver: "null",
						Routes: []apiextensionsv1.JSON{
							{
								Raw: myrouteJSON,
							},
						},
					},
				},
			},
			matcherStrategy: monitoringv1.AlertmanagerConfigMatcherStrategy{
				Type: "OnNamespace",
			},
			wantErr: true,
		},
		{
			name: "valid global config with OpsGenie API URL",
			globalConfig: &monitoringv1.AlertmanagerGlobalConfig{
				OpsGenieAPIURL: &corev1.SecretKeySelector{
					Key: "url",
					LocalObjectReference: corev1.LocalObjectReference{
						Name: "opsgenie",
					},
				},
			},
			amConfig: &monitoringv1alpha1.AlertmanagerConfig{
				ObjectMeta: metav1.ObjectMeta{
					Name:      "global-config",
					Namespace: "mynamespace",
				},
				Spec: monitoringv1alpha1.AlertmanagerConfigSpec{
					Receivers: []monitoringv1alpha1.Receiver{
						{
							Name: "null",
						},
						{
							Name: "myreceiver",
						},
					},
					Route: &monitoringv1alpha1.Route{
						Receiver: "null",
						Routes: []apiextensionsv1.JSON{
							{
								Raw: myrouteJSON,
							},
						},
					},
				},
			},
			matcherStrategy: monitoringv1.AlertmanagerConfigMatcherStrategy{
				Type: "OnNamespace",
			},
			golden: "valid_global_config_with_OpsGenie_API_URL.golden",
		},
		{
			name: "global config with invalid OpsGenie API URL",
			globalConfig: &monitoringv1.AlertmanagerGlobalConfig{
				OpsGenieAPIURL: &corev1.SecretKeySelector{
					Key: "invalid_url",
					LocalObjectReference: corev1.LocalObjectReference{
						Name: "opsgenie",
					},
				},
			},
			amConfig: &monitoringv1alpha1.AlertmanagerConfig{
				ObjectMeta: metav1.ObjectMeta{
					Name:      "global-config",
					Namespace: "mynamespace",
				},
				Spec: monitoringv1alpha1.AlertmanagerConfigSpec{
					Receivers: []monitoringv1alpha1.Receiver{
						{
							Name: "null",
						},
					},
					Route: &monitoringv1alpha1.Route{
						Receiver: "null",
						Routes: []apiextensionsv1.JSON{
							{
								Raw: myrouteJSON,
							},
						},
					},
				},
			},
			matcherStrategy: monitoringv1.AlertmanagerConfigMatcherStrategy{
				Type: "OnNamespace",
			},
			wantErr: true,
		},
		{
			name: "global config with missing OpsGenie API URL",
			globalConfig: &monitoringv1.AlertmanagerGlobalConfig{
				OpsGenieAPIURL: &corev1.SecretKeySelector{
					Key: "url",
					LocalObjectReference: corev1.LocalObjectReference{
						Name: "not_existing",
					},
				},
			},
			amConfig: &monitoringv1alpha1.AlertmanagerConfig{
				ObjectMeta: metav1.ObjectMeta{
					Name:      "global-config",
					Namespace: "mynamespace",
				},
				Spec: monitoringv1alpha1.AlertmanagerConfigSpec{
					Receivers: []monitoringv1alpha1.Receiver{
						{
							Name: "null",
						},
					},
					Route: &monitoringv1alpha1.Route{
						Receiver: "null",
						Routes: []apiextensionsv1.JSON{
							{
								Raw: myrouteJSON,
							},
						},
					},
				},
			},
			matcherStrategy: monitoringv1.AlertmanagerConfigMatcherStrategy{
				Type: "OnNamespace",
			},
			wantErr: true,
		},
		{
			name: "valid global config with OpsGenie API KEY",
			globalConfig: &monitoringv1.AlertmanagerGlobalConfig{
				OpsGenieAPIKey: &corev1.SecretKeySelector{
					Key: "api_key",
					LocalObjectReference: corev1.LocalObjectReference{
						Name: "opsgenie",
					},
				},
			},
			amConfig: &monitoringv1alpha1.AlertmanagerConfig{
				ObjectMeta: metav1.ObjectMeta{
					Name:      "global-config",
					Namespace: "mynamespace",
				},
				Spec: monitoringv1alpha1.AlertmanagerConfigSpec{
					Receivers: []monitoringv1alpha1.Receiver{
						{
							Name: "null",
						},
						{
							Name: "myreceiver",
						},
					},
					Route: &monitoringv1alpha1.Route{
						Receiver: "null",
						Routes: []apiextensionsv1.JSON{
							{
								Raw: myrouteJSON,
							},
						},
					},
				},
			},
			matcherStrategy: monitoringv1.AlertmanagerConfigMatcherStrategy{
				Type: "OnNamespace",
			},
			golden: "valid_global_config_with_OpsGenie_API_KEY.golden",
		},
		{
			name: "global config with missing OpsGenie API KEY",
			globalConfig: &monitoringv1.AlertmanagerGlobalConfig{
				OpsGenieAPIKey: &corev1.SecretKeySelector{
					Key: "api_key",
					LocalObjectReference: corev1.LocalObjectReference{
						Name: "not_existing",
					},
				},
			},
			amConfig: &monitoringv1alpha1.AlertmanagerConfig{
				ObjectMeta: metav1.ObjectMeta{
					Name:      "global-config",
					Namespace: "mynamespace",
				},
				Spec: monitoringv1alpha1.AlertmanagerConfigSpec{
					Receivers: []monitoringv1alpha1.Receiver{
						{
							Name: "null",
						},
					},
					Route: &monitoringv1alpha1.Route{
						Receiver: "null",
						Routes: []apiextensionsv1.JSON{
							{
								Raw: myrouteJSON,
							},
						},
					},
				},
			},
			matcherStrategy: monitoringv1.AlertmanagerConfigMatcherStrategy{
				Type: "OnNamespace",
			},
			wantErr: true,
		},
		{
			name: "valid global config with Pagerduty URL",
			globalConfig: &monitoringv1.AlertmanagerGlobalConfig{
				PagerdutyURL: &pagerdutyURL,
			},
			amConfig: &monitoringv1alpha1.AlertmanagerConfig{
				ObjectMeta: metav1.ObjectMeta{
					Name:      "global-config",
					Namespace: "mynamespace",
				},
				Spec: monitoringv1alpha1.AlertmanagerConfigSpec{
					Receivers: []monitoringv1alpha1.Receiver{
						{
							Name: "null",
						},
						{
							Name: "myreceiver",
						},
					},
					Route: &monitoringv1alpha1.Route{
						Receiver: "null",
						Routes: []apiextensionsv1.JSON{
							{
								Raw: myrouteJSON,
							},
						},
					},
				},
			},
			matcherStrategy: monitoringv1.AlertmanagerConfigMatcherStrategy{
				Type: "OnNamespace",
			},
			golden: "valid_global_config_with_Pagerduty_URL.golden",
		},
		{
			name: "global config with invalid Pagerduty URL",
			globalConfig: &monitoringv1.AlertmanagerGlobalConfig{
				PagerdutyURL: &invalidPagerdutyURL,
			},
			amConfig: &monitoringv1alpha1.AlertmanagerConfig{
				ObjectMeta: metav1.ObjectMeta{
					Name:      "global-config",
					Namespace: "mynamespace",
				},
				Spec: monitoringv1alpha1.AlertmanagerConfigSpec{
					Receivers: []monitoringv1alpha1.Receiver{
						{
							Name: "null",
						},
					},
					Route: &monitoringv1alpha1.Route{
						Receiver: "null",
						Routes: []apiextensionsv1.JSON{
							{
								Raw: myrouteJSON,
							},
						},
					},
				},
			},
			matcherStrategy: monitoringv1.AlertmanagerConfigMatcherStrategy{
				Type: "OnNamespace",
			},
			wantErr: true,
		},
		{
			name: "missing route",
			amConfig: &monitoringv1alpha1.AlertmanagerConfig{
				ObjectMeta: metav1.ObjectMeta{
					Name:      "global-config",
					Namespace: "mynamespace",
				},
			},
			wantErr: true,
		},
		{
			name: "globalConfig has null resolve timeout",
			globalConfig: &monitoringv1.AlertmanagerGlobalConfig{
				HTTPConfig: &monitoringv1.HTTPConfig{
					FollowRedirects: ptr.To(true),
				},
			},
			amConfig: &monitoringv1alpha1.AlertmanagerConfig{
				ObjectMeta: metav1.ObjectMeta{
					Name:      "global-config",
					Namespace: "mynamespace",
				},
				Spec: monitoringv1alpha1.AlertmanagerConfigSpec{
					Receivers: []monitoringv1alpha1.Receiver{
						{
							Name: "null",
						},
					},
					Route: &monitoringv1alpha1.Route{
						Receiver: "null",
					},
				},
			},
			matcherStrategy: monitoringv1.AlertmanagerConfigMatcherStrategy{
				Type: "OnNamespace",
			},
			golden: "globalConfig_has_null_resolve_timeout.golden",
		},
		{
			name: "globalConfig httpconfig/proxyconfig has null secretKey for proxyConnectHeader",
			globalConfig: &monitoringv1.AlertmanagerGlobalConfig{
				HTTPConfig: &monitoringv1.HTTPConfig{
					ProxyConfig: monitoringv1.ProxyConfig{
						ProxyURL: ptr.To("http://example.com"),
						NoProxy:  ptr.To("svc.cluster.local"),
						ProxyConnectHeader: map[string][]corev1.SecretKeySelector{
							"header": {
								{
									LocalObjectReference: corev1.LocalObjectReference{
										Name: "no-secret",
									},
									Key: "proxy-header",
								},
							},
						},
					},
					FollowRedirects: ptr.To(true),
				},
			},
			amConfig: &monitoringv1alpha1.AlertmanagerConfig{
				ObjectMeta: metav1.ObjectMeta{
					Name:      "global-config",
					Namespace: "mynamespace",
				},
				Spec: monitoringv1alpha1.AlertmanagerConfigSpec{
					Receivers: []monitoringv1alpha1.Receiver{
						{
							Name: "null",
						},
					},
					Route: &monitoringv1alpha1.Route{
						Receiver: "null",
					},
				},
			},
			matcherStrategy: monitoringv1.AlertmanagerConfigMatcherStrategy{
				Type: "OnNamespace",
			},
			wantErr: true,
		},
		{
			name:      "valid globalConfig httpconfig/proxyconfig/proxyConnectHeader with amVersion24",
			amVersion: &version24,
			globalConfig: &monitoringv1.AlertmanagerGlobalConfig{
				HTTPConfig: &monitoringv1.HTTPConfig{
					ProxyConfig: monitoringv1.ProxyConfig{
						ProxyURL: ptr.To("http://example.com"),
						NoProxy:  ptr.To("svc.cluster.local"),
						ProxyConnectHeader: map[string][]corev1.SecretKeySelector{
							"header": {
								{
									LocalObjectReference: corev1.LocalObjectReference{
										Name: "secret",
									},
									Key: "proxy-header",
								},
							},
						},
					},
					FollowRedirects: ptr.To(true),
				},
			},
			amConfig: &monitoringv1alpha1.AlertmanagerConfig{
				ObjectMeta: metav1.ObjectMeta{
					Name:      "global-config",
					Namespace: "mynamespace",
				},
				Spec: monitoringv1alpha1.AlertmanagerConfigSpec{
					Receivers: []monitoringv1alpha1.Receiver{
						{
							Name: "null",
						},
					},
					Route: &monitoringv1alpha1.Route{
						Receiver: "null",
					},
				},
			},
			matcherStrategy: monitoringv1.AlertmanagerConfigMatcherStrategy{
				Type: "OnNamespace",
			},
			golden: "valid_globalConfig_httpconfig_proxyconfig_proxyConnectHeader_with_amVersion24.golden",
		},
		{
			name:      "valid globalConfig httpconfig/proxyconfig/proxyConnectHeader with amVersion26",
			amVersion: &version26,
			globalConfig: &monitoringv1.AlertmanagerGlobalConfig{
				HTTPConfig: &monitoringv1.HTTPConfig{
					ProxyConfig: monitoringv1.ProxyConfig{
						ProxyURL: ptr.To("http://example.com"),
						NoProxy:  ptr.To("svc.cluster.local"),
						ProxyConnectHeader: map[string][]corev1.SecretKeySelector{
							"header": {
								{
									LocalObjectReference: corev1.LocalObjectReference{
										Name: "secret",
									},
									Key: "proxy-header",
								},
							},
						},
					},
					FollowRedirects: ptr.To(true),
				},
			},
			amConfig: &monitoringv1alpha1.AlertmanagerConfig{
				ObjectMeta: metav1.ObjectMeta{
					Name:      "global-config",
					Namespace: "mynamespace",
				},
				Spec: monitoringv1alpha1.AlertmanagerConfigSpec{
					Receivers: []monitoringv1alpha1.Receiver{
						{
							Name: "null",
						},
					},
					Route: &monitoringv1alpha1.Route{
						Receiver: "null",
					},
				},
			},
			matcherStrategy: monitoringv1.AlertmanagerConfigMatcherStrategy{
				Type: "OnNamespace",
			},
			golden: "valid_globalConfig_httpconfig_proxyconfig_proxyConnectHeader_with_amVersion26.golden",
		},
		{
			name: "invalid alertmanagerConfig with invalid child routes",
			amConfig: &monitoringv1alpha1.AlertmanagerConfig{
				ObjectMeta: metav1.ObjectMeta{
					Name:      "global-config",
					Namespace: "mynamespace",
				},
				Spec: monitoringv1alpha1.AlertmanagerConfigSpec{
					Receivers: []monitoringv1alpha1.Receiver{
						{
							Name: "null",
						},
					},
					Route: &monitoringv1alpha1.Route{
						Receiver: "null",
						Routes: []apiextensionsv1.JSON{
							{
								Raw: []byte(`{"receiver": "recv2", "matchers": [{"severity":"!=critical$"}]}`),
							},
						},
					},
				},
			},
			matcherStrategy: monitoringv1.AlertmanagerConfigMatcherStrategy{
				Type: "OnNamespace",
			},
			wantErr: true,
		},
		{
			name:      "valid global config SMTP tlsconfig email receiver",
			amVersion: &version28,
			globalConfig: &monitoringv1.AlertmanagerGlobalConfig{
				SMTPConfig: &monitoringv1.GlobalSMTPConfig{
					From: ptr.To("from"),
					SmartHost: &monitoringv1.HostPort{
						Host: "smtp.example.org",
						Port: "587",
					},
					Hello:        ptr.To("smtp.example.org"),
					AuthUsername: ptr.To("dev@smtp.example.org"),
					AuthPassword: &corev1.SecretKeySelector{
						LocalObjectReference: corev1.LocalObjectReference{
							Name: "smtp-auth",
						},
						Key: "password",
					},
					AuthIdentity: ptr.To("dev@smtp.example.org"),
					AuthSecret: &corev1.SecretKeySelector{
						LocalObjectReference: corev1.LocalObjectReference{
							Name: "smtp-auth",
						},
						Key: "secret",
					},
					RequireTLS: ptr.To(true),
					TLSConfig: &monitoringv1.SafeTLSConfig{
						InsecureSkipVerify: ptr.To(true),
						MinVersion:         ptr.To(monitoringv1.TLSVersion12),
						MaxVersion:         ptr.To(monitoringv1.TLSVersion13),
					},
				},
			},
			amConfig: &monitoringv1alpha1.AlertmanagerConfig{
				ObjectMeta: metav1.ObjectMeta{
					Name:      "global-config",
					Namespace: "mynamespace",
				},
				Spec: monitoringv1alpha1.AlertmanagerConfigSpec{
					Receivers: []monitoringv1alpha1.Receiver{
						{
							Name: "null",
						},
						{
							Name: "myreceiver",
							EmailConfigs: []monitoringv1alpha1.EmailConfig{
								{
									SendResolved: ptr.To(true),
									Smarthost:    "abc:1234",
									From:         "a",
									To:           "b",
									AuthUsername: "foo",
								},
							},
						},
					},
					Route: &monitoringv1alpha1.Route{
						Receiver: "null",
						Routes: []apiextensionsv1.JSON{
							{
								Raw: myrouteJSON,
							},
						},
					},
				},
			},
			matcherStrategy: monitoringv1.AlertmanagerConfigMatcherStrategy{
				Type: "OnNamespace",
			},
			golden: "valid_global_config_smtp_tlsconfig_email_receiver.golden",
		},
		{
			name:      "valid global config with amVersion21 ",
			amVersion: &version21,
			globalConfig: &monitoringv1.AlertmanagerGlobalConfig{
				SMTPConfig: &monitoringv1.GlobalSMTPConfig{
					From: ptr.To("from"),
					SmartHost: &monitoringv1.HostPort{
						Host: "smtp.example.org",
						Port: "587",
					},
					Hello:        ptr.To("smtp.example.org"),
					AuthUsername: ptr.To("dev@smtp.example.org"),
					AuthPassword: &corev1.SecretKeySelector{
						LocalObjectReference: corev1.LocalObjectReference{
							Name: "smtp-auth",
						},
						Key: "password",
					},
					AuthIdentity: ptr.To("dev@smtp.example.org"),
					AuthSecret: &corev1.SecretKeySelector{
						LocalObjectReference: corev1.LocalObjectReference{
							Name: "smtp-auth",
						},
						Key: "secret",
					},
					RequireTLS: ptr.To(true),
					TLSConfig: &monitoringv1.SafeTLSConfig{
						InsecureSkipVerify: ptr.To(true),
						MinVersion:         ptr.To(monitoringv1.TLSVersion12),
						MaxVersion:         ptr.To(monitoringv1.TLSVersion13),
					},
				},
				ResolveTimeout: "30s",
				HTTPConfig: &monitoringv1.HTTPConfig{
					OAuth2: &monitoringv1.OAuth2{
						ClientID: monitoringv1.SecretOrConfigMap{
							ConfigMap: &corev1.ConfigMapKeySelector{
								LocalObjectReference: corev1.LocalObjectReference{
									Name: "webhook-client-id",
								},
								Key: "test",
							},
						},
						ClientSecret: corev1.SecretKeySelector{
							LocalObjectReference: corev1.LocalObjectReference{
								Name: "webhook-client-secret",
							},
							Key: "test",
						},
						TokenURL: "https://test.com",
						Scopes:   []string{"any"},
						EndpointParams: map[string]string{
							"some": "value",
						},
					},
					FollowRedirects: ptr.To(true),
				},
			},
			amConfig: &monitoringv1alpha1.AlertmanagerConfig{
				ObjectMeta: metav1.ObjectMeta{
					Name:      "global-config",
					Namespace: "mynamespace",
				},
				Spec: monitoringv1alpha1.AlertmanagerConfigSpec{
					Receivers: []monitoringv1alpha1.Receiver{
						{
							Name: "null",
						},
						{
							Name: "myreceiver",
						},
					},
					Route: &monitoringv1alpha1.Route{
						Receiver: "null",
						Routes: []apiextensionsv1.JSON{
							{
								Raw: myrouteJSON,
							},
						},
					},
				},
			},
			matcherStrategy: monitoringv1.AlertmanagerConfigMatcherStrategy{
				Type: "OnNamespace",
			},
			golden: "valid_global_config_with_amVersion21.golden",
		},
		{
			name:      "valid global config telegram api url",
			amVersion: &version28,
			globalConfig: &monitoringv1.AlertmanagerGlobalConfig{
				TelegramConfig: &monitoringv1.GlobalTelegramConfig{
					APIURL: ptr.To(monitoringv1.URL(telegramAPIURL)),
				},
			},
			amConfig: &monitoringv1alpha1.AlertmanagerConfig{
				ObjectMeta: metav1.ObjectMeta{
					Name:      "global-config",
					Namespace: "mynamespace",
				},
				Spec: monitoringv1alpha1.AlertmanagerConfigSpec{
					Receivers: []monitoringv1alpha1.Receiver{
						{
							Name: "null",
						},
						{
							Name: "myreceiver",
						},
					},
					Route: &monitoringv1alpha1.Route{
						Receiver: "null",
						Routes: []apiextensionsv1.JSON{
							{
								Raw: myrouteJSON,
							},
						},
					},
				},
			},
			matcherStrategy: monitoringv1.AlertmanagerConfigMatcherStrategy{
				Type: "OnNamespace",
			},
			golden: "valid_global_config_with_Telegram_API_URL.golden",
		},
		{
			name:      "invalid global config telegram api url",
			amVersion: &version28,
			globalConfig: &monitoringv1.AlertmanagerGlobalConfig{
				TelegramConfig: &monitoringv1.GlobalTelegramConfig{
					APIURL: ptr.To(monitoringv1.URL(invalidTelegramAPIURL)),
				},
			},
			amConfig: &monitoringv1alpha1.AlertmanagerConfig{
				ObjectMeta: metav1.ObjectMeta{
					Name:      "global-config",
					Namespace: "mynamespace",
				},
				Spec: monitoringv1alpha1.AlertmanagerConfigSpec{
					Receivers: []monitoringv1alpha1.Receiver{
						{
							Name: "null",
						},
						{
							Name: "myreceiver",
						},
					},
					Route: &monitoringv1alpha1.Route{
						Receiver: "null",
						Routes: []apiextensionsv1.JSON{
							{
								Raw: myrouteJSON,
							},
						},
					},
				},
			},
			matcherStrategy: monitoringv1.AlertmanagerConfigMatcherStrategy{
				Type: "OnNamespace",
			},
			wantErr: true,
		},
		{
			name:      "invalid global config telegram api url version not supported",
			amVersion: &version21,
			globalConfig: &monitoringv1.AlertmanagerGlobalConfig{
				TelegramConfig: &monitoringv1.GlobalTelegramConfig{
					APIURL: ptr.To(monitoringv1.URL(telegramAPIURL)),
				},
			},
			amConfig: &monitoringv1alpha1.AlertmanagerConfig{
				ObjectMeta: metav1.ObjectMeta{
					Name:      "global-config",
					Namespace: "mynamespace",
				},
				Spec: monitoringv1alpha1.AlertmanagerConfigSpec{
					Receivers: []monitoringv1alpha1.Receiver{
						{
							Name: "null",
						},
						{
							Name: "myreceiver",
						},
					},
					Route: &monitoringv1alpha1.Route{
						Receiver: "null",
						Routes: []apiextensionsv1.JSON{
							{
								Raw: myrouteJSON,
							},
						},
					},
				},
			},
			matcherStrategy: monitoringv1.AlertmanagerConfigMatcherStrategy{
				Type: "OnNamespace",
			},
			wantErr: true,
		},
		{
			name:      "valid global config jira api url",
			amVersion: &version28,
			globalConfig: &monitoringv1.AlertmanagerGlobalConfig{
				JiraConfig: &monitoringv1.GlobalJiraConfig{
					APIURL: ptr.To(monitoringv1.URL(jiraAPIURL)),
				},
			},
			amConfig: &monitoringv1alpha1.AlertmanagerConfig{
				ObjectMeta: metav1.ObjectMeta{
					Name:      "global-config",
					Namespace: "mynamespace",
				},
				Spec: monitoringv1alpha1.AlertmanagerConfigSpec{
					Receivers: []monitoringv1alpha1.Receiver{
						{
							Name: "null",
						},
						{
							Name: "myreceiver",
						},
					},
					Route: &monitoringv1alpha1.Route{
						Receiver: "null",
						Routes: []apiextensionsv1.JSON{
							{
								Raw: myrouteJSON,
							},
						},
					},
				},
			},
			matcherStrategy: monitoringv1.AlertmanagerConfigMatcherStrategy{
				Type: "OnNamespace",
			},
			golden: "valid_global_config_with_Jira_API_URL.golden",
		},
		{
			name:      "invalid global config jira api url",
			amVersion: &version28,
			globalConfig: &monitoringv1.AlertmanagerGlobalConfig{
				JiraConfig: &monitoringv1.GlobalJiraConfig{
					APIURL: ptr.To(monitoringv1.URL(invalidJiraAPIURL)),
				},
			},
			amConfig: &monitoringv1alpha1.AlertmanagerConfig{
				ObjectMeta: metav1.ObjectMeta{
					Name:      "global-config",
					Namespace: "mynamespace",
				},
				Spec: monitoringv1alpha1.AlertmanagerConfigSpec{
					Receivers: []monitoringv1alpha1.Receiver{
						{
							Name: "null",
						},
						{
							Name: "myreceiver",
						},
					},
					Route: &monitoringv1alpha1.Route{
						Receiver: "null",
						Routes: []apiextensionsv1.JSON{
							{
								Raw: myrouteJSON,
							},
						},
					},
				},
			},
			matcherStrategy: monitoringv1.AlertmanagerConfigMatcherStrategy{
				Type: "OnNamespace",
			},
			wantErr: true,
		},
		{
			name:      "invalid global config jira api url version not supported",
			amVersion: &version26,
			globalConfig: &monitoringv1.AlertmanagerGlobalConfig{
				JiraConfig: &monitoringv1.GlobalJiraConfig{
					APIURL: ptr.To(monitoringv1.URL(jiraAPIURL)),
				},
			},
			amConfig: &monitoringv1alpha1.AlertmanagerConfig{
				ObjectMeta: metav1.ObjectMeta{
					Name:      "global-config",
					Namespace: "mynamespace",
				},
				Spec: monitoringv1alpha1.AlertmanagerConfigSpec{
					Receivers: []monitoringv1alpha1.Receiver{
						{
							Name: "null",
						},
						{
							Name: "myreceiver",
						},
					},
					Route: &monitoringv1alpha1.Route{
						Receiver: "null",
						Routes: []apiextensionsv1.JSON{
							{
								Raw: myrouteJSON,
							},
						},
					},
				},
			},
			matcherStrategy: monitoringv1.AlertmanagerConfigMatcherStrategy{
				Type: "OnNamespace",
			},
			wantErr: true,
		},
		{
			name:      "valid global config rocket chat",
			amVersion: &version28,
			globalConfig: &monitoringv1.AlertmanagerGlobalConfig{
				RocketChatConfig: &monitoringv1.GlobalRocketChatConfig{
					APIURL: ptr.To(monitoringv1.URL(rocketChatAPIURL)),
					Token: &corev1.SecretKeySelector{
						LocalObjectReference: corev1.LocalObjectReference{
							Name: "rocketchat",
						},
						Key: "token",
					},
					TokenID: &corev1.SecretKeySelector{
						LocalObjectReference: corev1.LocalObjectReference{
							Name: "rocketchat",
						},
						Key: "token_id",
					},
				},
			},
			amConfig: &monitoringv1alpha1.AlertmanagerConfig{
				ObjectMeta: metav1.ObjectMeta{
					Name:      "global-config",
					Namespace: "mynamespace",
				},
				Spec: monitoringv1alpha1.AlertmanagerConfigSpec{
					Receivers: []monitoringv1alpha1.Receiver{
						{
							Name: "null",
						},
						{
							Name: "myreceiver",
						},
					},
					Route: &monitoringv1alpha1.Route{
						Receiver: "null",
						Routes: []apiextensionsv1.JSON{
							{
								Raw: myrouteJSON,
							},
						},
					},
				},
			},
			matcherStrategy: monitoringv1.AlertmanagerConfigMatcherStrategy{
				Type: "OnNamespace",
			},
			golden: "valid_global_config_with_RocketChat.golden",
		},
		{
			name:      "invalid global config rocket chat api url",
			amVersion: &version28,
			globalConfig: &monitoringv1.AlertmanagerGlobalConfig{
				RocketChatConfig: &monitoringv1.GlobalRocketChatConfig{
					APIURL: ptr.To(monitoringv1.URL(invalidRocketChatAPIURL)),
					Token: &corev1.SecretKeySelector{
						LocalObjectReference: corev1.LocalObjectReference{
							Name: "rocketchat",
						},
						Key: "token",
					},
					TokenID: &corev1.SecretKeySelector{
						LocalObjectReference: corev1.LocalObjectReference{
							Name: "rocketchat",
						},
						Key: "token_id",
					},
				},
			},
			amConfig: &monitoringv1alpha1.AlertmanagerConfig{
				ObjectMeta: metav1.ObjectMeta{
					Name:      "global-config",
					Namespace: "mynamespace",
				},
				Spec: monitoringv1alpha1.AlertmanagerConfigSpec{
					Receivers: []monitoringv1alpha1.Receiver{
						{
							Name: "null",
						},
						{
							Name: "myreceiver",
						},
					},
					Route: &monitoringv1alpha1.Route{
						Receiver: "null",
						Routes: []apiextensionsv1.JSON{
							{
								Raw: myrouteJSON,
							},
						},
					},
				},
			},
			matcherStrategy: monitoringv1.AlertmanagerConfigMatcherStrategy{
				Type: "OnNamespace",
			},
			wantErr: true,
		},
		{
			name:      "invalid global config rocket chat token missing secret",
			amVersion: &version28,
			globalConfig: &monitoringv1.AlertmanagerGlobalConfig{
				RocketChatConfig: &monitoringv1.GlobalRocketChatConfig{
					APIURL: ptr.To(monitoringv1.URL(rocketChatAPIURL)),
					Token: &corev1.SecretKeySelector{
						LocalObjectReference: corev1.LocalObjectReference{
							Name: "rocketchat-missing",
						},
						Key: "token",
					},
					TokenID: &corev1.SecretKeySelector{
						LocalObjectReference: corev1.LocalObjectReference{
							Name: "rocketchat",
						},
						Key: "token_id",
					},
				},
			},
			amConfig: &monitoringv1alpha1.AlertmanagerConfig{
				ObjectMeta: metav1.ObjectMeta{
					Name:      "global-config",
					Namespace: "mynamespace",
				},
				Spec: monitoringv1alpha1.AlertmanagerConfigSpec{
					Receivers: []monitoringv1alpha1.Receiver{
						{
							Name: "null",
						},
						{
							Name: "myreceiver",
						},
					},
					Route: &monitoringv1alpha1.Route{
						Receiver: "null",
						Routes: []apiextensionsv1.JSON{
							{
								Raw: myrouteJSON,
							},
						},
					},
				},
			},
			matcherStrategy: monitoringv1.AlertmanagerConfigMatcherStrategy{
				Type: "OnNamespace",
			},
			wantErr: true,
		},
		{
			name:      "invalid global config rocket chat token id missing secret",
			amVersion: &version28,
			globalConfig: &monitoringv1.AlertmanagerGlobalConfig{
				RocketChatConfig: &monitoringv1.GlobalRocketChatConfig{
					APIURL: ptr.To(monitoringv1.URL(rocketChatAPIURL)),
					Token: &corev1.SecretKeySelector{
						LocalObjectReference: corev1.LocalObjectReference{
							Name: "rocketchat",
						},
						Key: "token",
					},
					TokenID: &corev1.SecretKeySelector{
						LocalObjectReference: corev1.LocalObjectReference{
							Name: "rocketchat-missing",
						},
						Key: "token_id",
					},
				},
			},
			amConfig: &monitoringv1alpha1.AlertmanagerConfig{
				ObjectMeta: metav1.ObjectMeta{
					Name:      "global-config",
					Namespace: "mynamespace",
				},
				Spec: monitoringv1alpha1.AlertmanagerConfigSpec{
					Receivers: []monitoringv1alpha1.Receiver{
						{
							Name: "null",
						},
						{
							Name: "myreceiver",
						},
					},
					Route: &monitoringv1alpha1.Route{
						Receiver: "null",
						Routes: []apiextensionsv1.JSON{
							{
								Raw: myrouteJSON,
							},
						},
					},
				},
			},
			matcherStrategy: monitoringv1.AlertmanagerConfigMatcherStrategy{
				Type: "OnNamespace",
			},
			wantErr: true,
		},
		{
			name:      "invalid global config rocket chat version not supported",
			amVersion: &version26,
			globalConfig: &monitoringv1.AlertmanagerGlobalConfig{
				RocketChatConfig: &monitoringv1.GlobalRocketChatConfig{
					APIURL: ptr.To(monitoringv1.URL(rocketChatAPIURL)),
					Token: &corev1.SecretKeySelector{
						LocalObjectReference: corev1.LocalObjectReference{
							Name: "rocketchat",
						},
						Key: "token",
					},
					TokenID: &corev1.SecretKeySelector{
						LocalObjectReference: corev1.LocalObjectReference{
							Name: "rocketchat",
						},
						Key: "token_id",
					},
				},
			},
			amConfig: &monitoringv1alpha1.AlertmanagerConfig{
				ObjectMeta: metav1.ObjectMeta{
					Name:      "global-config",
					Namespace: "mynamespace",
				},
				Spec: monitoringv1alpha1.AlertmanagerConfigSpec{
					Receivers: []monitoringv1alpha1.Receiver{
						{
							Name: "null",
						},
						{
							Name: "myreceiver",
						},
					},
					Route: &monitoringv1alpha1.Route{
						Receiver: "null",
						Routes: []apiextensionsv1.JSON{
							{
								Raw: myrouteJSON,
							},
						},
					},
				},
			},
			matcherStrategy: monitoringv1.AlertmanagerConfigMatcherStrategy{
				Type: "OnNamespace",
			},
			wantErr: true,
		},
		{
			name:      "valid global config victorops",
			amVersion: &version28,
			globalConfig: &monitoringv1.AlertmanagerGlobalConfig{
				VictorOpsConfig: &monitoringv1.GlobalVictorOpsConfig{
					APIURL: ptr.To(monitoringv1.URL(victorOpsAPIURL)),
					APIKey: ptr.To("myvictoropsapikey"),
				},
			},
			amConfig: &monitoringv1alpha1.AlertmanagerConfig{
				ObjectMeta: metav1.ObjectMeta{
					Name:      "global-config",
					Namespace: "mynamespace",
				},
				Spec: monitoringv1alpha1.AlertmanagerConfigSpec{
					Receivers: []monitoringv1alpha1.Receiver{
						{
							Name: "null",
						},
						{
							Name: "myreceiver",
						},
					},
					Route: &monitoringv1alpha1.Route{
						Receiver: "null",
						Routes: []apiextensionsv1.JSON{
							{
								Raw: myrouteJSON,
							},
						},
					},
				},
			},
			matcherStrategy: monitoringv1.AlertmanagerConfigMatcherStrategy{
				Type: "OnNamespace",
			},
			golden: "valid_global_config_with_VictorOps.golden",
		},
		{
			name:      "invalid global config victorops api url",
			amVersion: &version28,
			globalConfig: &monitoringv1.AlertmanagerGlobalConfig{
				VictorOpsConfig: &monitoringv1.GlobalVictorOpsConfig{
					APIURL: ptr.To(monitoringv1.URL(invalidVictorOpsAPIURL)),
					APIKey: ptr.To("myvictoropsapikey"),
				},
			},
			amConfig: &monitoringv1alpha1.AlertmanagerConfig{
				ObjectMeta: metav1.ObjectMeta{
					Name:      "global-config",
					Namespace: "mynamespace",
				},
				Spec: monitoringv1alpha1.AlertmanagerConfigSpec{
					Receivers: []monitoringv1alpha1.Receiver{
						{
							Name: "null",
						},
						{
							Name: "myreceiver",
						},
					},
					Route: &monitoringv1alpha1.Route{
						Receiver: "null",
						Routes: []apiextensionsv1.JSON{
							{
								Raw: myrouteJSON,
							},
						},
					},
				},
			},
			matcherStrategy: monitoringv1.AlertmanagerConfigMatcherStrategy{
				Type: "OnNamespace",
			},
			wantErr: true,
		},
	}
	for _, tt := range tests {
		if tt.amVersion == nil {
			version, err := semver.ParseTolerant("v0.22.2")
			require.NoError(t, err)
			tt.amVersion = &version
		}

		kclient := fake.NewSimpleClientset(
			&corev1.ConfigMap{
				ObjectMeta: metav1.ObjectMeta{
					Name:      "webhook-client-id",
					Namespace: "mynamespace",
				},
				Data: map[string]string{
					"test": "clientID",
				},
			},
			&corev1.Secret{
				ObjectMeta: metav1.ObjectMeta{
					Name:      "smtp-auth",
					Namespace: "mynamespace",
				},
				Data: map[string][]byte{
					"password": []byte("password"),
					"secret":   []byte("secret"),
				},
			},
			&corev1.Secret{
				ObjectMeta: metav1.ObjectMeta{
					Name:      "webhook-client-secret",
					Namespace: "mynamespace",
				},
				Data: map[string][]byte{
					"test": []byte("clientSecret"),
				},
			},
			&corev1.Secret{
				ObjectMeta: metav1.ObjectMeta{
					Name:      "slack",
					Namespace: "mynamespace",
				},
				Data: map[string][]byte{
					"url":         []byte("https://slack.example.com"),
					"invalid_url": []byte("://slack.example.com"),
				},
			},
			&corev1.Secret{
				ObjectMeta: metav1.ObjectMeta{
					Name:      "opsgenie",
					Namespace: "mynamespace",
				},
				Data: map[string][]byte{
					"url":         []byte("https://opsgenie.example.com"),
					"invalid_url": []byte("://opsgenie.example.com"),
					"api_key":     []byte("mykey"),
				},
			},
			&corev1.Secret{
				ObjectMeta: metav1.ObjectMeta{
					Name:      "rocketchat",
					Namespace: "mynamespace",
				},
				Data: map[string][]byte{
					"token":    []byte("mytoken"),
					"token_id": []byte("mytokenid"),
				},
			},
			&corev1.Secret{
				ObjectMeta: metav1.ObjectMeta{
					Name:      "secret",
					Namespace: "mynamespace",
				},
				Data: map[string][]byte{
					"proxy-header": []byte("value"),
				},
			},
		)
		cb := NewConfigBuilder(
			newNopLogger(t),
			*tt.amVersion,
			assets.NewStoreBuilder(kclient.CoreV1(), kclient.CoreV1()),
			tt.matcherStrategy,
		)
		t.Run(tt.name, func(t *testing.T) {
			err := cb.initializeFromAlertmanagerConfig(context.TODO(), tt.globalConfig, tt.amConfig)
			if tt.wantErr {
				require.Error(t, err)
				return
			}

			amConfigurations, err := yaml.Marshal(cb.cfg)
			require.NoError(t, err)

			golden.Assert(t, string(amConfigurations), tt.golden)
		})
	}
}

func TestGenerateConfig(t *testing.T) {
	type testCase struct {
		name            string
		kclient         kubernetes.Interface
		baseConfig      alertmanagerConfig
		amVersion       *semver.Version
		matcherStrategy monitoringv1.AlertmanagerConfigMatcherStrategy
		amConfigs       map[string]*monitoringv1alpha1.AlertmanagerConfig
		golden          string
		expectedError   bool
	}
	version24, err := semver.ParseTolerant("v0.24.0")
	require.NoError(t, err)

	version26, err := semver.ParseTolerant("v0.26.0")
	require.NoError(t, err)

	version27, err := semver.ParseTolerant("v0.27.0")
	require.NoError(t, err)

	version28, err := semver.ParseTolerant("v0.28.0")
	require.NoError(t, err)

	globalSlackAPIURL, err := url.Parse("http://slack.example.com")
	require.NoError(t, err)

	testCases := []testCase{
		{
			name:    "skeleton base, no CRs",
			kclient: fake.NewSimpleClientset(),
			baseConfig: alertmanagerConfig{
				Route:     &route{Receiver: "null"},
				Receivers: []*receiver{{Name: "null"}},
			},
			golden: "skeleton_base_no_CRs.golden",
		},
		{
			name:    "skeleton base with global send_revolved, no CRs",
			kclient: fake.NewSimpleClientset(),
			baseConfig: alertmanagerConfig{
				Global: &globalConfig{
					ResolveTimeout: ptr.To(model.Duration(time.Minute)),
				},
				Route:     &route{Receiver: "null"},
				Receivers: []*receiver{{Name: "null"}},
			},
			golden: "skeleton_base_with_global_send_revolved_no_CRs.golden",
		},
		{
			name:    "skeleton base with global smtp_require_tls set to false, no CRs",
			kclient: fake.NewSimpleClientset(),
			baseConfig: alertmanagerConfig{
				Global: &globalConfig{
					SMTPRequireTLS: ptr.To(false),
				},
				Route:     &route{Receiver: "null"},
				Receivers: []*receiver{{Name: "null"}},
			},
			golden: "skeleton_base_with_global_smtp_require_tls_set_to_false,_no_CRs.golden",
		},
		{
			name:    "skeleton base with global smtp_require_tls set to true, no CRs",
			kclient: fake.NewSimpleClientset(),
			baseConfig: alertmanagerConfig{
				Global: &globalConfig{
					SMTPRequireTLS: ptr.To(true),
				},
				Route:     &route{Receiver: "null"},
				Receivers: []*receiver{{Name: "null"}},
			},
			golden: "skeleton_base_with_global_smtp_require_tls_set_to_true_no_CRs.golden",
		},
		{
			name:    "skeleton base with inhibit rules, no CRs",
			kclient: fake.NewSimpleClientset(),
			baseConfig: alertmanagerConfig{
				InhibitRules: []*inhibitRule{
					{
						SourceMatchers: []string{"test!=dropped", "expect=~this-value"},
						TargetMatchers: []string{"test!=dropped", "expect=~this-value"},
					},
				},
				Route:     &route{Receiver: "null"},
				Receivers: []*receiver{{Name: "null"}},
			},
			golden: "skeleton_base_with_inhibit_rules_no_CRs.golden",
		},
		{
			name:    "base with sub route and matchers, no CRs",
			kclient: fake.NewSimpleClientset(),
			baseConfig: alertmanagerConfig{
				Route: &route{
					Receiver: "null",
					Routes: []*route{{
						Matchers: []string{"namespace=custom-test"},
						Receiver: "custom",
					}},
				},
				Receivers: []*receiver{
					{Name: "null"},
					{Name: "custom"},
				},
			},
			golden: "base_with_sub_route_and_matchers_no_CRs.golden",
		},
		{
			name:    "skeleton base with mute time intervals, no CRs",
			kclient: fake.NewSimpleClientset(),
			baseConfig: alertmanagerConfig{
				Route:     &route{Receiver: "null"},
				Receivers: []*receiver{{Name: "null"}},
				MuteTimeIntervals: []*timeInterval{
					{
						Name: "maintenance_windows",
						TimeIntervals: []timeinterval.TimeInterval{
							{
								Months: []timeinterval.MonthRange{
									{
										InclusiveRange: timeinterval.InclusiveRange{
											Begin: 1,
											End:   1,
										},
									},
								},
								DaysOfMonth: []timeinterval.DayOfMonthRange{
									{
										InclusiveRange: timeinterval.InclusiveRange{
											Begin: 7,
											End:   7,
										},
									},
									{
										InclusiveRange: timeinterval.InclusiveRange{
											Begin: 18,
											End:   18,
										},
									},
									{
										InclusiveRange: timeinterval.InclusiveRange{
											Begin: 28,
											End:   28,
										},
									},
								},
								Times: []timeinterval.TimeRange{
									{
										StartMinute: 1020,
										EndMinute:   1440,
									},
								},
							},
						},
					},
				},
			},
			golden: "skeleton_base_with_mute_time_intervals_no_CRs.golden",
		},
		{
			name:    "skeleton base with sns receiver, no CRs",
			kclient: fake.NewSimpleClientset(),
			baseConfig: alertmanagerConfig{
				Route: &route{Receiver: "sns-test"},
				Receivers: []*receiver{
					{
						Name: "sns-test",
						SNSConfigs: []*snsConfig{
							{
								APIUrl:      "https://sns.us-west-2.amazonaws.com",
								TopicARN:    "arn:test",
								PhoneNumber: "+12345",
								TargetARN:   "arn:target",
								Subject:     "testing",
								Sigv4: sigV4Config{
									Region:    "us-west-2",
									AccessKey: "key",
									SecretKey: "secret",
									Profile:   "dev",
									RoleARN:   "arn:dev",
								},
							},
						},
					},
				},
			},
			golden: "skeleton_base_with_sns_receiver_no_CRs.golden",
		},
		{
			name:      "skeleton base with active_time_intervals, no CRs",
			amVersion: &version24,
			kclient:   fake.NewSimpleClientset(),
			baseConfig: alertmanagerConfig{
				Route: &route{
					Receiver: "null",
					Routes: []*route{
						{
							Receiver:            "null",
							ActiveTimeIntervals: []string{"workdays"},
						},
					},
				},
				Receivers: []*receiver{{Name: "null"}},
				TimeIntervals: []*timeInterval{
					{
						Name: "workdays",
						TimeIntervals: []timeinterval.TimeInterval{
							{
								Weekdays: []timeinterval.WeekdayRange{
									{
										InclusiveRange: timeinterval.InclusiveRange{Begin: 1, End: 5},
									},
								},
							},
						},
					},
				},
			},
			golden: "skeleton_base_with_active_time_intervals_no_CRs.golden",
		},
		{
			name:    "skeleton base, simple CR",
			kclient: fake.NewSimpleClientset(),
			baseConfig: alertmanagerConfig{
				Route:     &route{Receiver: "null"},
				Receivers: []*receiver{{Name: "null"}},
			},
			amConfigs: map[string]*monitoringv1alpha1.AlertmanagerConfig{
				"mynamespace": {
					ObjectMeta: metav1.ObjectMeta{
						Name:      "myamc",
						Namespace: "mynamespace",
					},
					Spec: monitoringv1alpha1.AlertmanagerConfigSpec{
						Route: &monitoringv1alpha1.Route{
							Receiver: "test",
							GroupBy:  []string{"job"},
						},
						Receivers: []monitoringv1alpha1.Receiver{{Name: "test"}},
					},
				},
			},
			golden: "skeleton_base_simple_CR.golden",
		},
		{
			name:    "skeleton base, CR with sub-routes",
			kclient: fake.NewSimpleClientset(),
			baseConfig: alertmanagerConfig{
				Route:     &route{Receiver: "null"},
				Receivers: []*receiver{{Name: "null"}},
			},
			amConfigs: map[string]*monitoringv1alpha1.AlertmanagerConfig{
				"mynamespace": {
					ObjectMeta: metav1.ObjectMeta{
						Name:      "myamc",
						Namespace: "mynamespace",
					},
					Spec: monitoringv1alpha1.AlertmanagerConfigSpec{
						Route: &monitoringv1alpha1.Route{
							Receiver: "test",
							GroupBy:  []string{"job"},
							Routes: []apiextensionsv1.JSON{
								{
									Raw: mustMarshalRoute(monitoringv1alpha1.Route{
										Receiver: "test2",
										GroupBy:  []string{"job", "instance"},
										Continue: true,
										Matchers: []monitoringv1alpha1.Matcher{
											{Name: "job", Value: "foo", MatchType: "="},
										},
									}),
								},
								{
									Raw: mustMarshalRoute(monitoringv1alpha1.Route{
										Receiver: "test3",
										GroupBy:  []string{"job", "instance"},
										Matchers: []monitoringv1alpha1.Matcher{
											{Name: "job", Value: "bar", MatchType: "="},
										},
									}),
								},
							},
						},
						Receivers: []monitoringv1alpha1.Receiver{
							{Name: "test"}, {Name: "test2"}, {Name: "test3"},
						},
					},
				},
			},
			golden: "skeleton_base_CR_with_subroutes.golden",
		},
		{
			name:    "multiple AlertmanagerConfig objects",
			kclient: fake.NewSimpleClientset(),
			baseConfig: alertmanagerConfig{
				Route: &route{
					Receiver: "null",
					Routes: []*route{
						{
							Receiver:   "watchdog",
							Matchers:   []string{"alertname=Watchdog"},
							GroupByStr: []string{"alertname"},
						},
					},
				},
				Receivers: []*receiver{{Name: "null"}, {Name: "watchdog"}},
			},
			amConfigs: map[string]*monitoringv1alpha1.AlertmanagerConfig{
				"ns1/amc1": {
					ObjectMeta: metav1.ObjectMeta{
						Name:      "amc1",
						Namespace: "ns1",
					},
					Spec: monitoringv1alpha1.AlertmanagerConfigSpec{
						Route: &monitoringv1alpha1.Route{
							Receiver: "test1",
							GroupBy:  []string{"job"},
						},
						Receivers: []monitoringv1alpha1.Receiver{{Name: "test1"}},
					},
				},
				"ns1/amc2": {
					ObjectMeta: metav1.ObjectMeta{
						Name:      "amc2",
						Namespace: "ns1",
					},
					Spec: monitoringv1alpha1.AlertmanagerConfigSpec{
						Route: &monitoringv1alpha1.Route{
							Receiver: "test2",
							GroupBy:  []string{"instance"},
						},
						Receivers: []monitoringv1alpha1.Receiver{{Name: "test2"}},
					},
				},
				"ns2/amc1": {
					ObjectMeta: metav1.ObjectMeta{
						Name:      "amc1",
						Namespace: "ns2",
					},
					Spec: monitoringv1alpha1.AlertmanagerConfigSpec{
						Route: &monitoringv1alpha1.Route{
							Receiver: "test3",
							GroupBy:  []string{"job", "instance"},
						},
						Receivers: []monitoringv1alpha1.Receiver{{Name: "test3"}},
					},
				},
			},
			golden: "skeleton_base_multiple_alertmanagerconfigs.golden",
		},
		{
			name:    "skeleton base, simple CR with namespaceMatcher disabled",
			kclient: fake.NewSimpleClientset(),
			baseConfig: alertmanagerConfig{
				Route:     &route{Receiver: "null"},
				Receivers: []*receiver{{Name: "null"}},
			},
			matcherStrategy: monitoringv1.AlertmanagerConfigMatcherStrategy{
				Type: "None",
			},
			amConfigs: map[string]*monitoringv1alpha1.AlertmanagerConfig{
				"mynamespace": {
					ObjectMeta: metav1.ObjectMeta{
						Name:      "myamc",
						Namespace: "mynamespace",
					},
					Spec: monitoringv1alpha1.AlertmanagerConfigSpec{
						Route: &monitoringv1alpha1.Route{
							Receiver: "test",
							GroupBy:  []string{"job"},
						},
						Receivers: []monitoringv1alpha1.Receiver{{Name: "test"}},
					},
				},
			},
			golden: "skeleton_base_simple_CR_with_namespaceMatcher_disabled.golden",
		},
		{
			name:    "skeleton base, CR with inhibition rules only (deprecated matchers not converted)",
			kclient: fake.NewSimpleClientset(),
			baseConfig: alertmanagerConfig{
				Route:     &route{Receiver: "null"},
				Receivers: []*receiver{{Name: "null"}},
			},
			amVersion: &semver.Version{
				Major: 0,
				Minor: 20,
			},
			amConfigs: map[string]*monitoringv1alpha1.AlertmanagerConfig{
				"mynamespace": {
					ObjectMeta: metav1.ObjectMeta{
						Name:      "myamc",
						Namespace: "mynamespace",
					},
					Spec: monitoringv1alpha1.AlertmanagerConfigSpec{
						InhibitRules: []monitoringv1alpha1.InhibitRule{
							{
								SourceMatch: []monitoringv1alpha1.Matcher{
									{
										Name:  "alertname",
										Value: "NodeNotReady",
									},
								},
								TargetMatch: []monitoringv1alpha1.Matcher{
									{
										Name:  "alertname",
										Value: "TargetDown",
									},
								},
								Equal: []string{"node"},
							},
						},
					},
				},
			},
			golden: "skeleton_base_CR_with_inhibition_rules_only_deprecated_matchers_not_converted.golden",
		},
		{
			name:    "skeleton base, CR with inhibition rules only (deprecated matchers are converted)",
			kclient: fake.NewSimpleClientset(),
			baseConfig: alertmanagerConfig{
				Route:     &route{Receiver: "null"},
				Receivers: []*receiver{{Name: "null"}},
			},
			amConfigs: map[string]*monitoringv1alpha1.AlertmanagerConfig{
				"mynamespace": {
					ObjectMeta: metav1.ObjectMeta{
						Name:      "myamc",
						Namespace: "mynamespace",
					},
					Spec: monitoringv1alpha1.AlertmanagerConfigSpec{
						InhibitRules: []monitoringv1alpha1.InhibitRule{
							{
								SourceMatch: []monitoringv1alpha1.Matcher{
									{
										Name:  "alertname",
										Value: "NodeNotReady",
										Regex: true,
									},
								},
								TargetMatch: []monitoringv1alpha1.Matcher{
									{
										Name:  "alertname",
										Value: "TargetDown",
									},
								},
								Equal: []string{"node"},
							},
						},
					},
				},
			},
			golden: "skeleton_base_CR_with_inhibition_rules_only_deprecated_matchers_are_converted.golden",
		},
		{
			name:    "skeleton base, CR with inhibition rules only",
			kclient: fake.NewSimpleClientset(),
			baseConfig: alertmanagerConfig{
				Route:     &route{Receiver: "null"},
				Receivers: []*receiver{{Name: "null"}},
			},
			amConfigs: map[string]*monitoringv1alpha1.AlertmanagerConfig{
				"mynamespace": {
					ObjectMeta: metav1.ObjectMeta{
						Name:      "myamc",
						Namespace: "mynamespace",
					},
					Spec: monitoringv1alpha1.AlertmanagerConfigSpec{
						InhibitRules: []monitoringv1alpha1.InhibitRule{
							{
								SourceMatch: []monitoringv1alpha1.Matcher{
									{
										Name:      "alertname",
										MatchType: monitoringv1alpha1.MatchRegexp,
										Value:     "NodeNotReady",
									},
								},
								TargetMatch: []monitoringv1alpha1.Matcher{
									{
										Name:      "alertname",
										MatchType: monitoringv1alpha1.MatchNotEqual,
										Value:     "TargetDown",
									},
								},
								Equal: []string{"node"},
							},
						},
					},
				},
			},
			golden: "skeleton_base,_CR_with_inhibition_rules_only.golden",
		},
		{
			name:    "base with subroute - deprecated matching pattern, simple CR",
			kclient: fake.NewSimpleClientset(),
			baseConfig: alertmanagerConfig{
				Route: &route{
					Receiver: "null",
					Routes:   []*route{{Receiver: "null"}},
				},
				Receivers: []*receiver{{Name: "null"}},
			},
			amConfigs: map[string]*monitoringv1alpha1.AlertmanagerConfig{
				"mynamespace": {
					ObjectMeta: metav1.ObjectMeta{
						Name:      "myamc",
						Namespace: "mynamespace",
					},
					Spec: monitoringv1alpha1.AlertmanagerConfigSpec{
						Route: &monitoringv1alpha1.Route{
							Receiver: "test",
						},
						Receivers: []monitoringv1alpha1.Receiver{{Name: "test"}},
					},
				},
			},
			golden: "base_with_subroute_deprecated_matching_pattern_simple_CR.golden",
		},
		{
			name: "CR with Pagerduty Receiver",
			kclient: fake.NewSimpleClientset(
				&corev1.Secret{
					ObjectMeta: metav1.ObjectMeta{
						Name:      "am-pd-test-receiver",
						Namespace: "mynamespace",
					},
					Data: map[string][]byte{
						"routingKey": []byte("1234abc"),
					},
				},
			),
			baseConfig: alertmanagerConfig{
				Route: &route{
					Receiver: "null",
				},
				Receivers: []*receiver{{Name: "null"}},
			},
			amConfigs: map[string]*monitoringv1alpha1.AlertmanagerConfig{
				"mynamespace": {
					ObjectMeta: metav1.ObjectMeta{
						Name:      "myamc",
						Namespace: "mynamespace",
					},
					Spec: monitoringv1alpha1.AlertmanagerConfigSpec{
						Route: &monitoringv1alpha1.Route{
							Receiver: "test-pd",
						},
						Receivers: []monitoringv1alpha1.Receiver{{
							Name: "test-pd",
							PagerDutyConfigs: []monitoringv1alpha1.PagerDutyConfig{{
								RoutingKey: &corev1.SecretKeySelector{
									LocalObjectReference: corev1.LocalObjectReference{
										Name: "am-pd-test-receiver",
									},
									Key: "routingKey",
								},
								PagerDutyImageConfigs: []monitoringv1alpha1.PagerDutyImageConfig{
									{
										Src:  "https://some-image.com",
										Href: "https://some-image.com",
										Alt:  "some-image",
									},
								},
								PagerDutyLinkConfigs: []monitoringv1alpha1.PagerDutyLinkConfig{
									{
										Href: "https://some-link.com",
										Text: "some-link",
									},
								},
							}},
						}},
					},
				},
			},
			golden: "CR_with_Pagerduty_Receiver.golden",
		},
		{
			name: "CR with Webhook Receiver and custom http config (oauth2)",
			kclient: fake.NewSimpleClientset(
				&corev1.ConfigMap{
					ObjectMeta: metav1.ObjectMeta{
						Name:      "webhook-client-id",
						Namespace: "mynamespace",
					},
					Data: map[string]string{
						"test": "clientID",
					},
				},
				&corev1.Secret{
					ObjectMeta: metav1.ObjectMeta{
						Name:      "webhook-client-secret",
						Namespace: "mynamespace",
					},
					Data: map[string][]byte{
						"test": []byte("clientSecret"),
					},
				},
			),
			baseConfig: alertmanagerConfig{
				Route: &route{
					Receiver: "null",
				},
				Receivers: []*receiver{{Name: "null"}},
			},
			amConfigs: map[string]*monitoringv1alpha1.AlertmanagerConfig{
				"mynamespace": {
					ObjectMeta: metav1.ObjectMeta{
						Name:      "myamc",
						Namespace: "mynamespace",
					},
					Spec: monitoringv1alpha1.AlertmanagerConfigSpec{
						Route: &monitoringv1alpha1.Route{
							Receiver: "test",
						},
						Receivers: []monitoringv1alpha1.Receiver{{
							Name: "test",
							WebhookConfigs: []monitoringv1alpha1.WebhookConfig{{
								URL: ptr.To("http://test.url"),
								HTTPConfig: &monitoringv1alpha1.HTTPConfig{
									OAuth2: &monitoringv1.OAuth2{
										ClientID: monitoringv1.SecretOrConfigMap{
											ConfigMap: &corev1.ConfigMapKeySelector{
												LocalObjectReference: corev1.LocalObjectReference{
													Name: "webhook-client-id",
												},
												Key: "test",
											},
										},
										ClientSecret: corev1.SecretKeySelector{
											LocalObjectReference: corev1.LocalObjectReference{
												Name: "webhook-client-secret",
											},
											Key: "test",
										},
										TokenURL: "https://test.com",
										Scopes:   []string{"any"},
										EndpointParams: map[string]string{
											"some": "value",
										},
									},
									FollowRedirects: ptr.To(true),
								},
							}},
						}},
					},
				},
			},
			golden: "CR_with_Webhook_Receiver_and_custom_http_config_oauth2.golden",
		},
		{
			name: "CR with Opsgenie Receiver",
			kclient: fake.NewSimpleClientset(
				&corev1.Secret{
					ObjectMeta: metav1.ObjectMeta{
						Name:      "am-og-test-receiver",
						Namespace: "mynamespace",
					},
					Data: map[string][]byte{
						"apiKey": []byte("1234abc"),
					},
				},
			),
			baseConfig: alertmanagerConfig{
				Route: &route{
					Receiver: "null",
				},
				Receivers: []*receiver{{Name: "null"}},
			},
			amConfigs: map[string]*monitoringv1alpha1.AlertmanagerConfig{
				"mynamespace": {
					ObjectMeta: metav1.ObjectMeta{
						Name:      "myamc",
						Namespace: "mynamespace",
					},
					Spec: monitoringv1alpha1.AlertmanagerConfigSpec{
						Route: &monitoringv1alpha1.Route{
							Receiver: "test",
						},
						Receivers: []monitoringv1alpha1.Receiver{{
							Name: "test",
							OpsGenieConfigs: []monitoringv1alpha1.OpsGenieConfig{{
								APIKey: &corev1.SecretKeySelector{
									LocalObjectReference: corev1.LocalObjectReference{
										Name: "am-og-test-receiver",
									},
									Key: "apiKey",
								},
							}},
						}},
					},
				},
			},
			golden: "CR_with_Opsgenie_Receiver.golden",
		},
		{
			name: "CR with Opsgenie Team Responder",
			kclient: fake.NewSimpleClientset(
				&corev1.Secret{
					ObjectMeta: metav1.ObjectMeta{
						Name:      "am-og-test-receiver",
						Namespace: "mynamespace",
					},
					Data: map[string][]byte{
						"apiKey": []byte("1234abc"),
					},
				},
			),
			baseConfig: alertmanagerConfig{
				Route: &route{
					Receiver: "null",
				},
				Receivers: []*receiver{{Name: "null"}},
			},
			amConfigs: map[string]*monitoringv1alpha1.AlertmanagerConfig{
				"mynamespace": {
					ObjectMeta: metav1.ObjectMeta{
						Name:      "myamc",
						Namespace: "mynamespace",
					},
					Spec: monitoringv1alpha1.AlertmanagerConfigSpec{
						Route: &monitoringv1alpha1.Route{
							Receiver: "test",
						},
						Receivers: []monitoringv1alpha1.Receiver{{
							Name: "test",
							OpsGenieConfigs: []monitoringv1alpha1.OpsGenieConfig{{
								APIKey: &corev1.SecretKeySelector{
									LocalObjectReference: corev1.LocalObjectReference{
										Name: "am-og-test-receiver",
									},
									Key: "apiKey",
								},
								Responders: []monitoringv1alpha1.OpsGenieConfigResponder{{
									Name: "myname",
									Type: "team",
								}},
							}},
						}},
					},
				},
			},
			golden: "CR_with_Opsgenie_Team_Responder.golden",
		},
		{
			name: "CR with WeChat Receiver",
			kclient: fake.NewSimpleClientset(
				&corev1.Secret{
					ObjectMeta: metav1.ObjectMeta{
						Name:      "am-wechat-test-receiver",
						Namespace: "mynamespace",
					},
					Data: map[string][]byte{
						"apiSecret": []byte("wechatsecret"),
					},
				},
			),
			baseConfig: alertmanagerConfig{
				Route: &route{
					Receiver: "null",
				},
				Receivers: []*receiver{{Name: "null"}},
			},
			amConfigs: map[string]*monitoringv1alpha1.AlertmanagerConfig{
				"mynamespace": {
					ObjectMeta: metav1.ObjectMeta{
						Name:      "myamc",
						Namespace: "mynamespace",
					},
					Spec: monitoringv1alpha1.AlertmanagerConfigSpec{
						Route: &monitoringv1alpha1.Route{
							Receiver: "test",
						},
						Receivers: []monitoringv1alpha1.Receiver{{
							Name: "test",
							WeChatConfigs: []monitoringv1alpha1.WeChatConfig{{
								APISecret: &corev1.SecretKeySelector{
									LocalObjectReference: corev1.LocalObjectReference{
										Name: "am-wechat-test-receiver",
									},
									Key: "apiSecret",
								},
								CorpID: "wechatcorpid",
							}},
						}},
					},
				},
			},
			golden: "CR_with_WeChat_Receiver.golden",
		},
		{
			name: "CR with Pushover Receiver",
			kclient: fake.NewSimpleClientset(
				&corev1.Secret{
					ObjectMeta: metav1.ObjectMeta{
						Name:      "am-pushover-test-receiver",
						Namespace: "mynamespace",
					},
					Data: map[string][]byte{
						"userkey": []byte("userkeySecret"),
					},
				},
				&corev1.Secret{
					ObjectMeta: metav1.ObjectMeta{
						Name:      "am-pushover-token-receiver",
						Namespace: "mynamespace",
					},
					Data: map[string][]byte{
						"token": []byte("tokenSecret"),
					},
				},
			),
			baseConfig: alertmanagerConfig{
				Route: &route{
					Receiver: "null",
				},
				Receivers: []*receiver{{Name: "null"}},
			},
			amConfigs: map[string]*monitoringv1alpha1.AlertmanagerConfig{
				"mynamespace": {
					ObjectMeta: metav1.ObjectMeta{
						Name:      "myamc",
						Namespace: "mynamespace",
					},
					Spec: monitoringv1alpha1.AlertmanagerConfigSpec{
						Route: &monitoringv1alpha1.Route{
							Receiver: "test",
						},
						Receivers: []monitoringv1alpha1.Receiver{{
							Name: "test",
							PushoverConfigs: []monitoringv1alpha1.PushoverConfig{{
								UserKey: &corev1.SecretKeySelector{
									LocalObjectReference: corev1.LocalObjectReference{
										Name: "am-pushover-test-receiver",
									},
									Key: "userkey",
								},
								Token: &corev1.SecretKeySelector{
									LocalObjectReference: corev1.LocalObjectReference{
										Name: "am-pushover-token-receiver",
									},
									Key: "token",
								},
								Retry:  "5m",
								Expire: "30s",
							}},
						}},
					},
				},
			},
			golden: "CR_with_Pushover_Receiver.golden",
		},
		{
			name:      "CR with Telegram Receiver",
			amVersion: &version24,
			kclient: fake.NewSimpleClientset(
				&corev1.Secret{
					ObjectMeta: metav1.ObjectMeta{
						Name:      "am-telegram-test-receiver",
						Namespace: "mynamespace",
					},
					Data: map[string][]byte{
						"botToken": []byte("bipbop"),
					},
				},
			),
			baseConfig: alertmanagerConfig{
				Route: &route{
					Receiver: "null",
				},
				Receivers: []*receiver{{Name: "null"}},
			},
			amConfigs: map[string]*monitoringv1alpha1.AlertmanagerConfig{
				"mynamespace": {
					ObjectMeta: metav1.ObjectMeta{
						Name:      "myamc",
						Namespace: "mynamespace",
					},
					Spec: monitoringv1alpha1.AlertmanagerConfigSpec{
						Route: &monitoringv1alpha1.Route{
							Receiver: "test",
						},
						Receivers: []monitoringv1alpha1.Receiver{{
							Name: "test",
							TelegramConfigs: []monitoringv1alpha1.TelegramConfig{{
								APIURL: "https://api.telegram.org",
								BotToken: &corev1.SecretKeySelector{
									LocalObjectReference: corev1.LocalObjectReference{
										Name: "am-telegram-test-receiver",
									},
									Key: "botToken",
								},
								ChatID: 12345,
							}},
						}},
					},
				},
			},
			golden: "CR_with_Telegram_Receiver.golden",
		},
		{

			name:    "CR with Slack Receiver and global Slack URL",
			kclient: fake.NewSimpleClientset(),
			baseConfig: alertmanagerConfig{
				Global: &globalConfig{
					SlackAPIURL: &config.URL{URL: globalSlackAPIURL},
				},
				Route: &route{
					Receiver: "null",
				},
				Receivers: []*receiver{{Name: "null"}},
			},
			amConfigs: map[string]*monitoringv1alpha1.AlertmanagerConfig{
				"mynamespace": {
					ObjectMeta: metav1.ObjectMeta{
						Name:      "myamc",
						Namespace: "mynamespace",
					},
					Spec: monitoringv1alpha1.AlertmanagerConfigSpec{
						Route: &monitoringv1alpha1.Route{
							Receiver: "test",
						},
						Receivers: []monitoringv1alpha1.Receiver{{
							Name: "test",
							SlackConfigs: []monitoringv1alpha1.SlackConfig{{
								Actions: []monitoringv1alpha1.SlackAction{
									{
										Type: "type",
										Text: "text",
										Name: "my-action",
										ConfirmField: &monitoringv1alpha1.SlackConfirmationField{
											Text: "text",
										},
									},
								},
								Fields: []monitoringv1alpha1.SlackField{
									{
										Title: "title",
										Value: "value",
									},
								},
							}},
						}},
					},
				},
			},
			golden: "CR_with_Slack_Receiver_and_global_Slack_URL.golden",
		},
		{
			name:    "CR with Slack Receiver and global Slack URL File",
			kclient: fake.NewSimpleClientset(),
			baseConfig: alertmanagerConfig{
				Global: &globalConfig{
					SlackAPIURLFile: "/etc/test",
				},
				Route: &route{
					Receiver: "null",
				},
				Receivers: []*receiver{{Name: "null"}},
			},
			amConfigs: map[string]*monitoringv1alpha1.AlertmanagerConfig{
				"mynamespace": {
					ObjectMeta: metav1.ObjectMeta{
						Name:      "myamc",
						Namespace: "mynamespace",
					},
					Spec: monitoringv1alpha1.AlertmanagerConfigSpec{
						Route: &monitoringv1alpha1.Route{
							Receiver: "test",
						},
						Receivers: []monitoringv1alpha1.Receiver{{
							Name: "test",
							SlackConfigs: []monitoringv1alpha1.SlackConfig{{
								Actions: []monitoringv1alpha1.SlackAction{
									{
										Type: "type",
										Text: "text",
										Name: "my-action",
										ConfirmField: &monitoringv1alpha1.SlackConfirmationField{
											Text: "text",
										},
									},
								},
								Fields: []monitoringv1alpha1.SlackField{
									{
										Title: "title",
										Value: "value",
									},
								},
							}},
						}},
					},
				},
			},
			golden: "CR_with_Slack_Receiver_and_global_Slack_URL_File.golden",
		},
		{
			name: "CR with SNS Receiver with Access and Key",
			kclient: fake.NewSimpleClientset(
				&corev1.Secret{
					ObjectMeta: metav1.ObjectMeta{
						Name:      "am-sns-test",
						Namespace: "mynamespace",
					},
					Data: map[string][]byte{
						"key":    []byte("xyz"),
						"secret": []byte("123"),
					},
				}),
			baseConfig: alertmanagerConfig{
				Route: &route{
					Receiver: "null",
				},
				Receivers: []*receiver{{Name: "null"}},
			},
			amConfigs: map[string]*monitoringv1alpha1.AlertmanagerConfig{
				"mynamespace": {
					ObjectMeta: metav1.ObjectMeta{
						Name:      "myamc",
						Namespace: "mynamespace",
					},
					Spec: monitoringv1alpha1.AlertmanagerConfigSpec{
						Route: &monitoringv1alpha1.Route{
							Receiver: "test",
						},
						Receivers: []monitoringv1alpha1.Receiver{{
							Name: "test",
							SNSConfigs: []monitoringv1alpha1.SNSConfig{
								{
									ApiURL: "https://sns.us-east-2.amazonaws.com",
									Sigv4: &monitoringv1.Sigv4{
										Region: "us-east-2",
										AccessKey: &corev1.SecretKeySelector{
											LocalObjectReference: corev1.LocalObjectReference{
												Name: "am-sns-test",
											},
											Key: "key",
										},
										SecretKey: &corev1.SecretKeySelector{
											LocalObjectReference: corev1.LocalObjectReference{
												Name: "am-sns-test",
											},
											Key: "secret",
										},
									},
									TopicARN: "test-topicARN",
								},
							},
						}},
					},
				},
			},
			golden: "CR_with_SNS_Receiver_with_Access_and_Key.golden",
		},
		{
			name: "CR with SNS Receiver with roleARN",
			kclient: fake.NewSimpleClientset(
				&corev1.Secret{
					ObjectMeta: metav1.ObjectMeta{
						Name:      "am-sns-test",
						Namespace: "mynamespace",
					},
					Data: map[string][]byte{
						"key":    []byte("xyz"),
						"secret": []byte("123"),
					},
				}),
			baseConfig: alertmanagerConfig{
				Route: &route{
					Receiver: "null",
				},
				Receivers: []*receiver{{Name: "null"}},
			},
			amConfigs: map[string]*monitoringv1alpha1.AlertmanagerConfig{
				"mynamespace": {
					ObjectMeta: metav1.ObjectMeta{
						Name:      "myamc",
						Namespace: "mynamespace",
					},
					Spec: monitoringv1alpha1.AlertmanagerConfigSpec{
						Route: &monitoringv1alpha1.Route{
							Receiver: "test",
						},
						Receivers: []monitoringv1alpha1.Receiver{{
							Name: "test",
							SNSConfigs: []monitoringv1alpha1.SNSConfig{
								{
									ApiURL: "https://sns.us-east-2.amazonaws.com",
									Sigv4: &monitoringv1.Sigv4{
										Region:  "us-east-2",
										RoleArn: "test-roleARN",
									},
									TopicARN: "test-topicARN",
								},
							},
						}},
					},
				},
			},
			golden: "CR_with_SNS_Receiver_with_roleARN.golden",
		},
		{
			name:    "CR with Mute Time Intervals",
			kclient: fake.NewSimpleClientset(),
			baseConfig: alertmanagerConfig{
				Global: &globalConfig{
					SlackAPIURLFile: "/etc/test",
				},
				Route: &route{
					Receiver: "null",
				},
				Receivers: []*receiver{{Name: "null"}},
			},
			amConfigs: map[string]*monitoringv1alpha1.AlertmanagerConfig{
				"mynamespace": {
					ObjectMeta: metav1.ObjectMeta{
						Name:      "myamc",
						Namespace: "mynamespace",
					},
					Spec: monitoringv1alpha1.AlertmanagerConfigSpec{
						Route: &monitoringv1alpha1.Route{
							Receiver:          "test",
							MuteTimeIntervals: []string{"test"},
						},
						MuteTimeIntervals: []monitoringv1alpha1.MuteTimeInterval{
							{
								Name: "test",
								TimeIntervals: []monitoringv1alpha1.TimeInterval{
									{
										Times: []monitoringv1alpha1.TimeRange{
											{
												StartTime: "08:00",
												EndTime:   "17:00",
											},
										},
										Weekdays: []monitoringv1alpha1.WeekdayRange{
											monitoringv1alpha1.WeekdayRange("Saturday"),
											monitoringv1alpha1.WeekdayRange("Sunday"),
										},
										Months: []monitoringv1alpha1.MonthRange{
											"January:March",
										},
										DaysOfMonth: []monitoringv1alpha1.DayOfMonthRange{
											{
												Start: 1,
												End:   10,
											},
										},
										Years: []monitoringv1alpha1.YearRange{
											"2030:2050",
										},
									},
								},
							},
						},
						Receivers: []monitoringv1alpha1.Receiver{{
							Name: "test",
							SlackConfigs: []monitoringv1alpha1.SlackConfig{{
								Actions: []monitoringv1alpha1.SlackAction{
									{
										Type: "type",
										Text: "text",
										Name: "my-action",
										ConfirmField: &monitoringv1alpha1.SlackConfirmationField{
											Text: "text",
										},
									},
								},
								Fields: []monitoringv1alpha1.SlackField{
									{
										Title: "title",
										Value: "value",
									},
								},
							}},
						}},
					},
				},
			},
			golden: "CR_with_Mute_Time_Intervals.golden",
		},
		{
			name:    "CR with Active Time Intervals",
			kclient: fake.NewSimpleClientset(),
			baseConfig: alertmanagerConfig{
				Global: &globalConfig{
					SlackAPIURLFile: "/etc/test",
				},
				Route: &route{
					Receiver: "null",
				},
				Receivers: []*receiver{{Name: "null"}},
			},
			amVersion: &version24,
			amConfigs: map[string]*monitoringv1alpha1.AlertmanagerConfig{
				"mynamespace": {
					ObjectMeta: metav1.ObjectMeta{
						Name:      "myamc",
						Namespace: "mynamespace",
					},
					Spec: monitoringv1alpha1.AlertmanagerConfigSpec{
						Route: &monitoringv1alpha1.Route{
							Receiver:            "test",
							ActiveTimeIntervals: []string{"test"},
						},
						MuteTimeIntervals: []monitoringv1alpha1.MuteTimeInterval{
							{
								Name: "test",
								TimeIntervals: []monitoringv1alpha1.TimeInterval{
									{
										Times: []monitoringv1alpha1.TimeRange{
											{
												StartTime: "08:00",
												EndTime:   "17:00",
											},
										},
										Weekdays: []monitoringv1alpha1.WeekdayRange{
											monitoringv1alpha1.WeekdayRange("Saturday"),
											monitoringv1alpha1.WeekdayRange("Sunday"),
										},
										Months: []monitoringv1alpha1.MonthRange{
											"January:March",
										},
										DaysOfMonth: []monitoringv1alpha1.DayOfMonthRange{
											{
												Start: 1,
												End:   10,
											},
										},
										Years: []monitoringv1alpha1.YearRange{
											"2030:2050",
										},
									},
								},
							},
						},
						Receivers: []monitoringv1alpha1.Receiver{{
							Name: "test",
							SlackConfigs: []monitoringv1alpha1.SlackConfig{{
								Actions: []monitoringv1alpha1.SlackAction{
									{
										Type: "type",
										Text: "text",
										Name: "my-action",
										ConfirmField: &monitoringv1alpha1.SlackConfirmationField{
											Text: "text",
										},
									},
								},
								Fields: []monitoringv1alpha1.SlackField{
									{
										Title: "title",
										Value: "value",
									},
								},
							}},
						}},
					},
				},
			},
			golden: "CR_with_Active_Time_Intervals.golden",
		},
		{
			name:      "CR with MSTeams Receiver",
			amVersion: &version26,
			kclient: fake.NewSimpleClientset(
				&corev1.Secret{
					ObjectMeta: metav1.ObjectMeta{
						Name:      "ms-teams-secret",
						Namespace: "mynamespace",
					},
					Data: map[string][]byte{
						"url": []byte("https://webhook.office.com/webhookb2/id/IncomingWebhook/id"),
					},
				},
			),
			baseConfig: alertmanagerConfig{
				Route: &route{
					Receiver: "null",
				},
				Receivers: []*receiver{{Name: "null"}},
			},
			amConfigs: map[string]*monitoringv1alpha1.AlertmanagerConfig{
				"mynamespace": {
					ObjectMeta: metav1.ObjectMeta{
						Name:      "myamc",
						Namespace: "mynamespace",
					},
					Spec: monitoringv1alpha1.AlertmanagerConfigSpec{
						Route: &monitoringv1alpha1.Route{
							Receiver: "test",
						},
						Receivers: []monitoringv1alpha1.Receiver{
							{
								Name: "test",
								MSTeamsConfigs: []monitoringv1alpha1.MSTeamsConfig{
									{
										WebhookURL: corev1.SecretKeySelector{
											Key: "url",
											LocalObjectReference: corev1.LocalObjectReference{
												Name: "ms-teams-secret",
											},
										},
										Title: ptr.To("test title"),
										Text:  ptr.To("test text"),
									},
								},
							},
						},
					},
				},
			},
			golden: "CR_with_MSTeams_Receiver.golden",
		},
		{
			name:      "CR with MSTeams Receiver with Summary",
			amVersion: &version27,
			kclient: fake.NewSimpleClientset(
				&corev1.Secret{
					ObjectMeta: metav1.ObjectMeta{
						Name:      "ms-teams-secret",
						Namespace: "mynamespace",
					},
					Data: map[string][]byte{
						"url": []byte("https://webhook.office.com/webhookb2/id/IncomingWebhook/id"),
					},
				},
			),
			baseConfig: alertmanagerConfig{
				Route: &route{
					Receiver: "null",
				},
				Receivers: []*receiver{{Name: "null"}},
			},
			amConfigs: map[string]*monitoringv1alpha1.AlertmanagerConfig{
				"mynamespace": {
					ObjectMeta: metav1.ObjectMeta{
						Name:      "myamc",
						Namespace: "mynamespace",
					},
					Spec: monitoringv1alpha1.AlertmanagerConfigSpec{
						Route: &monitoringv1alpha1.Route{
							Receiver: "test",
						},
						Receivers: []monitoringv1alpha1.Receiver{
							{
								Name: "test",
								MSTeamsConfigs: []monitoringv1alpha1.MSTeamsConfig{
									{
										WebhookURL: corev1.SecretKeySelector{
											Key: "url",
											LocalObjectReference: corev1.LocalObjectReference{
												Name: "ms-teams-secret",
											},
										},
										Title:   ptr.To("test title"),
										Summary: ptr.To("test summary"),
										Text:    ptr.To("test text"),
									},
								},
							},
						},
					},
				},
			},
			golden: "CR_with_MSTeams_Receiver_Summary.golden",
		},
		{
			name:      "CR with MSTeams Receiver with Partial Conf",
			amVersion: &version26,
			kclient: fake.NewSimpleClientset(
				&corev1.Secret{
					ObjectMeta: metav1.ObjectMeta{
						Name:      "ms-teams-secret",
						Namespace: "mynamespace",
					},
					Data: map[string][]byte{
						"url": []byte("https://webhook.office.com/webhookb2/id/IncomingWebhook/id"),
					},
				},
			),
			baseConfig: alertmanagerConfig{
				Route: &route{
					Receiver: "null",
				},
				Receivers: []*receiver{{Name: "null"}},
			},
			amConfigs: map[string]*monitoringv1alpha1.AlertmanagerConfig{
				"mynamespace": {
					ObjectMeta: metav1.ObjectMeta{
						Name:      "myamc",
						Namespace: "mynamespace",
					},
					Spec: monitoringv1alpha1.AlertmanagerConfigSpec{
						Route: &monitoringv1alpha1.Route{
							Receiver: "test",
						},
						Receivers: []monitoringv1alpha1.Receiver{
							{
								Name: "test",
								MSTeamsConfigs: []monitoringv1alpha1.MSTeamsConfig{
									{
										WebhookURL: corev1.SecretKeySelector{
											Key: "url",
											LocalObjectReference: corev1.LocalObjectReference{
												Name: "ms-teams-secret",
											},
										},
									},
								},
							},
						},
					},
				},
			},
			golden: "CR_with_MSTeams_Receiver_Partial_Conf.golden",
		},
		{
			name:      "CR with MSTeamsV2 Receiver",
			amVersion: &version28,
			kclient: fake.NewSimpleClientset(
				&corev1.Secret{
					ObjectMeta: metav1.ObjectMeta{
						Name:      "ms-teams-secret",
						Namespace: "mynamespace",
					},
					Data: map[string][]byte{
						"url": []byte("https://prod-108.westeurope.logic.azure.com:443/workflows/id"),
					},
				},
			),
			baseConfig: alertmanagerConfig{
				Route: &route{
					Receiver: "null",
				},
				Receivers: []*receiver{{Name: "null"}},
			},
			amConfigs: map[string]*monitoringv1alpha1.AlertmanagerConfig{
				"mynamespace": {
					ObjectMeta: metav1.ObjectMeta{
						Name:      "myamc",
						Namespace: "mynamespace",
					},
					Spec: monitoringv1alpha1.AlertmanagerConfigSpec{
						Route: &monitoringv1alpha1.Route{
							Receiver: "test",
						},
						Receivers: []monitoringv1alpha1.Receiver{
							{
								Name: "test",
								MSTeamsV2Configs: []monitoringv1alpha1.MSTeamsV2Config{
									{
										WebhookURL: &corev1.SecretKeySelector{
											Key: "url",
											LocalObjectReference: corev1.LocalObjectReference{
												Name: "ms-teams-secret",
											},
										},
										Title: ptr.To("test title"),
										Text:  ptr.To("test text"),
									},
								},
							},
						},
					},
				},
			},
			golden: "CR_with_MSTeamsV2_Receiver.golden",
		},
		{
			name:      "CR with MSTeamsV2 Receiver with Partial Conf",
			amVersion: &version28,
			kclient: fake.NewSimpleClientset(
				&corev1.Secret{
					ObjectMeta: metav1.ObjectMeta{
						Name:      "ms-teams-secret",
						Namespace: "mynamespace",
					},
					Data: map[string][]byte{
						"url": []byte("https://prod-108.westeurope.logic.azure.com:443/workflows/id"),
					},
				},
			),
			baseConfig: alertmanagerConfig{
				Route: &route{
					Receiver: "null",
				},
				Receivers: []*receiver{{Name: "null"}},
			},
			amConfigs: map[string]*monitoringv1alpha1.AlertmanagerConfig{
				"mynamespace": {
					ObjectMeta: metav1.ObjectMeta{
						Name:      "myamc",
						Namespace: "mynamespace",
					},
					Spec: monitoringv1alpha1.AlertmanagerConfigSpec{
						Route: &monitoringv1alpha1.Route{
							Receiver: "test",
						},
						Receivers: []monitoringv1alpha1.Receiver{
							{
								Name: "test",
								MSTeamsV2Configs: []monitoringv1alpha1.MSTeamsV2Config{
									{
										WebhookURL: &corev1.SecretKeySelector{
											Key: "url",
											LocalObjectReference: corev1.LocalObjectReference{
												Name: "ms-teams-secret",
											},
										},
									},
								},
							},
						},
					},
				},
			},
			golden: "CR_with_MSTeamsV2_Receiver_Partial_Conf.golden",
		},
		{
			name:      "CR with EmailConfig with Required Fields specified at Receiver level",
			amVersion: &version26,
			kclient:   fake.NewSimpleClientset(),
			baseConfig: alertmanagerConfig{
				Route: &route{
					Receiver: "null",
				},
				Receivers: []*receiver{{Name: "null"}},
			},
			amConfigs: map[string]*monitoringv1alpha1.AlertmanagerConfig{
				"mynamespace": {
					ObjectMeta: metav1.ObjectMeta{
						Name:      "myamc",
						Namespace: "mynamespace",
					},
					Spec: monitoringv1alpha1.AlertmanagerConfigSpec{
						Route: &monitoringv1alpha1.Route{
							Receiver: "test",
						},
						Receivers: []monitoringv1alpha1.Receiver{
							{
								Name: "test",
								EmailConfigs: []monitoringv1alpha1.EmailConfig{
									{
										Smarthost: "example.com:25",
										From:      "admin@example.com",
										To:        "customers@example.com",
									},
								},
							},
						},
					},
				},
			},
			golden: "CR_with_EmailConfig_Receiver_Conf.golden",
		},
		{
			name:      "CR with EmailConfig Missing SmartHost Field",
			amVersion: &version26,
			kclient:   fake.NewSimpleClientset(),
			baseConfig: alertmanagerConfig{
				Route: &route{
					Receiver: "null",
				},
				Receivers: []*receiver{{Name: "null"}},
			},
			amConfigs: map[string]*monitoringv1alpha1.AlertmanagerConfig{
				"mynamespace": {
					ObjectMeta: metav1.ObjectMeta{
						Name:      "myamc",
						Namespace: "mynamespace",
					},
					Spec: monitoringv1alpha1.AlertmanagerConfigSpec{
						Route: &monitoringv1alpha1.Route{
							Receiver: "test",
						},
						Receivers: []monitoringv1alpha1.Receiver{
							{
								Name: "test",
								EmailConfigs: []monitoringv1alpha1.EmailConfig{
									{
										From: "admin@example.com",
										To:   "customers@example.com",
									},
								},
							},
						},
					},
				},
			},
			expectedError: true,
		},
		{
			name:      "CR with EmailConfig Missing SMTP From Field",
			amVersion: &version26,
			kclient:   fake.NewSimpleClientset(),
			baseConfig: alertmanagerConfig{
				Route: &route{
					Receiver: "null",
				},
				Receivers: []*receiver{{Name: "null"}},
			},
			amConfigs: map[string]*monitoringv1alpha1.AlertmanagerConfig{
				"mynamespace": {
					ObjectMeta: metav1.ObjectMeta{
						Name:      "myamc",
						Namespace: "mynamespace",
					},
					Spec: monitoringv1alpha1.AlertmanagerConfigSpec{
						Route: &monitoringv1alpha1.Route{
							Receiver: "test",
						},
						Receivers: []monitoringv1alpha1.Receiver{
							{
								Name: "test",
								EmailConfigs: []monitoringv1alpha1.EmailConfig{
									{
										From: "admin@example.com",
										To:   "customers@example.com",
									},
								},
							},
						},
					},
				},
			},
			expectedError: true,
		},
		{
			name:      "CR with EmailConfig Missing Required Fields from Receiver level but specified at Global level",
			amVersion: &version26,
			kclient:   fake.NewSimpleClientset(),
			baseConfig: alertmanagerConfig{
				Global: &globalConfig{
					SMTPSmarthost: config.HostPort{
						Host: "smtp.example.org",
						Port: "587",
					},
					SMTPFrom: "admin@globaltest.com",
				},
				Route: &route{
					Receiver: "null",
				},
				Receivers: []*receiver{{Name: "null"}},
			},
			amConfigs: map[string]*monitoringv1alpha1.AlertmanagerConfig{
				"mynamespace": {
					ObjectMeta: metav1.ObjectMeta{
						Name:      "myamc",
						Namespace: "mynamespace",
					},
					Spec: monitoringv1alpha1.AlertmanagerConfigSpec{
						Route: &monitoringv1alpha1.Route{
							Receiver: "test",
						},
						Receivers: []monitoringv1alpha1.Receiver{
							{
								Name: "test",
								EmailConfigs: []monitoringv1alpha1.EmailConfig{
									{
										To: "customers@example.com",
									},
								},
							},
						},
					},
				},
			},
			golden: "CR_with_EmailConfig_Receiver_Global_Defaults_Conf.golden",
		},
		{
			name:      "CR with WebhookConfig with Timeout Setup",
			amVersion: &version28,
			kclient:   fake.NewSimpleClientset(),
			baseConfig: alertmanagerConfig{
				Route: &route{
					Receiver: "null",
				},
				Receivers: []*receiver{{Name: "null"}},
			},
			amConfigs: map[string]*monitoringv1alpha1.AlertmanagerConfig{
				"mynamespace": {
					ObjectMeta: metav1.ObjectMeta{
						Name:      "myamc",
						Namespace: "mynamespace",
					},
					Spec: monitoringv1alpha1.AlertmanagerConfigSpec{
						Route: &monitoringv1alpha1.Route{
							Receiver: "test",
						},
						Receivers: []monitoringv1alpha1.Receiver{
							{
								Name: "test",
								WebhookConfigs: []monitoringv1alpha1.WebhookConfig{
									{
										URL:     ptr.To("https://example.com/"),
										Timeout: ptr.To(monitoringv1.Duration("5s")),
									},
								},
							},
						},
					},
				},
			},
			golden: "CR_with_WebhookConfig_with_Timeout_Setup.golden",
		},
		{
			name:      "CR with WebhookConfig with Timeout Setup Older Version",
			amVersion: &version26,
			kclient:   fake.NewSimpleClientset(),
			baseConfig: alertmanagerConfig{
				Route: &route{
					Receiver: "null",
				},
				Receivers: []*receiver{{Name: "null"}},
			},
			amConfigs: map[string]*monitoringv1alpha1.AlertmanagerConfig{
				"mynamespace": {
					ObjectMeta: metav1.ObjectMeta{
						Name:      "myamc",
						Namespace: "mynamespace",
					},
					Spec: monitoringv1alpha1.AlertmanagerConfigSpec{
						Route: &monitoringv1alpha1.Route{
							Receiver: "test",
						},
						Receivers: []monitoringv1alpha1.Receiver{
							{
								Name: "test",
								WebhookConfigs: []monitoringv1alpha1.WebhookConfig{
									{
										URL:     ptr.To("https://example.com/"),
										Timeout: ptr.To(monitoringv1.Duration("5s")),
									},
								},
							},
						},
					},
				},
			},
			golden: "CR_with_WebhookConfig_with_Timeout_Setup_Older_Version.golden",
		},
	}

	logger := newNopLogger(t)
	for _, tc := range testCases {
		t.Run(tc.name, func(t *testing.T) {
			store := assets.NewStoreBuilder(tc.kclient.CoreV1(), tc.kclient.CoreV1())

			if tc.amVersion == nil {
				version, err := semver.ParseTolerant("v0.22.2")
				require.NoError(t, err)
				tc.amVersion = &version
			}

			cb := NewConfigBuilder(logger, *tc.amVersion, store, tc.matcherStrategy)
			cb.cfg = &tc.baseConfig

			if tc.expectedError {
				require.Error(t, cb.AddAlertmanagerConfigs(context.Background(), tc.amConfigs))
				return
			}
			require.NoError(t, cb.AddAlertmanagerConfigs(context.Background(), tc.amConfigs))

			cfgBytes, err := cb.MarshalJSON()
			require.NoError(t, err)

			// Verify the generated yaml is as expected
			golden.Assert(t, string(cfgBytes), tc.golden)

			// Verify the generated config is something that Alertmanager will be happy with
			_, err = alertmanagerConfigFromBytes(cfgBytes)
			require.NoError(t, err)
		})
	}
}

func TestSanitizeConfig(t *testing.T) {
	logger := newNopLogger(t)
	versionFileURLAllowed := semver.Version{Major: 0, Minor: 22}
	versionFileURLNotAllowed := semver.Version{Major: 0, Minor: 21}

	matcherV2SyntaxAllowed := semver.Version{Major: 0, Minor: 22}
	matcherV2SyntaxNotAllowed := semver.Version{Major: 0, Minor: 21}

	versionOpsGenieAPIKeyFileAllowed := semver.Version{Major: 0, Minor: 24}
	versionOpsGenieAPIKeyFileNotAllowed := semver.Version{Major: 0, Minor: 23}

	versionDiscordAllowed := semver.Version{Major: 0, Minor: 25}
	versionDiscordNotAllowed := semver.Version{Major: 0, Minor: 24}

	versionDiscordMessageFieldsAllowed := semver.Version{Major: 0, Minor: 28}
	versionDiscordMessageFieldsNotAllowed := semver.Version{Major: 0, Minor: 27}

	versionMSteamsV2Allowed := semver.Version{Major: 0, Minor: 28}
	versionMSteamsV2NotAllowed := semver.Version{Major: 0, Minor: 27}

	versionWebexAllowed := semver.Version{Major: 0, Minor: 25}
	versionWebexNotAllowed := semver.Version{Major: 0, Minor: 24}

	versionTelegramBotTokenFileAllowed := semver.Version{Major: 0, Minor: 26}
	versionTelegramBotTokenFileNotAllowed := semver.Version{Major: 0, Minor: 25}

	versionTelegramMessageThreadIDAllowed := semver.Version{Major: 0, Minor: 26}
	versionTelegramMessageThreadIDNotAllowed := semver.Version{Major: 0, Minor: 25}

	versionMSTeamsSummaryAllowed := semver.Version{Major: 0, Minor: 27}
	versionMSTeamsSummaryNotAllowed := semver.Version{Major: 0, Minor: 26}

	versionSMTPTLSConfigAllowed := semver.Version{Major: 0, Minor: 28}
	versionSMTPTLSConfigNotAllowed := semver.Version{Major: 0, Minor: 27}

	for _, tc := range []struct {
		name           string
		againstVersion semver.Version
		in             *alertmanagerConfig
		expectErr      bool
		golden         string
	}{
		{
			name:           "Test smtp_tls_config is dropped for unsupported versions",
			againstVersion: versionSMTPTLSConfigNotAllowed,
			in: &alertmanagerConfig{
				Global: &globalConfig{
					SMTPTLSConfig: &tlsConfig{
						CAFile: "/var/kubernetes/secrets/tls/ca.txt",
					},
				},
			},
			golden: "test_smtp_tls_config_is_dropped_for_unsupported_versions.golden",
		},
		{
			name:           "Test smtp_tls_config is added for supported versions",
			againstVersion: versionSMTPTLSConfigAllowed,
			in: &alertmanagerConfig{
				Global: &globalConfig{
					SMTPTLSConfig: &tlsConfig{
						CAFile:     "/var/kubernetes/secrets/tls/ca.txt",
						MinVersion: "TLS12",
						MaxVersion: "TLS13",
					},
				},
			},
			golden: "test_smtp_tls_config_is_added_for_supported_versions.golden",
		},
		{
			name:           "Test slack_api_url takes precedence in global config",
			againstVersion: versionFileURLAllowed,
			in: &alertmanagerConfig{
				Global: &globalConfig{
					SlackAPIURL: &config.URL{
						URL: &url.URL{
							Host: "www.test.com",
						}},
					SlackAPIURLFile: "/test",
				},
			},
			golden: "test_slack_api_url_takes_precedence_in_global_config.golden",
		},
		{
			name:           "Test slack_api_url_file is dropped for unsupported versions",
			againstVersion: versionFileURLNotAllowed,
			in: &alertmanagerConfig{
				Global: &globalConfig{
					SlackAPIURLFile: "/test",
				},
			},
			golden: "test_slack_api_url_file is dropped_for_unsupported_versions.golden",
		},
		{
			name:           "Test api_url takes precedence in slack config",
			againstVersion: versionFileURLAllowed,
			in: &alertmanagerConfig{
				Receivers: []*receiver{
					{
						SlackConfigs: []*slackConfig{
							{
								APIURL:     "www.test.com",
								APIURLFile: "/test",
							},
						},
					},
				},
			},
			golden: "test_api_url_takes_precedence_in_slack_config.golden",
		},
		{
			name:           "Test api_url_file is dropped in slack config for unsupported versions",
			againstVersion: versionFileURLNotAllowed,
			in: &alertmanagerConfig{
				Receivers: []*receiver{
					{
						SlackConfigs: []*slackConfig{
							{
								APIURLFile: "/test",
							},
						},
					},
				},
			},
			golden: "test_api_url_file_is_dropped_in_slack_config_for_unsupported_versions.golden",
		},
		{
			name:           "Test slack config happy path",
			againstVersion: versionFileURLAllowed,
			in: &alertmanagerConfig{
				Global: &globalConfig{
					SlackAPIURLFile: "/test",
				},
				Receivers: []*receiver{
					{
						SlackConfigs: []*slackConfig{
							{
								APIURLFile: "/test/case",
							},
						},
					},
				},
			},
			golden: "test_slack_config_happy_path.golden",
		},
		{
			name:           "Test inhibit rules error with unsupported syntax",
			againstVersion: matcherV2SyntaxNotAllowed,
			in: &alertmanagerConfig{
				InhibitRules: []*inhibitRule{
					{
						// this rule is marked as invalid. we must error out despite a valid config @[1]
						TargetMatch: map[string]string{
							"dropped": "as-side-effect",
						},
						TargetMatchers: []string{"drop=~me"},
						SourceMatch: map[string]string{
							"dropped": "as-side-effect",
						},
						SourceMatchers: []string{"drop=~me"},
					},
					{
						// test we continue to support both syntax
						TargetMatch: map[string]string{
							"keep": "me-for-now",
						},
						SourceMatch: map[string]string{
							"keep": "me-for-now",
						},
					},
				},
			},
			expectErr: true,
		},
		{
			name:           "Test inhibit rules happy path",
			againstVersion: matcherV2SyntaxAllowed,
			in: &alertmanagerConfig{
				InhibitRules: []*inhibitRule{
					{
						// test we continue to support both syntax
						TargetMatch: map[string]string{
							"keep": "me-for-now",
						},
						TargetMatchers: []string{"keep=~me"},
						SourceMatch: map[string]string{
							"keep": "me-for-now",
						},
						SourceMatchers: []string{"keep=me"},
					},
				},
			},
			golden: "test_inhibit_rules_happy_path.golden",
		},
		{
			name:           "opsgenie_api_key_file config",
			againstVersion: versionOpsGenieAPIKeyFileAllowed,
			in: &alertmanagerConfig{
				Global: &globalConfig{
					OpsGenieAPIKeyFile: "/test",
				},
			},
			golden: "opsgenie_api_key_file_config.golden",
		},
		{
			name:           "api_key_file field for OpsGenie config",
			againstVersion: versionOpsGenieAPIKeyFileAllowed,
			in: &alertmanagerConfig{
				Receivers: []*receiver{
					{
						Name: "opsgenie",
						OpsgenieConfigs: []*opsgenieConfig{
							{
								APIKeyFile: "/test",
							},
						},
					},
				},
			},
			golden: "api_key_file_field_for_OpsGenie_config.golden",
		},
		{
			name:           "api_key_file and api_key fields for OpsGenie config",
			againstVersion: versionOpsGenieAPIKeyFileAllowed,
			in: &alertmanagerConfig{
				Receivers: []*receiver{
					{
						Name: "opsgenie",
						OpsgenieConfigs: []*opsgenieConfig{
							{
								APIKey:     "test",
								APIKeyFile: "/test",
							},
						},
					},
				},
			},
			golden: "api_key_file_and_api_key_fields_for_OpsGenie_config.golden",
		},
		{
			name:           "opsgenie_api_key_file is dropped for unsupported versions",
			againstVersion: versionOpsGenieAPIKeyFileNotAllowed,
			in: &alertmanagerConfig{
				Global: &globalConfig{
					OpsGenieAPIKeyFile: "/test",
				},
			},
			golden: "opsgenie_api_key_file_is_dropped_for_unsupported_versions.golden",
		},
		{
			name:           "api_key_file is dropped for unsupported versions",
			againstVersion: versionOpsGenieAPIKeyFileNotAllowed,
			in: &alertmanagerConfig{
				Receivers: []*receiver{
					{
						Name: "opsgenie",
						OpsgenieConfigs: []*opsgenieConfig{
							{
								APIKeyFile: "/test",
							},
						},
					},
				},
			},
			golden: "api_key_file_is_dropped_for_unsupported_versions.golden",
		},
		{
			name:           "discord_config for supported versions",
			againstVersion: versionDiscordAllowed,
			in: &alertmanagerConfig{
				Receivers: []*receiver{
					{
						DiscordConfigs: []*discordConfig{
							{
								WebhookURL: "http://example.com",
							},
						},
					},
				},
			},
			golden: "discord_config_for_supported_versions.golden",
		},
		{
			name:           "discord_config returns error for unsupported versions",
			againstVersion: versionDiscordNotAllowed,
			in: &alertmanagerConfig{
				Receivers: []*receiver{
					{
						DiscordConfigs: []*discordConfig{
							{
								WebhookURL: "http://example.com",
							},
						},
					},
				},
			},
			expectErr: true,
		},
		{
			name:           "Test content is dropped in discord config for unsupported versions",
			againstVersion: versionDiscordMessageFieldsNotAllowed,
			in: &alertmanagerConfig{
				Receivers: []*receiver{
					{
						DiscordConfigs: []*discordConfig{
							{
								WebhookURL: "http://example.com",
								Content:    "content added for unsupported version",
							},
						},
					},
				},
			},
			golden: "test_content_field_dropped_in_discord_config_for_unsupported_versions.golden",
		},
		{
			name:           "Test content is added in discord config for supported versions",
			againstVersion: versionDiscordMessageFieldsAllowed,
			in: &alertmanagerConfig{
				Receivers: []*receiver{
					{
						DiscordConfigs: []*discordConfig{
							{
								WebhookURL: "http://example.com",
								Content:    "content added for supported version",
							},
						},
					},
				},
			},
			golden: "test_content_field_added_in_discord_config_for_supported_versions.golden",
		},
		{
			name:           "Test username is dropped in discord config for unsupported versions",
			againstVersion: versionDiscordMessageFieldsNotAllowed,
			in: &alertmanagerConfig{
				Receivers: []*receiver{
					{
						DiscordConfigs: []*discordConfig{
							{
								WebhookURL: "http://example.com",
								Username:   "discord_admin",
							},
						},
					},
				},
			},
			golden: "test_username_field_dropped_in_discord_config_for_unsupported_versions.golden",
		},
		{
			name:           "Test username is added in discord config for supported versions",
			againstVersion: versionDiscordMessageFieldsAllowed,
			in: &alertmanagerConfig{
				Receivers: []*receiver{
					{
						DiscordConfigs: []*discordConfig{
							{
								WebhookURL: "http://example.com",
								Username:   "discord_admin",
							},
						},
					},
				},
			},
			golden: "test_username_field_added_in_discord_config_for_supported_versions.golden",
		},
		{
			name:           "Test avatar_url is dropped in discord config for unsupported versions",
			againstVersion: versionDiscordMessageFieldsNotAllowed,
			in: &alertmanagerConfig{
				Receivers: []*receiver{
					{
						DiscordConfigs: []*discordConfig{
							{
								WebhookURL: "http://example.com",
								AvatarURL:  "http://example.com/discord_avatar",
							},
						},
					},
				},
			},
			golden: "test_avatar_url_field_dropped_in_discord_config_for_unsupported_versions.golden",
		},
		{
			name:           "Test avatar_url is added in discord config for supported versions",
			againstVersion: versionDiscordMessageFieldsAllowed,
			in: &alertmanagerConfig{
				Receivers: []*receiver{
					{
						DiscordConfigs: []*discordConfig{
							{
								WebhookURL: "http://example.com",
								AvatarURL:  "http://example.com/discord_avatar",
							},
						},
					},
				},
			},
			golden: "test_avatar_url_field_added_in_discord_config_for_supported_versions.golden",
		},
		{
			name:           "webex_config for supported versions",
			againstVersion: versionWebexAllowed,
			in: &alertmanagerConfig{
				Receivers: []*receiver{
					{
						WebexConfigs: []*webexConfig{
							{
								APIURL: "http://example.com",
								RoomID: "foo",
							},
						},
					},
				},
			},
			golden: "webex_config_for_supported_versions.golden",
		},
		{
			name:           "webex_config returns error for unsupported versions",
			againstVersion: versionWebexNotAllowed,
			in: &alertmanagerConfig{
				Receivers: []*receiver{
					{
						WebexConfigs: []*webexConfig{
							{
								APIURL: "http://example.com",
							},
						},
					},
				},
			},
			expectErr: true,
		},
		{
			name:           "msteamsv2_config for supported versions",
			againstVersion: versionMSteamsV2Allowed,
			in: &alertmanagerConfig{
				Receivers: []*receiver{
					{
						MSTeamsV2Configs: []*msTeamsV2Config{
							{
								WebhookURL: "http://example.com",
							},
						},
					},
				},
			},
			golden: "msteamsv2_config_for_supported_versions.golden",
		},
		{
			name:           "msteamsv2_config returns error for unsupported versions",
			againstVersion: versionMSteamsV2NotAllowed,
			in: &alertmanagerConfig{
				Receivers: []*receiver{
					{
						MSTeamsV2Configs: []*msTeamsV2Config{
							{
								WebhookURL: "http://example.com",
							},
						},
					},
				},
			},
			expectErr: true,
		},
		{
			name:           "msteamsv2_config no webhook url or webhook url file set",
			againstVersion: versionMSteamsV2Allowed,
			in: &alertmanagerConfig{
				Receivers: []*receiver{
					{
						MSTeamsV2Configs: []*msTeamsV2Config{
							{},
						},
					},
				},
			},
			expectErr: true,
		},
		{
			name:           "msteamsv2_config both webhook url and webhook url file set",
			againstVersion: versionMSteamsV2Allowed,
			in: &alertmanagerConfig{
				Receivers: []*receiver{
					{
						MSTeamsV2Configs: []*msTeamsV2Config{
							{
								WebhookURL:     "http://example.com",
								WebhookURLFile: "/var/secrets/webhook-url-file",
							},
						},
					},
				},
			},
			expectErr: true,
		},
		{
			name:           "msteamsv2_config with webhook url file set",
			againstVersion: versionMSteamsV2Allowed,
			in: &alertmanagerConfig{
				Receivers: []*receiver{
					{
						MSTeamsV2Configs: []*msTeamsV2Config{
							{
								WebhookURLFile: "/var/secrets/webhook-url-file",
							},
						},
					},
				},
			},
			golden: "msteamsv2_config_with_webhook_config_file_set.golden",
		},
		{
			name:           "webex_config returns error for missing mandatory field",
			againstVersion: versionWebexAllowed,
			in: &alertmanagerConfig{
				Receivers: []*receiver{
					{
						WebexConfigs: []*webexConfig{
							{
								APIURL: "http://example.com",
							},
						},
					},
				},
			},
			expectErr: true,
		},
		{
			name:           "bot_token_file field for Telegram config",
			againstVersion: versionTelegramBotTokenFileAllowed,
			in: &alertmanagerConfig{
				Receivers: []*receiver{
					{
						Name: "telegram",
						TelegramConfigs: []*telegramConfig{
							{
								ChatID:       12345,
								BotTokenFile: "/test",
							},
						},
					},
				},
			},
			golden: "bot_token_file_field_for_Telegram_config.golden",
		},
		{
			name:           "bot_token_file and bot_token fields for Telegram config",
			againstVersion: versionTelegramBotTokenFileAllowed,
			in: &alertmanagerConfig{
				Receivers: []*receiver{
					{
						Name: "telegram",
						TelegramConfigs: []*telegramConfig{
							{
								ChatID:       12345,
								BotToken:     "test",
								BotTokenFile: "/test",
							},
						},
					},
				},
			},
			golden: "bot_token_file_and_bot_token_fields_for_Telegram_config.golden",
		},
		{
			name:           "bot_token not specified and bot_token_file is dropped for unsupported versions",
			againstVersion: versionTelegramBotTokenFileNotAllowed,
			in: &alertmanagerConfig{
				Receivers: []*receiver{
					{
						Name: "telegram",
						TelegramConfigs: []*telegramConfig{
							{
								ChatID:       12345,
								BotTokenFile: "/test",
							},
						},
					},
				},
			},
			expectErr: true,
		},
		{
			name:           "bot_token specified and bot_token_file is dropped for unsupported versions",
			againstVersion: versionTelegramBotTokenFileNotAllowed,
			in: &alertmanagerConfig{
				Receivers: []*receiver{
					{
						Name: "telegram",
						TelegramConfigs: []*telegramConfig{
							{
								ChatID:       12345,
								BotToken:     "test",
								BotTokenFile: "/test",
							},
						},
					},
				},
			},
			golden: "bot_token specified and bot_token_file_is_dropped_for_unsupported_versions.golden",
		},
		{
			name:           "bot_token and bot_token_file empty",
			againstVersion: versionTelegramBotTokenFileAllowed,
			in: &alertmanagerConfig{
				Receivers: []*receiver{
					{
						Name: "telegram",
						TelegramConfigs: []*telegramConfig{
							{
								ChatID: 12345,
							},
						},
					},
				},
			},
			expectErr: true,
		},
		{
			name:           "message_thread_id field for Telegram config",
			againstVersion: versionTelegramMessageThreadIDAllowed,
			in: &alertmanagerConfig{
				Receivers: []*receiver{
					{
						Name: "telegram",
						TelegramConfigs: []*telegramConfig{
							{
								ChatID:          12345,
								MessageThreadID: 123,
								BotToken:        "test",
							},
						},
					},
				},
			},
			golden: "message_thread_id_field_for_Telegram_config.golden",
		},
		{
			name:           "message_thread_id is dropped for unsupported versions",
			againstVersion: versionTelegramMessageThreadIDNotAllowed,
			in: &alertmanagerConfig{
				Receivers: []*receiver{
					{
						Name: "telegram",
						TelegramConfigs: []*telegramConfig{
							{
								ChatID:          12345,
								MessageThreadID: 123,
							},
						},
					},
				},
			},
			expectErr: true,
		},
		{
			name:           "summary is dropped for unsupported versions for MSTeams config",
			againstVersion: versionMSTeamsSummaryNotAllowed,
			in: &alertmanagerConfig{
				Receivers: []*receiver{
					{
						Name: "msteams",
						MSTeamsConfigs: []*msTeamsConfig{
							{
								WebhookURL: "http://example.com",
								Title:      "test title",
								Summary:    "test summary",
								Text:       "test text",
							},
						},
					},
				},
			},
			golden: "summary_is_dropped_for_unsupported_versions_for_MSTeams_config.golden",
		},
		{
			name:           "summary add in supported versions for MSTeams config",
			againstVersion: versionMSTeamsSummaryAllowed,
			in: &alertmanagerConfig{
				Receivers: []*receiver{
					{
						Name: "msteams",
						MSTeamsConfigs: []*msTeamsConfig{
							{
								WebhookURL: "http://example.com",
								Title:      "test title",
								Summary:    "test summary",
								Text:       "test text",
							},
						},
					},
				},
			},
			golden: "summary_add_in_supported_versions_for_MSTeams_config.golden",
		},
	} {
		t.Run(tc.name, func(t *testing.T) {
			err := tc.in.sanitize(tc.againstVersion, logger)
			if tc.expectErr {
				require.Error(t, err)
				return
			}
			require.NoError(t, err)

			routeCfg, err := yaml.Marshal(tc.in)
			require.NoError(t, err)

			golden.Assert(t, string(routeCfg), tc.golden)
		})
	}
}

func TestHTTPClientConfig(t *testing.T) {
	logger := newNopLogger(t)

	httpConfigV25Allowed := semver.Version{Major: 0, Minor: 25}
	httpConfigV25NotAllowed := semver.Version{Major: 0, Minor: 24}

	versionAuthzAllowed := semver.Version{Major: 0, Minor: 22}
	versionAuthzNotAllowed := semver.Version{Major: 0, Minor: 21}

	httpConfigV26Allowed := semver.Version{Major: 0, Minor: 26}
	httpConfigV26NotAllowed := semver.Version{Major: 0, Minor: 25}

	// test the http config independently since all receivers rely on same behaviour
	for _, tc := range []struct {
		name           string
		againstVersion semver.Version
		in             *httpClientConfig
		expectErr      bool
		golden         string
	}{
		{
			name: "Test happy path",
			in: &httpClientConfig{
				Authorization: &authorization{
					Type:            "any",
					Credentials:     "some",
					CredentialsFile: "/must/keep",
				},
			},
			againstVersion: versionAuthzAllowed,
			golden:         "test_happy_path.golden",
		},
		{
			name: "HTTP client config fields preserved with v0.25.0",
			in: &httpClientConfig{
				OAuth2: &oauth2{
					ClientID:         "a",
					ClientSecret:     "b",
					ClientSecretFile: "c",
					TokenURL:         "d",
					proxyConfig: proxyConfig{
						ProxyURL: "http://example.com/",
					},
				},
				EnableHTTP2: ptr.To(false),
				TLSConfig: &tlsConfig{
					MinVersion: "TLS12",
					MaxVersion: "TLS12",
				},
			},
			againstVersion: httpConfigV25Allowed,
			golden:         "HTTP_client_config_fields_preserved_with_v0_25_0.golden",
		},
		{
			name:           "Test authorization causes error for unsupported versions",
			againstVersion: versionAuthzNotAllowed,
			in: &httpClientConfig{
				Authorization: &authorization{
					Type:            "any",
					Credentials:     "some",
					CredentialsFile: "/must/drop",
				},
			},
			expectErr: true,
		},
		{
			name:           "Test oauth2 causes error for unsupported versions",
			againstVersion: versionAuthzNotAllowed,
			in: &httpClientConfig{
				OAuth2: &oauth2{
					ClientID:         "a",
					ClientSecret:     "b",
					ClientSecretFile: "c",
					TokenURL:         "d",
				},
			},
			expectErr: true,
		},
		{
			name: "HTTP client config with min TLS version only",
			in: &httpClientConfig{
				TLSConfig: &tlsConfig{
					MinVersion: "TLS12",
				},
			},
			againstVersion: httpConfigV25Allowed,
			golden:         "HTTP_client_config_with_min_TLS_version_only.golden",
		},
		{
			name: "HTTP client config with max TLS version only",
			in: &httpClientConfig{
				TLSConfig: &tlsConfig{
					MaxVersion: "TLS12",
				},
			},
			againstVersion: httpConfigV25Allowed,
			golden:         "HTTP_client_config_with_max_TLS_version_only.golden",
		},
		{
			name: "HTTP client config TLS min version > max version",
			in: &httpClientConfig{
				OAuth2: &oauth2{
					ClientID:         "a",
					ClientSecret:     "b",
					ClientSecretFile: "c",
					TokenURL:         "d",
					proxyConfig: proxyConfig{
						ProxyURL: "http://example.com/",
					},
				},
				EnableHTTP2: ptr.To(false),
				TLSConfig: &tlsConfig{
					MinVersion: "TLS13",
					MaxVersion: "TLS12",
				},
			},
			againstVersion: httpConfigV25Allowed,
			expectErr:      true,
		},
		{
			name: "HTTP client config TLS min version unknown",
			in: &httpClientConfig{
				OAuth2: &oauth2{
					ClientID:         "a",
					ClientSecret:     "b",
					ClientSecretFile: "c",
					TokenURL:         "d",
					proxyConfig: proxyConfig{
						ProxyURL: "http://example.com/",
					},
				},
				EnableHTTP2: ptr.To(false),
				TLSConfig: &tlsConfig{
					MinVersion: "TLS14",
				},
			},
			againstVersion: httpConfigV25Allowed,
			expectErr:      true,
		},
		{
			name: "HTTP client config TLS max version unknown",
			in: &httpClientConfig{
				OAuth2: &oauth2{
					ClientID:         "a",
					ClientSecret:     "b",
					ClientSecretFile: "c",
					TokenURL:         "d",
					proxyConfig: proxyConfig{
						ProxyURL: "http://example.com/",
					},
				},
				EnableHTTP2: ptr.To(false),
				TLSConfig: &tlsConfig{
					MaxVersion: "TLS14",
				},
			},
			againstVersion: httpConfigV25Allowed,
			expectErr:      true,
		},
		{
			name: "Test HTTP client config fields dropped before v0.25.0",
			in: &httpClientConfig{
				OAuth2: &oauth2{
					ClientID:         "a",
					ClientSecret:     "b",
					ClientSecretFile: "c",
					TokenURL:         "d",
					proxyConfig: proxyConfig{
						ProxyURL: "http://example.com/",
					},
				},
				EnableHTTP2: ptr.To(false),
				TLSConfig: &tlsConfig{
					MinVersion: "TLS12",
					MaxVersion: "TLS12",
				},
			},
			againstVersion: httpConfigV25NotAllowed,
			golden:         "test_HTTP_client_config_fields_dropped_before_v0_25_0.golden",
		},
		{
			name: "Test HTTP client config oauth2 proxyConfig fields dropped before v0.25.0",
			in: &httpClientConfig{
				OAuth2: &oauth2{
					ClientID:         "a",
					ClientSecret:     "b",
					ClientSecretFile: "c",
					TokenURL:         "d",
					proxyConfig: proxyConfig{
						ProxyURL:             "http://example.com/",
						NoProxy:              "http://proxy.io/",
						ProxyFromEnvironment: true,
					},
				},
				EnableHTTP2: ptr.To(false),
			},
			againstVersion: httpConfigV25NotAllowed,
			golden:         "test_HTTP_client_config_oauth2_proxyConfig_fields_dropped_before_v0_25_0.golden",
		},
		{
			name: "Test HTTP client config oauth2 proxyConfig fields",
			in: &httpClientConfig{
				OAuth2: &oauth2{
					ClientID:         "a",
					ClientSecret:     "b",
					ClientSecretFile: "c",
					TokenURL:         "d",
					proxyConfig: proxyConfig{
						ProxyURL:             "http://example.com/",
						NoProxy:              "http://proxy.io/",
						ProxyFromEnvironment: true,
					},
				},
			},
			againstVersion: httpConfigV25Allowed,
			golden:         "Test_HTTP_client_config_oauth2_proxyConfig_fields.golden",
		},
		{
			name: "no_proxy and proxy_connect_header fields dropped before v0.26.0",
			in: &httpClientConfig{
				proxyConfig: proxyConfig{
					NoProxy: "example.com",
					ProxyConnectHeader: map[string][]string{
						"X-Foo": {"Bar"},
					},
				},
			},
			againstVersion: httpConfigV26NotAllowed,
			golden:         "no_proxy_and_proxy_connect_header_fields_dropped_before_v0_26_0.golden",
		},
		{
			name: "no_proxy/proxy_connect_header fields preserved after v0.26.0",
			in: &httpClientConfig{
				proxyConfig: proxyConfig{
					ProxyURL: "http://example.com",
					NoProxy:  "svc.cluster.local",
					ProxyConnectHeader: map[string][]string{
						"X-Foo": {"Bar"},
					},
				},
			},
			againstVersion: httpConfigV26Allowed,
			golden:         "no_proxy_proxy_connect_header_fields_preserved_after_v0_26_0.golden",
		},
		{
			name: "proxy_from_environment field dropped before v0.26.0",
			in: &httpClientConfig{
				proxyConfig: proxyConfig{
					ProxyFromEnvironment: true,
				},
			},
			againstVersion: httpConfigV26NotAllowed,
			golden:         "proxy_from_environment_field_dropped_before_v0_26_0.golden",
		},
		{
			name: "proxy_from_environment field preserved after v0.26.0",
			in: &httpClientConfig{
				proxyConfig: proxyConfig{
					ProxyFromEnvironment: true,
				},
			},
			againstVersion: httpConfigV26Allowed,
			golden:         "proxy_from_environment_field_preserved_after_v0_26_0.golden",
		},
		{
			name: "proxy_from_environment and proxy_url configured return an error",
			in: &httpClientConfig{
				proxyConfig: proxyConfig{
					ProxyFromEnvironment: true,
					ProxyURL:             "http://example.com",
				},
			},
			againstVersion: httpConfigV26Allowed,
			expectErr:      true,
		},
		{
			name: "proxy_from_environment and no_proxy configured return an error",
			in: &httpClientConfig{
				proxyConfig: proxyConfig{
					ProxyFromEnvironment: true,
					NoProxy:              "svc.cluster.local",
				},
			},
			againstVersion: httpConfigV26Allowed,
			expectErr:      true,
		},
		{
			name: "no_proxy configured alone returns an error",
			in: &httpClientConfig{
				proxyConfig: proxyConfig{
					NoProxy: "svc.cluster.local",
				},
			},
			againstVersion: httpConfigV26Allowed,
			expectErr:      true,
		},
		{
			name: "proxy_connect_header configured alone returns an error",
			in: &httpClientConfig{
				proxyConfig: proxyConfig{
					ProxyConnectHeader: map[string][]string{
						"X-Foo": {"Bar"},
					},
				},
			},
			againstVersion: httpConfigV26Allowed,
			expectErr:      true,
		},
	} {
		t.Run(tc.name, func(t *testing.T) {
			err := tc.in.sanitize(tc.againstVersion, logger)
			if tc.expectErr {
				require.Error(t, err)
				return
			}
			amConfigs, err := yaml.Marshal(tc.in)
			require.NoError(t, err)

			golden.Assert(t, string(amConfigs), tc.golden)
		})
	}
}

func TestTimeInterval(t *testing.T) {
	logger := newNopLogger(t)

	for _, tc := range []struct {
		name           string
		againstVersion semver.Version
		in             *alertmanagerConfig
		golden         string
	}{
		{
			name:           "time_intervals and active_time_intervals in Route config",
			againstVersion: semver.Version{Major: 0, Minor: 24},
			in: &alertmanagerConfig{
				TimeIntervals: []*timeInterval{
					{
						Name:          "weekend",
						TimeIntervals: []timeinterval.TimeInterval{},
					},
				},
				Route: &route{
					ActiveTimeIntervals: []string{
						"weekend",
					},
				},
			},
			golden: "time_intervals_and_active_time_intervals_in_route_config.golden",
		},
		{
			name:           "time_intervals is dropped for unsupported versions",
			againstVersion: semver.Version{Major: 0, Minor: 23},
			in: &alertmanagerConfig{
				TimeIntervals: []*timeInterval{
					{
						Name:          "weekend",
						TimeIntervals: []timeinterval.TimeInterval{},
					},
				},
			},
			golden: "time_intervals_is_dropped_for_unsupported_versions.golden",
		},
		{
			name:           "active_time_intervals is dropped for unsupported versions",
			againstVersion: semver.Version{Major: 0, Minor: 23},
			in: &alertmanagerConfig{
				TimeIntervals: []*timeInterval{
					{
						Name:          "weekend",
						TimeIntervals: []timeinterval.TimeInterval{},
					},
				},
				Route: &route{
					ActiveTimeIntervals: []string{
						"weekend",
					},
				},
			},
			golden: "active_time_intervals_is_dropped_for_unsupported_versions.golden",
		},
		{
			name:           "location is dropped for unsupported versions",
			againstVersion: semver.Version{Major: 0, Minor: 24},
			in: &alertmanagerConfig{
				MuteTimeIntervals: []*timeInterval{
					{
						Name: "workdays",
						TimeIntervals: []timeinterval.TimeInterval{
							{
								Weekdays: []timeinterval.WeekdayRange{
									{
										InclusiveRange: timeinterval.InclusiveRange{Begin: 1, End: 5},
									},
								},
								Location: &timeinterval.Location{
									Location: time.Local,
								},
							},
						},
					},
				},
				TimeIntervals: []*timeInterval{
					{
						Name: "sunday",
						TimeIntervals: []timeinterval.TimeInterval{
							{
								Weekdays: []timeinterval.WeekdayRange{
									{
										InclusiveRange: timeinterval.InclusiveRange{Begin: 0, End: 0},
									},
								},
								Location: &timeinterval.Location{
									Location: time.Local,
								},
							},
						},
					},
				},
			},
			golden: "location_is_dropped_for_unsupported_versions.golden",
		},
	} {
		t.Run(tc.name, func(t *testing.T) {
			err := tc.in.sanitize(tc.againstVersion, logger)
			require.NoError(t, err)

			amConfigs, err := yaml.Marshal(tc.in)
			require.NoError(t, err)

			golden.Assert(t, string(amConfigs), tc.golden)
		})
	}
}
func TestSanitizePushoverReceiverConfig(t *testing.T) {
	logger := newNopLogger(t)

	for _, tc := range []struct {
		name           string
		againstVersion semver.Version
		in             *alertmanagerConfig
		expectErr      bool
		golden         string
	}{
		{
			name:           "Test pushover user_key/token takes precedence in pushover config",
			againstVersion: semver.Version{Major: 0, Minor: 26},
			in: &alertmanagerConfig{
				Receivers: []*receiver{
					{
						PushoverConfigs: []*pushoverConfig{
							{
								UserKey:     "foo",
								UserKeyFile: "/path/use_key_file",
								Token:       "bar",
								TokenFile:   "/path/token_file",
							},
						},
					},
				},
			},
			golden: "test_pushover_user_key_token_takes_precedence_in_pushover_config.golden",
		},
		{
			name:           "Test pushover token or token_file must be configured",
			againstVersion: semver.Version{Major: 0, Minor: 26},
			in: &alertmanagerConfig{
				Receivers: []*receiver{
					{
						PushoverConfigs: []*pushoverConfig{
							{
								UserKey: "foo",
							},
						},
					},
				},
			},
			expectErr: true,
		},
		{
			name:           "Test pushover user_key or user_key_file must be configured",
			againstVersion: semver.Version{Major: 0, Minor: 26},
			in: &alertmanagerConfig{
				Receivers: []*receiver{
					{
						PushoverConfigs: []*pushoverConfig{
							{
								Token: "bar",
							},
						},
					},
				},
			},
			expectErr: true,
		},
		{
			name:           "Test pushover user_key/token_file dropped in pushover config for unsupported versions",
			againstVersion: semver.Version{Major: 0, Minor: 25},
			in: &alertmanagerConfig{
				Receivers: []*receiver{
					{
						PushoverConfigs: []*pushoverConfig{
							{
								UserKey:   "foo",
								TokenFile: "/path/token_file",
							},
						},
					},
				},
			},
			expectErr: true,
		},
		{
			name:           "Test pushover user_key_file/token dropped in pushover config for unsupported versions",
			againstVersion: semver.Version{Major: 0, Minor: 25},
			in: &alertmanagerConfig{
				Receivers: []*receiver{
					{
						PushoverConfigs: []*pushoverConfig{
							{
								UserKeyFile: "/path/use_key_file",
								Token:       "bar",
							},
						},
					},
				},
			},
			expectErr: true,
		},
	} {
		t.Run(tc.name, func(t *testing.T) {
			err := tc.in.sanitize(tc.againstVersion, logger)
			if tc.expectErr {
				require.Error(t, err)
				return
			}
			require.NoError(t, err)

			amConfigs, err := yaml.Marshal(tc.in)
			require.NoError(t, err)

			golden.Assert(t, string(amConfigs), tc.golden)
		})
	}
}
func TestSanitizeEmailConfig(t *testing.T) {
	logger := newNopLogger(t)

	for _, tc := range []struct {
		name           string
		againstVersion semver.Version
		in             *alertmanagerConfig
		golden         string
	}{
		{
			name:           "Test smtp_auth_password takes precedence in global config",
			againstVersion: semver.Version{Major: 0, Minor: 25},
			in: &alertmanagerConfig{
				Global: &globalConfig{
					SMTPAuthPassword:     "foo",
					SMTPAuthPasswordFile: "bar",
				},
			},
			golden: "test_smtp_auth_password_takes_precedence_in_global_config.golden",
		},
		{
			name:           "Test smtp_auth_password_file is dropped for unsupported versions",
			againstVersion: semver.Version{Major: 0, Minor: 24},
			in: &alertmanagerConfig{
				Global: &globalConfig{
					SMTPAuthPasswordFile: "bar",
				},
			},
			golden: "test_smtp_auth_password_file_is_dropped_for_unsupported_versions.golden",
		},
		{
			name:           "Test smtp_auth_password takes precedence in email config",
			againstVersion: semver.Version{Major: 0, Minor: 25},
			in: &alertmanagerConfig{
				Receivers: []*receiver{
					{
						EmailConfigs: []*emailConfig{
							{
								AuthPassword:     "foo",
								AuthPasswordFile: "bar",
							},
						},
					},
				},
			},
			golden: "test_smtp_auth_password_takes_precedence_in_email_config.golden",
		},
		{
			name:           "Test smtp_auth_password_file is dropped in slack config for unsupported versions",
			againstVersion: semver.Version{Major: 0, Minor: 24},
			in: &alertmanagerConfig{
				Receivers: []*receiver{
					{
						EmailConfigs: []*emailConfig{
							{
								AuthPasswordFile: "bar",
							},
						},
					},
				},
			},
			golden: "test_smtp_auth_password_file_is_dropped_in_slack_config_for_unsupported_versions.golden",
		},
	} {
		t.Run(tc.name, func(t *testing.T) {
			err := tc.in.sanitize(tc.againstVersion, logger)
			require.NoError(t, err)

			amConfigs, err := yaml.Marshal(tc.in)
			require.NoError(t, err)

			golden.Assert(t, string(amConfigs), tc.golden)
		})
	}
}

func TestSanitizeVictorOpsConfig(t *testing.T) {
	logger := newNopLogger(t)

	for _, tc := range []struct {
		name           string
		againstVersion semver.Version
		in             *alertmanagerConfig
		golden         string
	}{
		{
			name:           "Test victorops_api_key takes precedence in global config",
			againstVersion: semver.Version{Major: 0, Minor: 25},
			in: &alertmanagerConfig{
				Global: &globalConfig{
					VictorOpsAPIKey:     "foo",
					VictorOpsAPIKeyFile: "bar",
				},
			},
			golden: "test_victorops_api_key_takes_precedence_in_global_config.golden",
		},
		{
			name:           "Test victorops_api_key_file is dropped for unsupported versions",
			againstVersion: semver.Version{Major: 0, Minor: 24},
			in: &alertmanagerConfig{
				Global: &globalConfig{
					VictorOpsAPIKeyFile: "bar",
				},
			},
			golden: "test_victorops_api_key_file_is_dropped_for_unsupported_versions.golden",
		},
		{
			name:           "Test api_key takes precedence in victorops config",
			againstVersion: semver.Version{Major: 0, Minor: 25},
			in: &alertmanagerConfig{
				Receivers: []*receiver{
					{
						VictorOpsConfigs: []*victorOpsConfig{
							{
								APIKey:     "foo",
								APIKeyFile: "bar",
							},
						},
					},
				},
			},
			golden: "test_api_key_takes_precedence_in_victorops_config.golden",
		},
		{
			name:           "Test api_key_file is dropped in victorops config for unsupported versions",
			againstVersion: semver.Version{Major: 0, Minor: 24},
			in: &alertmanagerConfig{
				Receivers: []*receiver{
					{
						VictorOpsConfigs: []*victorOpsConfig{
							{
								APIKeyFile: "bar",
							},
						},
					},
				},
			},
			golden: "test_api_key_file_is_dropped_in_victorops_config_for_unsupported_versions.golden",
		},
	} {
		t.Run(tc.name, func(t *testing.T) {
			err := tc.in.sanitize(tc.againstVersion, logger)
			require.NoError(t, err)

			amConfigs, err := yaml.Marshal(tc.in)
			require.NoError(t, err)

			golden.Assert(t, string(amConfigs), tc.golden)
		})
	}
}

func TestSanitizeWebhookConfig(t *testing.T) {
	logger := newNopLogger(t)

	for _, tc := range []struct {
		name           string
		againstVersion semver.Version
		in             *alertmanagerConfig
		golden         string
	}{
		{
			name:           "Test webhook_url_file is dropped in webhook config for unsupported versions",
			againstVersion: semver.Version{Major: 0, Minor: 25},
			in: &alertmanagerConfig{
				Receivers: []*receiver{
					{
						WebhookConfigs: []*webhookConfig{
							{
								URLFile: "foo",
							},
						},
					},
				},
			},
			golden: "test_webhook_url_file_is_dropped_in_webhook_config_for_unsupported_versions.golden",
		},
		{
			name:           "Test url takes precedence in webhook config",
			againstVersion: semver.Version{Major: 0, Minor: 26},
			in: &alertmanagerConfig{
				Receivers: []*receiver{
					{
						WebhookConfigs: []*webhookConfig{
							{
								URL:     "foo",
								URLFile: "bar",
							},
						},
					},
				},
			},
			golden: "test_url_takes_precedence_in_webhook_config.golden",
		},
		{
			name:           "Test timeout is dropped in webhook config for unsupported versions",
			againstVersion: semver.Version{Major: 0, Minor: 26},
			in: &alertmanagerConfig{
				Receivers: []*receiver{
					{
						WebhookConfigs: []*webhookConfig{
							{
								Timeout: ptr.To(model.Duration(time.Minute)),
							},
						},
					},
				},
			},
			golden: "test_webhook_timeout_is_dropped_in_webhook_config_for_unsupported_versions.golden",
		},
		{
			name:           "Test timeout is added in webhook config for supported versions",
			againstVersion: semver.Version{Major: 0, Minor: 28},
			in: &alertmanagerConfig{
				Receivers: []*receiver{
					{
						WebhookConfigs: []*webhookConfig{
							{
								Timeout: ptr.To(model.Duration(time.Minute)),
							},
						},
					},
				},
			},
			golden: "test_webhook_timeout_is_added_in_webhook_config_for_supported_versions.golden",
		},
	} {
		t.Run(tc.name, func(t *testing.T) {
			err := tc.in.sanitize(tc.againstVersion, logger)
			require.NoError(t, err)

			amConfigs, err := yaml.Marshal(tc.in)
			require.NoError(t, err)

			golden.Assert(t, string(amConfigs), tc.golden)
		})
	}
}

func TestSanitizePushoverConfig(t *testing.T) {
	logger := newNopLogger(t)

	for _, tc := range []struct {
		name           string
		againstVersion semver.Version
		in             *alertmanagerConfig
		golden         string
	}{
		{
			name:           "Test pushover_user_key_file is dropped in pushover config for unsupported versions",
			againstVersion: semver.Version{Major: 0, Minor: 25},
			in: &alertmanagerConfig{
				Receivers: []*receiver{
					{
						PushoverConfigs: []*pushoverConfig{
							{
								UserKey:     "key",
								UserKeyFile: "foo",
								Token:       "token",
							},
						},
					},
				},
			},
			golden: "test_pushover_user_key_file_is_dropped_in_pushover_config_for_unsupported_versions.golden",
		},
		{
			name:           "Test pushover_token_file is dropped in pushover config for unsupported versions",
			againstVersion: semver.Version{Major: 0, Minor: 25},
			in: &alertmanagerConfig{
				Receivers: []*receiver{
					{
						PushoverConfigs: []*pushoverConfig{
							{
								UserKey:   "key",
								Token:     "token",
								TokenFile: "foo",
							},
						},
					},
				},
			},
			golden: "test_pushover_token_file_is_dropped_in_pushover_config_for_unsupported_versions.golden",
		},
		{
			name:           "Test user_key takes precedence in pushover config",
			againstVersion: semver.Version{Major: 0, Minor: 26},
			in: &alertmanagerConfig{
				Receivers: []*receiver{
					{
						PushoverConfigs: []*pushoverConfig{
							{
								UserKey:     "foo",
								UserKeyFile: "bar",
								Token:       "token",
							},
						},
					},
				},
			},
			golden: "test_user_key_takes_precedence_in_pushover_config.golden",
		},
		{
			name:           "Test token takes precedence in pushover config",
			againstVersion: semver.Version{Major: 0, Minor: 26},
			in: &alertmanagerConfig{
				Receivers: []*receiver{
					{
						PushoverConfigs: []*pushoverConfig{
							{
								UserKey:   "foo",
								Token:     "foo",
								TokenFile: "bar",
							},
						},
					},
				},
			},
			golden: "test_token_takes_precedence_in_pushover_config.golden",
		},
	} {
		t.Run(tc.name, func(t *testing.T) {
			err := tc.in.sanitize(tc.againstVersion, logger)
			require.NoError(t, err)

			amConfigs, err := yaml.Marshal(tc.in)
			require.NoError(t, err)

			golden.Assert(t, string(amConfigs), tc.golden)
		})
	}
}

func TestSanitizePagerDutyConfig(t *testing.T) {
	logger := newNopLogger(t)

	for _, tc := range []struct {
		name           string
		againstVersion semver.Version
		in             *alertmanagerConfig
		golden         string
	}{
		{
			name:           "Test routing_key takes precedence in pagerduty config",
			againstVersion: semver.Version{Major: 0, Minor: 25},
			in: &alertmanagerConfig{
				Receivers: []*receiver{
					{
						PagerdutyConfigs: []*pagerdutyConfig{
							{
								RoutingKey:     "foo",
								RoutingKeyFile: "bar",
							},
						},
					},
				},
			},
			golden: "test_routing_key_takes_precedence_in_pagerdouty_config.golden",
		},
		{
			name:           "Test routing_key_file is dropped in pagerduty config for unsupported versions",
			againstVersion: semver.Version{Major: 0, Minor: 24},
			in: &alertmanagerConfig{
				Receivers: []*receiver{
					{
						PagerdutyConfigs: []*pagerdutyConfig{
							{
								RoutingKeyFile: "bar",
							},
						},
					},
				},
			},
			golden: "test_routing_key_file_is_dropped_in_pagerduty_config_for_unsupported_versions.golden",
		},
		{
			name:           "Test service_key takes precedence in pagerduty config",
			againstVersion: semver.Version{Major: 0, Minor: 25},
			in: &alertmanagerConfig{
				Receivers: []*receiver{
					{
						PagerdutyConfigs: []*pagerdutyConfig{
							{
								ServiceKey:     "foo",
								ServiceKeyFile: "bar",
							},
						},
					},
				},
			},
			golden: "test_service_key_takes_precedence_in_pagerduty_config.golden",
		},
		{
			name:           "Test service_key_file is dropped in pagerduty config for unsupported versions",
			againstVersion: semver.Version{Major: 0, Minor: 24},
			in: &alertmanagerConfig{
				Receivers: []*receiver{
					{
						PagerdutyConfigs: []*pagerdutyConfig{
							{
								ServiceKeyFile: "bar",
							},
						},
					},
				},
			},
			golden: "test_service_key_file_is_dropped_in_pagerduty_config_for_unsupported_versions.golden",
		},
		{
			name:           "Test source is dropped in pagerduty config for unsupported versions",
			againstVersion: semver.Version{Major: 0, Minor: 24},
			in: &alertmanagerConfig{
				Receivers: []*receiver{
					{
						PagerdutyConfigs: []*pagerdutyConfig{
							{
								Source: "foo",
							},
						},
					},
				},
			},
			golden: "test_source_is_dropped_in_pagerduty_config_for_unsupported_versions.golden",
		},
		{
			name:           "Test source is added in pagerduty config for supported versions",
			againstVersion: semver.Version{Major: 0, Minor: 25},
			in: &alertmanagerConfig{
				Receivers: []*receiver{
					{
						PagerdutyConfigs: []*pagerdutyConfig{
							{
								Source: "foo",
							},
						},
					},
				},
			},
			golden: "test_source_is_added_in_pagerduty_config_for_supported_versions.golden",
		},
	} {
		t.Run(tc.name, func(t *testing.T) {
			err := tc.in.sanitize(tc.againstVersion, logger)
			require.NoError(t, err)

			amPagerDutyCfg, err := yaml.Marshal(tc.in)
			require.NoError(t, err)

			golden.Assert(t, string(amPagerDutyCfg), tc.golden)
		})
	}
}

func TestSanitizeJiraConfig(t *testing.T) {
	logger := newNopLogger(t)
	versionJiraAllowed := semver.Version{Major: 0, Minor: 28}
	versionJiraNotAllowed := semver.Version{Major: 0, Minor: 27}
	for _, tc := range []struct {
		name           string
		againstVersion semver.Version
		in             *alertmanagerConfig
		golden         string
		expectErr      bool
	}{
		{
			name:           "jira_configs returns error for unsupported versions",
			againstVersion: versionJiraNotAllowed,
			in: &alertmanagerConfig{
				Receivers: []*receiver{
					{
						JiraConfigs: []*jiraConfig{
							{
								APIURL: "http://example.com",
							},
						},
					},
				},
			},
			expectErr: true,
		},
		{
			name:           "jira_configs allows for supported versions",
			againstVersion: versionJiraAllowed,
			in: &alertmanagerConfig{
				Receivers: []*receiver{
					{
						JiraConfigs: []*jiraConfig{
							{
								APIURL:    "http://issues.example.com",
								Project:   "Monitoring",
								IssueType: "Bug",
							},
						},
					},
				},
			},
			golden: "jira_configs_for_supported_versions.golden",
		},
		{
			name:           "jira_configs returns error for missing mandatory fields",
			againstVersion: versionJiraAllowed,
			in: &alertmanagerConfig{
				Receivers: []*receiver{
					{
						JiraConfigs: []*jiraConfig{
							{
								APIURL: "http://example.com",
							},
						},
					},
				},
			},
			expectErr: true,
		},
	} {
		t.Run(tc.name, func(t *testing.T) {
			err := tc.in.sanitize(tc.againstVersion, logger)
			if tc.expectErr {
				require.Error(t, err)
				return
			}

			require.NoError(t, err)

			amConfigs, err := yaml.Marshal(tc.in)
			require.NoError(t, err)

			golden.Assert(t, string(amConfigs), tc.golden)
		})
	}
}

func TestSanitizeDiscordConfig(t *testing.T) {
	logger := newNopLogger(t)

	for _, tc := range []struct {
		name           string
		againstVersion semver.Version
		in             *alertmanagerConfig
		golden         string
	}{
		{
			name:           "Test Username field is dropped in discord config for unsupported versions",
			againstVersion: semver.Version{Major: 0, Minor: 27},
			in: &alertmanagerConfig{
				Receivers: []*receiver{
					{
						Name: "discord",
						DiscordConfigs: []*discordConfig{
							{
								Username:   "content",
								WebhookURL: "http://example.com",
								Message:    "test message",
							},
						},
					},
				},
			},
			golden: "Discord_username_dropped_in_unsupported_versions_config.golden",
		},
		{
			name:           "Test Username field add in discord config for supported versions",
			againstVersion: semver.Version{Major: 0, Minor: 28},
			in: &alertmanagerConfig{
				Receivers: []*receiver{
					{
						Name: "discord",
						DiscordConfigs: []*discordConfig{
							{
								Username:   "content",
								WebhookURL: "http://example.com",
								Message:    "test message",
							},
						},
					},
				},
			},
			golden: "Discord_username_add_in_supported_versions_config.golden",
		},
		{
			name:           "Test AvatarURL field is dropped in discord config for unsupported versions",
			againstVersion: semver.Version{Major: 0, Minor: 27},
			in: &alertmanagerConfig{
				Receivers: []*receiver{
					{
						Name: "discord",
						DiscordConfigs: []*discordConfig{
							{
								AvatarURL:  "content",
								WebhookURL: "http://example.com",
								Message:    "test message",
							},
						},
					},
				},
			},
			golden: "Discord_avatarURL_dropped_in_unsupported_versions_config.golden",
		},
		{
			name:           "Test AvatarURL field add in discord config for supported versions",
			againstVersion: semver.Version{Major: 0, Minor: 28},
			in: &alertmanagerConfig{
				Receivers: []*receiver{
					{
						Name: "discord",
						DiscordConfigs: []*discordConfig{
							{
								AvatarURL:  "content",
								WebhookURL: "http://example.com",
								Message:    "test message",
							},
						},
					},
				},
			},
			golden: "Discord_avatarURL_add_in_supported_versions_config.golden",
		},
		{
			name:           "Test Content field is dropped in discord config for unsupported versions",
			againstVersion: semver.Version{Major: 0, Minor: 27},
			in: &alertmanagerConfig{
				Receivers: []*receiver{
					{
						Name: "discord",
						DiscordConfigs: []*discordConfig{
							{
								Content:    "content",
								WebhookURL: "http://example.com",
								Message:    "test message",
							},
						},
					},
				},
			},
			golden: "Discord_content_dropped_in_unsupported_versions_config.golden",
		},
		{
			name:           "Test Content field add in discord config for supported versions",
			againstVersion: semver.Version{Major: 0, Minor: 28},
			in: &alertmanagerConfig{
				Receivers: []*receiver{
					{
						Name: "discord",
						DiscordConfigs: []*discordConfig{
							{
								Content:    "test content",
								WebhookURL: "http://example.com",
								Message:    "test message",
							},
						},
					},
				},
			},
			golden: "Discord_content_add_in_supported_versions_config.golden",
		},
	} {
		t.Run(tc.name, func(t *testing.T) {
			err := tc.in.sanitize(tc.againstVersion, logger)
			require.NoError(t, err)

			amConfigs, err := yaml.Marshal(tc.in)
			require.NoError(t, err)

			golden.Assert(t, string(amConfigs), tc.golden)
		})
	}

}

func TestSanitizeRocketChatConfig(t *testing.T) {
	logger := newNopLogger(t)
	versionRocketChatAllowed := semver.Version{Major: 0, Minor: 28}
	versionRocketChatNotAllowed := semver.Version{Major: 0, Minor: 27}
	for _, tc := range []struct {
		name           string
		againstVersion semver.Version
		in             *alertmanagerConfig
		golden         string
		expectErr      bool
	}{
		{
			name:           "rocketchat_configs returns error for unsupported versions",
			againstVersion: versionRocketChatNotAllowed,
			in: &alertmanagerConfig{
				Receivers: []*receiver{
					{
						RocketChatConfigs: []*rocketChatConfig{
							{
								APIURL: "http://example.com",
							},
						},
					},
				},
			},
			expectErr: true,
		},
		{
			name:           "rocketchat_configs allows for supported versions",
			againstVersion: versionRocketChatAllowed,
			in: &alertmanagerConfig{
				Receivers: []*receiver{
					{
						RocketChatConfigs: []*rocketChatConfig{
							{
								APIURL: "http://example.com",
							},
						},
					},
				},
			},
			golden: "rocketchat_configs_for_supported_versions.golden",
		},
		{
			name:           "rocketchat_configs both token or token_file set",
			againstVersion: versionRocketChatAllowed,
			in: &alertmanagerConfig{
				Receivers: []*receiver{
					{
						RocketChatConfigs: []*rocketChatConfig{
							{
								APIURL:    "http://example.com",
								Token:     ptr.To("aaaa-bbbb-cccc-dddd"),
								TokenFile: "/var/kubernetes/secrets/token",
							},
						},
					},
				},
			},
			expectErr: true,
		},
		{
			name:           "rocketchat_configs both token_id or token_id_file set",
			againstVersion: versionRocketChatAllowed,
			in: &alertmanagerConfig{
				Receivers: []*receiver{
					{
						RocketChatConfigs: []*rocketChatConfig{
							{
								APIURL:      "http://example.com",
								TokenID:     ptr.To("t123456"),
								TokenIDFile: "/var/kubernetes/secrets/token-id",
							},
						},
					},
				},
			},
			expectErr: true,
		},
	} {
		t.Run(tc.name, func(t *testing.T) {
			err := tc.in.sanitize(tc.againstVersion, logger)
			if tc.expectErr {
				require.Error(t, err)
				return
			}

			require.NoError(t, err)

			amConfigs, err := yaml.Marshal(tc.in)
			require.NoError(t, err)

			golden.Assert(t, string(amConfigs), tc.golden)
		})
	}
}

func TestSanitizeRoute(t *testing.T) {
	logger := newNopLogger(t)
	matcherV2SyntaxAllowed := semver.Version{Major: 0, Minor: 22}
	matcherV2SyntaxNotAllowed := semver.Version{Major: 0, Minor: 21}

	namespaceLabel := "namespace"
	namespaceValue := "test-ns"

	for _, tc := range []struct {
		name           string
		againstVersion semver.Version
		in             *route
		expectErr      bool
		golden         string
	}{
		{
			name:           "Test route with new syntax not supported fails",
			againstVersion: matcherV2SyntaxNotAllowed,
			in: &route{
				Receiver: "test",
				Match: map[string]string{
					namespaceLabel: namespaceValue,
				},
				Matchers: []string{fmt.Sprintf("%s=%s", namespaceLabel, namespaceValue)},
				Continue: true,
				Routes: []*route{
					{
						Match: map[string]string{
							"keep": "me",
						},
						Matchers: []string{"strip=~me"},
					},
				},
			},
			expectErr: true,
		},
		{
			name:           "Test route with new syntax supported and no child routes",
			againstVersion: matcherV2SyntaxAllowed,
			in: &route{
				Receiver: "test",
				Match: map[string]string{
					namespaceLabel: namespaceValue,
				},
				Matchers: []string{fmt.Sprintf("%s=%s", namespaceLabel, namespaceValue)},
				Continue: true,
			},
			golden: "test_route_with_new_syntax_no_child_routes.golden",
		},
		{
			name:           "Test route with new syntax supported with child routes",
			againstVersion: matcherV2SyntaxAllowed,
			in: &route{
				Receiver: "test",
				Match: map[string]string{
					"some": "value",
				},
				Matchers: []string{fmt.Sprintf("%s=%s", namespaceLabel, namespaceValue)},
				Continue: true,
				Routes: []*route{
					{
						Match: map[string]string{
							"keep": "me",
						},
						Matchers: []string{"keep=~me"},
					},
				},
			},
			golden: "test_route_with_new_syntax_supported_with_child_routes.golden",
		},
	} {
		t.Run(tc.name, func(t *testing.T) {
			err := tc.in.sanitize(tc.againstVersion, logger)
			if tc.expectErr {
				require.Error(t, err)
				return
			}

			require.NoError(t, err)

			routeCfg, err := yaml.Marshal(tc.in)
			require.NoError(t, err)

			golden.Assert(t, string(routeCfg), tc.golden)
		})
	}
}

// We want to ensure that the imported types from config.MuteTimeInterval
// and any others with custom marshalling/unmarshalling are parsed
// into the internal struct as expected.
func TestLoadConfig(t *testing.T) {
	testCase := []struct {
		name     string
		expected *alertmanagerConfig
		golden   string
	}{
		{
			name: "mute_time_intervals field",
			expected: &alertmanagerConfig{
				Global: nil,
				Route: &route{
					Receiver: "null",
				},
				Receivers: []*receiver{
					{
						Name: "null",
					},
				},
				MuteTimeIntervals: []*timeInterval{
					{
						Name: "maintenance_windows",
						TimeIntervals: []timeinterval.TimeInterval{
							{
								Months: []timeinterval.MonthRange{
									{
										InclusiveRange: timeinterval.InclusiveRange{
											Begin: 1,
											End:   1,
										},
									},
								},
								DaysOfMonth: []timeinterval.DayOfMonthRange{
									{
										InclusiveRange: timeinterval.InclusiveRange{
											Begin: 7,
											End:   7,
										},
									},
									{
										InclusiveRange: timeinterval.InclusiveRange{
											Begin: 18,
											End:   18,
										},
									},
									{
										InclusiveRange: timeinterval.InclusiveRange{
											Begin: 28,
											End:   28,
										},
									},
								},
								Times: []timeinterval.TimeRange{
									{
										StartMinute: 1020,
										EndMinute:   1440,
									},
								},
							},
						},
					},
				},
				Templates: []string{},
			},
			golden: "mute_time_intervals_field.golden",
		},
		{
			name: "Global opsgenie_api_key_file field",
			expected: &alertmanagerConfig{
				Global: &globalConfig{
					OpsGenieAPIKeyFile: "xxx",
				},
				Route: &route{
					Receiver: "null",
				},
				Receivers: []*receiver{
					{
						Name: "null",
					},
				},
				Templates: []string{},
			},
			golden: "Global_opsgenie_api_key_file_field.golden",
		},
		{
			name: "OpsGenie entity and actions fields",
			expected: &alertmanagerConfig{
				Route: &route{
					Receiver: "opsgenie",
				},
				Receivers: []*receiver{
					{
						Name: "opsgenie",
						OpsgenieConfigs: []*opsgenieConfig{
							{
								Entity:  "entity1",
								Actions: "action1,action2",
								APIKey:  "xxx",
							},
						},
					},
				},
				Templates: []string{},
			},
			golden: "OpsGenie_entity_and_actions_fields.golden",
		},
		{
			name: "Discord url field",
			expected: &alertmanagerConfig{
				Route: &route{
					Receiver: "discord",
				},
				Receivers: []*receiver{
					{
						Name: "discord",
						DiscordConfigs: []*discordConfig{
							{
								WebhookURL: "http://example.com",
							},
						},
					},
				},
				Templates: []string{},
			},
			golden: "Discord_url_field.golden",
		},
	}

	for _, tc := range testCase {
		t.Run(tc.name, func(t *testing.T) {
			ac, err := alertmanagerConfigFromBytes(golden.Get(t, tc.golden))
			require.NoError(t, err)
			require.Equal(t, tc.expected, ac)
		})
	}
}

func TestConvertHTTPConfig(t *testing.T) {
	testCases := []struct {
		name   string
		cfg    monitoringv1alpha1.HTTPConfig
		golden string
	}{
		{
			name:   "no proxy",
			cfg:    monitoringv1alpha1.HTTPConfig{},
			golden: "no_proxy.golden",
		},
		{
			name: "proxyURL only",
			cfg: monitoringv1alpha1.HTTPConfig{
				ProxyURLOriginal: ptr.To("http://example.com"),
			},
			golden: "proxy_url_only.golden",
		},
		{
			name: "proxyUrl only",
			cfg: monitoringv1alpha1.HTTPConfig{
				ProxyConfig: monitoringv1.ProxyConfig{
					ProxyURL: ptr.To("http://example.com"),
				},
			},
			golden: "proxy_config_only.golden",
		},
		{
			name: "proxyUrl and proxyURL",
			cfg: monitoringv1alpha1.HTTPConfig{
				ProxyURLOriginal: ptr.To("http://example.com"),
				ProxyConfig: monitoringv1.ProxyConfig{
					ProxyURL: ptr.To("http://bad.example.com"),
				},
			},
			golden: "proxy_url_and_proxy_config.golden",
		},
		{
			name: "proxyUrl and empty proxyURL",
			cfg: monitoringv1alpha1.HTTPConfig{
				ProxyURLOriginal: ptr.To(""),
				ProxyConfig: monitoringv1.ProxyConfig{
					ProxyURL: ptr.To("http://example.com"),
				},
			},
			golden: "proxy_url_empty_proxy_config.golden",
		},
	}

	for _, tc := range testCases {
		t.Run(tc.name, func(t *testing.T) {
			v, err := semver.ParseTolerant(operator.DefaultAlertmanagerVersion)
			require.NoError(t, err)

			cb := NewConfigBuilder(
				newNopLogger(t),
				v,
				nil,
				monitoringv1.AlertmanagerConfigMatcherStrategy{
					Type: monitoringv1.OnNamespaceConfigMatcherStrategyType,
				},
			)

			cfg, err := cb.convertHTTPConfig(context.Background(), &tc.cfg, types.NamespacedName{})
			require.NoError(t, err)

			cfgBytes, err := yaml.Marshal(cfg)
			require.NoError(t, err)

			golden.Assert(t, string(cfgBytes), tc.golden)
		})
	}
}

func newNopLogger(t *testing.T) *slog.Logger {
	t.Helper()
	return slog.New(slog.DiscardHandler)
}<|MERGE_RESOLUTION|>--- conflicted
+++ resolved
@@ -91,13 +91,8 @@
 	jiraAPIURL := "https://jira.example.com"
 	invalidJiraAPIURL := "://jira.example.com"
 
-<<<<<<< HEAD
-	victorOpsAPIURL := "https://victorops.example.com"
-	invalidVictorOpsAPIURL := "://victorops.example.com"
-=======
 	rocketChatAPIURL := "https://rocketchat.example.com"
 	invalidRocketChatAPIURL := "://rocketchat.example.com"
->>>>>>> 89a0ea9b
 
 	tests := []struct {
 		name            string
