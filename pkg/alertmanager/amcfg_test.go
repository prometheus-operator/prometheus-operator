// Copyright 2020 The prometheus-operator Authors
//
// Licensed under the Apache License, Version 2.0 (the "License");
// you may not use this file except in compliance with the License.
// You may obtain a copy of the License at
//
//     http://www.apache.org/licenses/LICENSE-2.0
//
// Unless required by applicable law or agreed to in writing, software
// distributed under the License is distributed on an "AS IS" BASIS,
// WITHOUT WARRANTIES OR CONDITIONS OF ANY KIND, either express or implied.
// See the License for the specific language governing permissions and
// limitations under the License.

package alertmanager

import (
	"context"
	"encoding/json"
	"fmt"
	"log/slog"
	"net/url"
	"testing"
	"time"

	"github.com/blang/semver/v4"
	"github.com/prometheus/alertmanager/config"
	"github.com/prometheus/alertmanager/timeinterval"
	"github.com/prometheus/common/model"
	"github.com/stretchr/testify/require"
	"gopkg.in/yaml.v2"
	"gotest.tools/v3/golden"
	corev1 "k8s.io/api/core/v1"
	apiextensionsv1 "k8s.io/apiextensions-apiserver/pkg/apis/apiextensions/v1"
	metav1 "k8s.io/apimachinery/pkg/apis/meta/v1"
	"k8s.io/apimachinery/pkg/types"
	"k8s.io/client-go/kubernetes"
	"k8s.io/client-go/kubernetes/fake"
	"k8s.io/utils/ptr"

	monitoringv1 "github.com/prometheus-operator/prometheus-operator/pkg/apis/monitoring/v1"
	monitoringv1alpha1 "github.com/prometheus-operator/prometheus-operator/pkg/apis/monitoring/v1alpha1"
	"github.com/prometheus-operator/prometheus-operator/pkg/assets"
	"github.com/prometheus-operator/prometheus-operator/pkg/operator"
)

func mustMarshalRoute(r monitoringv1alpha1.Route) []byte {
	b, err := json.Marshal(r)
	if err != nil {
		panic(err)
	}

	return b
}

func TestInitializeFromAlertmanagerConfig(t *testing.T) {
	myrouteJSON := mustMarshalRoute(monitoringv1alpha1.Route{
		Receiver: "myreceiver",
		Matchers: []monitoringv1alpha1.Matcher{
			{
				Name:  "mykey",
				Value: "myvalue",
				Regex: false,
			},
			{
				Name:  "mykey1",
				Value: "myvalue1",
				Regex: false,
			},
		},
	})

	version21, err := semver.ParseTolerant("v0.21.0")
	require.NoError(t, err)

	version24, err := semver.ParseTolerant("v0.24.0")
	require.NoError(t, err)

	version26, err := semver.ParseTolerant("v0.26.0")
	require.NoError(t, err)

	version28, err := semver.ParseTolerant("v0.28.0")
	require.NoError(t, err)

	pagerdutyURL := "example.pagerduty.com"
	invalidPagerdutyURL := "://example.pagerduty.com"

	telegramAPIURL := "https://telegram.example.com"
	invalidTelegramAPIURL := "://telegram.example.com"

	jiraAPIURL := "https://jira.example.com"
	invalidJiraAPIURL := "://jira.example.com"

<<<<<<< HEAD
	weChatAPIURL := "https://wechat.example.com"
	invalidWeChatAPIURL := "://wechat.example.com"
	wechatCorpID := "mywechatcorpid"
=======
	rocketChatAPIURL := "https://rocketchat.example.com"
	invalidRocketChatAPIURL := "://rocketchat.example.com"
>>>>>>> 866afe73

	tests := []struct {
		name            string
		amVersion       *semver.Version
		globalConfig    *monitoringv1.AlertmanagerGlobalConfig
		matcherStrategy monitoringv1.AlertmanagerConfigMatcherStrategy
		amConfig        *monitoringv1alpha1.AlertmanagerConfig
		wantErr         bool
		golden          string
	}{
		{
			name:      "valid global config",
			amVersion: &version28,
			globalConfig: &monitoringv1.AlertmanagerGlobalConfig{
				SMTPConfig: &monitoringv1.GlobalSMTPConfig{
					From: ptr.To("from"),
					SmartHost: &monitoringv1.HostPort{
						Host: "smtp.example.org",
						Port: "587",
					},
					Hello:        ptr.To("smtp.example.org"),
					AuthUsername: ptr.To("dev@smtp.example.org"),
					AuthPassword: &corev1.SecretKeySelector{
						LocalObjectReference: corev1.LocalObjectReference{
							Name: "smtp-auth",
						},
						Key: "password",
					},
					AuthIdentity: ptr.To("dev@smtp.example.org"),
					AuthSecret: &corev1.SecretKeySelector{
						LocalObjectReference: corev1.LocalObjectReference{
							Name: "smtp-auth",
						},
						Key: "secret",
					},
					RequireTLS: ptr.To(true),
					TLSConfig: &monitoringv1.SafeTLSConfig{
						InsecureSkipVerify: ptr.To(true),
						MinVersion:         ptr.To(monitoringv1.TLSVersion12),
						MaxVersion:         ptr.To(monitoringv1.TLSVersion13),
					},
				},
				ResolveTimeout: "30s",
				HTTPConfig: &monitoringv1.HTTPConfig{
					OAuth2: &monitoringv1.OAuth2{
						ClientID: monitoringv1.SecretOrConfigMap{
							ConfigMap: &corev1.ConfigMapKeySelector{
								LocalObjectReference: corev1.LocalObjectReference{
									Name: "webhook-client-id",
								},
								Key: "test",
							},
						},
						ClientSecret: corev1.SecretKeySelector{
							LocalObjectReference: corev1.LocalObjectReference{
								Name: "webhook-client-secret",
							},
							Key: "test",
						},
						TokenURL: "https://test.com",
						Scopes:   []string{"any"},
						EndpointParams: map[string]string{
							"some": "value",
						},
					},
					FollowRedirects: ptr.To(true),
				},
			},
			amConfig: &monitoringv1alpha1.AlertmanagerConfig{
				ObjectMeta: metav1.ObjectMeta{
					Name:      "global-config",
					Namespace: "mynamespace",
				},
				Spec: monitoringv1alpha1.AlertmanagerConfigSpec{
					Receivers: []monitoringv1alpha1.Receiver{
						{
							Name: "null",
						},
						{
							Name: "myreceiver",
						},
					},
					Route: &monitoringv1alpha1.Route{
						Receiver: "null",
						Routes: []apiextensionsv1.JSON{
							{
								Raw: myrouteJSON,
							},
						},
					},
				},
			},
			matcherStrategy: monitoringv1.AlertmanagerConfigMatcherStrategy{
				Type: "OnNamespace",
			},
			golden: "valid_global_config.golden",
		},
		{
			name: "valid global config with Slack API URL",
			globalConfig: &monitoringv1.AlertmanagerGlobalConfig{
				SlackAPIURL: &corev1.SecretKeySelector{
					Key: "url",
					LocalObjectReference: corev1.LocalObjectReference{
						Name: "slack",
					},
				},
			},
			amConfig: &monitoringv1alpha1.AlertmanagerConfig{
				ObjectMeta: metav1.ObjectMeta{
					Name:      "global-config",
					Namespace: "mynamespace",
				},
				Spec: monitoringv1alpha1.AlertmanagerConfigSpec{
					Receivers: []monitoringv1alpha1.Receiver{
						{
							Name: "null",
						},
						{
							Name: "myreceiver",
						},
					},
					Route: &monitoringv1alpha1.Route{
						Receiver: "null",
						Routes: []apiextensionsv1.JSON{
							{
								Raw: myrouteJSON,
							},
						},
					},
				},
			},
			matcherStrategy: monitoringv1.AlertmanagerConfigMatcherStrategy{
				Type: "OnNamespace",
			},
			golden: "valid_global_config_with_Slack_API_URL.golden",
		},
		{
			name: "global config with invalid Slack API URL",
			globalConfig: &monitoringv1.AlertmanagerGlobalConfig{
				SlackAPIURL: &corev1.SecretKeySelector{
					Key: "invalid_url",
					LocalObjectReference: corev1.LocalObjectReference{
						Name: "slack",
					},
				},
			},
			amConfig: &monitoringv1alpha1.AlertmanagerConfig{
				ObjectMeta: metav1.ObjectMeta{
					Name:      "global-config",
					Namespace: "mynamespace",
				},
				Spec: monitoringv1alpha1.AlertmanagerConfigSpec{
					Receivers: []monitoringv1alpha1.Receiver{
						{
							Name: "null",
						},
					},
					Route: &monitoringv1alpha1.Route{
						Receiver: "null",
						Routes: []apiextensionsv1.JSON{
							{
								Raw: myrouteJSON,
							},
						},
					},
				},
			},
			matcherStrategy: monitoringv1.AlertmanagerConfigMatcherStrategy{
				Type: "OnNamespace",
			},
			wantErr: true,
		},
		{
			name: "global config with missing Slack API URL",
			globalConfig: &monitoringv1.AlertmanagerGlobalConfig{
				SlackAPIURL: &corev1.SecretKeySelector{
					Key: "url",
					LocalObjectReference: corev1.LocalObjectReference{
						Name: "not_existing",
					},
				},
			},
			amConfig: &monitoringv1alpha1.AlertmanagerConfig{
				ObjectMeta: metav1.ObjectMeta{
					Name:      "global-config",
					Namespace: "mynamespace",
				},
				Spec: monitoringv1alpha1.AlertmanagerConfigSpec{
					Receivers: []monitoringv1alpha1.Receiver{
						{
							Name: "null",
						},
					},
					Route: &monitoringv1alpha1.Route{
						Receiver: "null",
						Routes: []apiextensionsv1.JSON{
							{
								Raw: myrouteJSON,
							},
						},
					},
				},
			},
			matcherStrategy: monitoringv1.AlertmanagerConfigMatcherStrategy{
				Type: "OnNamespace",
			},
			wantErr: true,
		},
		{
			name: "valid global config with OpsGenie API URL",
			globalConfig: &monitoringv1.AlertmanagerGlobalConfig{
				OpsGenieAPIURL: &corev1.SecretKeySelector{
					Key: "url",
					LocalObjectReference: corev1.LocalObjectReference{
						Name: "opsgenie",
					},
				},
			},
			amConfig: &monitoringv1alpha1.AlertmanagerConfig{
				ObjectMeta: metav1.ObjectMeta{
					Name:      "global-config",
					Namespace: "mynamespace",
				},
				Spec: monitoringv1alpha1.AlertmanagerConfigSpec{
					Receivers: []monitoringv1alpha1.Receiver{
						{
							Name: "null",
						},
						{
							Name: "myreceiver",
						},
					},
					Route: &monitoringv1alpha1.Route{
						Receiver: "null",
						Routes: []apiextensionsv1.JSON{
							{
								Raw: myrouteJSON,
							},
						},
					},
				},
			},
			matcherStrategy: monitoringv1.AlertmanagerConfigMatcherStrategy{
				Type: "OnNamespace",
			},
			golden: "valid_global_config_with_OpsGenie_API_URL.golden",
		},
		{
			name: "global config with invalid OpsGenie API URL",
			globalConfig: &monitoringv1.AlertmanagerGlobalConfig{
				OpsGenieAPIURL: &corev1.SecretKeySelector{
					Key: "invalid_url",
					LocalObjectReference: corev1.LocalObjectReference{
						Name: "opsgenie",
					},
				},
			},
			amConfig: &monitoringv1alpha1.AlertmanagerConfig{
				ObjectMeta: metav1.ObjectMeta{
					Name:      "global-config",
					Namespace: "mynamespace",
				},
				Spec: monitoringv1alpha1.AlertmanagerConfigSpec{
					Receivers: []monitoringv1alpha1.Receiver{
						{
							Name: "null",
						},
					},
					Route: &monitoringv1alpha1.Route{
						Receiver: "null",
						Routes: []apiextensionsv1.JSON{
							{
								Raw: myrouteJSON,
							},
						},
					},
				},
			},
			matcherStrategy: monitoringv1.AlertmanagerConfigMatcherStrategy{
				Type: "OnNamespace",
			},
			wantErr: true,
		},
		{
			name: "global config with missing OpsGenie API URL",
			globalConfig: &monitoringv1.AlertmanagerGlobalConfig{
				OpsGenieAPIURL: &corev1.SecretKeySelector{
					Key: "url",
					LocalObjectReference: corev1.LocalObjectReference{
						Name: "not_existing",
					},
				},
			},
			amConfig: &monitoringv1alpha1.AlertmanagerConfig{
				ObjectMeta: metav1.ObjectMeta{
					Name:      "global-config",
					Namespace: "mynamespace",
				},
				Spec: monitoringv1alpha1.AlertmanagerConfigSpec{
					Receivers: []monitoringv1alpha1.Receiver{
						{
							Name: "null",
						},
					},
					Route: &monitoringv1alpha1.Route{
						Receiver: "null",
						Routes: []apiextensionsv1.JSON{
							{
								Raw: myrouteJSON,
							},
						},
					},
				},
			},
			matcherStrategy: monitoringv1.AlertmanagerConfigMatcherStrategy{
				Type: "OnNamespace",
			},
			wantErr: true,
		},
		{
			name: "valid global config with OpsGenie API KEY",
			globalConfig: &monitoringv1.AlertmanagerGlobalConfig{
				OpsGenieAPIKey: &corev1.SecretKeySelector{
					Key: "api_key",
					LocalObjectReference: corev1.LocalObjectReference{
						Name: "opsgenie",
					},
				},
			},
			amConfig: &monitoringv1alpha1.AlertmanagerConfig{
				ObjectMeta: metav1.ObjectMeta{
					Name:      "global-config",
					Namespace: "mynamespace",
				},
				Spec: monitoringv1alpha1.AlertmanagerConfigSpec{
					Receivers: []monitoringv1alpha1.Receiver{
						{
							Name: "null",
						},
						{
							Name: "myreceiver",
						},
					},
					Route: &monitoringv1alpha1.Route{
						Receiver: "null",
						Routes: []apiextensionsv1.JSON{
							{
								Raw: myrouteJSON,
							},
						},
					},
				},
			},
			matcherStrategy: monitoringv1.AlertmanagerConfigMatcherStrategy{
				Type: "OnNamespace",
			},
			golden: "valid_global_config_with_OpsGenie_API_KEY.golden",
		},
		{
			name: "global config with missing OpsGenie API KEY",
			globalConfig: &monitoringv1.AlertmanagerGlobalConfig{
				OpsGenieAPIKey: &corev1.SecretKeySelector{
					Key: "api_key",
					LocalObjectReference: corev1.LocalObjectReference{
						Name: "not_existing",
					},
				},
			},
			amConfig: &monitoringv1alpha1.AlertmanagerConfig{
				ObjectMeta: metav1.ObjectMeta{
					Name:      "global-config",
					Namespace: "mynamespace",
				},
				Spec: monitoringv1alpha1.AlertmanagerConfigSpec{
					Receivers: []monitoringv1alpha1.Receiver{
						{
							Name: "null",
						},
					},
					Route: &monitoringv1alpha1.Route{
						Receiver: "null",
						Routes: []apiextensionsv1.JSON{
							{
								Raw: myrouteJSON,
							},
						},
					},
				},
			},
			matcherStrategy: monitoringv1.AlertmanagerConfigMatcherStrategy{
				Type: "OnNamespace",
			},
			wantErr: true,
		},
		{
			name: "valid global config with Pagerduty URL",
			globalConfig: &monitoringv1.AlertmanagerGlobalConfig{
				PagerdutyURL: &pagerdutyURL,
			},
			amConfig: &monitoringv1alpha1.AlertmanagerConfig{
				ObjectMeta: metav1.ObjectMeta{
					Name:      "global-config",
					Namespace: "mynamespace",
				},
				Spec: monitoringv1alpha1.AlertmanagerConfigSpec{
					Receivers: []monitoringv1alpha1.Receiver{
						{
							Name: "null",
						},
						{
							Name: "myreceiver",
						},
					},
					Route: &monitoringv1alpha1.Route{
						Receiver: "null",
						Routes: []apiextensionsv1.JSON{
							{
								Raw: myrouteJSON,
							},
						},
					},
				},
			},
			matcherStrategy: monitoringv1.AlertmanagerConfigMatcherStrategy{
				Type: "OnNamespace",
			},
			golden: "valid_global_config_with_Pagerduty_URL.golden",
		},
		{
			name: "global config with invalid Pagerduty URL",
			globalConfig: &monitoringv1.AlertmanagerGlobalConfig{
				PagerdutyURL: &invalidPagerdutyURL,
			},
			amConfig: &monitoringv1alpha1.AlertmanagerConfig{
				ObjectMeta: metav1.ObjectMeta{
					Name:      "global-config",
					Namespace: "mynamespace",
				},
				Spec: monitoringv1alpha1.AlertmanagerConfigSpec{
					Receivers: []monitoringv1alpha1.Receiver{
						{
							Name: "null",
						},
					},
					Route: &monitoringv1alpha1.Route{
						Receiver: "null",
						Routes: []apiextensionsv1.JSON{
							{
								Raw: myrouteJSON,
							},
						},
					},
				},
			},
			matcherStrategy: monitoringv1.AlertmanagerConfigMatcherStrategy{
				Type: "OnNamespace",
			},
			wantErr: true,
		},
		{
			name: "missing route",
			amConfig: &monitoringv1alpha1.AlertmanagerConfig{
				ObjectMeta: metav1.ObjectMeta{
					Name:      "global-config",
					Namespace: "mynamespace",
				},
			},
			wantErr: true,
		},
		{
			name: "globalConfig has null resolve timeout",
			globalConfig: &monitoringv1.AlertmanagerGlobalConfig{
				HTTPConfig: &monitoringv1.HTTPConfig{
					FollowRedirects: ptr.To(true),
				},
			},
			amConfig: &monitoringv1alpha1.AlertmanagerConfig{
				ObjectMeta: metav1.ObjectMeta{
					Name:      "global-config",
					Namespace: "mynamespace",
				},
				Spec: monitoringv1alpha1.AlertmanagerConfigSpec{
					Receivers: []monitoringv1alpha1.Receiver{
						{
							Name: "null",
						},
					},
					Route: &monitoringv1alpha1.Route{
						Receiver: "null",
					},
				},
			},
			matcherStrategy: monitoringv1.AlertmanagerConfigMatcherStrategy{
				Type: "OnNamespace",
			},
			golden: "globalConfig_has_null_resolve_timeout.golden",
		},
		{
			name: "globalConfig httpconfig/proxyconfig has null secretKey for proxyConnectHeader",
			globalConfig: &monitoringv1.AlertmanagerGlobalConfig{
				HTTPConfig: &monitoringv1.HTTPConfig{
					ProxyConfig: monitoringv1.ProxyConfig{
						ProxyURL: ptr.To("http://example.com"),
						NoProxy:  ptr.To("svc.cluster.local"),
						ProxyConnectHeader: map[string][]corev1.SecretKeySelector{
							"header": {
								{
									LocalObjectReference: corev1.LocalObjectReference{
										Name: "no-secret",
									},
									Key: "proxy-header",
								},
							},
						},
					},
					FollowRedirects: ptr.To(true),
				},
			},
			amConfig: &monitoringv1alpha1.AlertmanagerConfig{
				ObjectMeta: metav1.ObjectMeta{
					Name:      "global-config",
					Namespace: "mynamespace",
				},
				Spec: monitoringv1alpha1.AlertmanagerConfigSpec{
					Receivers: []monitoringv1alpha1.Receiver{
						{
							Name: "null",
						},
					},
					Route: &monitoringv1alpha1.Route{
						Receiver: "null",
					},
				},
			},
			matcherStrategy: monitoringv1.AlertmanagerConfigMatcherStrategy{
				Type: "OnNamespace",
			},
			wantErr: true,
		},
		{
			name:      "valid globalConfig httpconfig/proxyconfig/proxyConnectHeader with amVersion24",
			amVersion: &version24,
			globalConfig: &monitoringv1.AlertmanagerGlobalConfig{
				HTTPConfig: &monitoringv1.HTTPConfig{
					ProxyConfig: monitoringv1.ProxyConfig{
						ProxyURL: ptr.To("http://example.com"),
						NoProxy:  ptr.To("svc.cluster.local"),
						ProxyConnectHeader: map[string][]corev1.SecretKeySelector{
							"header": {
								{
									LocalObjectReference: corev1.LocalObjectReference{
										Name: "secret",
									},
									Key: "proxy-header",
								},
							},
						},
					},
					FollowRedirects: ptr.To(true),
				},
			},
			amConfig: &monitoringv1alpha1.AlertmanagerConfig{
				ObjectMeta: metav1.ObjectMeta{
					Name:      "global-config",
					Namespace: "mynamespace",
				},
				Spec: monitoringv1alpha1.AlertmanagerConfigSpec{
					Receivers: []monitoringv1alpha1.Receiver{
						{
							Name: "null",
						},
					},
					Route: &monitoringv1alpha1.Route{
						Receiver: "null",
					},
				},
			},
			matcherStrategy: monitoringv1.AlertmanagerConfigMatcherStrategy{
				Type: "OnNamespace",
			},
			golden: "valid_globalConfig_httpconfig_proxyconfig_proxyConnectHeader_with_amVersion24.golden",
		},
		{
			name:      "valid globalConfig httpconfig/proxyconfig/proxyConnectHeader with amVersion26",
			amVersion: &version26,
			globalConfig: &monitoringv1.AlertmanagerGlobalConfig{
				HTTPConfig: &monitoringv1.HTTPConfig{
					ProxyConfig: monitoringv1.ProxyConfig{
						ProxyURL: ptr.To("http://example.com"),
						NoProxy:  ptr.To("svc.cluster.local"),
						ProxyConnectHeader: map[string][]corev1.SecretKeySelector{
							"header": {
								{
									LocalObjectReference: corev1.LocalObjectReference{
										Name: "secret",
									},
									Key: "proxy-header",
								},
							},
						},
					},
					FollowRedirects: ptr.To(true),
				},
			},
			amConfig: &monitoringv1alpha1.AlertmanagerConfig{
				ObjectMeta: metav1.ObjectMeta{
					Name:      "global-config",
					Namespace: "mynamespace",
				},
				Spec: monitoringv1alpha1.AlertmanagerConfigSpec{
					Receivers: []monitoringv1alpha1.Receiver{
						{
							Name: "null",
						},
					},
					Route: &monitoringv1alpha1.Route{
						Receiver: "null",
					},
				},
			},
			matcherStrategy: monitoringv1.AlertmanagerConfigMatcherStrategy{
				Type: "OnNamespace",
			},
			golden: "valid_globalConfig_httpconfig_proxyconfig_proxyConnectHeader_with_amVersion26.golden",
		},
		{
			name: "invalid alertmanagerConfig with invalid child routes",
			amConfig: &monitoringv1alpha1.AlertmanagerConfig{
				ObjectMeta: metav1.ObjectMeta{
					Name:      "global-config",
					Namespace: "mynamespace",
				},
				Spec: monitoringv1alpha1.AlertmanagerConfigSpec{
					Receivers: []monitoringv1alpha1.Receiver{
						{
							Name: "null",
						},
					},
					Route: &monitoringv1alpha1.Route{
						Receiver: "null",
						Routes: []apiextensionsv1.JSON{
							{
								Raw: []byte(`{"receiver": "recv2", "matchers": [{"severity":"!=critical$"}]}`),
							},
						},
					},
				},
			},
			matcherStrategy: monitoringv1.AlertmanagerConfigMatcherStrategy{
				Type: "OnNamespace",
			},
			wantErr: true,
		},
		{
			name:      "valid global config SMTP tlsconfig email receiver",
			amVersion: &version28,
			globalConfig: &monitoringv1.AlertmanagerGlobalConfig{
				SMTPConfig: &monitoringv1.GlobalSMTPConfig{
					From: ptr.To("from"),
					SmartHost: &monitoringv1.HostPort{
						Host: "smtp.example.org",
						Port: "587",
					},
					Hello:        ptr.To("smtp.example.org"),
					AuthUsername: ptr.To("dev@smtp.example.org"),
					AuthPassword: &corev1.SecretKeySelector{
						LocalObjectReference: corev1.LocalObjectReference{
							Name: "smtp-auth",
						},
						Key: "password",
					},
					AuthIdentity: ptr.To("dev@smtp.example.org"),
					AuthSecret: &corev1.SecretKeySelector{
						LocalObjectReference: corev1.LocalObjectReference{
							Name: "smtp-auth",
						},
						Key: "secret",
					},
					RequireTLS: ptr.To(true),
					TLSConfig: &monitoringv1.SafeTLSConfig{
						InsecureSkipVerify: ptr.To(true),
						MinVersion:         ptr.To(monitoringv1.TLSVersion12),
						MaxVersion:         ptr.To(monitoringv1.TLSVersion13),
					},
				},
			},
			amConfig: &monitoringv1alpha1.AlertmanagerConfig{
				ObjectMeta: metav1.ObjectMeta{
					Name:      "global-config",
					Namespace: "mynamespace",
				},
				Spec: monitoringv1alpha1.AlertmanagerConfigSpec{
					Receivers: []monitoringv1alpha1.Receiver{
						{
							Name: "null",
						},
						{
							Name: "myreceiver",
							EmailConfigs: []monitoringv1alpha1.EmailConfig{
								{
									SendResolved: ptr.To(true),
									Smarthost:    "abc:1234",
									From:         "a",
									To:           "b",
									AuthUsername: "foo",
								},
							},
						},
					},
					Route: &monitoringv1alpha1.Route{
						Receiver: "null",
						Routes: []apiextensionsv1.JSON{
							{
								Raw: myrouteJSON,
							},
						},
					},
				},
			},
			matcherStrategy: monitoringv1.AlertmanagerConfigMatcherStrategy{
				Type: "OnNamespace",
			},
			golden: "valid_global_config_smtp_tlsconfig_email_receiver.golden",
		},
		{
			name:      "valid global config with amVersion21 ",
			amVersion: &version21,
			globalConfig: &monitoringv1.AlertmanagerGlobalConfig{
				SMTPConfig: &monitoringv1.GlobalSMTPConfig{
					From: ptr.To("from"),
					SmartHost: &monitoringv1.HostPort{
						Host: "smtp.example.org",
						Port: "587",
					},
					Hello:        ptr.To("smtp.example.org"),
					AuthUsername: ptr.To("dev@smtp.example.org"),
					AuthPassword: &corev1.SecretKeySelector{
						LocalObjectReference: corev1.LocalObjectReference{
							Name: "smtp-auth",
						},
						Key: "password",
					},
					AuthIdentity: ptr.To("dev@smtp.example.org"),
					AuthSecret: &corev1.SecretKeySelector{
						LocalObjectReference: corev1.LocalObjectReference{
							Name: "smtp-auth",
						},
						Key: "secret",
					},
					RequireTLS: ptr.To(true),
					TLSConfig: &monitoringv1.SafeTLSConfig{
						InsecureSkipVerify: ptr.To(true),
						MinVersion:         ptr.To(monitoringv1.TLSVersion12),
						MaxVersion:         ptr.To(monitoringv1.TLSVersion13),
					},
				},
				ResolveTimeout: "30s",
				HTTPConfig: &monitoringv1.HTTPConfig{
					OAuth2: &monitoringv1.OAuth2{
						ClientID: monitoringv1.SecretOrConfigMap{
							ConfigMap: &corev1.ConfigMapKeySelector{
								LocalObjectReference: corev1.LocalObjectReference{
									Name: "webhook-client-id",
								},
								Key: "test",
							},
						},
						ClientSecret: corev1.SecretKeySelector{
							LocalObjectReference: corev1.LocalObjectReference{
								Name: "webhook-client-secret",
							},
							Key: "test",
						},
						TokenURL: "https://test.com",
						Scopes:   []string{"any"},
						EndpointParams: map[string]string{
							"some": "value",
						},
					},
					FollowRedirects: ptr.To(true),
				},
			},
			amConfig: &monitoringv1alpha1.AlertmanagerConfig{
				ObjectMeta: metav1.ObjectMeta{
					Name:      "global-config",
					Namespace: "mynamespace",
				},
				Spec: monitoringv1alpha1.AlertmanagerConfigSpec{
					Receivers: []monitoringv1alpha1.Receiver{
						{
							Name: "null",
						},
						{
							Name: "myreceiver",
						},
					},
					Route: &monitoringv1alpha1.Route{
						Receiver: "null",
						Routes: []apiextensionsv1.JSON{
							{
								Raw: myrouteJSON,
							},
						},
					},
				},
			},
			matcherStrategy: monitoringv1.AlertmanagerConfigMatcherStrategy{
				Type: "OnNamespace",
			},
			golden: "valid_global_config_with_amVersion21.golden",
		},
		{
			name:      "valid global config telegram api url",
			amVersion: &version28,
			globalConfig: &monitoringv1.AlertmanagerGlobalConfig{
				TelegramConfig: &monitoringv1.GlobalTelegramConfig{
					APIURL: ptr.To(monitoringv1.URL(telegramAPIURL)),
				},
			},
			amConfig: &monitoringv1alpha1.AlertmanagerConfig{
				ObjectMeta: metav1.ObjectMeta{
					Name:      "global-config",
					Namespace: "mynamespace",
				},
				Spec: monitoringv1alpha1.AlertmanagerConfigSpec{
					Receivers: []monitoringv1alpha1.Receiver{
						{
							Name: "null",
						},
						{
							Name: "myreceiver",
						},
					},
					Route: &monitoringv1alpha1.Route{
						Receiver: "null",
						Routes: []apiextensionsv1.JSON{
							{
								Raw: myrouteJSON,
							},
						},
					},
				},
			},
			matcherStrategy: monitoringv1.AlertmanagerConfigMatcherStrategy{
				Type: "OnNamespace",
			},
			golden: "valid_global_config_with_Telegram_API_URL.golden",
		},
		{
			name:      "invalid global config telegram api url",
			amVersion: &version28,
			globalConfig: &monitoringv1.AlertmanagerGlobalConfig{
				TelegramConfig: &monitoringv1.GlobalTelegramConfig{
					APIURL: ptr.To(monitoringv1.URL(invalidTelegramAPIURL)),
				},
			},
			amConfig: &monitoringv1alpha1.AlertmanagerConfig{
				ObjectMeta: metav1.ObjectMeta{
					Name:      "global-config",
					Namespace: "mynamespace",
				},
				Spec: monitoringv1alpha1.AlertmanagerConfigSpec{
					Receivers: []monitoringv1alpha1.Receiver{
						{
							Name: "null",
						},
						{
							Name: "myreceiver",
						},
					},
					Route: &monitoringv1alpha1.Route{
						Receiver: "null",
						Routes: []apiextensionsv1.JSON{
							{
								Raw: myrouteJSON,
							},
						},
					},
				},
			},
			matcherStrategy: monitoringv1.AlertmanagerConfigMatcherStrategy{
				Type: "OnNamespace",
			},
			wantErr: true,
		},
		{
			name:      "invalid global config telegram api url version not supported",
			amVersion: &version21,
			globalConfig: &monitoringv1.AlertmanagerGlobalConfig{
				TelegramConfig: &monitoringv1.GlobalTelegramConfig{
					APIURL: ptr.To(monitoringv1.URL(telegramAPIURL)),
				},
			},
			amConfig: &monitoringv1alpha1.AlertmanagerConfig{
				ObjectMeta: metav1.ObjectMeta{
					Name:      "global-config",
					Namespace: "mynamespace",
				},
				Spec: monitoringv1alpha1.AlertmanagerConfigSpec{
					Receivers: []monitoringv1alpha1.Receiver{
						{
							Name: "null",
						},
						{
							Name: "myreceiver",
						},
					},
					Route: &monitoringv1alpha1.Route{
						Receiver: "null",
						Routes: []apiextensionsv1.JSON{
							{
								Raw: myrouteJSON,
							},
						},
					},
				},
			},
			matcherStrategy: monitoringv1.AlertmanagerConfigMatcherStrategy{
				Type: "OnNamespace",
			},
			wantErr: true,
		},
		{
			name:      "valid global config jira api url",
			amVersion: &version28,
			globalConfig: &monitoringv1.AlertmanagerGlobalConfig{
				JiraConfig: &monitoringv1.GlobalJiraConfig{
					APIURL: ptr.To(monitoringv1.URL(jiraAPIURL)),
				},
			},
			amConfig: &monitoringv1alpha1.AlertmanagerConfig{
				ObjectMeta: metav1.ObjectMeta{
					Name:      "global-config",
					Namespace: "mynamespace",
				},
				Spec: monitoringv1alpha1.AlertmanagerConfigSpec{
					Receivers: []monitoringv1alpha1.Receiver{
						{
							Name: "null",
						},
						{
							Name: "myreceiver",
						},
					},
					Route: &monitoringv1alpha1.Route{
						Receiver: "null",
						Routes: []apiextensionsv1.JSON{
							{
								Raw: myrouteJSON,
							},
						},
					},
				},
			},
			matcherStrategy: monitoringv1.AlertmanagerConfigMatcherStrategy{
				Type: "OnNamespace",
			},
			golden: "valid_global_config_with_Jira_API_URL.golden",
		},
		{
			name:      "invalid global config jira api url",
			amVersion: &version28,
			globalConfig: &monitoringv1.AlertmanagerGlobalConfig{
				JiraConfig: &monitoringv1.GlobalJiraConfig{
					APIURL: ptr.To(monitoringv1.URL(invalidJiraAPIURL)),
				},
			},
			amConfig: &monitoringv1alpha1.AlertmanagerConfig{
				ObjectMeta: metav1.ObjectMeta{
					Name:      "global-config",
					Namespace: "mynamespace",
				},
				Spec: monitoringv1alpha1.AlertmanagerConfigSpec{
					Receivers: []monitoringv1alpha1.Receiver{
						{
							Name: "null",
						},
						{
							Name: "myreceiver",
						},
					},
					Route: &monitoringv1alpha1.Route{
						Receiver: "null",
						Routes: []apiextensionsv1.JSON{
							{
								Raw: myrouteJSON,
							},
						},
					},
				},
			},
			matcherStrategy: monitoringv1.AlertmanagerConfigMatcherStrategy{
				Type: "OnNamespace",
			},
			wantErr: true,
		},
		{
			name:      "invalid global config jira api url version not supported",
			amVersion: &version26,
			globalConfig: &monitoringv1.AlertmanagerGlobalConfig{
				JiraConfig: &monitoringv1.GlobalJiraConfig{
					APIURL: ptr.To(monitoringv1.URL(jiraAPIURL)),
				},
			},
			amConfig: &monitoringv1alpha1.AlertmanagerConfig{
				ObjectMeta: metav1.ObjectMeta{
					Name:      "global-config",
					Namespace: "mynamespace",
				},
				Spec: monitoringv1alpha1.AlertmanagerConfigSpec{
					Receivers: []monitoringv1alpha1.Receiver{
						{
							Name: "null",
						},
						{
							Name: "myreceiver",
						},
					},
					Route: &monitoringv1alpha1.Route{
						Receiver: "null",
						Routes: []apiextensionsv1.JSON{
							{
								Raw: myrouteJSON,
							},
						},
					},
				},
			},
			matcherStrategy: monitoringv1.AlertmanagerConfigMatcherStrategy{
				Type: "OnNamespace",
			},
			wantErr: true,
		},
		{
			name:      "valid global config rocket chat",
			amVersion: &version28,
			globalConfig: &monitoringv1.AlertmanagerGlobalConfig{
				RocketChatConfig: &monitoringv1.GlobalRocketChatConfig{
					APIURL: ptr.To(monitoringv1.URL(rocketChatAPIURL)),
					Token: &corev1.SecretKeySelector{
						LocalObjectReference: corev1.LocalObjectReference{
							Name: "rocketchat",
						},
						Key: "token",
					},
					TokenID: &corev1.SecretKeySelector{
						LocalObjectReference: corev1.LocalObjectReference{
							Name: "rocketchat",
						},
						Key: "token_id",
					},
				},
			},
			amConfig: &monitoringv1alpha1.AlertmanagerConfig{
				ObjectMeta: metav1.ObjectMeta{
					Name:      "global-config",
					Namespace: "mynamespace",
				},
				Spec: monitoringv1alpha1.AlertmanagerConfigSpec{
					Receivers: []monitoringv1alpha1.Receiver{
						{
							Name: "null",
						},
						{
							Name: "myreceiver",
						},
					},
					Route: &monitoringv1alpha1.Route{
						Receiver: "null",
						Routes: []apiextensionsv1.JSON{
							{
								Raw: myrouteJSON,
							},
						},
					},
				},
			},
			matcherStrategy: monitoringv1.AlertmanagerConfigMatcherStrategy{
				Type: "OnNamespace",
			},
			golden: "valid_global_config_with_RocketChat.golden",
		},
		{
			name:      "invalid global config rocket chat api url",
			amVersion: &version28,
			globalConfig: &monitoringv1.AlertmanagerGlobalConfig{
				RocketChatConfig: &monitoringv1.GlobalRocketChatConfig{
					APIURL: ptr.To(monitoringv1.URL(invalidRocketChatAPIURL)),
					Token: &corev1.SecretKeySelector{
						LocalObjectReference: corev1.LocalObjectReference{
							Name: "rocketchat",
						},
						Key: "token",
					},
					TokenID: &corev1.SecretKeySelector{
						LocalObjectReference: corev1.LocalObjectReference{
							Name: "rocketchat",
						},
						Key: "token_id",
					},
				},
			},
			amConfig: &monitoringv1alpha1.AlertmanagerConfig{
				ObjectMeta: metav1.ObjectMeta{
					Name:      "global-config",
					Namespace: "mynamespace",
				},
				Spec: monitoringv1alpha1.AlertmanagerConfigSpec{
					Receivers: []monitoringv1alpha1.Receiver{
						{
							Name: "null",
						},
						{
							Name: "myreceiver",
						},
					},
					Route: &monitoringv1alpha1.Route{
						Receiver: "null",
						Routes: []apiextensionsv1.JSON{
							{
								Raw: myrouteJSON,
							},
						},
					},
				},
			},
			matcherStrategy: monitoringv1.AlertmanagerConfigMatcherStrategy{
				Type: "OnNamespace",
			},
			wantErr: true,
		},
		{
			name:      "invalid global config rocket chat token missing secret",
			amVersion: &version28,
			globalConfig: &monitoringv1.AlertmanagerGlobalConfig{
				RocketChatConfig: &monitoringv1.GlobalRocketChatConfig{
					APIURL: ptr.To(monitoringv1.URL(rocketChatAPIURL)),
					Token: &corev1.SecretKeySelector{
						LocalObjectReference: corev1.LocalObjectReference{
							Name: "rocketchat-missing",
						},
						Key: "token",
					},
					TokenID: &corev1.SecretKeySelector{
						LocalObjectReference: corev1.LocalObjectReference{
							Name: "rocketchat",
						},
						Key: "token_id",
					},
				},
			},
			amConfig: &monitoringv1alpha1.AlertmanagerConfig{
				ObjectMeta: metav1.ObjectMeta{
					Name:      "global-config",
					Namespace: "mynamespace",
				},
				Spec: monitoringv1alpha1.AlertmanagerConfigSpec{
					Receivers: []monitoringv1alpha1.Receiver{
						{
							Name: "null",
						},
						{
							Name: "myreceiver",
						},
					},
					Route: &monitoringv1alpha1.Route{
						Receiver: "null",
						Routes: []apiextensionsv1.JSON{
							{
								Raw: myrouteJSON,
							},
						},
					},
				},
			},
			matcherStrategy: monitoringv1.AlertmanagerConfigMatcherStrategy{
				Type: "OnNamespace",
			},
			wantErr: true,
		},
		{
			name:      "invalid global config rocket chat token id missing secret",
			amVersion: &version28,
			globalConfig: &monitoringv1.AlertmanagerGlobalConfig{
				RocketChatConfig: &monitoringv1.GlobalRocketChatConfig{
					APIURL: ptr.To(monitoringv1.URL(rocketChatAPIURL)),
					Token: &corev1.SecretKeySelector{
						LocalObjectReference: corev1.LocalObjectReference{
							Name: "rocketchat",
						},
						Key: "token",
					},
					TokenID: &corev1.SecretKeySelector{
						LocalObjectReference: corev1.LocalObjectReference{
							Name: "rocketchat-missing",
						},
						Key: "token_id",
					},
				},
			},
			amConfig: &monitoringv1alpha1.AlertmanagerConfig{
				ObjectMeta: metav1.ObjectMeta{
					Name:      "global-config",
					Namespace: "mynamespace",
				},
				Spec: monitoringv1alpha1.AlertmanagerConfigSpec{
					Receivers: []monitoringv1alpha1.Receiver{
						{
							Name: "null",
						},
						{
							Name: "myreceiver",
						},
					},
					Route: &monitoringv1alpha1.Route{
						Receiver: "null",
						Routes: []apiextensionsv1.JSON{
							{
								Raw: myrouteJSON,
							},
						},
					},
				},
			},
			matcherStrategy: monitoringv1.AlertmanagerConfigMatcherStrategy{
				Type: "OnNamespace",
			},
			wantErr: true,
		},
		{
			name:      "invalid global config rocket chat version not supported",
			amVersion: &version26,
			globalConfig: &monitoringv1.AlertmanagerGlobalConfig{
				RocketChatConfig: &monitoringv1.GlobalRocketChatConfig{
					APIURL: ptr.To(monitoringv1.URL(rocketChatAPIURL)),
					Token: &corev1.SecretKeySelector{
						LocalObjectReference: corev1.LocalObjectReference{
							Name: "rocketchat",
						},
						Key: "token",
					},
					TokenID: &corev1.SecretKeySelector{
						LocalObjectReference: corev1.LocalObjectReference{
							Name: "rocketchat",
						},
						Key: "token_id",
					},
				},
			},
			amConfig: &monitoringv1alpha1.AlertmanagerConfig{
				ObjectMeta: metav1.ObjectMeta{
					Name:      "global-config",
					Namespace: "mynamespace",
				},
				Spec: monitoringv1alpha1.AlertmanagerConfigSpec{
					Receivers: []monitoringv1alpha1.Receiver{
						{
							Name: "null",
						},
						{
							Name: "myreceiver",
						},
					},
					Route: &monitoringv1alpha1.Route{
						Receiver: "null",
						Routes: []apiextensionsv1.JSON{
							{
								Raw: myrouteJSON,
							},
						},
					},
				},
			},
			matcherStrategy: monitoringv1.AlertmanagerConfigMatcherStrategy{
				Type: "OnNamespace",
			},
			wantErr: true,
		},
	}
	for _, tt := range tests {
		if tt.amVersion == nil {
			version, err := semver.ParseTolerant("v0.22.2")
			require.NoError(t, err)
			tt.amVersion = &version
		}

		kclient := fake.NewSimpleClientset(
			&corev1.ConfigMap{
				ObjectMeta: metav1.ObjectMeta{
					Name:      "webhook-client-id",
					Namespace: "mynamespace",
				},
				Data: map[string]string{
					"test": "clientID",
				},
			},
			&corev1.Secret{
				ObjectMeta: metav1.ObjectMeta{
					Name:      "smtp-auth",
					Namespace: "mynamespace",
				},
				Data: map[string][]byte{
					"password": []byte("password"),
					"secret":   []byte("secret"),
				},
			},
			&corev1.Secret{
				ObjectMeta: metav1.ObjectMeta{
					Name:      "webhook-client-secret",
					Namespace: "mynamespace",
				},
				Data: map[string][]byte{
					"test": []byte("clientSecret"),
				},
			},
			&corev1.Secret{
				ObjectMeta: metav1.ObjectMeta{
					Name:      "slack",
					Namespace: "mynamespace",
				},
				Data: map[string][]byte{
					"url":         []byte("https://slack.example.com"),
					"invalid_url": []byte("://slack.example.com"),
				},
			},
			&corev1.Secret{
				ObjectMeta: metav1.ObjectMeta{
					Name:      "opsgenie",
					Namespace: "mynamespace",
				},
				Data: map[string][]byte{
					"url":         []byte("https://opsgenie.example.com"),
					"invalid_url": []byte("://opsgenie.example.com"),
					"api_key":     []byte("mykey"),
				},
			},
			&corev1.Secret{
				ObjectMeta: metav1.ObjectMeta{
<<<<<<< HEAD
					Name:      "wechat",
					Namespace: "mynamespace",
				},
				Data: map[string][]byte{
					"api_secret": []byte("mywechatsecret"),
				},
			},

=======
					Name:      "rocketchat",
					Namespace: "mynamespace",
				},
				Data: map[string][]byte{
					"token":    []byte("mytoken"),
					"token_id": []byte("mytokenid"),
				},
			},
>>>>>>> 866afe73
			&corev1.Secret{
				ObjectMeta: metav1.ObjectMeta{
					Name:      "secret",
					Namespace: "mynamespace",
				},
				Data: map[string][]byte{
					"proxy-header": []byte("value"),
				},
			},
		)
		cb := NewConfigBuilder(
			newNopLogger(t),
			*tt.amVersion,
			assets.NewStoreBuilder(kclient.CoreV1(), kclient.CoreV1()),
			tt.matcherStrategy,
		)
		t.Run(tt.name, func(t *testing.T) {
			err := cb.initializeFromAlertmanagerConfig(context.TODO(), tt.globalConfig, tt.amConfig)
			if tt.wantErr {
				require.Error(t, err)
				return
			}

			amConfigurations, err := yaml.Marshal(cb.cfg)
			require.NoError(t, err)

			golden.Assert(t, string(amConfigurations), tt.golden)
		})
	}
}

func TestGenerateConfig(t *testing.T) {
	type testCase struct {
		name            string
		kclient         kubernetes.Interface
		baseConfig      alertmanagerConfig
		amVersion       *semver.Version
		matcherStrategy monitoringv1.AlertmanagerConfigMatcherStrategy
		amConfigs       map[string]*monitoringv1alpha1.AlertmanagerConfig
		golden          string
		expectedError   bool
	}
	version24, err := semver.ParseTolerant("v0.24.0")
	require.NoError(t, err)

	version26, err := semver.ParseTolerant("v0.26.0")
	require.NoError(t, err)

	version27, err := semver.ParseTolerant("v0.27.0")
	require.NoError(t, err)

	version28, err := semver.ParseTolerant("v0.28.0")
	require.NoError(t, err)

	globalSlackAPIURL, err := url.Parse("http://slack.example.com")
	require.NoError(t, err)

	testCases := []testCase{
		{
			name:    "skeleton base, no CRs",
			kclient: fake.NewSimpleClientset(),
			baseConfig: alertmanagerConfig{
				Route:     &route{Receiver: "null"},
				Receivers: []*receiver{{Name: "null"}},
			},
			golden: "skeleton_base_no_CRs.golden",
		},
		{
			name:    "skeleton base with global send_revolved, no CRs",
			kclient: fake.NewSimpleClientset(),
			baseConfig: alertmanagerConfig{
				Global: &globalConfig{
					ResolveTimeout: ptr.To(model.Duration(time.Minute)),
				},
				Route:     &route{Receiver: "null"},
				Receivers: []*receiver{{Name: "null"}},
			},
			golden: "skeleton_base_with_global_send_revolved_no_CRs.golden",
		},
		{
			name:    "skeleton base with global smtp_require_tls set to false, no CRs",
			kclient: fake.NewSimpleClientset(),
			baseConfig: alertmanagerConfig{
				Global: &globalConfig{
					SMTPRequireTLS: ptr.To(false),
				},
				Route:     &route{Receiver: "null"},
				Receivers: []*receiver{{Name: "null"}},
			},
			golden: "skeleton_base_with_global_smtp_require_tls_set_to_false,_no_CRs.golden",
		},
		{
			name:    "skeleton base with global smtp_require_tls set to true, no CRs",
			kclient: fake.NewSimpleClientset(),
			baseConfig: alertmanagerConfig{
				Global: &globalConfig{
					SMTPRequireTLS: ptr.To(true),
				},
				Route:     &route{Receiver: "null"},
				Receivers: []*receiver{{Name: "null"}},
			},
			golden: "skeleton_base_with_global_smtp_require_tls_set_to_true_no_CRs.golden",
		},
		{
			name:    "skeleton base with inhibit rules, no CRs",
			kclient: fake.NewSimpleClientset(),
			baseConfig: alertmanagerConfig{
				InhibitRules: []*inhibitRule{
					{
						SourceMatchers: []string{"test!=dropped", "expect=~this-value"},
						TargetMatchers: []string{"test!=dropped", "expect=~this-value"},
					},
				},
				Route:     &route{Receiver: "null"},
				Receivers: []*receiver{{Name: "null"}},
			},
			golden: "skeleton_base_with_inhibit_rules_no_CRs.golden",
		},
		{
			name:    "base with sub route and matchers, no CRs",
			kclient: fake.NewSimpleClientset(),
			baseConfig: alertmanagerConfig{
				Route: &route{
					Receiver: "null",
					Routes: []*route{{
						Matchers: []string{"namespace=custom-test"},
						Receiver: "custom",
					}},
				},
				Receivers: []*receiver{
					{Name: "null"},
					{Name: "custom"},
				},
			},
			golden: "base_with_sub_route_and_matchers_no_CRs.golden",
		},
		{
			name:    "skeleton base with mute time intervals, no CRs",
			kclient: fake.NewSimpleClientset(),
			baseConfig: alertmanagerConfig{
				Route:     &route{Receiver: "null"},
				Receivers: []*receiver{{Name: "null"}},
				MuteTimeIntervals: []*timeInterval{
					{
						Name: "maintenance_windows",
						TimeIntervals: []timeinterval.TimeInterval{
							{
								Months: []timeinterval.MonthRange{
									{
										InclusiveRange: timeinterval.InclusiveRange{
											Begin: 1,
											End:   1,
										},
									},
								},
								DaysOfMonth: []timeinterval.DayOfMonthRange{
									{
										InclusiveRange: timeinterval.InclusiveRange{
											Begin: 7,
											End:   7,
										},
									},
									{
										InclusiveRange: timeinterval.InclusiveRange{
											Begin: 18,
											End:   18,
										},
									},
									{
										InclusiveRange: timeinterval.InclusiveRange{
											Begin: 28,
											End:   28,
										},
									},
								},
								Times: []timeinterval.TimeRange{
									{
										StartMinute: 1020,
										EndMinute:   1440,
									},
								},
							},
						},
					},
				},
			},
			golden: "skeleton_base_with_mute_time_intervals_no_CRs.golden",
		},
		{
			name:    "skeleton base with sns receiver, no CRs",
			kclient: fake.NewSimpleClientset(),
			baseConfig: alertmanagerConfig{
				Route: &route{Receiver: "sns-test"},
				Receivers: []*receiver{
					{
						Name: "sns-test",
						SNSConfigs: []*snsConfig{
							{
								APIUrl:      "https://sns.us-west-2.amazonaws.com",
								TopicARN:    "arn:test",
								PhoneNumber: "+12345",
								TargetARN:   "arn:target",
								Subject:     "testing",
								Sigv4: sigV4Config{
									Region:    "us-west-2",
									AccessKey: "key",
									SecretKey: "secret",
									Profile:   "dev",
									RoleARN:   "arn:dev",
								},
							},
						},
					},
				},
			},
			golden: "skeleton_base_with_sns_receiver_no_CRs.golden",
		},
		{
			name:      "skeleton base with active_time_intervals, no CRs",
			amVersion: &version24,
			kclient:   fake.NewSimpleClientset(),
			baseConfig: alertmanagerConfig{
				Route: &route{
					Receiver: "null",
					Routes: []*route{
						{
							Receiver:            "null",
							ActiveTimeIntervals: []string{"workdays"},
						},
					},
				},
				Receivers: []*receiver{{Name: "null"}},
				TimeIntervals: []*timeInterval{
					{
						Name: "workdays",
						TimeIntervals: []timeinterval.TimeInterval{
							{
								Weekdays: []timeinterval.WeekdayRange{
									{
										InclusiveRange: timeinterval.InclusiveRange{Begin: 1, End: 5},
									},
								},
							},
						},
					},
				},
			},
			golden: "skeleton_base_with_active_time_intervals_no_CRs.golden",
		},
		{
			name:    "skeleton base, simple CR",
			kclient: fake.NewSimpleClientset(),
			baseConfig: alertmanagerConfig{
				Route:     &route{Receiver: "null"},
				Receivers: []*receiver{{Name: "null"}},
			},
			amConfigs: map[string]*monitoringv1alpha1.AlertmanagerConfig{
				"mynamespace": {
					ObjectMeta: metav1.ObjectMeta{
						Name:      "myamc",
						Namespace: "mynamespace",
					},
					Spec: monitoringv1alpha1.AlertmanagerConfigSpec{
						Route: &monitoringv1alpha1.Route{
							Receiver: "test",
							GroupBy:  []string{"job"},
						},
						Receivers: []monitoringv1alpha1.Receiver{{Name: "test"}},
					},
				},
			},
			golden: "skeleton_base_simple_CR.golden",
		},
		{
			name:    "skeleton base, CR with sub-routes",
			kclient: fake.NewSimpleClientset(),
			baseConfig: alertmanagerConfig{
				Route:     &route{Receiver: "null"},
				Receivers: []*receiver{{Name: "null"}},
			},
			amConfigs: map[string]*monitoringv1alpha1.AlertmanagerConfig{
				"mynamespace": {
					ObjectMeta: metav1.ObjectMeta{
						Name:      "myamc",
						Namespace: "mynamespace",
					},
					Spec: monitoringv1alpha1.AlertmanagerConfigSpec{
						Route: &monitoringv1alpha1.Route{
							Receiver: "test",
							GroupBy:  []string{"job"},
							Routes: []apiextensionsv1.JSON{
								{
									Raw: mustMarshalRoute(monitoringv1alpha1.Route{
										Receiver: "test2",
										GroupBy:  []string{"job", "instance"},
										Continue: true,
										Matchers: []monitoringv1alpha1.Matcher{
											{Name: "job", Value: "foo", MatchType: "="},
										},
									}),
								},
								{
									Raw: mustMarshalRoute(monitoringv1alpha1.Route{
										Receiver: "test3",
										GroupBy:  []string{"job", "instance"},
										Matchers: []monitoringv1alpha1.Matcher{
											{Name: "job", Value: "bar", MatchType: "="},
										},
									}),
								},
							},
						},
						Receivers: []monitoringv1alpha1.Receiver{
							{Name: "test"}, {Name: "test2"}, {Name: "test3"},
						},
					},
				},
			},
			golden: "skeleton_base_CR_with_subroutes.golden",
		},
		{
			name:    "multiple AlertmanagerConfig objects",
			kclient: fake.NewSimpleClientset(),
			baseConfig: alertmanagerConfig{
				Route: &route{
					Receiver: "null",
					Routes: []*route{
						{
							Receiver:   "watchdog",
							Matchers:   []string{"alertname=Watchdog"},
							GroupByStr: []string{"alertname"},
						},
					},
				},
				Receivers: []*receiver{{Name: "null"}, {Name: "watchdog"}},
			},
			amConfigs: map[string]*monitoringv1alpha1.AlertmanagerConfig{
				"ns1/amc1": {
					ObjectMeta: metav1.ObjectMeta{
						Name:      "amc1",
						Namespace: "ns1",
					},
					Spec: monitoringv1alpha1.AlertmanagerConfigSpec{
						Route: &monitoringv1alpha1.Route{
							Receiver: "test1",
							GroupBy:  []string{"job"},
						},
						Receivers: []monitoringv1alpha1.Receiver{{Name: "test1"}},
					},
				},
				"ns1/amc2": {
					ObjectMeta: metav1.ObjectMeta{
						Name:      "amc2",
						Namespace: "ns1",
					},
					Spec: monitoringv1alpha1.AlertmanagerConfigSpec{
						Route: &monitoringv1alpha1.Route{
							Receiver: "test2",
							GroupBy:  []string{"instance"},
						},
						Receivers: []monitoringv1alpha1.Receiver{{Name: "test2"}},
					},
				},
				"ns2/amc1": {
					ObjectMeta: metav1.ObjectMeta{
						Name:      "amc1",
						Namespace: "ns2",
					},
					Spec: monitoringv1alpha1.AlertmanagerConfigSpec{
						Route: &monitoringv1alpha1.Route{
							Receiver: "test3",
							GroupBy:  []string{"job", "instance"},
						},
						Receivers: []monitoringv1alpha1.Receiver{{Name: "test3"}},
					},
				},
			},
			golden: "skeleton_base_multiple_alertmanagerconfigs.golden",
		},
		{
			name:    "skeleton base, simple CR with namespaceMatcher disabled",
			kclient: fake.NewSimpleClientset(),
			baseConfig: alertmanagerConfig{
				Route:     &route{Receiver: "null"},
				Receivers: []*receiver{{Name: "null"}},
			},
			matcherStrategy: monitoringv1.AlertmanagerConfigMatcherStrategy{
				Type: "None",
			},
			amConfigs: map[string]*monitoringv1alpha1.AlertmanagerConfig{
				"mynamespace": {
					ObjectMeta: metav1.ObjectMeta{
						Name:      "myamc",
						Namespace: "mynamespace",
					},
					Spec: monitoringv1alpha1.AlertmanagerConfigSpec{
						Route: &monitoringv1alpha1.Route{
							Receiver: "test",
							GroupBy:  []string{"job"},
						},
						Receivers: []monitoringv1alpha1.Receiver{{Name: "test"}},
					},
				},
			},
			golden: "skeleton_base_simple_CR_with_namespaceMatcher_disabled.golden",
		},
		{
			name:    "skeleton base, CR with inhibition rules only (deprecated matchers not converted)",
			kclient: fake.NewSimpleClientset(),
			baseConfig: alertmanagerConfig{
				Route:     &route{Receiver: "null"},
				Receivers: []*receiver{{Name: "null"}},
			},
			amVersion: &semver.Version{
				Major: 0,
				Minor: 20,
			},
			amConfigs: map[string]*monitoringv1alpha1.AlertmanagerConfig{
				"mynamespace": {
					ObjectMeta: metav1.ObjectMeta{
						Name:      "myamc",
						Namespace: "mynamespace",
					},
					Spec: monitoringv1alpha1.AlertmanagerConfigSpec{
						InhibitRules: []monitoringv1alpha1.InhibitRule{
							{
								SourceMatch: []monitoringv1alpha1.Matcher{
									{
										Name:  "alertname",
										Value: "NodeNotReady",
									},
								},
								TargetMatch: []monitoringv1alpha1.Matcher{
									{
										Name:  "alertname",
										Value: "TargetDown",
									},
								},
								Equal: []string{"node"},
							},
						},
					},
				},
			},
			golden: "skeleton_base_CR_with_inhibition_rules_only_deprecated_matchers_not_converted.golden",
		},
		{
			name:    "skeleton base, CR with inhibition rules only (deprecated matchers are converted)",
			kclient: fake.NewSimpleClientset(),
			baseConfig: alertmanagerConfig{
				Route:     &route{Receiver: "null"},
				Receivers: []*receiver{{Name: "null"}},
			},
			amConfigs: map[string]*monitoringv1alpha1.AlertmanagerConfig{
				"mynamespace": {
					ObjectMeta: metav1.ObjectMeta{
						Name:      "myamc",
						Namespace: "mynamespace",
					},
					Spec: monitoringv1alpha1.AlertmanagerConfigSpec{
						InhibitRules: []monitoringv1alpha1.InhibitRule{
							{
								SourceMatch: []monitoringv1alpha1.Matcher{
									{
										Name:  "alertname",
										Value: "NodeNotReady",
										Regex: true,
									},
								},
								TargetMatch: []monitoringv1alpha1.Matcher{
									{
										Name:  "alertname",
										Value: "TargetDown",
									},
								},
								Equal: []string{"node"},
							},
						},
					},
				},
			},
			golden: "skeleton_base_CR_with_inhibition_rules_only_deprecated_matchers_are_converted.golden",
		},
		{
			name:    "skeleton base, CR with inhibition rules only",
			kclient: fake.NewSimpleClientset(),
			baseConfig: alertmanagerConfig{
				Route:     &route{Receiver: "null"},
				Receivers: []*receiver{{Name: "null"}},
			},
			amConfigs: map[string]*monitoringv1alpha1.AlertmanagerConfig{
				"mynamespace": {
					ObjectMeta: metav1.ObjectMeta{
						Name:      "myamc",
						Namespace: "mynamespace",
					},
					Spec: monitoringv1alpha1.AlertmanagerConfigSpec{
						InhibitRules: []monitoringv1alpha1.InhibitRule{
							{
								SourceMatch: []monitoringv1alpha1.Matcher{
									{
										Name:      "alertname",
										MatchType: monitoringv1alpha1.MatchRegexp,
										Value:     "NodeNotReady",
									},
								},
								TargetMatch: []monitoringv1alpha1.Matcher{
									{
										Name:      "alertname",
										MatchType: monitoringv1alpha1.MatchNotEqual,
										Value:     "TargetDown",
									},
								},
								Equal: []string{"node"},
							},
						},
					},
				},
			},
			golden: "skeleton_base,_CR_with_inhibition_rules_only.golden",
		},
		{
			name:    "base with subroute - deprecated matching pattern, simple CR",
			kclient: fake.NewSimpleClientset(),
			baseConfig: alertmanagerConfig{
				Route: &route{
					Receiver: "null",
					Routes:   []*route{{Receiver: "null"}},
				},
				Receivers: []*receiver{{Name: "null"}},
			},
			amConfigs: map[string]*monitoringv1alpha1.AlertmanagerConfig{
				"mynamespace": {
					ObjectMeta: metav1.ObjectMeta{
						Name:      "myamc",
						Namespace: "mynamespace",
					},
					Spec: monitoringv1alpha1.AlertmanagerConfigSpec{
						Route: &monitoringv1alpha1.Route{
							Receiver: "test",
						},
						Receivers: []monitoringv1alpha1.Receiver{{Name: "test"}},
					},
				},
			},
			golden: "base_with_subroute_deprecated_matching_pattern_simple_CR.golden",
		},
		{
			name: "CR with Pagerduty Receiver",
			kclient: fake.NewSimpleClientset(
				&corev1.Secret{
					ObjectMeta: metav1.ObjectMeta{
						Name:      "am-pd-test-receiver",
						Namespace: "mynamespace",
					},
					Data: map[string][]byte{
						"routingKey": []byte("1234abc"),
					},
				},
			),
			baseConfig: alertmanagerConfig{
				Route: &route{
					Receiver: "null",
				},
				Receivers: []*receiver{{Name: "null"}},
			},
			amConfigs: map[string]*monitoringv1alpha1.AlertmanagerConfig{
				"mynamespace": {
					ObjectMeta: metav1.ObjectMeta{
						Name:      "myamc",
						Namespace: "mynamespace",
					},
					Spec: monitoringv1alpha1.AlertmanagerConfigSpec{
						Route: &monitoringv1alpha1.Route{
							Receiver: "test-pd",
						},
						Receivers: []monitoringv1alpha1.Receiver{{
							Name: "test-pd",
							PagerDutyConfigs: []monitoringv1alpha1.PagerDutyConfig{{
								RoutingKey: &corev1.SecretKeySelector{
									LocalObjectReference: corev1.LocalObjectReference{
										Name: "am-pd-test-receiver",
									},
									Key: "routingKey",
								},
								PagerDutyImageConfigs: []monitoringv1alpha1.PagerDutyImageConfig{
									{
										Src:  "https://some-image.com",
										Href: "https://some-image.com",
										Alt:  "some-image",
									},
								},
								PagerDutyLinkConfigs: []monitoringv1alpha1.PagerDutyLinkConfig{
									{
										Href: "https://some-link.com",
										Text: "some-link",
									},
								},
							}},
						}},
					},
				},
			},
			golden: "CR_with_Pagerduty_Receiver.golden",
		},
		{
			name: "CR with Webhook Receiver and custom http config (oauth2)",
			kclient: fake.NewSimpleClientset(
				&corev1.ConfigMap{
					ObjectMeta: metav1.ObjectMeta{
						Name:      "webhook-client-id",
						Namespace: "mynamespace",
					},
					Data: map[string]string{
						"test": "clientID",
					},
				},
				&corev1.Secret{
					ObjectMeta: metav1.ObjectMeta{
						Name:      "webhook-client-secret",
						Namespace: "mynamespace",
					},
					Data: map[string][]byte{
						"test": []byte("clientSecret"),
					},
				},
			),
			baseConfig: alertmanagerConfig{
				Route: &route{
					Receiver: "null",
				},
				Receivers: []*receiver{{Name: "null"}},
			},
			amConfigs: map[string]*monitoringv1alpha1.AlertmanagerConfig{
				"mynamespace": {
					ObjectMeta: metav1.ObjectMeta{
						Name:      "myamc",
						Namespace: "mynamespace",
					},
					Spec: monitoringv1alpha1.AlertmanagerConfigSpec{
						Route: &monitoringv1alpha1.Route{
							Receiver: "test",
						},
						Receivers: []monitoringv1alpha1.Receiver{{
							Name: "test",
							WebhookConfigs: []monitoringv1alpha1.WebhookConfig{{
								URL: ptr.To("http://test.url"),
								HTTPConfig: &monitoringv1alpha1.HTTPConfig{
									OAuth2: &monitoringv1.OAuth2{
										ClientID: monitoringv1.SecretOrConfigMap{
											ConfigMap: &corev1.ConfigMapKeySelector{
												LocalObjectReference: corev1.LocalObjectReference{
													Name: "webhook-client-id",
												},
												Key: "test",
											},
										},
										ClientSecret: corev1.SecretKeySelector{
											LocalObjectReference: corev1.LocalObjectReference{
												Name: "webhook-client-secret",
											},
											Key: "test",
										},
										TokenURL: "https://test.com",
										Scopes:   []string{"any"},
										EndpointParams: map[string]string{
											"some": "value",
										},
									},
									FollowRedirects: ptr.To(true),
								},
							}},
						}},
					},
				},
			},
			golden: "CR_with_Webhook_Receiver_and_custom_http_config_oauth2.golden",
		},
		{
			name: "CR with Opsgenie Receiver",
			kclient: fake.NewSimpleClientset(
				&corev1.Secret{
					ObjectMeta: metav1.ObjectMeta{
						Name:      "am-og-test-receiver",
						Namespace: "mynamespace",
					},
					Data: map[string][]byte{
						"apiKey": []byte("1234abc"),
					},
				},
			),
			baseConfig: alertmanagerConfig{
				Route: &route{
					Receiver: "null",
				},
				Receivers: []*receiver{{Name: "null"}},
			},
			amConfigs: map[string]*monitoringv1alpha1.AlertmanagerConfig{
				"mynamespace": {
					ObjectMeta: metav1.ObjectMeta{
						Name:      "myamc",
						Namespace: "mynamespace",
					},
					Spec: monitoringv1alpha1.AlertmanagerConfigSpec{
						Route: &monitoringv1alpha1.Route{
							Receiver: "test",
						},
						Receivers: []monitoringv1alpha1.Receiver{{
							Name: "test",
							OpsGenieConfigs: []monitoringv1alpha1.OpsGenieConfig{{
								APIKey: &corev1.SecretKeySelector{
									LocalObjectReference: corev1.LocalObjectReference{
										Name: "am-og-test-receiver",
									},
									Key: "apiKey",
								},
							}},
						}},
					},
				},
			},
			golden: "CR_with_Opsgenie_Receiver.golden",
		},
		{
			name: "CR with Opsgenie Team Responder",
			kclient: fake.NewSimpleClientset(
				&corev1.Secret{
					ObjectMeta: metav1.ObjectMeta{
						Name:      "am-og-test-receiver",
						Namespace: "mynamespace",
					},
					Data: map[string][]byte{
						"apiKey": []byte("1234abc"),
					},
				},
			),
			baseConfig: alertmanagerConfig{
				Route: &route{
					Receiver: "null",
				},
				Receivers: []*receiver{{Name: "null"}},
			},
			amConfigs: map[string]*monitoringv1alpha1.AlertmanagerConfig{
				"mynamespace": {
					ObjectMeta: metav1.ObjectMeta{
						Name:      "myamc",
						Namespace: "mynamespace",
					},
					Spec: monitoringv1alpha1.AlertmanagerConfigSpec{
						Route: &monitoringv1alpha1.Route{
							Receiver: "test",
						},
						Receivers: []monitoringv1alpha1.Receiver{{
							Name: "test",
							OpsGenieConfigs: []monitoringv1alpha1.OpsGenieConfig{{
								APIKey: &corev1.SecretKeySelector{
									LocalObjectReference: corev1.LocalObjectReference{
										Name: "am-og-test-receiver",
									},
									Key: "apiKey",
								},
								Responders: []monitoringv1alpha1.OpsGenieConfigResponder{{
									Name: "myname",
									Type: "team",
								}},
							}},
						}},
					},
				},
			},
			golden: "CR_with_Opsgenie_Team_Responder.golden",
		},
		{
			name: "CR with WeChat Receiver",
			kclient: fake.NewSimpleClientset(
				&corev1.Secret{
					ObjectMeta: metav1.ObjectMeta{
						Name:      "am-wechat-test-receiver",
						Namespace: "mynamespace",
					},
					Data: map[string][]byte{
						"apiSecret": []byte("wechatsecret"),
					},
				},
			),
			baseConfig: alertmanagerConfig{
				Route: &route{
					Receiver: "null",
				},
				Receivers: []*receiver{{Name: "null"}},
			},
			amConfigs: map[string]*monitoringv1alpha1.AlertmanagerConfig{
				"mynamespace": {
					ObjectMeta: metav1.ObjectMeta{
						Name:      "myamc",
						Namespace: "mynamespace",
					},
					Spec: monitoringv1alpha1.AlertmanagerConfigSpec{
						Route: &monitoringv1alpha1.Route{
							Receiver: "test",
						},
						Receivers: []monitoringv1alpha1.Receiver{{
							Name: "test",
							WeChatConfigs: []monitoringv1alpha1.WeChatConfig{{
								APISecret: &corev1.SecretKeySelector{
									LocalObjectReference: corev1.LocalObjectReference{
										Name: "am-wechat-test-receiver",
									},
									Key: "apiSecret",
								},
								CorpID: "wechatcorpid",
							}},
						}},
					},
				},
			},
			golden: "CR_with_WeChat_Receiver.golden",
		},
		{
			name: "CR with Pushover Receiver",
			kclient: fake.NewSimpleClientset(
				&corev1.Secret{
					ObjectMeta: metav1.ObjectMeta{
						Name:      "am-pushover-test-receiver",
						Namespace: "mynamespace",
					},
					Data: map[string][]byte{
						"userkey": []byte("userkeySecret"),
					},
				},
				&corev1.Secret{
					ObjectMeta: metav1.ObjectMeta{
						Name:      "am-pushover-token-receiver",
						Namespace: "mynamespace",
					},
					Data: map[string][]byte{
						"token": []byte("tokenSecret"),
					},
				},
			),
			baseConfig: alertmanagerConfig{
				Route: &route{
					Receiver: "null",
				},
				Receivers: []*receiver{{Name: "null"}},
			},
			amConfigs: map[string]*monitoringv1alpha1.AlertmanagerConfig{
				"mynamespace": {
					ObjectMeta: metav1.ObjectMeta{
						Name:      "myamc",
						Namespace: "mynamespace",
					},
					Spec: monitoringv1alpha1.AlertmanagerConfigSpec{
						Route: &monitoringv1alpha1.Route{
							Receiver: "test",
						},
						Receivers: []monitoringv1alpha1.Receiver{{
							Name: "test",
							PushoverConfigs: []monitoringv1alpha1.PushoverConfig{{
								UserKey: &corev1.SecretKeySelector{
									LocalObjectReference: corev1.LocalObjectReference{
										Name: "am-pushover-test-receiver",
									},
									Key: "userkey",
								},
								Token: &corev1.SecretKeySelector{
									LocalObjectReference: corev1.LocalObjectReference{
										Name: "am-pushover-token-receiver",
									},
									Key: "token",
								},
								Retry:  "5m",
								Expire: "30s",
							}},
						}},
					},
				},
			},
			golden: "CR_with_Pushover_Receiver.golden",
		},
		{
			name:      "CR with Telegram Receiver",
			amVersion: &version24,
			kclient: fake.NewSimpleClientset(
				&corev1.Secret{
					ObjectMeta: metav1.ObjectMeta{
						Name:      "am-telegram-test-receiver",
						Namespace: "mynamespace",
					},
					Data: map[string][]byte{
						"botToken": []byte("bipbop"),
					},
				},
			),
			baseConfig: alertmanagerConfig{
				Route: &route{
					Receiver: "null",
				},
				Receivers: []*receiver{{Name: "null"}},
			},
			amConfigs: map[string]*monitoringv1alpha1.AlertmanagerConfig{
				"mynamespace": {
					ObjectMeta: metav1.ObjectMeta{
						Name:      "myamc",
						Namespace: "mynamespace",
					},
					Spec: monitoringv1alpha1.AlertmanagerConfigSpec{
						Route: &monitoringv1alpha1.Route{
							Receiver: "test",
						},
						Receivers: []monitoringv1alpha1.Receiver{{
							Name: "test",
							TelegramConfigs: []monitoringv1alpha1.TelegramConfig{{
								APIURL: "https://api.telegram.org",
								BotToken: &corev1.SecretKeySelector{
									LocalObjectReference: corev1.LocalObjectReference{
										Name: "am-telegram-test-receiver",
									},
									Key: "botToken",
								},
								ChatID: 12345,
							}},
						}},
					},
				},
			},
			golden: "CR_with_Telegram_Receiver.golden",
		},
		{

			name:    "CR with Slack Receiver and global Slack URL",
			kclient: fake.NewSimpleClientset(),
			baseConfig: alertmanagerConfig{
				Global: &globalConfig{
					SlackAPIURL: &config.URL{URL: globalSlackAPIURL},
				},
				Route: &route{
					Receiver: "null",
				},
				Receivers: []*receiver{{Name: "null"}},
			},
			amConfigs: map[string]*monitoringv1alpha1.AlertmanagerConfig{
				"mynamespace": {
					ObjectMeta: metav1.ObjectMeta{
						Name:      "myamc",
						Namespace: "mynamespace",
					},
					Spec: monitoringv1alpha1.AlertmanagerConfigSpec{
						Route: &monitoringv1alpha1.Route{
							Receiver: "test",
						},
						Receivers: []monitoringv1alpha1.Receiver{{
							Name: "test",
							SlackConfigs: []monitoringv1alpha1.SlackConfig{{
								Actions: []monitoringv1alpha1.SlackAction{
									{
										Type: "type",
										Text: "text",
										Name: "my-action",
										ConfirmField: &monitoringv1alpha1.SlackConfirmationField{
											Text: "text",
										},
									},
								},
								Fields: []monitoringv1alpha1.SlackField{
									{
										Title: "title",
										Value: "value",
									},
								},
							}},
						}},
					},
				},
			},
			golden: "CR_with_Slack_Receiver_and_global_Slack_URL.golden",
		},
		{
			name:    "CR with Slack Receiver and global Slack URL File",
			kclient: fake.NewSimpleClientset(),
			baseConfig: alertmanagerConfig{
				Global: &globalConfig{
					SlackAPIURLFile: "/etc/test",
				},
				Route: &route{
					Receiver: "null",
				},
				Receivers: []*receiver{{Name: "null"}},
			},
			amConfigs: map[string]*monitoringv1alpha1.AlertmanagerConfig{
				"mynamespace": {
					ObjectMeta: metav1.ObjectMeta{
						Name:      "myamc",
						Namespace: "mynamespace",
					},
					Spec: monitoringv1alpha1.AlertmanagerConfigSpec{
						Route: &monitoringv1alpha1.Route{
							Receiver: "test",
						},
						Receivers: []monitoringv1alpha1.Receiver{{
							Name: "test",
							SlackConfigs: []monitoringv1alpha1.SlackConfig{{
								Actions: []monitoringv1alpha1.SlackAction{
									{
										Type: "type",
										Text: "text",
										Name: "my-action",
										ConfirmField: &monitoringv1alpha1.SlackConfirmationField{
											Text: "text",
										},
									},
								},
								Fields: []monitoringv1alpha1.SlackField{
									{
										Title: "title",
										Value: "value",
									},
								},
							}},
						}},
					},
				},
			},
			golden: "CR_with_Slack_Receiver_and_global_Slack_URL_File.golden",
		},
		{
			name: "CR with SNS Receiver with Access and Key",
			kclient: fake.NewSimpleClientset(
				&corev1.Secret{
					ObjectMeta: metav1.ObjectMeta{
						Name:      "am-sns-test",
						Namespace: "mynamespace",
					},
					Data: map[string][]byte{
						"key":    []byte("xyz"),
						"secret": []byte("123"),
					},
				}),
			baseConfig: alertmanagerConfig{
				Route: &route{
					Receiver: "null",
				},
				Receivers: []*receiver{{Name: "null"}},
			},
			amConfigs: map[string]*monitoringv1alpha1.AlertmanagerConfig{
				"mynamespace": {
					ObjectMeta: metav1.ObjectMeta{
						Name:      "myamc",
						Namespace: "mynamespace",
					},
					Spec: monitoringv1alpha1.AlertmanagerConfigSpec{
						Route: &monitoringv1alpha1.Route{
							Receiver: "test",
						},
						Receivers: []monitoringv1alpha1.Receiver{{
							Name: "test",
							SNSConfigs: []monitoringv1alpha1.SNSConfig{
								{
									ApiURL: "https://sns.us-east-2.amazonaws.com",
									Sigv4: &monitoringv1.Sigv4{
										Region: "us-east-2",
										AccessKey: &corev1.SecretKeySelector{
											LocalObjectReference: corev1.LocalObjectReference{
												Name: "am-sns-test",
											},
											Key: "key",
										},
										SecretKey: &corev1.SecretKeySelector{
											LocalObjectReference: corev1.LocalObjectReference{
												Name: "am-sns-test",
											},
											Key: "secret",
										},
									},
									TopicARN: "test-topicARN",
								},
							},
						}},
					},
				},
			},
			golden: "CR_with_SNS_Receiver_with_Access_and_Key.golden",
		},
		{
			name: "CR with SNS Receiver with roleARN",
			kclient: fake.NewSimpleClientset(
				&corev1.Secret{
					ObjectMeta: metav1.ObjectMeta{
						Name:      "am-sns-test",
						Namespace: "mynamespace",
					},
					Data: map[string][]byte{
						"key":    []byte("xyz"),
						"secret": []byte("123"),
					},
				}),
			baseConfig: alertmanagerConfig{
				Route: &route{
					Receiver: "null",
				},
				Receivers: []*receiver{{Name: "null"}},
			},
			amConfigs: map[string]*monitoringv1alpha1.AlertmanagerConfig{
				"mynamespace": {
					ObjectMeta: metav1.ObjectMeta{
						Name:      "myamc",
						Namespace: "mynamespace",
					},
					Spec: monitoringv1alpha1.AlertmanagerConfigSpec{
						Route: &monitoringv1alpha1.Route{
							Receiver: "test",
						},
						Receivers: []monitoringv1alpha1.Receiver{{
							Name: "test",
							SNSConfigs: []monitoringv1alpha1.SNSConfig{
								{
									ApiURL: "https://sns.us-east-2.amazonaws.com",
									Sigv4: &monitoringv1.Sigv4{
										Region:  "us-east-2",
										RoleArn: "test-roleARN",
									},
									TopicARN: "test-topicARN",
								},
							},
						}},
					},
				},
			},
			golden: "CR_with_SNS_Receiver_with_roleARN.golden",
		},
		{
			name:    "CR with Mute Time Intervals",
			kclient: fake.NewSimpleClientset(),
			baseConfig: alertmanagerConfig{
				Global: &globalConfig{
					SlackAPIURLFile: "/etc/test",
				},
				Route: &route{
					Receiver: "null",
				},
				Receivers: []*receiver{{Name: "null"}},
			},
			amConfigs: map[string]*monitoringv1alpha1.AlertmanagerConfig{
				"mynamespace": {
					ObjectMeta: metav1.ObjectMeta{
						Name:      "myamc",
						Namespace: "mynamespace",
					},
					Spec: monitoringv1alpha1.AlertmanagerConfigSpec{
						Route: &monitoringv1alpha1.Route{
							Receiver:          "test",
							MuteTimeIntervals: []string{"test"},
						},
						MuteTimeIntervals: []monitoringv1alpha1.MuteTimeInterval{
							{
								Name: "test",
								TimeIntervals: []monitoringv1alpha1.TimeInterval{
									{
										Times: []monitoringv1alpha1.TimeRange{
											{
												StartTime: "08:00",
												EndTime:   "17:00",
											},
										},
										Weekdays: []monitoringv1alpha1.WeekdayRange{
											monitoringv1alpha1.WeekdayRange("Saturday"),
											monitoringv1alpha1.WeekdayRange("Sunday"),
										},
										Months: []monitoringv1alpha1.MonthRange{
											"January:March",
										},
										DaysOfMonth: []monitoringv1alpha1.DayOfMonthRange{
											{
												Start: 1,
												End:   10,
											},
										},
										Years: []monitoringv1alpha1.YearRange{
											"2030:2050",
										},
									},
								},
							},
						},
						Receivers: []monitoringv1alpha1.Receiver{{
							Name: "test",
							SlackConfigs: []monitoringv1alpha1.SlackConfig{{
								Actions: []monitoringv1alpha1.SlackAction{
									{
										Type: "type",
										Text: "text",
										Name: "my-action",
										ConfirmField: &monitoringv1alpha1.SlackConfirmationField{
											Text: "text",
										},
									},
								},
								Fields: []monitoringv1alpha1.SlackField{
									{
										Title: "title",
										Value: "value",
									},
								},
							}},
						}},
					},
				},
			},
			golden: "CR_with_Mute_Time_Intervals.golden",
		},
		{
			name:    "CR with Active Time Intervals",
			kclient: fake.NewSimpleClientset(),
			baseConfig: alertmanagerConfig{
				Global: &globalConfig{
					SlackAPIURLFile: "/etc/test",
				},
				Route: &route{
					Receiver: "null",
				},
				Receivers: []*receiver{{Name: "null"}},
			},
			amVersion: &version24,
			amConfigs: map[string]*monitoringv1alpha1.AlertmanagerConfig{
				"mynamespace": {
					ObjectMeta: metav1.ObjectMeta{
						Name:      "myamc",
						Namespace: "mynamespace",
					},
					Spec: monitoringv1alpha1.AlertmanagerConfigSpec{
						Route: &monitoringv1alpha1.Route{
							Receiver:            "test",
							ActiveTimeIntervals: []string{"test"},
						},
						MuteTimeIntervals: []monitoringv1alpha1.MuteTimeInterval{
							{
								Name: "test",
								TimeIntervals: []monitoringv1alpha1.TimeInterval{
									{
										Times: []monitoringv1alpha1.TimeRange{
											{
												StartTime: "08:00",
												EndTime:   "17:00",
											},
										},
										Weekdays: []monitoringv1alpha1.WeekdayRange{
											monitoringv1alpha1.WeekdayRange("Saturday"),
											monitoringv1alpha1.WeekdayRange("Sunday"),
										},
										Months: []monitoringv1alpha1.MonthRange{
											"January:March",
										},
										DaysOfMonth: []monitoringv1alpha1.DayOfMonthRange{
											{
												Start: 1,
												End:   10,
											},
										},
										Years: []monitoringv1alpha1.YearRange{
											"2030:2050",
										},
									},
								},
							},
						},
						Receivers: []monitoringv1alpha1.Receiver{{
							Name: "test",
							SlackConfigs: []monitoringv1alpha1.SlackConfig{{
								Actions: []monitoringv1alpha1.SlackAction{
									{
										Type: "type",
										Text: "text",
										Name: "my-action",
										ConfirmField: &monitoringv1alpha1.SlackConfirmationField{
											Text: "text",
										},
									},
								},
								Fields: []monitoringv1alpha1.SlackField{
									{
										Title: "title",
										Value: "value",
									},
								},
							}},
						}},
					},
				},
			},
			golden: "CR_with_Active_Time_Intervals.golden",
		},
		{
			name:      "CR with MSTeams Receiver",
			amVersion: &version26,
			kclient: fake.NewSimpleClientset(
				&corev1.Secret{
					ObjectMeta: metav1.ObjectMeta{
						Name:      "ms-teams-secret",
						Namespace: "mynamespace",
					},
					Data: map[string][]byte{
						"url": []byte("https://webhook.office.com/webhookb2/id/IncomingWebhook/id"),
					},
				},
			),
			baseConfig: alertmanagerConfig{
				Route: &route{
					Receiver: "null",
				},
				Receivers: []*receiver{{Name: "null"}},
			},
			amConfigs: map[string]*monitoringv1alpha1.AlertmanagerConfig{
				"mynamespace": {
					ObjectMeta: metav1.ObjectMeta{
						Name:      "myamc",
						Namespace: "mynamespace",
					},
					Spec: monitoringv1alpha1.AlertmanagerConfigSpec{
						Route: &monitoringv1alpha1.Route{
							Receiver: "test",
						},
						Receivers: []monitoringv1alpha1.Receiver{
							{
								Name: "test",
								MSTeamsConfigs: []monitoringv1alpha1.MSTeamsConfig{
									{
										WebhookURL: corev1.SecretKeySelector{
											Key: "url",
											LocalObjectReference: corev1.LocalObjectReference{
												Name: "ms-teams-secret",
											},
										},
										Title: ptr.To("test title"),
										Text:  ptr.To("test text"),
									},
								},
							},
						},
					},
				},
			},
			golden: "CR_with_MSTeams_Receiver.golden",
		},
		{
			name:      "CR with MSTeams Receiver with Summary",
			amVersion: &version27,
			kclient: fake.NewSimpleClientset(
				&corev1.Secret{
					ObjectMeta: metav1.ObjectMeta{
						Name:      "ms-teams-secret",
						Namespace: "mynamespace",
					},
					Data: map[string][]byte{
						"url": []byte("https://webhook.office.com/webhookb2/id/IncomingWebhook/id"),
					},
				},
			),
			baseConfig: alertmanagerConfig{
				Route: &route{
					Receiver: "null",
				},
				Receivers: []*receiver{{Name: "null"}},
			},
			amConfigs: map[string]*monitoringv1alpha1.AlertmanagerConfig{
				"mynamespace": {
					ObjectMeta: metav1.ObjectMeta{
						Name:      "myamc",
						Namespace: "mynamespace",
					},
					Spec: monitoringv1alpha1.AlertmanagerConfigSpec{
						Route: &monitoringv1alpha1.Route{
							Receiver: "test",
						},
						Receivers: []monitoringv1alpha1.Receiver{
							{
								Name: "test",
								MSTeamsConfigs: []monitoringv1alpha1.MSTeamsConfig{
									{
										WebhookURL: corev1.SecretKeySelector{
											Key: "url",
											LocalObjectReference: corev1.LocalObjectReference{
												Name: "ms-teams-secret",
											},
										},
										Title:   ptr.To("test title"),
										Summary: ptr.To("test summary"),
										Text:    ptr.To("test text"),
									},
								},
							},
						},
					},
				},
			},
			golden: "CR_with_MSTeams_Receiver_Summary.golden",
		},
		{
			name:      "CR with MSTeams Receiver with Partial Conf",
			amVersion: &version26,
			kclient: fake.NewSimpleClientset(
				&corev1.Secret{
					ObjectMeta: metav1.ObjectMeta{
						Name:      "ms-teams-secret",
						Namespace: "mynamespace",
					},
					Data: map[string][]byte{
						"url": []byte("https://webhook.office.com/webhookb2/id/IncomingWebhook/id"),
					},
				},
			),
			baseConfig: alertmanagerConfig{
				Route: &route{
					Receiver: "null",
				},
				Receivers: []*receiver{{Name: "null"}},
			},
			amConfigs: map[string]*monitoringv1alpha1.AlertmanagerConfig{
				"mynamespace": {
					ObjectMeta: metav1.ObjectMeta{
						Name:      "myamc",
						Namespace: "mynamespace",
					},
					Spec: monitoringv1alpha1.AlertmanagerConfigSpec{
						Route: &monitoringv1alpha1.Route{
							Receiver: "test",
						},
						Receivers: []monitoringv1alpha1.Receiver{
							{
								Name: "test",
								MSTeamsConfigs: []monitoringv1alpha1.MSTeamsConfig{
									{
										WebhookURL: corev1.SecretKeySelector{
											Key: "url",
											LocalObjectReference: corev1.LocalObjectReference{
												Name: "ms-teams-secret",
											},
										},
									},
								},
							},
						},
					},
				},
			},
			golden: "CR_with_MSTeams_Receiver_Partial_Conf.golden",
		},
		{
			name:      "CR with MSTeamsV2 Receiver",
			amVersion: &version28,
			kclient: fake.NewSimpleClientset(
				&corev1.Secret{
					ObjectMeta: metav1.ObjectMeta{
						Name:      "ms-teams-secret",
						Namespace: "mynamespace",
					},
					Data: map[string][]byte{
						"url": []byte("https://prod-108.westeurope.logic.azure.com:443/workflows/id"),
					},
				},
			),
			baseConfig: alertmanagerConfig{
				Route: &route{
					Receiver: "null",
				},
				Receivers: []*receiver{{Name: "null"}},
			},
			amConfigs: map[string]*monitoringv1alpha1.AlertmanagerConfig{
				"mynamespace": {
					ObjectMeta: metav1.ObjectMeta{
						Name:      "myamc",
						Namespace: "mynamespace",
					},
					Spec: monitoringv1alpha1.AlertmanagerConfigSpec{
						Route: &monitoringv1alpha1.Route{
							Receiver: "test",
						},
						Receivers: []monitoringv1alpha1.Receiver{
							{
								Name: "test",
								MSTeamsV2Configs: []monitoringv1alpha1.MSTeamsV2Config{
									{
										WebhookURL: &corev1.SecretKeySelector{
											Key: "url",
											LocalObjectReference: corev1.LocalObjectReference{
												Name: "ms-teams-secret",
											},
										},
										Title: ptr.To("test title"),
										Text:  ptr.To("test text"),
									},
								},
							},
						},
					},
				},
			},
			golden: "CR_with_MSTeamsV2_Receiver.golden",
		},
		{
			name:      "CR with MSTeamsV2 Receiver with Partial Conf",
			amVersion: &version28,
			kclient: fake.NewSimpleClientset(
				&corev1.Secret{
					ObjectMeta: metav1.ObjectMeta{
						Name:      "ms-teams-secret",
						Namespace: "mynamespace",
					},
					Data: map[string][]byte{
						"url": []byte("https://prod-108.westeurope.logic.azure.com:443/workflows/id"),
					},
				},
			),
			baseConfig: alertmanagerConfig{
				Route: &route{
					Receiver: "null",
				},
				Receivers: []*receiver{{Name: "null"}},
			},
			amConfigs: map[string]*monitoringv1alpha1.AlertmanagerConfig{
				"mynamespace": {
					ObjectMeta: metav1.ObjectMeta{
						Name:      "myamc",
						Namespace: "mynamespace",
					},
					Spec: monitoringv1alpha1.AlertmanagerConfigSpec{
						Route: &monitoringv1alpha1.Route{
							Receiver: "test",
						},
						Receivers: []monitoringv1alpha1.Receiver{
							{
								Name: "test",
								MSTeamsV2Configs: []monitoringv1alpha1.MSTeamsV2Config{
									{
										WebhookURL: &corev1.SecretKeySelector{
											Key: "url",
											LocalObjectReference: corev1.LocalObjectReference{
												Name: "ms-teams-secret",
											},
										},
									},
								},
							},
						},
					},
				},
			},
			golden: "CR_with_MSTeamsV2_Receiver_Partial_Conf.golden",
		},
		{
			name:      "CR with EmailConfig with Required Fields specified at Receiver level",
			amVersion: &version26,
			kclient:   fake.NewSimpleClientset(),
			baseConfig: alertmanagerConfig{
				Route: &route{
					Receiver: "null",
				},
				Receivers: []*receiver{{Name: "null"}},
			},
			amConfigs: map[string]*monitoringv1alpha1.AlertmanagerConfig{
				"mynamespace": {
					ObjectMeta: metav1.ObjectMeta{
						Name:      "myamc",
						Namespace: "mynamespace",
					},
					Spec: monitoringv1alpha1.AlertmanagerConfigSpec{
						Route: &monitoringv1alpha1.Route{
							Receiver: "test",
						},
						Receivers: []monitoringv1alpha1.Receiver{
							{
								Name: "test",
								EmailConfigs: []monitoringv1alpha1.EmailConfig{
									{
										Smarthost: "example.com:25",
										From:      "admin@example.com",
										To:        "customers@example.com",
									},
								},
							},
						},
					},
				},
			},
			golden: "CR_with_EmailConfig_Receiver_Conf.golden",
		},
		{
			name:      "CR with EmailConfig Missing SmartHost Field",
			amVersion: &version26,
			kclient:   fake.NewSimpleClientset(),
			baseConfig: alertmanagerConfig{
				Route: &route{
					Receiver: "null",
				},
				Receivers: []*receiver{{Name: "null"}},
			},
			amConfigs: map[string]*monitoringv1alpha1.AlertmanagerConfig{
				"mynamespace": {
					ObjectMeta: metav1.ObjectMeta{
						Name:      "myamc",
						Namespace: "mynamespace",
					},
					Spec: monitoringv1alpha1.AlertmanagerConfigSpec{
						Route: &monitoringv1alpha1.Route{
							Receiver: "test",
						},
						Receivers: []monitoringv1alpha1.Receiver{
							{
								Name: "test",
								EmailConfigs: []monitoringv1alpha1.EmailConfig{
									{
										From: "admin@example.com",
										To:   "customers@example.com",
									},
								},
							},
						},
					},
				},
			},
			expectedError: true,
		},
		{
			name:      "CR with EmailConfig Missing SMTP From Field",
			amVersion: &version26,
			kclient:   fake.NewSimpleClientset(),
			baseConfig: alertmanagerConfig{
				Route: &route{
					Receiver: "null",
				},
				Receivers: []*receiver{{Name: "null"}},
			},
			amConfigs: map[string]*monitoringv1alpha1.AlertmanagerConfig{
				"mynamespace": {
					ObjectMeta: metav1.ObjectMeta{
						Name:      "myamc",
						Namespace: "mynamespace",
					},
					Spec: monitoringv1alpha1.AlertmanagerConfigSpec{
						Route: &monitoringv1alpha1.Route{
							Receiver: "test",
						},
						Receivers: []monitoringv1alpha1.Receiver{
							{
								Name: "test",
								EmailConfigs: []monitoringv1alpha1.EmailConfig{
									{
										From: "admin@example.com",
										To:   "customers@example.com",
									},
								},
							},
						},
					},
				},
			},
			expectedError: true,
		},
		{
			name:      "CR with EmailConfig Missing Required Fields from Receiver level but specified at Global level",
			amVersion: &version26,
			kclient:   fake.NewSimpleClientset(),
			baseConfig: alertmanagerConfig{
				Global: &globalConfig{
					SMTPSmarthost: config.HostPort{
						Host: "smtp.example.org",
						Port: "587",
					},
					SMTPFrom: "admin@globaltest.com",
				},
				Route: &route{
					Receiver: "null",
				},
				Receivers: []*receiver{{Name: "null"}},
			},
			amConfigs: map[string]*monitoringv1alpha1.AlertmanagerConfig{
				"mynamespace": {
					ObjectMeta: metav1.ObjectMeta{
						Name:      "myamc",
						Namespace: "mynamespace",
					},
					Spec: monitoringv1alpha1.AlertmanagerConfigSpec{
						Route: &monitoringv1alpha1.Route{
							Receiver: "test",
						},
						Receivers: []monitoringv1alpha1.Receiver{
							{
								Name: "test",
								EmailConfigs: []monitoringv1alpha1.EmailConfig{
									{
										To: "customers@example.com",
									},
								},
							},
						},
					},
				},
			},
			golden: "CR_with_EmailConfig_Receiver_Global_Defaults_Conf.golden",
		},
		{
			name:      "CR with WebhookConfig with Timeout Setup",
			amVersion: &version28,
			kclient:   fake.NewSimpleClientset(),
			baseConfig: alertmanagerConfig{
				Route: &route{
					Receiver: "null",
				},
				Receivers: []*receiver{{Name: "null"}},
			},
			amConfigs: map[string]*monitoringv1alpha1.AlertmanagerConfig{
				"mynamespace": {
					ObjectMeta: metav1.ObjectMeta{
						Name:      "myamc",
						Namespace: "mynamespace",
					},
					Spec: monitoringv1alpha1.AlertmanagerConfigSpec{
						Route: &monitoringv1alpha1.Route{
							Receiver: "test",
						},
						Receivers: []monitoringv1alpha1.Receiver{
							{
								Name: "test",
								WebhookConfigs: []monitoringv1alpha1.WebhookConfig{
									{
										URL:     ptr.To("https://example.com/"),
										Timeout: ptr.To(monitoringv1.Duration("5s")),
									},
								},
							},
						},
					},
				},
			},
			golden: "CR_with_WebhookConfig_with_Timeout_Setup.golden",
		},
		{
			name:      "CR with WebhookConfig with Timeout Setup Older Version",
			amVersion: &version26,
			kclient:   fake.NewSimpleClientset(),
			baseConfig: alertmanagerConfig{
				Route: &route{
					Receiver: "null",
				},
				Receivers: []*receiver{{Name: "null"}},
			},
			amConfigs: map[string]*monitoringv1alpha1.AlertmanagerConfig{
				"mynamespace": {
					ObjectMeta: metav1.ObjectMeta{
						Name:      "myamc",
						Namespace: "mynamespace",
					},
					Spec: monitoringv1alpha1.AlertmanagerConfigSpec{
						Route: &monitoringv1alpha1.Route{
							Receiver: "test",
						},
						Receivers: []monitoringv1alpha1.Receiver{
							{
								Name: "test",
								WebhookConfigs: []monitoringv1alpha1.WebhookConfig{
									{
										URL:     ptr.To("https://example.com/"),
										Timeout: ptr.To(monitoringv1.Duration("5s")),
									},
								},
							},
						},
					},
				},
			},
			golden: "CR_with_WebhookConfig_with_Timeout_Setup_Older_Version.golden",
		},
	}

	logger := newNopLogger(t)
	for _, tc := range testCases {
		t.Run(tc.name, func(t *testing.T) {
			store := assets.NewStoreBuilder(tc.kclient.CoreV1(), tc.kclient.CoreV1())

			if tc.amVersion == nil {
				version, err := semver.ParseTolerant("v0.22.2")
				require.NoError(t, err)
				tc.amVersion = &version
			}

			cb := NewConfigBuilder(logger, *tc.amVersion, store, tc.matcherStrategy)
			cb.cfg = &tc.baseConfig

			if tc.expectedError {
				require.Error(t, cb.AddAlertmanagerConfigs(context.Background(), tc.amConfigs))
				return
			}
			require.NoError(t, cb.AddAlertmanagerConfigs(context.Background(), tc.amConfigs))

			cfgBytes, err := cb.MarshalJSON()
			require.NoError(t, err)

			// Verify the generated yaml is as expected
			golden.Assert(t, string(cfgBytes), tc.golden)

			// Verify the generated config is something that Alertmanager will be happy with
			_, err = alertmanagerConfigFromBytes(cfgBytes)
			require.NoError(t, err)
		})
	}
}

func TestSanitizeConfig(t *testing.T) {
	logger := newNopLogger(t)
	versionFileURLAllowed := semver.Version{Major: 0, Minor: 22}
	versionFileURLNotAllowed := semver.Version{Major: 0, Minor: 21}

	matcherV2SyntaxAllowed := semver.Version{Major: 0, Minor: 22}
	matcherV2SyntaxNotAllowed := semver.Version{Major: 0, Minor: 21}

	versionOpsGenieAPIKeyFileAllowed := semver.Version{Major: 0, Minor: 24}
	versionOpsGenieAPIKeyFileNotAllowed := semver.Version{Major: 0, Minor: 23}

	versionDiscordAllowed := semver.Version{Major: 0, Minor: 25}
	versionDiscordNotAllowed := semver.Version{Major: 0, Minor: 24}

	versionDiscordMessageFieldsAllowed := semver.Version{Major: 0, Minor: 28}
	versionDiscordMessageFieldsNotAllowed := semver.Version{Major: 0, Minor: 27}

	versionMSteamsV2Allowed := semver.Version{Major: 0, Minor: 28}
	versionMSteamsV2NotAllowed := semver.Version{Major: 0, Minor: 27}

	versionWebexAllowed := semver.Version{Major: 0, Minor: 25}
	versionWebexNotAllowed := semver.Version{Major: 0, Minor: 24}

	versionTelegramBotTokenFileAllowed := semver.Version{Major: 0, Minor: 26}
	versionTelegramBotTokenFileNotAllowed := semver.Version{Major: 0, Minor: 25}

	versionTelegramMessageThreadIDAllowed := semver.Version{Major: 0, Minor: 26}
	versionTelegramMessageThreadIDNotAllowed := semver.Version{Major: 0, Minor: 25}

	versionMSTeamsSummaryAllowed := semver.Version{Major: 0, Minor: 27}
	versionMSTeamsSummaryNotAllowed := semver.Version{Major: 0, Minor: 26}

	versionSMTPTLSConfigAllowed := semver.Version{Major: 0, Minor: 28}
	versionSMTPTLSConfigNotAllowed := semver.Version{Major: 0, Minor: 27}

	for _, tc := range []struct {
		name           string
		againstVersion semver.Version
		in             *alertmanagerConfig
		expectErr      bool
		golden         string
	}{
		{
			name:           "Test smtp_tls_config is dropped for unsupported versions",
			againstVersion: versionSMTPTLSConfigNotAllowed,
			in: &alertmanagerConfig{
				Global: &globalConfig{
					SMTPTLSConfig: &tlsConfig{
						CAFile: "/var/kubernetes/secrets/tls/ca.txt",
					},
				},
			},
			golden: "test_smtp_tls_config_is_dropped_for_unsupported_versions.golden",
		},
		{
			name:           "Test smtp_tls_config is added for supported versions",
			againstVersion: versionSMTPTLSConfigAllowed,
			in: &alertmanagerConfig{
				Global: &globalConfig{
					SMTPTLSConfig: &tlsConfig{
						CAFile:     "/var/kubernetes/secrets/tls/ca.txt",
						MinVersion: "TLS12",
						MaxVersion: "TLS13",
					},
				},
			},
			golden: "test_smtp_tls_config_is_added_for_supported_versions.golden",
		},
		{
			name:           "Test slack_api_url takes precedence in global config",
			againstVersion: versionFileURLAllowed,
			in: &alertmanagerConfig{
				Global: &globalConfig{
					SlackAPIURL: &config.URL{
						URL: &url.URL{
							Host: "www.test.com",
						}},
					SlackAPIURLFile: "/test",
				},
			},
			golden: "test_slack_api_url_takes_precedence_in_global_config.golden",
		},
		{
			name:           "Test slack_api_url_file is dropped for unsupported versions",
			againstVersion: versionFileURLNotAllowed,
			in: &alertmanagerConfig{
				Global: &globalConfig{
					SlackAPIURLFile: "/test",
				},
			},
			golden: "test_slack_api_url_file is dropped_for_unsupported_versions.golden",
		},
		{
			name:           "Test api_url takes precedence in slack config",
			againstVersion: versionFileURLAllowed,
			in: &alertmanagerConfig{
				Receivers: []*receiver{
					{
						SlackConfigs: []*slackConfig{
							{
								APIURL:     "www.test.com",
								APIURLFile: "/test",
							},
						},
					},
				},
			},
			golden: "test_api_url_takes_precedence_in_slack_config.golden",
		},
		{
			name:           "Test api_url_file is dropped in slack config for unsupported versions",
			againstVersion: versionFileURLNotAllowed,
			in: &alertmanagerConfig{
				Receivers: []*receiver{
					{
						SlackConfigs: []*slackConfig{
							{
								APIURLFile: "/test",
							},
						},
					},
				},
			},
			golden: "test_api_url_file_is_dropped_in_slack_config_for_unsupported_versions.golden",
		},
		{
			name:           "Test slack config happy path",
			againstVersion: versionFileURLAllowed,
			in: &alertmanagerConfig{
				Global: &globalConfig{
					SlackAPIURLFile: "/test",
				},
				Receivers: []*receiver{
					{
						SlackConfigs: []*slackConfig{
							{
								APIURLFile: "/test/case",
							},
						},
					},
				},
			},
			golden: "test_slack_config_happy_path.golden",
		},
		{
			name:           "Test inhibit rules error with unsupported syntax",
			againstVersion: matcherV2SyntaxNotAllowed,
			in: &alertmanagerConfig{
				InhibitRules: []*inhibitRule{
					{
						// this rule is marked as invalid. we must error out despite a valid config @[1]
						TargetMatch: map[string]string{
							"dropped": "as-side-effect",
						},
						TargetMatchers: []string{"drop=~me"},
						SourceMatch: map[string]string{
							"dropped": "as-side-effect",
						},
						SourceMatchers: []string{"drop=~me"},
					},
					{
						// test we continue to support both syntax
						TargetMatch: map[string]string{
							"keep": "me-for-now",
						},
						SourceMatch: map[string]string{
							"keep": "me-for-now",
						},
					},
				},
			},
			expectErr: true,
		},
		{
			name:           "Test inhibit rules happy path",
			againstVersion: matcherV2SyntaxAllowed,
			in: &alertmanagerConfig{
				InhibitRules: []*inhibitRule{
					{
						// test we continue to support both syntax
						TargetMatch: map[string]string{
							"keep": "me-for-now",
						},
						TargetMatchers: []string{"keep=~me"},
						SourceMatch: map[string]string{
							"keep": "me-for-now",
						},
						SourceMatchers: []string{"keep=me"},
					},
				},
			},
			golden: "test_inhibit_rules_happy_path.golden",
		},
		{
			name:           "opsgenie_api_key_file config",
			againstVersion: versionOpsGenieAPIKeyFileAllowed,
			in: &alertmanagerConfig{
				Global: &globalConfig{
					OpsGenieAPIKeyFile: "/test",
				},
			},
			golden: "opsgenie_api_key_file_config.golden",
		},
		{
			name:           "api_key_file field for OpsGenie config",
			againstVersion: versionOpsGenieAPIKeyFileAllowed,
			in: &alertmanagerConfig{
				Receivers: []*receiver{
					{
						Name: "opsgenie",
						OpsgenieConfigs: []*opsgenieConfig{
							{
								APIKeyFile: "/test",
							},
						},
					},
				},
			},
			golden: "api_key_file_field_for_OpsGenie_config.golden",
		},
		{
			name:           "api_key_file and api_key fields for OpsGenie config",
			againstVersion: versionOpsGenieAPIKeyFileAllowed,
			in: &alertmanagerConfig{
				Receivers: []*receiver{
					{
						Name: "opsgenie",
						OpsgenieConfigs: []*opsgenieConfig{
							{
								APIKey:     "test",
								APIKeyFile: "/test",
							},
						},
					},
				},
			},
			golden: "api_key_file_and_api_key_fields_for_OpsGenie_config.golden",
		},
		{
			name:           "opsgenie_api_key_file is dropped for unsupported versions",
			againstVersion: versionOpsGenieAPIKeyFileNotAllowed,
			in: &alertmanagerConfig{
				Global: &globalConfig{
					OpsGenieAPIKeyFile: "/test",
				},
			},
			golden: "opsgenie_api_key_file_is_dropped_for_unsupported_versions.golden",
		},
		{
			name:           "api_key_file is dropped for unsupported versions",
			againstVersion: versionOpsGenieAPIKeyFileNotAllowed,
			in: &alertmanagerConfig{
				Receivers: []*receiver{
					{
						Name: "opsgenie",
						OpsgenieConfigs: []*opsgenieConfig{
							{
								APIKeyFile: "/test",
							},
						},
					},
				},
			},
			golden: "api_key_file_is_dropped_for_unsupported_versions.golden",
		},
		{
			name:           "discord_config for supported versions",
			againstVersion: versionDiscordAllowed,
			in: &alertmanagerConfig{
				Receivers: []*receiver{
					{
						DiscordConfigs: []*discordConfig{
							{
								WebhookURL: "http://example.com",
							},
						},
					},
				},
			},
			golden: "discord_config_for_supported_versions.golden",
		},
		{
			name:           "discord_config returns error for unsupported versions",
			againstVersion: versionDiscordNotAllowed,
			in: &alertmanagerConfig{
				Receivers: []*receiver{
					{
						DiscordConfigs: []*discordConfig{
							{
								WebhookURL: "http://example.com",
							},
						},
					},
				},
			},
			expectErr: true,
		},
		{
			name:           "Test content is dropped in discord config for unsupported versions",
			againstVersion: versionDiscordMessageFieldsNotAllowed,
			in: &alertmanagerConfig{
				Receivers: []*receiver{
					{
						DiscordConfigs: []*discordConfig{
							{
								WebhookURL: "http://example.com",
								Content:    "content added for unsupported version",
							},
						},
					},
				},
			},
			golden: "test_content_field_dropped_in_discord_config_for_unsupported_versions.golden",
		},
		{
			name:           "Test content is added in discord config for supported versions",
			againstVersion: versionDiscordMessageFieldsAllowed,
			in: &alertmanagerConfig{
				Receivers: []*receiver{
					{
						DiscordConfigs: []*discordConfig{
							{
								WebhookURL: "http://example.com",
								Content:    "content added for supported version",
							},
						},
					},
				},
			},
			golden: "test_content_field_added_in_discord_config_for_supported_versions.golden",
		},
		{
			name:           "Test username is dropped in discord config for unsupported versions",
			againstVersion: versionDiscordMessageFieldsNotAllowed,
			in: &alertmanagerConfig{
				Receivers: []*receiver{
					{
						DiscordConfigs: []*discordConfig{
							{
								WebhookURL: "http://example.com",
								Username:   "discord_admin",
							},
						},
					},
				},
			},
			golden: "test_username_field_dropped_in_discord_config_for_unsupported_versions.golden",
		},
		{
			name:           "Test username is added in discord config for supported versions",
			againstVersion: versionDiscordMessageFieldsAllowed,
			in: &alertmanagerConfig{
				Receivers: []*receiver{
					{
						DiscordConfigs: []*discordConfig{
							{
								WebhookURL: "http://example.com",
								Username:   "discord_admin",
							},
						},
					},
				},
			},
			golden: "test_username_field_added_in_discord_config_for_supported_versions.golden",
		},
		{
			name:           "Test avatar_url is dropped in discord config for unsupported versions",
			againstVersion: versionDiscordMessageFieldsNotAllowed,
			in: &alertmanagerConfig{
				Receivers: []*receiver{
					{
						DiscordConfigs: []*discordConfig{
							{
								WebhookURL: "http://example.com",
								AvatarURL:  "http://example.com/discord_avatar",
							},
						},
					},
				},
			},
			golden: "test_avatar_url_field_dropped_in_discord_config_for_unsupported_versions.golden",
		},
		{
			name:           "Test avatar_url is added in discord config for supported versions",
			againstVersion: versionDiscordMessageFieldsAllowed,
			in: &alertmanagerConfig{
				Receivers: []*receiver{
					{
						DiscordConfigs: []*discordConfig{
							{
								WebhookURL: "http://example.com",
								AvatarURL:  "http://example.com/discord_avatar",
							},
						},
					},
				},
			},
			golden: "test_avatar_url_field_added_in_discord_config_for_supported_versions.golden",
		},
		{
			name:           "webex_config for supported versions",
			againstVersion: versionWebexAllowed,
			in: &alertmanagerConfig{
				Receivers: []*receiver{
					{
						WebexConfigs: []*webexConfig{
							{
								APIURL: "http://example.com",
								RoomID: "foo",
							},
						},
					},
				},
			},
			golden: "webex_config_for_supported_versions.golden",
		},
		{
			name:           "webex_config returns error for unsupported versions",
			againstVersion: versionWebexNotAllowed,
			in: &alertmanagerConfig{
				Receivers: []*receiver{
					{
						WebexConfigs: []*webexConfig{
							{
								APIURL: "http://example.com",
							},
						},
					},
				},
			},
			expectErr: true,
		},
		{
			name:           "msteamsv2_config for supported versions",
			againstVersion: versionMSteamsV2Allowed,
			in: &alertmanagerConfig{
				Receivers: []*receiver{
					{
						MSTeamsV2Configs: []*msTeamsV2Config{
							{
								WebhookURL: "http://example.com",
							},
						},
					},
				},
			},
			golden: "msteamsv2_config_for_supported_versions.golden",
		},
		{
			name:           "msteamsv2_config returns error for unsupported versions",
			againstVersion: versionMSteamsV2NotAllowed,
			in: &alertmanagerConfig{
				Receivers: []*receiver{
					{
						MSTeamsV2Configs: []*msTeamsV2Config{
							{
								WebhookURL: "http://example.com",
							},
						},
					},
				},
			},
			expectErr: true,
		},
		{
			name:           "msteamsv2_config no webhook url or webhook url file set",
			againstVersion: versionMSteamsV2Allowed,
			in: &alertmanagerConfig{
				Receivers: []*receiver{
					{
						MSTeamsV2Configs: []*msTeamsV2Config{
							{},
						},
					},
				},
			},
			expectErr: true,
		},
		{
			name:           "msteamsv2_config both webhook url and webhook url file set",
			againstVersion: versionMSteamsV2Allowed,
			in: &alertmanagerConfig{
				Receivers: []*receiver{
					{
						MSTeamsV2Configs: []*msTeamsV2Config{
							{
								WebhookURL:     "http://example.com",
								WebhookURLFile: "/var/secrets/webhook-url-file",
							},
						},
					},
				},
			},
			expectErr: true,
		},
		{
			name:           "msteamsv2_config with webhook url file set",
			againstVersion: versionMSteamsV2Allowed,
			in: &alertmanagerConfig{
				Receivers: []*receiver{
					{
						MSTeamsV2Configs: []*msTeamsV2Config{
							{
								WebhookURLFile: "/var/secrets/webhook-url-file",
							},
						},
					},
				},
			},
			golden: "msteamsv2_config_with_webhook_config_file_set.golden",
		},
		{
			name:           "webex_config returns error for missing mandatory field",
			againstVersion: versionWebexAllowed,
			in: &alertmanagerConfig{
				Receivers: []*receiver{
					{
						WebexConfigs: []*webexConfig{
							{
								APIURL: "http://example.com",
							},
						},
					},
				},
			},
			expectErr: true,
		},
		{
			name:           "bot_token_file field for Telegram config",
			againstVersion: versionTelegramBotTokenFileAllowed,
			in: &alertmanagerConfig{
				Receivers: []*receiver{
					{
						Name: "telegram",
						TelegramConfigs: []*telegramConfig{
							{
								ChatID:       12345,
								BotTokenFile: "/test",
							},
						},
					},
				},
			},
			golden: "bot_token_file_field_for_Telegram_config.golden",
		},
		{
			name:           "bot_token_file and bot_token fields for Telegram config",
			againstVersion: versionTelegramBotTokenFileAllowed,
			in: &alertmanagerConfig{
				Receivers: []*receiver{
					{
						Name: "telegram",
						TelegramConfigs: []*telegramConfig{
							{
								ChatID:       12345,
								BotToken:     "test",
								BotTokenFile: "/test",
							},
						},
					},
				},
			},
			golden: "bot_token_file_and_bot_token_fields_for_Telegram_config.golden",
		},
		{
			name:           "bot_token not specified and bot_token_file is dropped for unsupported versions",
			againstVersion: versionTelegramBotTokenFileNotAllowed,
			in: &alertmanagerConfig{
				Receivers: []*receiver{
					{
						Name: "telegram",
						TelegramConfigs: []*telegramConfig{
							{
								ChatID:       12345,
								BotTokenFile: "/test",
							},
						},
					},
				},
			},
			expectErr: true,
		},
		{
			name:           "bot_token specified and bot_token_file is dropped for unsupported versions",
			againstVersion: versionTelegramBotTokenFileNotAllowed,
			in: &alertmanagerConfig{
				Receivers: []*receiver{
					{
						Name: "telegram",
						TelegramConfigs: []*telegramConfig{
							{
								ChatID:       12345,
								BotToken:     "test",
								BotTokenFile: "/test",
							},
						},
					},
				},
			},
			golden: "bot_token specified and bot_token_file_is_dropped_for_unsupported_versions.golden",
		},
		{
			name:           "bot_token and bot_token_file empty",
			againstVersion: versionTelegramBotTokenFileAllowed,
			in: &alertmanagerConfig{
				Receivers: []*receiver{
					{
						Name: "telegram",
						TelegramConfigs: []*telegramConfig{
							{
								ChatID: 12345,
							},
						},
					},
				},
			},
			expectErr: true,
		},
		{
			name:           "message_thread_id field for Telegram config",
			againstVersion: versionTelegramMessageThreadIDAllowed,
			in: &alertmanagerConfig{
				Receivers: []*receiver{
					{
						Name: "telegram",
						TelegramConfigs: []*telegramConfig{
							{
								ChatID:          12345,
								MessageThreadID: 123,
								BotToken:        "test",
							},
						},
					},
				},
			},
			golden: "message_thread_id_field_for_Telegram_config.golden",
		},
		{
			name:           "message_thread_id is dropped for unsupported versions",
			againstVersion: versionTelegramMessageThreadIDNotAllowed,
			in: &alertmanagerConfig{
				Receivers: []*receiver{
					{
						Name: "telegram",
						TelegramConfigs: []*telegramConfig{
							{
								ChatID:          12345,
								MessageThreadID: 123,
							},
						},
					},
				},
			},
			expectErr: true,
		},
		{
			name:           "summary is dropped for unsupported versions for MSTeams config",
			againstVersion: versionMSTeamsSummaryNotAllowed,
			in: &alertmanagerConfig{
				Receivers: []*receiver{
					{
						Name: "msteams",
						MSTeamsConfigs: []*msTeamsConfig{
							{
								WebhookURL: "http://example.com",
								Title:      "test title",
								Summary:    "test summary",
								Text:       "test text",
							},
						},
					},
				},
			},
			golden: "summary_is_dropped_for_unsupported_versions_for_MSTeams_config.golden",
		},
		{
			name:           "summary add in supported versions for MSTeams config",
			againstVersion: versionMSTeamsSummaryAllowed,
			in: &alertmanagerConfig{
				Receivers: []*receiver{
					{
						Name: "msteams",
						MSTeamsConfigs: []*msTeamsConfig{
							{
								WebhookURL: "http://example.com",
								Title:      "test title",
								Summary:    "test summary",
								Text:       "test text",
							},
						},
					},
				},
			},
			golden: "summary_add_in_supported_versions_for_MSTeams_config.golden",
		},
	} {
		t.Run(tc.name, func(t *testing.T) {
			err := tc.in.sanitize(tc.againstVersion, logger)
			if tc.expectErr {
				require.Error(t, err)
				return
			}
			require.NoError(t, err)

			routeCfg, err := yaml.Marshal(tc.in)
			require.NoError(t, err)

			golden.Assert(t, string(routeCfg), tc.golden)
		})
	}
}

func TestHTTPClientConfig(t *testing.T) {
	logger := newNopLogger(t)

	httpConfigV25Allowed := semver.Version{Major: 0, Minor: 25}
	httpConfigV25NotAllowed := semver.Version{Major: 0, Minor: 24}

	versionAuthzAllowed := semver.Version{Major: 0, Minor: 22}
	versionAuthzNotAllowed := semver.Version{Major: 0, Minor: 21}

	httpConfigV26Allowed := semver.Version{Major: 0, Minor: 26}
	httpConfigV26NotAllowed := semver.Version{Major: 0, Minor: 25}

	// test the http config independently since all receivers rely on same behaviour
	for _, tc := range []struct {
		name           string
		againstVersion semver.Version
		in             *httpClientConfig
		expectErr      bool
		golden         string
	}{
		{
			name: "Test happy path",
			in: &httpClientConfig{
				Authorization: &authorization{
					Type:            "any",
					Credentials:     "some",
					CredentialsFile: "/must/keep",
				},
			},
			againstVersion: versionAuthzAllowed,
			golden:         "test_happy_path.golden",
		},
		{
			name: "HTTP client config fields preserved with v0.25.0",
			in: &httpClientConfig{
				OAuth2: &oauth2{
					ClientID:         "a",
					ClientSecret:     "b",
					ClientSecretFile: "c",
					TokenURL:         "d",
					proxyConfig: proxyConfig{
						ProxyURL: "http://example.com/",
					},
				},
				EnableHTTP2: ptr.To(false),
				TLSConfig: &tlsConfig{
					MinVersion: "TLS12",
					MaxVersion: "TLS12",
				},
			},
			againstVersion: httpConfigV25Allowed,
			golden:         "HTTP_client_config_fields_preserved_with_v0_25_0.golden",
		},
		{
			name:           "Test authorization causes error for unsupported versions",
			againstVersion: versionAuthzNotAllowed,
			in: &httpClientConfig{
				Authorization: &authorization{
					Type:            "any",
					Credentials:     "some",
					CredentialsFile: "/must/drop",
				},
			},
			expectErr: true,
		},
		{
			name:           "Test oauth2 causes error for unsupported versions",
			againstVersion: versionAuthzNotAllowed,
			in: &httpClientConfig{
				OAuth2: &oauth2{
					ClientID:         "a",
					ClientSecret:     "b",
					ClientSecretFile: "c",
					TokenURL:         "d",
				},
			},
			expectErr: true,
		},
		{
			name: "HTTP client config with min TLS version only",
			in: &httpClientConfig{
				TLSConfig: &tlsConfig{
					MinVersion: "TLS12",
				},
			},
			againstVersion: httpConfigV25Allowed,
			golden:         "HTTP_client_config_with_min_TLS_version_only.golden",
		},
		{
			name: "HTTP client config with max TLS version only",
			in: &httpClientConfig{
				TLSConfig: &tlsConfig{
					MaxVersion: "TLS12",
				},
			},
			againstVersion: httpConfigV25Allowed,
			golden:         "HTTP_client_config_with_max_TLS_version_only.golden",
		},
		{
			name: "HTTP client config TLS min version > max version",
			in: &httpClientConfig{
				OAuth2: &oauth2{
					ClientID:         "a",
					ClientSecret:     "b",
					ClientSecretFile: "c",
					TokenURL:         "d",
					proxyConfig: proxyConfig{
						ProxyURL: "http://example.com/",
					},
				},
				EnableHTTP2: ptr.To(false),
				TLSConfig: &tlsConfig{
					MinVersion: "TLS13",
					MaxVersion: "TLS12",
				},
			},
			againstVersion: httpConfigV25Allowed,
			expectErr:      true,
		},
		{
			name: "HTTP client config TLS min version unknown",
			in: &httpClientConfig{
				OAuth2: &oauth2{
					ClientID:         "a",
					ClientSecret:     "b",
					ClientSecretFile: "c",
					TokenURL:         "d",
					proxyConfig: proxyConfig{
						ProxyURL: "http://example.com/",
					},
				},
				EnableHTTP2: ptr.To(false),
				TLSConfig: &tlsConfig{
					MinVersion: "TLS14",
				},
			},
			againstVersion: httpConfigV25Allowed,
			expectErr:      true,
		},
		{
			name: "HTTP client config TLS max version unknown",
			in: &httpClientConfig{
				OAuth2: &oauth2{
					ClientID:         "a",
					ClientSecret:     "b",
					ClientSecretFile: "c",
					TokenURL:         "d",
					proxyConfig: proxyConfig{
						ProxyURL: "http://example.com/",
					},
				},
				EnableHTTP2: ptr.To(false),
				TLSConfig: &tlsConfig{
					MaxVersion: "TLS14",
				},
			},
			againstVersion: httpConfigV25Allowed,
			expectErr:      true,
		},
		{
			name: "Test HTTP client config fields dropped before v0.25.0",
			in: &httpClientConfig{
				OAuth2: &oauth2{
					ClientID:         "a",
					ClientSecret:     "b",
					ClientSecretFile: "c",
					TokenURL:         "d",
					proxyConfig: proxyConfig{
						ProxyURL: "http://example.com/",
					},
				},
				EnableHTTP2: ptr.To(false),
				TLSConfig: &tlsConfig{
					MinVersion: "TLS12",
					MaxVersion: "TLS12",
				},
			},
			againstVersion: httpConfigV25NotAllowed,
			golden:         "test_HTTP_client_config_fields_dropped_before_v0_25_0.golden",
		},
		{
			name: "Test HTTP client config oauth2 proxyConfig fields dropped before v0.25.0",
			in: &httpClientConfig{
				OAuth2: &oauth2{
					ClientID:         "a",
					ClientSecret:     "b",
					ClientSecretFile: "c",
					TokenURL:         "d",
					proxyConfig: proxyConfig{
						ProxyURL:             "http://example.com/",
						NoProxy:              "http://proxy.io/",
						ProxyFromEnvironment: true,
					},
				},
				EnableHTTP2: ptr.To(false),
			},
			againstVersion: httpConfigV25NotAllowed,
			golden:         "test_HTTP_client_config_oauth2_proxyConfig_fields_dropped_before_v0_25_0.golden",
		},
		{
			name: "Test HTTP client config oauth2 proxyConfig fields",
			in: &httpClientConfig{
				OAuth2: &oauth2{
					ClientID:         "a",
					ClientSecret:     "b",
					ClientSecretFile: "c",
					TokenURL:         "d",
					proxyConfig: proxyConfig{
						ProxyURL:             "http://example.com/",
						NoProxy:              "http://proxy.io/",
						ProxyFromEnvironment: true,
					},
				},
			},
			againstVersion: httpConfigV25Allowed,
			golden:         "Test_HTTP_client_config_oauth2_proxyConfig_fields.golden",
		},
		{
			name: "no_proxy and proxy_connect_header fields dropped before v0.26.0",
			in: &httpClientConfig{
				proxyConfig: proxyConfig{
					NoProxy: "example.com",
					ProxyConnectHeader: map[string][]string{
						"X-Foo": {"Bar"},
					},
				},
			},
			againstVersion: httpConfigV26NotAllowed,
			golden:         "no_proxy_and_proxy_connect_header_fields_dropped_before_v0_26_0.golden",
		},
		{
			name: "no_proxy/proxy_connect_header fields preserved after v0.26.0",
			in: &httpClientConfig{
				proxyConfig: proxyConfig{
					ProxyURL: "http://example.com",
					NoProxy:  "svc.cluster.local",
					ProxyConnectHeader: map[string][]string{
						"X-Foo": {"Bar"},
					},
				},
			},
			againstVersion: httpConfigV26Allowed,
			golden:         "no_proxy_proxy_connect_header_fields_preserved_after_v0_26_0.golden",
		},
		{
			name: "proxy_from_environment field dropped before v0.26.0",
			in: &httpClientConfig{
				proxyConfig: proxyConfig{
					ProxyFromEnvironment: true,
				},
			},
			againstVersion: httpConfigV26NotAllowed,
			golden:         "proxy_from_environment_field_dropped_before_v0_26_0.golden",
		},
		{
			name: "proxy_from_environment field preserved after v0.26.0",
			in: &httpClientConfig{
				proxyConfig: proxyConfig{
					ProxyFromEnvironment: true,
				},
			},
			againstVersion: httpConfigV26Allowed,
			golden:         "proxy_from_environment_field_preserved_after_v0_26_0.golden",
		},
		{
			name: "proxy_from_environment and proxy_url configured return an error",
			in: &httpClientConfig{
				proxyConfig: proxyConfig{
					ProxyFromEnvironment: true,
					ProxyURL:             "http://example.com",
				},
			},
			againstVersion: httpConfigV26Allowed,
			expectErr:      true,
		},
		{
			name: "proxy_from_environment and no_proxy configured return an error",
			in: &httpClientConfig{
				proxyConfig: proxyConfig{
					ProxyFromEnvironment: true,
					NoProxy:              "svc.cluster.local",
				},
			},
			againstVersion: httpConfigV26Allowed,
			expectErr:      true,
		},
		{
			name: "no_proxy configured alone returns an error",
			in: &httpClientConfig{
				proxyConfig: proxyConfig{
					NoProxy: "svc.cluster.local",
				},
			},
			againstVersion: httpConfigV26Allowed,
			expectErr:      true,
		},
		{
			name: "proxy_connect_header configured alone returns an error",
			in: &httpClientConfig{
				proxyConfig: proxyConfig{
					ProxyConnectHeader: map[string][]string{
						"X-Foo": {"Bar"},
					},
				},
			},
			againstVersion: httpConfigV26Allowed,
			expectErr:      true,
		},
	} {
		t.Run(tc.name, func(t *testing.T) {
			err := tc.in.sanitize(tc.againstVersion, logger)
			if tc.expectErr {
				require.Error(t, err)
				return
			}
			amConfigs, err := yaml.Marshal(tc.in)
			require.NoError(t, err)

			golden.Assert(t, string(amConfigs), tc.golden)
		})
	}
}

func TestTimeInterval(t *testing.T) {
	logger := newNopLogger(t)

	for _, tc := range []struct {
		name           string
		againstVersion semver.Version
		in             *alertmanagerConfig
		golden         string
	}{
		{
			name:           "time_intervals and active_time_intervals in Route config",
			againstVersion: semver.Version{Major: 0, Minor: 24},
			in: &alertmanagerConfig{
				TimeIntervals: []*timeInterval{
					{
						Name:          "weekend",
						TimeIntervals: []timeinterval.TimeInterval{},
					},
				},
				Route: &route{
					ActiveTimeIntervals: []string{
						"weekend",
					},
				},
			},
			golden: "time_intervals_and_active_time_intervals_in_route_config.golden",
		},
		{
			name:           "time_intervals is dropped for unsupported versions",
			againstVersion: semver.Version{Major: 0, Minor: 23},
			in: &alertmanagerConfig{
				TimeIntervals: []*timeInterval{
					{
						Name:          "weekend",
						TimeIntervals: []timeinterval.TimeInterval{},
					},
				},
			},
			golden: "time_intervals_is_dropped_for_unsupported_versions.golden",
		},
		{
			name:           "active_time_intervals is dropped for unsupported versions",
			againstVersion: semver.Version{Major: 0, Minor: 23},
			in: &alertmanagerConfig{
				TimeIntervals: []*timeInterval{
					{
						Name:          "weekend",
						TimeIntervals: []timeinterval.TimeInterval{},
					},
				},
				Route: &route{
					ActiveTimeIntervals: []string{
						"weekend",
					},
				},
			},
			golden: "active_time_intervals_is_dropped_for_unsupported_versions.golden",
		},
		{
			name:           "location is dropped for unsupported versions",
			againstVersion: semver.Version{Major: 0, Minor: 24},
			in: &alertmanagerConfig{
				MuteTimeIntervals: []*timeInterval{
					{
						Name: "workdays",
						TimeIntervals: []timeinterval.TimeInterval{
							{
								Weekdays: []timeinterval.WeekdayRange{
									{
										InclusiveRange: timeinterval.InclusiveRange{Begin: 1, End: 5},
									},
								},
								Location: &timeinterval.Location{
									Location: time.Local,
								},
							},
						},
					},
				},
				TimeIntervals: []*timeInterval{
					{
						Name: "sunday",
						TimeIntervals: []timeinterval.TimeInterval{
							{
								Weekdays: []timeinterval.WeekdayRange{
									{
										InclusiveRange: timeinterval.InclusiveRange{Begin: 0, End: 0},
									},
								},
								Location: &timeinterval.Location{
									Location: time.Local,
								},
							},
						},
					},
				},
			},
			golden: "location_is_dropped_for_unsupported_versions.golden",
		},
	} {
		t.Run(tc.name, func(t *testing.T) {
			err := tc.in.sanitize(tc.againstVersion, logger)
			require.NoError(t, err)

			amConfigs, err := yaml.Marshal(tc.in)
			require.NoError(t, err)

			golden.Assert(t, string(amConfigs), tc.golden)
		})
	}
}
func TestSanitizePushoverReceiverConfig(t *testing.T) {
	logger := newNopLogger(t)

	for _, tc := range []struct {
		name           string
		againstVersion semver.Version
		in             *alertmanagerConfig
		expectErr      bool
		golden         string
	}{
		{
			name:           "Test pushover user_key/token takes precedence in pushover config",
			againstVersion: semver.Version{Major: 0, Minor: 26},
			in: &alertmanagerConfig{
				Receivers: []*receiver{
					{
						PushoverConfigs: []*pushoverConfig{
							{
								UserKey:     "foo",
								UserKeyFile: "/path/use_key_file",
								Token:       "bar",
								TokenFile:   "/path/token_file",
							},
						},
					},
				},
			},
			golden: "test_pushover_user_key_token_takes_precedence_in_pushover_config.golden",
		},
		{
			name:           "Test pushover token or token_file must be configured",
			againstVersion: semver.Version{Major: 0, Minor: 26},
			in: &alertmanagerConfig{
				Receivers: []*receiver{
					{
						PushoverConfigs: []*pushoverConfig{
							{
								UserKey: "foo",
							},
						},
					},
				},
			},
			expectErr: true,
		},
		{
			name:           "Test pushover user_key or user_key_file must be configured",
			againstVersion: semver.Version{Major: 0, Minor: 26},
			in: &alertmanagerConfig{
				Receivers: []*receiver{
					{
						PushoverConfigs: []*pushoverConfig{
							{
								Token: "bar",
							},
						},
					},
				},
			},
			expectErr: true,
		},
		{
			name:           "Test pushover user_key/token_file dropped in pushover config for unsupported versions",
			againstVersion: semver.Version{Major: 0, Minor: 25},
			in: &alertmanagerConfig{
				Receivers: []*receiver{
					{
						PushoverConfigs: []*pushoverConfig{
							{
								UserKey:   "foo",
								TokenFile: "/path/token_file",
							},
						},
					},
				},
			},
			expectErr: true,
		},
		{
			name:           "Test pushover user_key_file/token dropped in pushover config for unsupported versions",
			againstVersion: semver.Version{Major: 0, Minor: 25},
			in: &alertmanagerConfig{
				Receivers: []*receiver{
					{
						PushoverConfigs: []*pushoverConfig{
							{
								UserKeyFile: "/path/use_key_file",
								Token:       "bar",
							},
						},
					},
				},
			},
			expectErr: true,
		},
	} {
		t.Run(tc.name, func(t *testing.T) {
			err := tc.in.sanitize(tc.againstVersion, logger)
			if tc.expectErr {
				require.Error(t, err)
				return
			}
			require.NoError(t, err)

			amConfigs, err := yaml.Marshal(tc.in)
			require.NoError(t, err)

			golden.Assert(t, string(amConfigs), tc.golden)
		})
	}
}
func TestSanitizeEmailConfig(t *testing.T) {
	logger := newNopLogger(t)

	for _, tc := range []struct {
		name           string
		againstVersion semver.Version
		in             *alertmanagerConfig
		golden         string
	}{
		{
			name:           "Test smtp_auth_password takes precedence in global config",
			againstVersion: semver.Version{Major: 0, Minor: 25},
			in: &alertmanagerConfig{
				Global: &globalConfig{
					SMTPAuthPassword:     "foo",
					SMTPAuthPasswordFile: "bar",
				},
			},
			golden: "test_smtp_auth_password_takes_precedence_in_global_config.golden",
		},
		{
			name:           "Test smtp_auth_password_file is dropped for unsupported versions",
			againstVersion: semver.Version{Major: 0, Minor: 24},
			in: &alertmanagerConfig{
				Global: &globalConfig{
					SMTPAuthPasswordFile: "bar",
				},
			},
			golden: "test_smtp_auth_password_file_is_dropped_for_unsupported_versions.golden",
		},
		{
			name:           "Test smtp_auth_password takes precedence in email config",
			againstVersion: semver.Version{Major: 0, Minor: 25},
			in: &alertmanagerConfig{
				Receivers: []*receiver{
					{
						EmailConfigs: []*emailConfig{
							{
								AuthPassword:     "foo",
								AuthPasswordFile: "bar",
							},
						},
					},
				},
			},
			golden: "test_smtp_auth_password_takes_precedence_in_email_config.golden",
		},
		{
			name:           "Test smtp_auth_password_file is dropped in slack config for unsupported versions",
			againstVersion: semver.Version{Major: 0, Minor: 24},
			in: &alertmanagerConfig{
				Receivers: []*receiver{
					{
						EmailConfigs: []*emailConfig{
							{
								AuthPasswordFile: "bar",
							},
						},
					},
				},
			},
			golden: "test_smtp_auth_password_file_is_dropped_in_slack_config_for_unsupported_versions.golden",
		},
	} {
		t.Run(tc.name, func(t *testing.T) {
			err := tc.in.sanitize(tc.againstVersion, logger)
			require.NoError(t, err)

			amConfigs, err := yaml.Marshal(tc.in)
			require.NoError(t, err)

			golden.Assert(t, string(amConfigs), tc.golden)
		})
	}
}

func TestSanitizeVictorOpsConfig(t *testing.T) {
	logger := newNopLogger(t)

	for _, tc := range []struct {
		name           string
		againstVersion semver.Version
		in             *alertmanagerConfig
		golden         string
	}{
		{
			name:           "Test victorops_api_key takes precedence in global config",
			againstVersion: semver.Version{Major: 0, Minor: 25},
			in: &alertmanagerConfig{
				Global: &globalConfig{
					VictorOpsAPIKey:     "foo",
					VictorOpsAPIKeyFile: "bar",
				},
			},
			golden: "test_victorops_api_key_takes_precedence_in_global_config.golden",
		},
		{
			name:           "Test victorops_api_key_file is dropped for unsupported versions",
			againstVersion: semver.Version{Major: 0, Minor: 24},
			in: &alertmanagerConfig{
				Global: &globalConfig{
					VictorOpsAPIKeyFile: "bar",
				},
			},
			golden: "test_victorops_api_key_file_is_dropped_for_unsupported_versions.golden",
		},
		{
			name:           "Test api_key takes precedence in victorops config",
			againstVersion: semver.Version{Major: 0, Minor: 25},
			in: &alertmanagerConfig{
				Receivers: []*receiver{
					{
						VictorOpsConfigs: []*victorOpsConfig{
							{
								APIKey:     "foo",
								APIKeyFile: "bar",
							},
						},
					},
				},
			},
			golden: "test_api_key_takes_precedence_in_victorops_config.golden",
		},
		{
			name:           "Test api_key_file is dropped in victorops config for unsupported versions",
			againstVersion: semver.Version{Major: 0, Minor: 24},
			in: &alertmanagerConfig{
				Receivers: []*receiver{
					{
						VictorOpsConfigs: []*victorOpsConfig{
							{
								APIKeyFile: "bar",
							},
						},
					},
				},
			},
			golden: "test_api_key_file_is_dropped_in_victorops_config_for_unsupported_versions.golden",
		},
	} {
		t.Run(tc.name, func(t *testing.T) {
			err := tc.in.sanitize(tc.againstVersion, logger)
			require.NoError(t, err)

			amConfigs, err := yaml.Marshal(tc.in)
			require.NoError(t, err)

			golden.Assert(t, string(amConfigs), tc.golden)
		})
	}
}

func TestSanitizeWebhookConfig(t *testing.T) {
	logger := newNopLogger(t)

	for _, tc := range []struct {
		name           string
		againstVersion semver.Version
		in             *alertmanagerConfig
		golden         string
	}{
		{
			name:           "Test webhook_url_file is dropped in webhook config for unsupported versions",
			againstVersion: semver.Version{Major: 0, Minor: 25},
			in: &alertmanagerConfig{
				Receivers: []*receiver{
					{
						WebhookConfigs: []*webhookConfig{
							{
								URLFile: "foo",
							},
						},
					},
				},
			},
			golden: "test_webhook_url_file_is_dropped_in_webhook_config_for_unsupported_versions.golden",
		},
		{
			name:           "Test url takes precedence in webhook config",
			againstVersion: semver.Version{Major: 0, Minor: 26},
			in: &alertmanagerConfig{
				Receivers: []*receiver{
					{
						WebhookConfigs: []*webhookConfig{
							{
								URL:     "foo",
								URLFile: "bar",
							},
						},
					},
				},
			},
			golden: "test_url_takes_precedence_in_webhook_config.golden",
		},
		{
			name:           "Test timeout is dropped in webhook config for unsupported versions",
			againstVersion: semver.Version{Major: 0, Minor: 26},
			in: &alertmanagerConfig{
				Receivers: []*receiver{
					{
						WebhookConfigs: []*webhookConfig{
							{
								Timeout: ptr.To(model.Duration(time.Minute)),
							},
						},
					},
				},
			},
			golden: "test_webhook_timeout_is_dropped_in_webhook_config_for_unsupported_versions.golden",
		},
		{
			name:           "Test timeout is added in webhook config for supported versions",
			againstVersion: semver.Version{Major: 0, Minor: 28},
			in: &alertmanagerConfig{
				Receivers: []*receiver{
					{
						WebhookConfigs: []*webhookConfig{
							{
								Timeout: ptr.To(model.Duration(time.Minute)),
							},
						},
					},
				},
			},
			golden: "test_webhook_timeout_is_added_in_webhook_config_for_supported_versions.golden",
		},
	} {
		t.Run(tc.name, func(t *testing.T) {
			err := tc.in.sanitize(tc.againstVersion, logger)
			require.NoError(t, err)

			amConfigs, err := yaml.Marshal(tc.in)
			require.NoError(t, err)

			golden.Assert(t, string(amConfigs), tc.golden)
		})
	}
}

func TestSanitizePushoverConfig(t *testing.T) {
	logger := newNopLogger(t)

	for _, tc := range []struct {
		name           string
		againstVersion semver.Version
		in             *alertmanagerConfig
		golden         string
	}{
		{
			name:           "Test pushover_user_key_file is dropped in pushover config for unsupported versions",
			againstVersion: semver.Version{Major: 0, Minor: 25},
			in: &alertmanagerConfig{
				Receivers: []*receiver{
					{
						PushoverConfigs: []*pushoverConfig{
							{
								UserKey:     "key",
								UserKeyFile: "foo",
								Token:       "token",
							},
						},
					},
				},
			},
			golden: "test_pushover_user_key_file_is_dropped_in_pushover_config_for_unsupported_versions.golden",
		},
		{
			name:           "Test pushover_token_file is dropped in pushover config for unsupported versions",
			againstVersion: semver.Version{Major: 0, Minor: 25},
			in: &alertmanagerConfig{
				Receivers: []*receiver{
					{
						PushoverConfigs: []*pushoverConfig{
							{
								UserKey:   "key",
								Token:     "token",
								TokenFile: "foo",
							},
						},
					},
				},
			},
			golden: "test_pushover_token_file_is_dropped_in_pushover_config_for_unsupported_versions.golden",
		},
		{
			name:           "Test user_key takes precedence in pushover config",
			againstVersion: semver.Version{Major: 0, Minor: 26},
			in: &alertmanagerConfig{
				Receivers: []*receiver{
					{
						PushoverConfigs: []*pushoverConfig{
							{
								UserKey:     "foo",
								UserKeyFile: "bar",
								Token:       "token",
							},
						},
					},
				},
			},
			golden: "test_user_key_takes_precedence_in_pushover_config.golden",
		},
		{
			name:           "Test token takes precedence in pushover config",
			againstVersion: semver.Version{Major: 0, Minor: 26},
			in: &alertmanagerConfig{
				Receivers: []*receiver{
					{
						PushoverConfigs: []*pushoverConfig{
							{
								UserKey:   "foo",
								Token:     "foo",
								TokenFile: "bar",
							},
						},
					},
				},
			},
			golden: "test_token_takes_precedence_in_pushover_config.golden",
		},
	} {
		t.Run(tc.name, func(t *testing.T) {
			err := tc.in.sanitize(tc.againstVersion, logger)
			require.NoError(t, err)

			amConfigs, err := yaml.Marshal(tc.in)
			require.NoError(t, err)

			golden.Assert(t, string(amConfigs), tc.golden)
		})
	}
}

func TestSanitizePagerDutyConfig(t *testing.T) {
	logger := newNopLogger(t)

	for _, tc := range []struct {
		name           string
		againstVersion semver.Version
		in             *alertmanagerConfig
		golden         string
	}{
		{
			name:           "Test routing_key takes precedence in pagerduty config",
			againstVersion: semver.Version{Major: 0, Minor: 25},
			in: &alertmanagerConfig{
				Receivers: []*receiver{
					{
						PagerdutyConfigs: []*pagerdutyConfig{
							{
								RoutingKey:     "foo",
								RoutingKeyFile: "bar",
							},
						},
					},
				},
			},
			golden: "test_routing_key_takes_precedence_in_pagerdouty_config.golden",
		},
		{
			name:           "Test routing_key_file is dropped in pagerduty config for unsupported versions",
			againstVersion: semver.Version{Major: 0, Minor: 24},
			in: &alertmanagerConfig{
				Receivers: []*receiver{
					{
						PagerdutyConfigs: []*pagerdutyConfig{
							{
								RoutingKeyFile: "bar",
							},
						},
					},
				},
			},
			golden: "test_routing_key_file_is_dropped_in_pagerduty_config_for_unsupported_versions.golden",
		},
		{
			name:           "Test service_key takes precedence in pagerduty config",
			againstVersion: semver.Version{Major: 0, Minor: 25},
			in: &alertmanagerConfig{
				Receivers: []*receiver{
					{
						PagerdutyConfigs: []*pagerdutyConfig{
							{
								ServiceKey:     "foo",
								ServiceKeyFile: "bar",
							},
						},
					},
				},
			},
			golden: "test_service_key_takes_precedence_in_pagerduty_config.golden",
		},
		{
			name:           "Test service_key_file is dropped in pagerduty config for unsupported versions",
			againstVersion: semver.Version{Major: 0, Minor: 24},
			in: &alertmanagerConfig{
				Receivers: []*receiver{
					{
						PagerdutyConfigs: []*pagerdutyConfig{
							{
								ServiceKeyFile: "bar",
							},
						},
					},
				},
			},
			golden: "test_service_key_file_is_dropped_in_pagerduty_config_for_unsupported_versions.golden",
		},
		{
			name:           "Test source is dropped in pagerduty config for unsupported versions",
			againstVersion: semver.Version{Major: 0, Minor: 24},
			in: &alertmanagerConfig{
				Receivers: []*receiver{
					{
						PagerdutyConfigs: []*pagerdutyConfig{
							{
								Source: "foo",
							},
						},
					},
				},
			},
			golden: "test_source_is_dropped_in_pagerduty_config_for_unsupported_versions.golden",
		},
		{
			name:           "Test source is added in pagerduty config for supported versions",
			againstVersion: semver.Version{Major: 0, Minor: 25},
			in: &alertmanagerConfig{
				Receivers: []*receiver{
					{
						PagerdutyConfigs: []*pagerdutyConfig{
							{
								Source: "foo",
							},
						},
					},
				},
			},
			golden: "test_source_is_added_in_pagerduty_config_for_supported_versions.golden",
		},
	} {
		t.Run(tc.name, func(t *testing.T) {
			err := tc.in.sanitize(tc.againstVersion, logger)
			require.NoError(t, err)

			amPagerDutyCfg, err := yaml.Marshal(tc.in)
			require.NoError(t, err)

			golden.Assert(t, string(amPagerDutyCfg), tc.golden)
		})
	}
}

func TestSanitizeJiraConfig(t *testing.T) {
	logger := newNopLogger(t)
	versionJiraAllowed := semver.Version{Major: 0, Minor: 28}
	versionJiraNotAllowed := semver.Version{Major: 0, Minor: 27}
	for _, tc := range []struct {
		name           string
		againstVersion semver.Version
		in             *alertmanagerConfig
		golden         string
		expectErr      bool
	}{
		{
			name:           "jira_configs returns error for unsupported versions",
			againstVersion: versionJiraNotAllowed,
			in: &alertmanagerConfig{
				Receivers: []*receiver{
					{
						JiraConfigs: []*jiraConfig{
							{
								APIURL: "http://example.com",
							},
						},
					},
				},
			},
			expectErr: true,
		},
		{
			name:           "jira_configs allows for supported versions",
			againstVersion: versionJiraAllowed,
			in: &alertmanagerConfig{
				Receivers: []*receiver{
					{
						JiraConfigs: []*jiraConfig{
							{
								APIURL:    "http://issues.example.com",
								Project:   "Monitoring",
								IssueType: "Bug",
							},
						},
					},
				},
			},
			golden: "jira_configs_for_supported_versions.golden",
		},
		{
			name:           "jira_configs returns error for missing mandatory fields",
			againstVersion: versionJiraAllowed,
			in: &alertmanagerConfig{
				Receivers: []*receiver{
					{
						JiraConfigs: []*jiraConfig{
							{
								APIURL: "http://example.com",
							},
						},
					},
				},
			},
			expectErr: true,
		},
	} {
		t.Run(tc.name, func(t *testing.T) {
			err := tc.in.sanitize(tc.againstVersion, logger)
			if tc.expectErr {
				require.Error(t, err)
				return
			}

			require.NoError(t, err)

			amConfigs, err := yaml.Marshal(tc.in)
			require.NoError(t, err)

			golden.Assert(t, string(amConfigs), tc.golden)
		})
	}
}

func TestSanitizeDiscordConfig(t *testing.T) {
	logger := newNopLogger(t)

	for _, tc := range []struct {
		name           string
		againstVersion semver.Version
		in             *alertmanagerConfig
		golden         string
	}{
		{
			name:           "Test Username field is dropped in discord config for unsupported versions",
			againstVersion: semver.Version{Major: 0, Minor: 27},
			in: &alertmanagerConfig{
				Receivers: []*receiver{
					{
						Name: "discord",
						DiscordConfigs: []*discordConfig{
							{
								Username:   "content",
								WebhookURL: "http://example.com",
								Message:    "test message",
							},
						},
					},
				},
			},
			golden: "Discord_username_dropped_in_unsupported_versions_config.golden",
		},
		{
			name:           "Test Username field add in discord config for supported versions",
			againstVersion: semver.Version{Major: 0, Minor: 28},
			in: &alertmanagerConfig{
				Receivers: []*receiver{
					{
						Name: "discord",
						DiscordConfigs: []*discordConfig{
							{
								Username:   "content",
								WebhookURL: "http://example.com",
								Message:    "test message",
							},
						},
					},
				},
			},
			golden: "Discord_username_add_in_supported_versions_config.golden",
		},
		{
			name:           "Test AvatarURL field is dropped in discord config for unsupported versions",
			againstVersion: semver.Version{Major: 0, Minor: 27},
			in: &alertmanagerConfig{
				Receivers: []*receiver{
					{
						Name: "discord",
						DiscordConfigs: []*discordConfig{
							{
								AvatarURL:  "content",
								WebhookURL: "http://example.com",
								Message:    "test message",
							},
						},
					},
				},
			},
			golden: "Discord_avatarURL_dropped_in_unsupported_versions_config.golden",
		},
		{
			name:           "Test AvatarURL field add in discord config for supported versions",
			againstVersion: semver.Version{Major: 0, Minor: 28},
			in: &alertmanagerConfig{
				Receivers: []*receiver{
					{
						Name: "discord",
						DiscordConfigs: []*discordConfig{
							{
								AvatarURL:  "content",
								WebhookURL: "http://example.com",
								Message:    "test message",
							},
						},
					},
				},
			},
			golden: "Discord_avatarURL_add_in_supported_versions_config.golden",
		},
		{
			name:           "Test Content field is dropped in discord config for unsupported versions",
			againstVersion: semver.Version{Major: 0, Minor: 27},
			in: &alertmanagerConfig{
				Receivers: []*receiver{
					{
						Name: "discord",
						DiscordConfigs: []*discordConfig{
							{
								Content:    "content",
								WebhookURL: "http://example.com",
								Message:    "test message",
							},
						},
					},
				},
			},
			golden: "Discord_content_dropped_in_unsupported_versions_config.golden",
		},
		{
			name:           "Test Content field add in discord config for supported versions",
			againstVersion: semver.Version{Major: 0, Minor: 28},
			in: &alertmanagerConfig{
				Receivers: []*receiver{
					{
						Name: "discord",
						DiscordConfigs: []*discordConfig{
							{
								Content:    "test content",
								WebhookURL: "http://example.com",
								Message:    "test message",
							},
						},
					},
				},
			},
			golden: "Discord_content_add_in_supported_versions_config.golden",
		},
	} {
		t.Run(tc.name, func(t *testing.T) {
			err := tc.in.sanitize(tc.againstVersion, logger)
			require.NoError(t, err)

			amConfigs, err := yaml.Marshal(tc.in)
			require.NoError(t, err)

			golden.Assert(t, string(amConfigs), tc.golden)
		})
	}

}

func TestSanitizeRocketChatConfig(t *testing.T) {
	logger := newNopLogger(t)
	versionRocketChatAllowed := semver.Version{Major: 0, Minor: 28}
	versionRocketChatNotAllowed := semver.Version{Major: 0, Minor: 27}
	for _, tc := range []struct {
		name           string
		againstVersion semver.Version
		in             *alertmanagerConfig
		golden         string
		expectErr      bool
	}{
		{
			name:           "rocketchat_configs returns error for unsupported versions",
			againstVersion: versionRocketChatNotAllowed,
			in: &alertmanagerConfig{
				Receivers: []*receiver{
					{
						RocketChatConfigs: []*rocketChatConfig{
							{
								APIURL: "http://example.com",
							},
						},
					},
				},
			},
			expectErr: true,
		},
		{
			name:           "rocketchat_configs allows for supported versions",
			againstVersion: versionRocketChatAllowed,
			in: &alertmanagerConfig{
				Receivers: []*receiver{
					{
						RocketChatConfigs: []*rocketChatConfig{
							{
								APIURL: "http://example.com",
							},
						},
					},
				},
			},
			golden: "rocketchat_configs_for_supported_versions.golden",
		},
		{
			name:           "rocketchat_configs both token or token_file set",
			againstVersion: versionRocketChatAllowed,
			in: &alertmanagerConfig{
				Receivers: []*receiver{
					{
						RocketChatConfigs: []*rocketChatConfig{
							{
								APIURL:    "http://example.com",
								Token:     ptr.To("aaaa-bbbb-cccc-dddd"),
								TokenFile: "/var/kubernetes/secrets/token",
							},
						},
					},
				},
			},
			expectErr: true,
		},
		{
			name:           "rocketchat_configs both token_id or token_id_file set",
			againstVersion: versionRocketChatAllowed,
			in: &alertmanagerConfig{
				Receivers: []*receiver{
					{
						RocketChatConfigs: []*rocketChatConfig{
							{
								APIURL:      "http://example.com",
								TokenID:     ptr.To("t123456"),
								TokenIDFile: "/var/kubernetes/secrets/token-id",
							},
						},
					},
				},
			},
			expectErr: true,
		},
	} {
		t.Run(tc.name, func(t *testing.T) {
			err := tc.in.sanitize(tc.againstVersion, logger)
			if tc.expectErr {
				require.Error(t, err)
				return
			}

			require.NoError(t, err)

			amConfigs, err := yaml.Marshal(tc.in)
			require.NoError(t, err)

			golden.Assert(t, string(amConfigs), tc.golden)
		})
	}
}

func TestSanitizeRoute(t *testing.T) {
	logger := newNopLogger(t)
	matcherV2SyntaxAllowed := semver.Version{Major: 0, Minor: 22}
	matcherV2SyntaxNotAllowed := semver.Version{Major: 0, Minor: 21}

	namespaceLabel := "namespace"
	namespaceValue := "test-ns"

	for _, tc := range []struct {
		name           string
		againstVersion semver.Version
		in             *route
		expectErr      bool
		golden         string
	}{
		{
			name:           "Test route with new syntax not supported fails",
			againstVersion: matcherV2SyntaxNotAllowed,
			in: &route{
				Receiver: "test",
				Match: map[string]string{
					namespaceLabel: namespaceValue,
				},
				Matchers: []string{fmt.Sprintf("%s=%s", namespaceLabel, namespaceValue)},
				Continue: true,
				Routes: []*route{
					{
						Match: map[string]string{
							"keep": "me",
						},
						Matchers: []string{"strip=~me"},
					},
				},
			},
			expectErr: true,
		},
		{
			name:           "Test route with new syntax supported and no child routes",
			againstVersion: matcherV2SyntaxAllowed,
			in: &route{
				Receiver: "test",
				Match: map[string]string{
					namespaceLabel: namespaceValue,
				},
				Matchers: []string{fmt.Sprintf("%s=%s", namespaceLabel, namespaceValue)},
				Continue: true,
			},
			golden: "test_route_with_new_syntax_no_child_routes.golden",
		},
		{
			name:           "Test route with new syntax supported with child routes",
			againstVersion: matcherV2SyntaxAllowed,
			in: &route{
				Receiver: "test",
				Match: map[string]string{
					"some": "value",
				},
				Matchers: []string{fmt.Sprintf("%s=%s", namespaceLabel, namespaceValue)},
				Continue: true,
				Routes: []*route{
					{
						Match: map[string]string{
							"keep": "me",
						},
						Matchers: []string{"keep=~me"},
					},
				},
			},
			golden: "test_route_with_new_syntax_supported_with_child_routes.golden",
		},
	} {
		t.Run(tc.name, func(t *testing.T) {
			err := tc.in.sanitize(tc.againstVersion, logger)
			if tc.expectErr {
				require.Error(t, err)
				return
			}

			require.NoError(t, err)

			routeCfg, err := yaml.Marshal(tc.in)
			require.NoError(t, err)

			golden.Assert(t, string(routeCfg), tc.golden)
		})
	}
}

// We want to ensure that the imported types from config.MuteTimeInterval
// and any others with custom marshalling/unmarshalling are parsed
// into the internal struct as expected.
func TestLoadConfig(t *testing.T) {
	testCase := []struct {
		name     string
		expected *alertmanagerConfig
		golden   string
	}{
		{
			name: "mute_time_intervals field",
			expected: &alertmanagerConfig{
				Global: nil,
				Route: &route{
					Receiver: "null",
				},
				Receivers: []*receiver{
					{
						Name: "null",
					},
				},
				MuteTimeIntervals: []*timeInterval{
					{
						Name: "maintenance_windows",
						TimeIntervals: []timeinterval.TimeInterval{
							{
								Months: []timeinterval.MonthRange{
									{
										InclusiveRange: timeinterval.InclusiveRange{
											Begin: 1,
											End:   1,
										},
									},
								},
								DaysOfMonth: []timeinterval.DayOfMonthRange{
									{
										InclusiveRange: timeinterval.InclusiveRange{
											Begin: 7,
											End:   7,
										},
									},
									{
										InclusiveRange: timeinterval.InclusiveRange{
											Begin: 18,
											End:   18,
										},
									},
									{
										InclusiveRange: timeinterval.InclusiveRange{
											Begin: 28,
											End:   28,
										},
									},
								},
								Times: []timeinterval.TimeRange{
									{
										StartMinute: 1020,
										EndMinute:   1440,
									},
								},
							},
						},
					},
				},
				Templates: []string{},
			},
			golden: "mute_time_intervals_field.golden",
		},
		{
			name: "Global opsgenie_api_key_file field",
			expected: &alertmanagerConfig{
				Global: &globalConfig{
					OpsGenieAPIKeyFile: "xxx",
				},
				Route: &route{
					Receiver: "null",
				},
				Receivers: []*receiver{
					{
						Name: "null",
					},
				},
				Templates: []string{},
			},
			golden: "Global_opsgenie_api_key_file_field.golden",
		},
		{
			name: "OpsGenie entity and actions fields",
			expected: &alertmanagerConfig{
				Route: &route{
					Receiver: "opsgenie",
				},
				Receivers: []*receiver{
					{
						Name: "opsgenie",
						OpsgenieConfigs: []*opsgenieConfig{
							{
								Entity:  "entity1",
								Actions: "action1,action2",
								APIKey:  "xxx",
							},
						},
					},
				},
				Templates: []string{},
			},
			golden: "OpsGenie_entity_and_actions_fields.golden",
		},
		{
			name: "Discord url field",
			expected: &alertmanagerConfig{
				Route: &route{
					Receiver: "discord",
				},
				Receivers: []*receiver{
					{
						Name: "discord",
						DiscordConfigs: []*discordConfig{
							{
								WebhookURL: "http://example.com",
							},
						},
					},
				},
				Templates: []string{},
			},
			golden: "Discord_url_field.golden",
		},
	}

	for _, tc := range testCase {
		t.Run(tc.name, func(t *testing.T) {
			ac, err := alertmanagerConfigFromBytes(golden.Get(t, tc.golden))
			require.NoError(t, err)
			require.Equal(t, tc.expected, ac)
		})
	}
}

func TestConvertHTTPConfig(t *testing.T) {
	testCases := []struct {
		name   string
		cfg    monitoringv1alpha1.HTTPConfig
		golden string
	}{
		{
			name:   "no proxy",
			cfg:    monitoringv1alpha1.HTTPConfig{},
			golden: "no_proxy.golden",
		},
		{
			name: "proxyURL only",
			cfg: monitoringv1alpha1.HTTPConfig{
				ProxyURLOriginal: ptr.To("http://example.com"),
			},
			golden: "proxy_url_only.golden",
		},
		{
			name: "proxyUrl only",
			cfg: monitoringv1alpha1.HTTPConfig{
				ProxyConfig: monitoringv1.ProxyConfig{
					ProxyURL: ptr.To("http://example.com"),
				},
			},
			golden: "proxy_config_only.golden",
		},
		{
			name: "proxyUrl and proxyURL",
			cfg: monitoringv1alpha1.HTTPConfig{
				ProxyURLOriginal: ptr.To("http://example.com"),
				ProxyConfig: monitoringv1.ProxyConfig{
					ProxyURL: ptr.To("http://bad.example.com"),
				},
			},
			golden: "proxy_url_and_proxy_config.golden",
		},
		{
			name: "proxyUrl and empty proxyURL",
			cfg: monitoringv1alpha1.HTTPConfig{
				ProxyURLOriginal: ptr.To(""),
				ProxyConfig: monitoringv1.ProxyConfig{
					ProxyURL: ptr.To("http://example.com"),
				},
			},
			golden: "proxy_url_empty_proxy_config.golden",
		},
	}

	for _, tc := range testCases {
		t.Run(tc.name, func(t *testing.T) {
			v, err := semver.ParseTolerant(operator.DefaultAlertmanagerVersion)
			require.NoError(t, err)

			cb := NewConfigBuilder(
				newNopLogger(t),
				v,
				nil,
				monitoringv1.AlertmanagerConfigMatcherStrategy{
					Type: monitoringv1.OnNamespaceConfigMatcherStrategyType,
				},
			)

			cfg, err := cb.convertHTTPConfig(context.Background(), &tc.cfg, types.NamespacedName{})
			require.NoError(t, err)

			cfgBytes, err := yaml.Marshal(cfg)
			require.NoError(t, err)

			golden.Assert(t, string(cfgBytes), tc.golden)
		})
	}
}

func newNopLogger(t *testing.T) *slog.Logger {
	t.Helper()
	return slog.New(slog.DiscardHandler)
}<|MERGE_RESOLUTION|>--- conflicted
+++ resolved
@@ -91,14 +91,12 @@
 	jiraAPIURL := "https://jira.example.com"
 	invalidJiraAPIURL := "://jira.example.com"
 
-<<<<<<< HEAD
+	rocketChatAPIURL := "https://rocketchat.example.com"
+	invalidRocketChatAPIURL := "://rocketchat.example.com"
+
 	weChatAPIURL := "https://wechat.example.com"
 	invalidWeChatAPIURL := "://wechat.example.com"
 	wechatCorpID := "mywechatcorpid"
-=======
-	rocketChatAPIURL := "https://rocketchat.example.com"
-	invalidRocketChatAPIURL := "://rocketchat.example.com"
->>>>>>> 866afe73
 
 	tests := []struct {
 		name            string
@@ -1377,6 +1375,182 @@
 			},
 			wantErr: true,
 		},
+		{
+			name:      "valid global config wechat config",
+			amVersion: &version28,
+			globalConfig: &monitoringv1.AlertmanagerGlobalConfig{
+				WeChatConfig: &monitoringv1.GlobalWeChatConfig{
+					APIURL: ptr.To(monitoringv1.URL(weChatAPIURL)),
+					APISecret: &corev1.SecretKeySelector{
+						LocalObjectReference: corev1.LocalObjectReference{
+							Name: "wechat",
+						},
+						Key: "api_secret",
+					},
+					APICorpID: &wechatCorpID,
+				},
+			},
+			amConfig: &monitoringv1alpha1.AlertmanagerConfig{
+				ObjectMeta: metav1.ObjectMeta{
+					Name:      "global-config",
+					Namespace: "mynamespace",
+				},
+				Spec: monitoringv1alpha1.AlertmanagerConfigSpec{
+					Receivers: []monitoringv1alpha1.Receiver{
+						{
+							Name: "null",
+						},
+						{
+							Name: "myreceiver",
+						},
+					},
+					Route: &monitoringv1alpha1.Route{
+						Receiver: "null",
+						Routes: []apiextensionsv1.JSON{
+							{
+								Raw: myrouteJSON,
+							},
+						},
+					},
+				},
+			},
+			matcherStrategy: monitoringv1.AlertmanagerConfigMatcherStrategy{
+				Type: "OnNamespace",
+			},
+			golden: "valid_global_config_with_WeChat_Config.golden",
+		},
+		{
+			name:      "invalid global config wechat config api url",
+			amVersion: &version28,
+			globalConfig: &monitoringv1.AlertmanagerGlobalConfig{
+				WeChatConfig: &monitoringv1.GlobalWeChatConfig{
+					APIURL: ptr.To(monitoringv1.URL(invalidWeChatAPIURL)),
+					APISecret: &corev1.SecretKeySelector{
+						LocalObjectReference: corev1.LocalObjectReference{
+							Name: "wechat",
+						},
+						Key: "api_secret",
+					},
+					APICorpID: &wechatCorpID,
+				},
+			},
+			amConfig: &monitoringv1alpha1.AlertmanagerConfig{
+				ObjectMeta: metav1.ObjectMeta{
+					Name:      "global-config",
+					Namespace: "mynamespace",
+				},
+				Spec: monitoringv1alpha1.AlertmanagerConfigSpec{
+					Receivers: []monitoringv1alpha1.Receiver{
+						{
+							Name: "null",
+						},
+						{
+							Name: "myreceiver",
+						},
+					},
+					Route: &monitoringv1alpha1.Route{
+						Receiver: "null",
+						Routes: []apiextensionsv1.JSON{
+							{
+								Raw: myrouteJSON,
+							},
+						},
+					},
+				},
+			},
+			matcherStrategy: monitoringv1.AlertmanagerConfigMatcherStrategy{
+				Type: "OnNamespace",
+			},
+			wantErr: true,
+		},
+		{
+			name:      "invalid global config wechat config missing secret",
+			amVersion: &version28,
+			globalConfig: &monitoringv1.AlertmanagerGlobalConfig{
+				WeChatConfig: &monitoringv1.GlobalWeChatConfig{
+					APIURL: ptr.To(monitoringv1.URL(weChatAPIURL)),
+					APISecret: &corev1.SecretKeySelector{
+						LocalObjectReference: corev1.LocalObjectReference{
+							Name: "wechat-missing",
+						},
+						Key: "api_secret",
+					},
+					APICorpID: &wechatCorpID,
+				},
+			},
+			amConfig: &monitoringv1alpha1.AlertmanagerConfig{
+				ObjectMeta: metav1.ObjectMeta{
+					Name:      "global-config",
+					Namespace: "mynamespace",
+				},
+				Spec: monitoringv1alpha1.AlertmanagerConfigSpec{
+					Receivers: []monitoringv1alpha1.Receiver{
+						{
+							Name: "null",
+						},
+						{
+							Name: "myreceiver",
+						},
+					},
+					Route: &monitoringv1alpha1.Route{
+						Receiver: "null",
+						Routes: []apiextensionsv1.JSON{
+							{
+								Raw: myrouteJSON,
+							},
+						},
+					},
+				},
+			},
+			matcherStrategy: monitoringv1.AlertmanagerConfigMatcherStrategy{
+				Type: "OnNamespace",
+			},
+			wantErr: true,
+		},
+		{
+			name:      "invalid global config wechat config empty api corp id",
+			amVersion: &version28,
+			globalConfig: &monitoringv1.AlertmanagerGlobalConfig{
+				WeChatConfig: &monitoringv1.GlobalWeChatConfig{
+					APIURL: ptr.To(monitoringv1.URL(weChatAPIURL)),
+					APISecret: &corev1.SecretKeySelector{
+						LocalObjectReference: corev1.LocalObjectReference{
+							Name: "wechat",
+						},
+						Key: "api_secret",
+					},
+					APICorpID: ptr.To("x"),
+				},
+			},
+			amConfig: &monitoringv1alpha1.AlertmanagerConfig{
+				ObjectMeta: metav1.ObjectMeta{
+					Name:      "global-config",
+					Namespace: "mynamespace",
+				},
+				Spec: monitoringv1alpha1.AlertmanagerConfigSpec{
+					Receivers: []monitoringv1alpha1.Receiver{
+						{
+							Name: "null",
+						},
+						{
+							Name: "myreceiver",
+						},
+					},
+					Route: &monitoringv1alpha1.Route{
+						Receiver: "null",
+						Routes: []apiextensionsv1.JSON{
+							{
+								Raw: myrouteJSON,
+							},
+						},
+					},
+				},
+			},
+			matcherStrategy: monitoringv1.AlertmanagerConfigMatcherStrategy{
+				Type: "OnNamespace",
+			},
+			wantErr: true,
+		},
 	}
 	for _, tt := range tests {
 		if tt.amVersion == nil {
@@ -1437,16 +1611,6 @@
 			},
 			&corev1.Secret{
 				ObjectMeta: metav1.ObjectMeta{
-<<<<<<< HEAD
-					Name:      "wechat",
-					Namespace: "mynamespace",
-				},
-				Data: map[string][]byte{
-					"api_secret": []byte("mywechatsecret"),
-				},
-			},
-
-=======
 					Name:      "rocketchat",
 					Namespace: "mynamespace",
 				},
@@ -1455,7 +1619,16 @@
 					"token_id": []byte("mytokenid"),
 				},
 			},
->>>>>>> 866afe73
+			&corev1.Secret{
+				ObjectMeta: metav1.ObjectMeta{
+					Name:      "wechat",
+					Namespace: "mynamespace",
+				},
+				Data: map[string][]byte{
+					"api_secret": []byte("mywechatsecret"),
+				},
+			},
+
 			&corev1.Secret{
 				ObjectMeta: metav1.ObjectMeta{
 					Name:      "secret",
