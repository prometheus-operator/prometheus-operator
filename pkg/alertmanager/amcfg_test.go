// Copyright 2020 The prometheus-operator Authors
//
// Licensed under the Apache License, Version 2.0 (the "License");
// you may not use this file except in compliance with the License.
// You may obtain a copy of the License at
//
//     http://www.apache.org/licenses/LICENSE-2.0
//
// Unless required by applicable law or agreed to in writing, software
// distributed under the License is distributed on an "AS IS" BASIS,
// WITHOUT WARRANTIES OR CONDITIONS OF ANY KIND, either express or implied.
// See the License for the specific language governing permissions and
// limitations under the License.

package alertmanager

import (
	"context"
	"encoding/json"
	"fmt"
	"log/slog"
	"net/url"
	"testing"
	"time"

	"github.com/blang/semver/v4"
	"github.com/prometheus/alertmanager/config"
	"github.com/prometheus/alertmanager/timeinterval"
	"github.com/prometheus/common/model"
	"github.com/stretchr/testify/require"
	"gopkg.in/yaml.v2"
	"gotest.tools/v3/golden"
	corev1 "k8s.io/api/core/v1"
	apiextensionsv1 "k8s.io/apiextensions-apiserver/pkg/apis/apiextensions/v1"
	metav1 "k8s.io/apimachinery/pkg/apis/meta/v1"
	"k8s.io/apimachinery/pkg/types"
	"k8s.io/client-go/kubernetes"
	"k8s.io/client-go/kubernetes/fake"
	"k8s.io/utils/ptr"

	monitoringv1 "github.com/prometheus-operator/prometheus-operator/pkg/apis/monitoring/v1"
	monitoringv1alpha1 "github.com/prometheus-operator/prometheus-operator/pkg/apis/monitoring/v1alpha1"
	"github.com/prometheus-operator/prometheus-operator/pkg/assets"
	"github.com/prometheus-operator/prometheus-operator/pkg/operator"
)

func mustMarshalRoute(r monitoringv1alpha1.Route) []byte {
	b, err := json.Marshal(r)
	if err != nil {
		panic(err)
	}

	return b
}

func TestInitializeFromAlertmanagerConfig(t *testing.T) {
	myrouteJSON := mustMarshalRoute(monitoringv1alpha1.Route{
		Receiver: "myreceiver",
		Matchers: []monitoringv1alpha1.Matcher{
			{
				Name:  "mykey",
				Value: "myvalue",
				Regex: false,
			},
			{
				Name:  "mykey1",
				Value: "myvalue1",
				Regex: false,
			},
		},
	})

	version21, err := semver.ParseTolerant("v0.21.0")
	require.NoError(t, err)

	version24, err := semver.ParseTolerant("v0.24.0")
	require.NoError(t, err)

	version26, err := semver.ParseTolerant("v0.26.0")
	require.NoError(t, err)

	version28, err := semver.ParseTolerant("v0.28.0")
	require.NoError(t, err)

	pagerdutyURL := "example.pagerduty.com"
	invalidPagerdutyURL := "://example.pagerduty.com"

	telegramAPIURL := "https://telegram.example.com"
	invalidTelegramAPIURL := "://telegram.example.com"

	jiraAPIURL := "https://jira.example.com"
	invalidJiraAPIURL := "://jira.example.com"

	rocketChatAPIURL := "https://rocketchat.example.com"
	invalidRocketChatAPIURL := "://rocketchat.example.com"

	webexAPIURL := "https://webex.example.com"
	invalidWebexAPIURL := "://webex.example.com"

	weChatAPIURL := "https://wechat.example.com"
	invalidWeChatAPIURL := "://wechat.example.com"
	wechatCorpID := "mywechatcorpid"

	victorOpsAPIURL := "https://victorops.example.com"
	invalidVictorOpsAPIURL := "://victorops.example.com"

	tests := []struct {
		name            string
		amVersion       *semver.Version
		globalConfig    *monitoringv1.AlertmanagerGlobalConfig
		matcherStrategy monitoringv1.AlertmanagerConfigMatcherStrategy
		amConfig        *monitoringv1alpha1.AlertmanagerConfig
		wantErr         bool
		golden          string
	}{
		{
			name:      "valid global config",
			amVersion: &version28,
			globalConfig: &monitoringv1.AlertmanagerGlobalConfig{
				SMTPConfig: &monitoringv1.GlobalSMTPConfig{
					From: ptr.To("from"),
					SmartHost: &monitoringv1.HostPort{
						Host: "smtp.example.org",
						Port: "587",
					},
					Hello:        ptr.To("smtp.example.org"),
					AuthUsername: ptr.To("dev@smtp.example.org"),
					AuthPassword: &corev1.SecretKeySelector{
						LocalObjectReference: corev1.LocalObjectReference{
							Name: "smtp-auth",
						},
						Key: "password",
					},
					AuthIdentity: ptr.To("dev@smtp.example.org"),
					AuthSecret: &corev1.SecretKeySelector{
						LocalObjectReference: corev1.LocalObjectReference{
							Name: "smtp-auth",
						},
						Key: "secret",
					},
					RequireTLS: ptr.To(true),
					TLSConfig: &monitoringv1.SafeTLSConfig{
						InsecureSkipVerify: ptr.To(true),
						MinVersion:         ptr.To(monitoringv1.TLSVersion12),
						MaxVersion:         ptr.To(monitoringv1.TLSVersion13),
					},
				},
				ResolveTimeout: "30s",
				HTTPConfigWithProxy: &monitoringv1.HTTPConfigWithProxy{
					HTTPConfig: monitoringv1.HTTPConfig{
						OAuth2: &monitoringv1.OAuth2{
							ClientID: monitoringv1.SecretOrConfigMap{
								ConfigMap: &corev1.ConfigMapKeySelector{
									LocalObjectReference: corev1.LocalObjectReference{
										Name: "webhook-client-id",
									},
									Key: "test",
								},
							},
							ClientSecret: corev1.SecretKeySelector{
								LocalObjectReference: corev1.LocalObjectReference{
									Name: "webhook-client-secret",
								},
								Key: "test",
							},
							TokenURL: "https://test.com",
							Scopes:   []string{"any"},
							EndpointParams: map[string]string{
								"some": "value",
							},
						},
						FollowRedirects: ptr.To(true),
					},
				},
			},
			amConfig: &monitoringv1alpha1.AlertmanagerConfig{
				ObjectMeta: metav1.ObjectMeta{
					Name:      "global-config",
					Namespace: "mynamespace",
				},
				Spec: monitoringv1alpha1.AlertmanagerConfigSpec{
					Receivers: []monitoringv1alpha1.Receiver{
						{
							Name: "null",
						},
						{
							Name: "myreceiver",
						},
					},
					Route: &monitoringv1alpha1.Route{
						Receiver: "null",
						Routes: []apiextensionsv1.JSON{
							{
								Raw: myrouteJSON,
							},
						},
					},
				},
			},
			matcherStrategy: monitoringv1.AlertmanagerConfigMatcherStrategy{
				Type: "OnNamespace",
			},
			golden: "valid_global_config.golden",
		},
		{
			name:      "valid global config with global HTTPConfig CA",
			amVersion: &version28,
			globalConfig: &monitoringv1.AlertmanagerGlobalConfig{
				HTTPConfigWithProxy: &monitoringv1.HTTPConfigWithProxy{
					HTTPConfig: monitoringv1.HTTPConfig{
						TLSConfig: &monitoringv1.SafeTLSConfig{
							CA: monitoringv1.SecretOrConfigMap{
								ConfigMap: &corev1.ConfigMapKeySelector{
									LocalObjectReference: corev1.LocalObjectReference{
										Name: "proxy-ca-certificate",
									},
									Key: "certificate",
								},
							},
						},
						FollowRedirects: ptr.To(true),
					},
				},
			},
			amConfig: &monitoringv1alpha1.AlertmanagerConfig{
				ObjectMeta: metav1.ObjectMeta{
					Name:      "global-config",
					Namespace: "mynamespace",
				},
				Spec: monitoringv1alpha1.AlertmanagerConfigSpec{
					Receivers: []monitoringv1alpha1.Receiver{
						{
							Name: "null",
						},
						{
							Name: "myreceiver",
						},
						{
							Name: "jira",
							JiraConfigs: []monitoringv1alpha1.JiraConfig{
								{
									Project:           "projectA",
									SendResolved:      ptr.To(true),
									APIURL:            ptr.To("https://test.com"),
									Summary:           ptr.To("summary"),
									Description:       ptr.To("description"),
									Priority:          ptr.To("priority"),
									Labels:            []string{"aa", "bb"},
									IssueType:         "bug",
									ResolveTransition: ptr.To("ResolveTransition"),
									ReopenTransition:  ptr.To("ReopenTransition"),
									WontFixResolution: ptr.To("WontFixResolution"),
									ReopenDuration:    ptr.To(monitoringv1.Duration("5s")),
									Fields: []monitoringv1alpha1.JiraField{
										{
											Key:   "customField1",
											Value: apiextensionsv1.JSON{Raw: []byte(`{"aa": "recv2", "bb": 11}`)},
										},
										{
											Key:   "customField2",
											Value: apiextensionsv1.JSON{Raw: []byte(nil)},
										},
										{
											Key:   "customField3",
											Value: apiextensionsv1.JSON{Raw: []byte(`[{"aa": "recv2", "bb": 11, "cc": {"aa": 11}}, "aa", 11, ["aa", "bb", 11] ]`)},
										},
									},
								},
							},
						},
					},
					Route: &monitoringv1alpha1.Route{
						Receiver: "null",
						Routes: []apiextensionsv1.JSON{
							{
								Raw: myrouteJSON,
							},
						},
					},
				},
			},
			matcherStrategy: monitoringv1.AlertmanagerConfigMatcherStrategy{
				Type: "OnNamespace",
			},
			golden: "valid_global_config_with_global_httpconfig_ca.golden",
		},
		{
			name: "valid global config with Slack API URL",
			globalConfig: &monitoringv1.AlertmanagerGlobalConfig{
				SlackAPIURL: &corev1.SecretKeySelector{
					Key: "url",
					LocalObjectReference: corev1.LocalObjectReference{
						Name: "slack",
					},
				},
			},
			amConfig: &monitoringv1alpha1.AlertmanagerConfig{
				ObjectMeta: metav1.ObjectMeta{
					Name:      "global-config",
					Namespace: "mynamespace",
				},
				Spec: monitoringv1alpha1.AlertmanagerConfigSpec{
					Receivers: []monitoringv1alpha1.Receiver{
						{
							Name: "null",
						},
						{
							Name: "myreceiver",
						},
					},
					Route: &monitoringv1alpha1.Route{
						Receiver: "null",
						Routes: []apiextensionsv1.JSON{
							{
								Raw: myrouteJSON,
							},
						},
					},
				},
			},
			matcherStrategy: monitoringv1.AlertmanagerConfigMatcherStrategy{
				Type: "OnNamespace",
			},
			golden: "valid_global_config_with_Slack_API_URL.golden",
		},
		{
			name: "global config with invalid Slack API URL",
			globalConfig: &monitoringv1.AlertmanagerGlobalConfig{
				SlackAPIURL: &corev1.SecretKeySelector{
					Key: "invalid_url",
					LocalObjectReference: corev1.LocalObjectReference{
						Name: "slack",
					},
				},
			},
			amConfig: &monitoringv1alpha1.AlertmanagerConfig{
				ObjectMeta: metav1.ObjectMeta{
					Name:      "global-config",
					Namespace: "mynamespace",
				},
				Spec: monitoringv1alpha1.AlertmanagerConfigSpec{
					Receivers: []monitoringv1alpha1.Receiver{
						{
							Name: "null",
						},
					},
					Route: &monitoringv1alpha1.Route{
						Receiver: "null",
						Routes: []apiextensionsv1.JSON{
							{
								Raw: myrouteJSON,
							},
						},
					},
				},
			},
			matcherStrategy: monitoringv1.AlertmanagerConfigMatcherStrategy{
				Type: "OnNamespace",
			},
			wantErr: true,
		},
		{
			name: "global config with missing Slack API URL",
			globalConfig: &monitoringv1.AlertmanagerGlobalConfig{
				SlackAPIURL: &corev1.SecretKeySelector{
					Key: "url",
					LocalObjectReference: corev1.LocalObjectReference{
						Name: "not_existing",
					},
				},
			},
			amConfig: &monitoringv1alpha1.AlertmanagerConfig{
				ObjectMeta: metav1.ObjectMeta{
					Name:      "global-config",
					Namespace: "mynamespace",
				},
				Spec: monitoringv1alpha1.AlertmanagerConfigSpec{
					Receivers: []monitoringv1alpha1.Receiver{
						{
							Name: "null",
						},
					},
					Route: &monitoringv1alpha1.Route{
						Receiver: "null",
						Routes: []apiextensionsv1.JSON{
							{
								Raw: myrouteJSON,
							},
						},
					},
				},
			},
			matcherStrategy: monitoringv1.AlertmanagerConfigMatcherStrategy{
				Type: "OnNamespace",
			},
			wantErr: true,
		},
		{
			name: "valid global config with OpsGenie API URL",
			globalConfig: &monitoringv1.AlertmanagerGlobalConfig{
				OpsGenieAPIURL: &corev1.SecretKeySelector{
					Key: "url",
					LocalObjectReference: corev1.LocalObjectReference{
						Name: "opsgenie",
					},
				},
			},
			amConfig: &monitoringv1alpha1.AlertmanagerConfig{
				ObjectMeta: metav1.ObjectMeta{
					Name:      "global-config",
					Namespace: "mynamespace",
				},
				Spec: monitoringv1alpha1.AlertmanagerConfigSpec{
					Receivers: []monitoringv1alpha1.Receiver{
						{
							Name: "null",
						},
						{
							Name: "myreceiver",
						},
					},
					Route: &monitoringv1alpha1.Route{
						Receiver: "null",
						Routes: []apiextensionsv1.JSON{
							{
								Raw: myrouteJSON,
							},
						},
					},
				},
			},
			matcherStrategy: monitoringv1.AlertmanagerConfigMatcherStrategy{
				Type: "OnNamespace",
			},
			golden: "valid_global_config_with_OpsGenie_API_URL.golden",
		},
		{
			name: "global config with invalid OpsGenie API URL",
			globalConfig: &monitoringv1.AlertmanagerGlobalConfig{
				OpsGenieAPIURL: &corev1.SecretKeySelector{
					Key: "invalid_url",
					LocalObjectReference: corev1.LocalObjectReference{
						Name: "opsgenie",
					},
				},
			},
			amConfig: &monitoringv1alpha1.AlertmanagerConfig{
				ObjectMeta: metav1.ObjectMeta{
					Name:      "global-config",
					Namespace: "mynamespace",
				},
				Spec: monitoringv1alpha1.AlertmanagerConfigSpec{
					Receivers: []monitoringv1alpha1.Receiver{
						{
							Name: "null",
						},
					},
					Route: &monitoringv1alpha1.Route{
						Receiver: "null",
						Routes: []apiextensionsv1.JSON{
							{
								Raw: myrouteJSON,
							},
						},
					},
				},
			},
			matcherStrategy: monitoringv1.AlertmanagerConfigMatcherStrategy{
				Type: "OnNamespace",
			},
			wantErr: true,
		},
		{
			name: "global config with missing OpsGenie API URL",
			globalConfig: &monitoringv1.AlertmanagerGlobalConfig{
				OpsGenieAPIURL: &corev1.SecretKeySelector{
					Key: "url",
					LocalObjectReference: corev1.LocalObjectReference{
						Name: "not_existing",
					},
				},
			},
			amConfig: &monitoringv1alpha1.AlertmanagerConfig{
				ObjectMeta: metav1.ObjectMeta{
					Name:      "global-config",
					Namespace: "mynamespace",
				},
				Spec: monitoringv1alpha1.AlertmanagerConfigSpec{
					Receivers: []monitoringv1alpha1.Receiver{
						{
							Name: "null",
						},
					},
					Route: &monitoringv1alpha1.Route{
						Receiver: "null",
						Routes: []apiextensionsv1.JSON{
							{
								Raw: myrouteJSON,
							},
						},
					},
				},
			},
			matcherStrategy: monitoringv1.AlertmanagerConfigMatcherStrategy{
				Type: "OnNamespace",
			},
			wantErr: true,
		},
		{
			name: "valid global config with OpsGenie API KEY",
			globalConfig: &monitoringv1.AlertmanagerGlobalConfig{
				OpsGenieAPIKey: &corev1.SecretKeySelector{
					Key: "api_key",
					LocalObjectReference: corev1.LocalObjectReference{
						Name: "opsgenie",
					},
				},
			},
			amConfig: &monitoringv1alpha1.AlertmanagerConfig{
				ObjectMeta: metav1.ObjectMeta{
					Name:      "global-config",
					Namespace: "mynamespace",
				},
				Spec: monitoringv1alpha1.AlertmanagerConfigSpec{
					Receivers: []monitoringv1alpha1.Receiver{
						{
							Name: "null",
						},
						{
							Name: "myreceiver",
						},
					},
					Route: &monitoringv1alpha1.Route{
						Receiver: "null",
						Routes: []apiextensionsv1.JSON{
							{
								Raw: myrouteJSON,
							},
						},
					},
				},
			},
			matcherStrategy: monitoringv1.AlertmanagerConfigMatcherStrategy{
				Type: "OnNamespace",
			},
			golden: "valid_global_config_with_OpsGenie_API_KEY.golden",
		},
		{
			name: "global config with missing OpsGenie API KEY",
			globalConfig: &monitoringv1.AlertmanagerGlobalConfig{
				OpsGenieAPIKey: &corev1.SecretKeySelector{
					Key: "api_key",
					LocalObjectReference: corev1.LocalObjectReference{
						Name: "not_existing",
					},
				},
			},
			amConfig: &monitoringv1alpha1.AlertmanagerConfig{
				ObjectMeta: metav1.ObjectMeta{
					Name:      "global-config",
					Namespace: "mynamespace",
				},
				Spec: monitoringv1alpha1.AlertmanagerConfigSpec{
					Receivers: []monitoringv1alpha1.Receiver{
						{
							Name: "null",
						},
					},
					Route: &monitoringv1alpha1.Route{
						Receiver: "null",
						Routes: []apiextensionsv1.JSON{
							{
								Raw: myrouteJSON,
							},
						},
					},
				},
			},
			matcherStrategy: monitoringv1.AlertmanagerConfigMatcherStrategy{
				Type: "OnNamespace",
			},
			wantErr: true,
		},
		{
			name: "valid global config with Pagerduty URL",
			globalConfig: &monitoringv1.AlertmanagerGlobalConfig{
				PagerdutyURL: ptr.To(monitoringv1.URL(pagerdutyURL)),
			},
			amConfig: &monitoringv1alpha1.AlertmanagerConfig{
				ObjectMeta: metav1.ObjectMeta{
					Name:      "global-config",
					Namespace: "mynamespace",
				},
				Spec: monitoringv1alpha1.AlertmanagerConfigSpec{
					Receivers: []monitoringv1alpha1.Receiver{
						{
							Name: "null",
						},
						{
							Name: "myreceiver",
						},
					},
					Route: &monitoringv1alpha1.Route{
						Receiver: "null",
						Routes: []apiextensionsv1.JSON{
							{
								Raw: myrouteJSON,
							},
						},
					},
				},
			},
			matcherStrategy: monitoringv1.AlertmanagerConfigMatcherStrategy{
				Type: "OnNamespace",
			},
			golden: "valid_global_config_with_Pagerduty_URL.golden",
		},
		{
			name: "global config with invalid Pagerduty URL",
			globalConfig: &monitoringv1.AlertmanagerGlobalConfig{
				PagerdutyURL: ptr.To(monitoringv1.URL(invalidPagerdutyURL)),
			},
			amConfig: &monitoringv1alpha1.AlertmanagerConfig{
				ObjectMeta: metav1.ObjectMeta{
					Name:      "global-config",
					Namespace: "mynamespace",
				},
				Spec: monitoringv1alpha1.AlertmanagerConfigSpec{
					Receivers: []monitoringv1alpha1.Receiver{
						{
							Name: "null",
						},
					},
					Route: &monitoringv1alpha1.Route{
						Receiver: "null",
						Routes: []apiextensionsv1.JSON{
							{
								Raw: myrouteJSON,
							},
						},
					},
				},
			},
			matcherStrategy: monitoringv1.AlertmanagerConfigMatcherStrategy{
				Type: "OnNamespace",
			},
			wantErr: true,
		},
		{
			name: "missing route",
			amConfig: &monitoringv1alpha1.AlertmanagerConfig{
				ObjectMeta: metav1.ObjectMeta{
					Name:      "global-config",
					Namespace: "mynamespace",
				},
			},
			wantErr: true,
		},
		{
			name: "globalConfig has null resolve timeout",
			globalConfig: &monitoringv1.AlertmanagerGlobalConfig{
				HTTPConfigWithProxy: &monitoringv1.HTTPConfigWithProxy{
					HTTPConfig: monitoringv1.HTTPConfig{
						FollowRedirects: ptr.To(true),
					},
				},
			},
			amConfig: &monitoringv1alpha1.AlertmanagerConfig{
				ObjectMeta: metav1.ObjectMeta{
					Name:      "global-config",
					Namespace: "mynamespace",
				},
				Spec: monitoringv1alpha1.AlertmanagerConfigSpec{
					Receivers: []monitoringv1alpha1.Receiver{
						{
							Name: "null",
						},
					},
					Route: &monitoringv1alpha1.Route{
						Receiver: "null",
					},
				},
			},
			matcherStrategy: monitoringv1.AlertmanagerConfigMatcherStrategy{
				Type: "OnNamespace",
			},
			golden: "globalConfig_has_null_resolve_timeout.golden",
		},
		{
			name: "globalConfig httpconfig/proxyconfig has null secretKey for proxyConnectHeader",
			globalConfig: &monitoringv1.AlertmanagerGlobalConfig{
				HTTPConfigWithProxy: &monitoringv1.HTTPConfigWithProxy{
					HTTPConfig: monitoringv1.HTTPConfig{
						FollowRedirects: ptr.To(true),
					},
					ProxyConfig: monitoringv1.ProxyConfig{
						ProxyURL: ptr.To("http://example.com"),
						NoProxy:  ptr.To("svc.cluster.local"),
						ProxyConnectHeader: map[string][]corev1.SecretKeySelector{
							"header": {
								{
									LocalObjectReference: corev1.LocalObjectReference{
										Name: "no-secret",
									},
									Key: "proxy-header",
								},
							},
						},
					},
				},
			},
			amConfig: &monitoringv1alpha1.AlertmanagerConfig{
				ObjectMeta: metav1.ObjectMeta{
					Name:      "global-config",
					Namespace: "mynamespace",
				},
				Spec: monitoringv1alpha1.AlertmanagerConfigSpec{
					Receivers: []monitoringv1alpha1.Receiver{
						{
							Name: "null",
						},
					},
					Route: &monitoringv1alpha1.Route{
						Receiver: "null",
					},
				},
			},
			matcherStrategy: monitoringv1.AlertmanagerConfigMatcherStrategy{
				Type: "OnNamespace",
			},
			wantErr: true,
		},
		{
			name:      "valid globalConfig httpconfig/proxyconfig/proxyConnectHeader with amVersion24",
			amVersion: &version24,
			globalConfig: &monitoringv1.AlertmanagerGlobalConfig{
				HTTPConfigWithProxy: &monitoringv1.HTTPConfigWithProxy{
					ProxyConfig: monitoringv1.ProxyConfig{
						ProxyURL: ptr.To("http://example.com"),
						NoProxy:  ptr.To("svc.cluster.local"),
						ProxyConnectHeader: map[string][]corev1.SecretKeySelector{
							"header": {
								{
									LocalObjectReference: corev1.LocalObjectReference{
										Name: "secret",
									},
									Key: "proxy-header",
								},
							},
						},
					},
					HTTPConfig: monitoringv1.HTTPConfig{
						FollowRedirects: ptr.To(true),
					},
				},
			},
			amConfig: &monitoringv1alpha1.AlertmanagerConfig{
				ObjectMeta: metav1.ObjectMeta{
					Name:      "global-config",
					Namespace: "mynamespace",
				},
				Spec: monitoringv1alpha1.AlertmanagerConfigSpec{
					Receivers: []monitoringv1alpha1.Receiver{
						{
							Name: "null",
						},
					},
					Route: &monitoringv1alpha1.Route{
						Receiver: "null",
					},
				},
			},
			matcherStrategy: monitoringv1.AlertmanagerConfigMatcherStrategy{
				Type: "OnNamespace",
			},
			golden: "valid_globalConfig_httpconfig_proxyconfig_proxyConnectHeader_with_amVersion24.golden",
		},
		{
			name:      "valid globalConfig httpconfig/proxyconfig/proxyConnectHeader with amVersion26",
			amVersion: &version26,
			globalConfig: &monitoringv1.AlertmanagerGlobalConfig{
				HTTPConfigWithProxy: &monitoringv1.HTTPConfigWithProxy{
					ProxyConfig: monitoringv1.ProxyConfig{
						ProxyURL: ptr.To("http://example.com"),
						NoProxy:  ptr.To("svc.cluster.local"),
						ProxyConnectHeader: map[string][]corev1.SecretKeySelector{
							"header": {
								{
									LocalObjectReference: corev1.LocalObjectReference{
										Name: "secret",
									},
									Key: "proxy-header",
								},
							},
						},
					},
					HTTPConfig: monitoringv1.HTTPConfig{
						FollowRedirects: ptr.To(true),
					},
				},
			},
			amConfig: &monitoringv1alpha1.AlertmanagerConfig{
				ObjectMeta: metav1.ObjectMeta{
					Name:      "global-config",
					Namespace: "mynamespace",
				},
				Spec: monitoringv1alpha1.AlertmanagerConfigSpec{
					Receivers: []monitoringv1alpha1.Receiver{
						{
							Name: "null",
						},
					},
					Route: &monitoringv1alpha1.Route{
						Receiver: "null",
					},
				},
			},
			matcherStrategy: monitoringv1.AlertmanagerConfigMatcherStrategy{
				Type: "OnNamespace",
			},
			golden: "valid_globalConfig_httpconfig_proxyconfig_proxyConnectHeader_with_amVersion26.golden",
		},
		{
			name: "invalid alertmanagerConfig with invalid child routes",
			amConfig: &monitoringv1alpha1.AlertmanagerConfig{
				ObjectMeta: metav1.ObjectMeta{
					Name:      "global-config",
					Namespace: "mynamespace",
				},
				Spec: monitoringv1alpha1.AlertmanagerConfigSpec{
					Receivers: []monitoringv1alpha1.Receiver{
						{
							Name: "null",
						},
					},
					Route: &monitoringv1alpha1.Route{
						Receiver: "null",
						Routes: []apiextensionsv1.JSON{
							{
								Raw: []byte(`{"receiver": "recv2", "matchers": [{"severity":"!=critical$"}]}`),
							},
						},
					},
				},
			},
			matcherStrategy: monitoringv1.AlertmanagerConfigMatcherStrategy{
				Type: "OnNamespace",
			},
			wantErr: true,
		},
		{
			name:      "valid global config SMTP tlsconfig email receiver",
			amVersion: &version28,
			globalConfig: &monitoringv1.AlertmanagerGlobalConfig{
				SMTPConfig: &monitoringv1.GlobalSMTPConfig{
					From: ptr.To("from"),
					SmartHost: &monitoringv1.HostPort{
						Host: "smtp.example.org",
						Port: "587",
					},
					Hello:        ptr.To("smtp.example.org"),
					AuthUsername: ptr.To("dev@smtp.example.org"),
					AuthPassword: &corev1.SecretKeySelector{
						LocalObjectReference: corev1.LocalObjectReference{
							Name: "smtp-auth",
						},
						Key: "password",
					},
					AuthIdentity: ptr.To("dev@smtp.example.org"),
					AuthSecret: &corev1.SecretKeySelector{
						LocalObjectReference: corev1.LocalObjectReference{
							Name: "smtp-auth",
						},
						Key: "secret",
					},
					RequireTLS: ptr.To(true),
					TLSConfig: &monitoringv1.SafeTLSConfig{
						InsecureSkipVerify: ptr.To(true),
						MinVersion:         ptr.To(monitoringv1.TLSVersion12),
						MaxVersion:         ptr.To(monitoringv1.TLSVersion13),
					},
				},
			},
			amConfig: &monitoringv1alpha1.AlertmanagerConfig{
				ObjectMeta: metav1.ObjectMeta{
					Name:      "global-config",
					Namespace: "mynamespace",
				},
				Spec: monitoringv1alpha1.AlertmanagerConfigSpec{
					Receivers: []monitoringv1alpha1.Receiver{
						{
							Name: "null",
						},
						{
							Name: "myreceiver",
							EmailConfigs: []monitoringv1alpha1.EmailConfig{
								{
									SendResolved: ptr.To(true),
									Smarthost:    "abc:1234",
									From:         "a",
									To:           "b",
									AuthUsername: "foo",
								},
							},
						},
					},
					Route: &monitoringv1alpha1.Route{
						Receiver: "null",
						Routes: []apiextensionsv1.JSON{
							{
								Raw: myrouteJSON,
							},
						},
					},
				},
			},
			matcherStrategy: monitoringv1.AlertmanagerConfigMatcherStrategy{
				Type: "OnNamespace",
			},
			golden: "valid_global_config_smtp_tlsconfig_email_receiver.golden",
		},
		{
			name:      "valid global config with amVersion21 ",
			amVersion: &version21,
			globalConfig: &monitoringv1.AlertmanagerGlobalConfig{
				SMTPConfig: &monitoringv1.GlobalSMTPConfig{
					From: ptr.To("from"),
					SmartHost: &monitoringv1.HostPort{
						Host: "smtp.example.org",
						Port: "587",
					},
					Hello:        ptr.To("smtp.example.org"),
					AuthUsername: ptr.To("dev@smtp.example.org"),
					AuthPassword: &corev1.SecretKeySelector{
						LocalObjectReference: corev1.LocalObjectReference{
							Name: "smtp-auth",
						},
						Key: "password",
					},
					AuthIdentity: ptr.To("dev@smtp.example.org"),
					AuthSecret: &corev1.SecretKeySelector{
						LocalObjectReference: corev1.LocalObjectReference{
							Name: "smtp-auth",
						},
						Key: "secret",
					},
					RequireTLS: ptr.To(true),
					TLSConfig: &monitoringv1.SafeTLSConfig{
						InsecureSkipVerify: ptr.To(true),
						MinVersion:         ptr.To(monitoringv1.TLSVersion12),
						MaxVersion:         ptr.To(monitoringv1.TLSVersion13),
					},
				},
				ResolveTimeout: "30s",
				HTTPConfigWithProxy: &monitoringv1.HTTPConfigWithProxy{
					HTTPConfig: monitoringv1.HTTPConfig{
						OAuth2: &monitoringv1.OAuth2{
							ClientID: monitoringv1.SecretOrConfigMap{
								ConfigMap: &corev1.ConfigMapKeySelector{
									LocalObjectReference: corev1.LocalObjectReference{
										Name: "webhook-client-id",
									},
									Key: "test",
								},
							},
							ClientSecret: corev1.SecretKeySelector{
								LocalObjectReference: corev1.LocalObjectReference{
									Name: "webhook-client-secret",
								},
								Key: "test",
							},
							TokenURL: "https://test.com",
							Scopes:   []string{"any"},
							EndpointParams: map[string]string{
								"some": "value",
							},
						},
						FollowRedirects: ptr.To(true),
					},
				},
			},
			amConfig: &monitoringv1alpha1.AlertmanagerConfig{
				ObjectMeta: metav1.ObjectMeta{
					Name:      "global-config",
					Namespace: "mynamespace",
				},
				Spec: monitoringv1alpha1.AlertmanagerConfigSpec{
					Receivers: []monitoringv1alpha1.Receiver{
						{
							Name: "null",
						},
						{
							Name: "myreceiver",
						},
					},
					Route: &monitoringv1alpha1.Route{
						Receiver: "null",
						Routes: []apiextensionsv1.JSON{
							{
								Raw: myrouteJSON,
							},
						},
					},
				},
			},
			matcherStrategy: monitoringv1.AlertmanagerConfigMatcherStrategy{
				Type: "OnNamespace",
			},
			golden: "valid_global_config_with_amVersion21.golden",
		},
		{
			name:      "valid global config telegram api url",
			amVersion: &version28,
			globalConfig: &monitoringv1.AlertmanagerGlobalConfig{
				TelegramConfig: &monitoringv1.GlobalTelegramConfig{
					APIURL: ptr.To(monitoringv1.URL(telegramAPIURL)),
				},
			},
			amConfig: &monitoringv1alpha1.AlertmanagerConfig{
				ObjectMeta: metav1.ObjectMeta{
					Name:      "global-config",
					Namespace: "mynamespace",
				},
				Spec: monitoringv1alpha1.AlertmanagerConfigSpec{
					Receivers: []monitoringv1alpha1.Receiver{
						{
							Name: "null",
						},
						{
							Name: "myreceiver",
						},
					},
					Route: &monitoringv1alpha1.Route{
						Receiver: "null",
						Routes: []apiextensionsv1.JSON{
							{
								Raw: myrouteJSON,
							},
						},
					},
				},
			},
			matcherStrategy: monitoringv1.AlertmanagerConfigMatcherStrategy{
				Type: "OnNamespace",
			},
			golden: "valid_global_config_with_Telegram_API_URL.golden",
		},
		{
			name:      "invalid global config telegram api url",
			amVersion: &version28,
			globalConfig: &monitoringv1.AlertmanagerGlobalConfig{
				TelegramConfig: &monitoringv1.GlobalTelegramConfig{
					APIURL: ptr.To(monitoringv1.URL(invalidTelegramAPIURL)),
				},
			},
			amConfig: &monitoringv1alpha1.AlertmanagerConfig{
				ObjectMeta: metav1.ObjectMeta{
					Name:      "global-config",
					Namespace: "mynamespace",
				},
				Spec: monitoringv1alpha1.AlertmanagerConfigSpec{
					Receivers: []monitoringv1alpha1.Receiver{
						{
							Name: "null",
						},
						{
							Name: "myreceiver",
						},
					},
					Route: &monitoringv1alpha1.Route{
						Receiver: "null",
						Routes: []apiextensionsv1.JSON{
							{
								Raw: myrouteJSON,
							},
						},
					},
				},
			},
			matcherStrategy: monitoringv1.AlertmanagerConfigMatcherStrategy{
				Type: "OnNamespace",
			},
			wantErr: true,
		},
		{
			name:      "invalid global config telegram api url version not supported",
			amVersion: &version21,
			globalConfig: &monitoringv1.AlertmanagerGlobalConfig{
				TelegramConfig: &monitoringv1.GlobalTelegramConfig{
					APIURL: ptr.To(monitoringv1.URL(telegramAPIURL)),
				},
			},
			amConfig: &monitoringv1alpha1.AlertmanagerConfig{
				ObjectMeta: metav1.ObjectMeta{
					Name:      "global-config",
					Namespace: "mynamespace",
				},
				Spec: monitoringv1alpha1.AlertmanagerConfigSpec{
					Receivers: []monitoringv1alpha1.Receiver{
						{
							Name: "null",
						},
						{
							Name: "myreceiver",
						},
					},
					Route: &monitoringv1alpha1.Route{
						Receiver: "null",
						Routes: []apiextensionsv1.JSON{
							{
								Raw: myrouteJSON,
							},
						},
					},
				},
			},
			matcherStrategy: monitoringv1.AlertmanagerConfigMatcherStrategy{
				Type: "OnNamespace",
			},
			wantErr: true,
		},
		{
			name:      "valid global config jira api url",
			amVersion: &version28,
			globalConfig: &monitoringv1.AlertmanagerGlobalConfig{
				JiraConfig: &monitoringv1.GlobalJiraConfig{
					APIURL: ptr.To(monitoringv1.URL(jiraAPIURL)),
				},
			},
			amConfig: &monitoringv1alpha1.AlertmanagerConfig{
				ObjectMeta: metav1.ObjectMeta{
					Name:      "global-config",
					Namespace: "mynamespace",
				},
				Spec: monitoringv1alpha1.AlertmanagerConfigSpec{
					Receivers: []monitoringv1alpha1.Receiver{
						{
							Name: "null",
						},
						{
							Name: "myreceiver",
						},
					},
					Route: &monitoringv1alpha1.Route{
						Receiver: "null",
						Routes: []apiextensionsv1.JSON{
							{
								Raw: myrouteJSON,
							},
						},
					},
				},
			},
			matcherStrategy: monitoringv1.AlertmanagerConfigMatcherStrategy{
				Type: "OnNamespace",
			},
			golden: "valid_global_config_with_Jira_API_URL.golden",
		},
		{
			name:      "invalid global config jira api url",
			amVersion: &version28,
			globalConfig: &monitoringv1.AlertmanagerGlobalConfig{
				JiraConfig: &monitoringv1.GlobalJiraConfig{
					APIURL: ptr.To(monitoringv1.URL(invalidJiraAPIURL)),
				},
			},
			amConfig: &monitoringv1alpha1.AlertmanagerConfig{
				ObjectMeta: metav1.ObjectMeta{
					Name:      "global-config",
					Namespace: "mynamespace",
				},
				Spec: monitoringv1alpha1.AlertmanagerConfigSpec{
					Receivers: []monitoringv1alpha1.Receiver{
						{
							Name: "null",
						},
						{
							Name: "myreceiver",
						},
					},
					Route: &monitoringv1alpha1.Route{
						Receiver: "null",
						Routes: []apiextensionsv1.JSON{
							{
								Raw: myrouteJSON,
							},
						},
					},
				},
			},
			matcherStrategy: monitoringv1.AlertmanagerConfigMatcherStrategy{
				Type: "OnNamespace",
			},
			wantErr: true,
		},
		{
			name:      "invalid global config jira api url version not supported",
			amVersion: &version26,
			globalConfig: &monitoringv1.AlertmanagerGlobalConfig{
				JiraConfig: &monitoringv1.GlobalJiraConfig{
					APIURL: ptr.To(monitoringv1.URL(jiraAPIURL)),
				},
			},
			amConfig: &monitoringv1alpha1.AlertmanagerConfig{
				ObjectMeta: metav1.ObjectMeta{
					Name:      "global-config",
					Namespace: "mynamespace",
				},
				Spec: monitoringv1alpha1.AlertmanagerConfigSpec{
					Receivers: []monitoringv1alpha1.Receiver{
						{
							Name: "null",
						},
						{
							Name: "myreceiver",
						},
					},
					Route: &monitoringv1alpha1.Route{
						Receiver: "null",
						Routes: []apiextensionsv1.JSON{
							{
								Raw: myrouteJSON,
							},
						},
					},
				},
			},
			matcherStrategy: monitoringv1.AlertmanagerConfigMatcherStrategy{
				Type: "OnNamespace",
			},
			wantErr: true,
		},
		{
			name:      "valid global config rocket chat",
			amVersion: &version28,
			globalConfig: &monitoringv1.AlertmanagerGlobalConfig{
				RocketChatConfig: &monitoringv1.GlobalRocketChatConfig{
					APIURL: ptr.To(monitoringv1.URL(rocketChatAPIURL)),
					Token: &corev1.SecretKeySelector{
						LocalObjectReference: corev1.LocalObjectReference{
							Name: "rocketchat",
						},
						Key: "token",
					},
					TokenID: &corev1.SecretKeySelector{
						LocalObjectReference: corev1.LocalObjectReference{
							Name: "rocketchat",
						},
						Key: "token_id",
					},
				},
			},
			amConfig: &monitoringv1alpha1.AlertmanagerConfig{
				ObjectMeta: metav1.ObjectMeta{
					Name:      "global-config",
					Namespace: "mynamespace",
				},
				Spec: monitoringv1alpha1.AlertmanagerConfigSpec{
					Receivers: []monitoringv1alpha1.Receiver{
						{
							Name: "null",
						},
						{
							Name: "myreceiver",
						},
					},
					Route: &monitoringv1alpha1.Route{
						Receiver: "null",
						Routes: []apiextensionsv1.JSON{
							{
								Raw: myrouteJSON,
							},
						},
					},
				},
			},
			matcherStrategy: monitoringv1.AlertmanagerConfigMatcherStrategy{
				Type: "OnNamespace",
			},
			golden: "valid_global_config_with_RocketChat.golden",
		},
		{
			name:      "invalid global config rocket chat api url",
			amVersion: &version28,
			globalConfig: &monitoringv1.AlertmanagerGlobalConfig{
				RocketChatConfig: &monitoringv1.GlobalRocketChatConfig{
					APIURL: ptr.To(monitoringv1.URL(invalidRocketChatAPIURL)),
					Token: &corev1.SecretKeySelector{
						LocalObjectReference: corev1.LocalObjectReference{
							Name: "rocketchat",
						},
						Key: "token",
					},
					TokenID: &corev1.SecretKeySelector{
						LocalObjectReference: corev1.LocalObjectReference{
							Name: "rocketchat",
						},
						Key: "token_id",
					},
				},
			},
			amConfig: &monitoringv1alpha1.AlertmanagerConfig{
				ObjectMeta: metav1.ObjectMeta{
					Name:      "global-config",
					Namespace: "mynamespace",
				},
				Spec: monitoringv1alpha1.AlertmanagerConfigSpec{
					Receivers: []monitoringv1alpha1.Receiver{
						{
							Name: "null",
						},
						{
							Name: "myreceiver",
						},
					},
					Route: &monitoringv1alpha1.Route{
						Receiver: "null",
						Routes: []apiextensionsv1.JSON{
							{
								Raw: myrouteJSON,
							},
						},
					},
				},
			},
			matcherStrategy: monitoringv1.AlertmanagerConfigMatcherStrategy{
				Type: "OnNamespace",
			},
			wantErr: true,
		},
		{
			name:      "invalid global config rocket chat token missing secret",
			amVersion: &version28,
			globalConfig: &monitoringv1.AlertmanagerGlobalConfig{
				RocketChatConfig: &monitoringv1.GlobalRocketChatConfig{
					APIURL: ptr.To(monitoringv1.URL(rocketChatAPIURL)),
					Token: &corev1.SecretKeySelector{
						LocalObjectReference: corev1.LocalObjectReference{
							Name: "rocketchat-missing",
						},
						Key: "token",
					},
					TokenID: &corev1.SecretKeySelector{
						LocalObjectReference: corev1.LocalObjectReference{
							Name: "rocketchat",
						},
						Key: "token_id",
					},
				},
			},
			amConfig: &monitoringv1alpha1.AlertmanagerConfig{
				ObjectMeta: metav1.ObjectMeta{
					Name:      "global-config",
					Namespace: "mynamespace",
				},
				Spec: monitoringv1alpha1.AlertmanagerConfigSpec{
					Receivers: []monitoringv1alpha1.Receiver{
						{
							Name: "null",
						},
						{
							Name: "myreceiver",
						},
					},
					Route: &monitoringv1alpha1.Route{
						Receiver: "null",
						Routes: []apiextensionsv1.JSON{
							{
								Raw: myrouteJSON,
							},
						},
					},
				},
			},
			matcherStrategy: monitoringv1.AlertmanagerConfigMatcherStrategy{
				Type: "OnNamespace",
			},
			wantErr: true,
		},
		{
			name:      "invalid global config rocket chat token id missing secret",
			amVersion: &version28,
			globalConfig: &monitoringv1.AlertmanagerGlobalConfig{
				RocketChatConfig: &monitoringv1.GlobalRocketChatConfig{
					APIURL: ptr.To(monitoringv1.URL(rocketChatAPIURL)),
					Token: &corev1.SecretKeySelector{
						LocalObjectReference: corev1.LocalObjectReference{
							Name: "rocketchat",
						},
						Key: "token",
					},
					TokenID: &corev1.SecretKeySelector{
						LocalObjectReference: corev1.LocalObjectReference{
							Name: "rocketchat-missing",
						},
						Key: "token_id",
					},
				},
			},
			amConfig: &monitoringv1alpha1.AlertmanagerConfig{
				ObjectMeta: metav1.ObjectMeta{
					Name:      "global-config",
					Namespace: "mynamespace",
				},
				Spec: monitoringv1alpha1.AlertmanagerConfigSpec{
					Receivers: []monitoringv1alpha1.Receiver{
						{
							Name: "null",
						},
						{
							Name: "myreceiver",
						},
					},
					Route: &monitoringv1alpha1.Route{
						Receiver: "null",
						Routes: []apiextensionsv1.JSON{
							{
								Raw: myrouteJSON,
							},
						},
					},
				},
			},
			matcherStrategy: monitoringv1.AlertmanagerConfigMatcherStrategy{
				Type: "OnNamespace",
			},
			wantErr: true,
		},
		{
			name:      "invalid global config rocket chat version not supported",
			amVersion: &version26,
			globalConfig: &monitoringv1.AlertmanagerGlobalConfig{
				RocketChatConfig: &monitoringv1.GlobalRocketChatConfig{
					APIURL: ptr.To(monitoringv1.URL(rocketChatAPIURL)),
					Token: &corev1.SecretKeySelector{
						LocalObjectReference: corev1.LocalObjectReference{
							Name: "rocketchat",
						},
						Key: "token",
					},
					TokenID: &corev1.SecretKeySelector{
						LocalObjectReference: corev1.LocalObjectReference{
							Name: "rocketchat",
						},
						Key: "token_id",
					},
				},
			},
			amConfig: &monitoringv1alpha1.AlertmanagerConfig{
				ObjectMeta: metav1.ObjectMeta{
					Name:      "global-config",
					Namespace: "mynamespace",
				},
				Spec: monitoringv1alpha1.AlertmanagerConfigSpec{
					Receivers: []monitoringv1alpha1.Receiver{
						{
							Name: "null",
						},
						{
							Name: "myreceiver",
						},
					},
					Route: &monitoringv1alpha1.Route{
						Receiver: "null",
						Routes: []apiextensionsv1.JSON{
							{
								Raw: myrouteJSON,
							},
						},
					},
				},
			},
			matcherStrategy: monitoringv1.AlertmanagerConfigMatcherStrategy{
				Type: "OnNamespace",
			},
			wantErr: true,
		},
		{
			name:      "valid global config webex api url",
			amVersion: &version28,
			globalConfig: &monitoringv1.AlertmanagerGlobalConfig{
				WebexConfig: &monitoringv1.GlobalWebexConfig{
					APIURL: ptr.To(monitoringv1.URL(webexAPIURL)),
				},
			},
			amConfig: &monitoringv1alpha1.AlertmanagerConfig{
				ObjectMeta: metav1.ObjectMeta{
					Name:      "global-config",
					Namespace: "mynamespace",
				},
				Spec: monitoringv1alpha1.AlertmanagerConfigSpec{
					Receivers: []monitoringv1alpha1.Receiver{
						{
							Name: "null",
						},
						{
							Name: "myreceiver",
						},
					},
					Route: &monitoringv1alpha1.Route{
						Receiver: "null",
						Routes: []apiextensionsv1.JSON{
							{
								Raw: myrouteJSON,
							},
						},
					},
				},
			},
			matcherStrategy: monitoringv1.AlertmanagerConfigMatcherStrategy{
				Type: "OnNamespace",
			},
			golden: "valid_global_config_with_Webex_API_URL.golden",
		},
		{
			name:      "invalid global config webex api url",
			amVersion: &version28,
			globalConfig: &monitoringv1.AlertmanagerGlobalConfig{
				WebexConfig: &monitoringv1.GlobalWebexConfig{
					APIURL: ptr.To(monitoringv1.URL(invalidWebexAPIURL)),
				},
			},
			amConfig: &monitoringv1alpha1.AlertmanagerConfig{
				ObjectMeta: metav1.ObjectMeta{
					Name:      "global-config",
					Namespace: "mynamespace",
				},
				Spec: monitoringv1alpha1.AlertmanagerConfigSpec{
					Receivers: []monitoringv1alpha1.Receiver{
						{
							Name: "null",
						},
						{
							Name: "myreceiver",
						},
					},
					Route: &monitoringv1alpha1.Route{
						Receiver: "null",
						Routes: []apiextensionsv1.JSON{
							{
								Raw: myrouteJSON,
							},
						},
					},
				},
			},
			matcherStrategy: monitoringv1.AlertmanagerConfigMatcherStrategy{
				Type: "OnNamespace",
			},
			wantErr: true,
		},
		{
			name:      "invalid global config webex api url version not supported",
			amVersion: &version24,
			globalConfig: &monitoringv1.AlertmanagerGlobalConfig{
				WebexConfig: &monitoringv1.GlobalWebexConfig{
					APIURL: ptr.To(monitoringv1.URL(webexAPIURL)),
				},
			},
			amConfig: &monitoringv1alpha1.AlertmanagerConfig{
				ObjectMeta: metav1.ObjectMeta{
					Name:      "global-config",
					Namespace: "mynamespace",
				},
				Spec: monitoringv1alpha1.AlertmanagerConfigSpec{
					Receivers: []monitoringv1alpha1.Receiver{
						{
							Name: "null",
						},
						{
							Name: "myreceiver",
						},
					},
					Route: &monitoringv1alpha1.Route{
						Receiver: "null",
						Routes: []apiextensionsv1.JSON{
							{
								Raw: myrouteJSON,
							},
						},
					},
				},
			},
			matcherStrategy: monitoringv1.AlertmanagerConfigMatcherStrategy{
				Type: "OnNamespace",
			},
			wantErr: true,
		},
		{
			name:      "valid global config wechat config",
			amVersion: &version28,
			globalConfig: &monitoringv1.AlertmanagerGlobalConfig{
				WeChatConfig: &monitoringv1.GlobalWeChatConfig{
					APIURL: ptr.To(monitoringv1.URL(weChatAPIURL)),
					APISecret: &corev1.SecretKeySelector{
						LocalObjectReference: corev1.LocalObjectReference{
							Name: "wechat",
						},
						Key: "api_secret",
					},
					APICorpID: &wechatCorpID,
				},
			},
			amConfig: &monitoringv1alpha1.AlertmanagerConfig{
				ObjectMeta: metav1.ObjectMeta{
					Name:      "global-config",
					Namespace: "mynamespace",
				},
				Spec: monitoringv1alpha1.AlertmanagerConfigSpec{
					Receivers: []monitoringv1alpha1.Receiver{
						{
							Name: "null",
						},
						{
							Name: "myreceiver",
						},
					},
					Route: &monitoringv1alpha1.Route{
						Receiver: "null",
						Routes: []apiextensionsv1.JSON{
							{
								Raw: myrouteJSON,
							},
						},
					},
				},
			},
			matcherStrategy: monitoringv1.AlertmanagerConfigMatcherStrategy{
				Type: "OnNamespace",
			},
			golden: "valid_global_config_with_WeChat_Config.golden",
		},
		{
			name:      "invalid global config wechat config api url",
			amVersion: &version28,
			globalConfig: &monitoringv1.AlertmanagerGlobalConfig{
				WeChatConfig: &monitoringv1.GlobalWeChatConfig{
					APIURL: ptr.To(monitoringv1.URL(invalidWeChatAPIURL)),
					APISecret: &corev1.SecretKeySelector{
						LocalObjectReference: corev1.LocalObjectReference{
							Name: "wechat",
						},
						Key: "api_secret",
					},
					APICorpID: &wechatCorpID,
				},
			},
			amConfig: &monitoringv1alpha1.AlertmanagerConfig{
				ObjectMeta: metav1.ObjectMeta{
					Name:      "global-config",
					Namespace: "mynamespace",
				},
				Spec: monitoringv1alpha1.AlertmanagerConfigSpec{
					Receivers: []monitoringv1alpha1.Receiver{
						{
							Name: "null",
						},
						{
							Name: "myreceiver",
						},
					},
					Route: &monitoringv1alpha1.Route{
						Receiver: "null",
						Routes: []apiextensionsv1.JSON{
							{
								Raw: myrouteJSON,
							},
						},
					},
				},
			},
			matcherStrategy: monitoringv1.AlertmanagerConfigMatcherStrategy{
				Type: "OnNamespace",
			},
			wantErr: true,
		},
		{
			name:      "invalid global config wechat config missing secret",
			amVersion: &version28,
			globalConfig: &monitoringv1.AlertmanagerGlobalConfig{
				WeChatConfig: &monitoringv1.GlobalWeChatConfig{
					APIURL: ptr.To(monitoringv1.URL(weChatAPIURL)),
					APISecret: &corev1.SecretKeySelector{
						LocalObjectReference: corev1.LocalObjectReference{
							Name: "wechat-missing",
						},
						Key: "api_secret",
					},
					APICorpID: &wechatCorpID,
				},
			},
			amConfig: &monitoringv1alpha1.AlertmanagerConfig{
				ObjectMeta: metav1.ObjectMeta{
					Name:      "global-config",
					Namespace: "mynamespace",
				},
				Spec: monitoringv1alpha1.AlertmanagerConfigSpec{
					Receivers: []monitoringv1alpha1.Receiver{
						{
							Name: "null",
						},
						{
							Name: "myreceiver",
						},
					},
					Route: &monitoringv1alpha1.Route{
						Receiver: "null",
						Routes: []apiextensionsv1.JSON{
							{
								Raw: myrouteJSON,
							},
						},
					},
				},
			},
			matcherStrategy: monitoringv1.AlertmanagerConfigMatcherStrategy{
				Type: "OnNamespace",
			},
			wantErr: true,
		},
		{
			name:      "valid global config victorops",
			amVersion: &version28,
			globalConfig: &monitoringv1.AlertmanagerGlobalConfig{
				VictorOpsConfig: &monitoringv1.GlobalVictorOpsConfig{
					APIURL: ptr.To(monitoringv1.URL(victorOpsAPIURL)),
					APIKey: &corev1.SecretKeySelector{
						LocalObjectReference: corev1.LocalObjectReference{
							Name: "victorops",
						},
						Key: "api_key",
					},
				},
			},
			amConfig: &monitoringv1alpha1.AlertmanagerConfig{
				ObjectMeta: metav1.ObjectMeta{
					Name:      "global-config",
					Namespace: "mynamespace",
				},
				Spec: monitoringv1alpha1.AlertmanagerConfigSpec{
					Receivers: []monitoringv1alpha1.Receiver{
						{
							Name: "null",
						},
						{
							Name: "myreceiver",
						},
					},
					Route: &monitoringv1alpha1.Route{
						Receiver: "null",
						Routes: []apiextensionsv1.JSON{
							{
								Raw: myrouteJSON,
							},
						},
					},
				},
			},
			matcherStrategy: monitoringv1.AlertmanagerConfigMatcherStrategy{
				Type: "OnNamespace",
			},
			golden: "valid_global_config_with_VictorOps.golden",
		},
		{
			name:      "invalid global config victorops api url",
			amVersion: &version28,
			globalConfig: &monitoringv1.AlertmanagerGlobalConfig{
				VictorOpsConfig: &monitoringv1.GlobalVictorOpsConfig{
					APIURL: ptr.To(monitoringv1.URL(invalidVictorOpsAPIURL)),
					APIKey: &corev1.SecretKeySelector{
						LocalObjectReference: corev1.LocalObjectReference{
							Name: "victorops",
						},
						Key: "api_key",
					},
				},
			},
			amConfig: &monitoringv1alpha1.AlertmanagerConfig{
				ObjectMeta: metav1.ObjectMeta{
					Name:      "global-config",
					Namespace: "mynamespace",
				},
				Spec: monitoringv1alpha1.AlertmanagerConfigSpec{
					Receivers: []monitoringv1alpha1.Receiver{
						{
							Name: "null",
						},
						{
							Name: "myreceiver",
						},
					},
					Route: &monitoringv1alpha1.Route{
						Receiver: "null",
						Routes: []apiextensionsv1.JSON{
							{
								Raw: myrouteJSON,
							},
						},
					},
				},
			},
			matcherStrategy: monitoringv1.AlertmanagerConfigMatcherStrategy{
				Type: "OnNamespace",
			},
			wantErr: true,
		},
		{
			name:      "invalid global config victorops api key missing",
			amVersion: &version28,
			globalConfig: &monitoringv1.AlertmanagerGlobalConfig{
				VictorOpsConfig: &monitoringv1.GlobalVictorOpsConfig{
					APIURL: ptr.To(monitoringv1.URL(victorOpsAPIURL)),
					APIKey: &corev1.SecretKeySelector{
						LocalObjectReference: corev1.LocalObjectReference{
							Name: "victorops-missing",
						},
						Key: "api_key",
					},
				},
			},
			amConfig: &monitoringv1alpha1.AlertmanagerConfig{
				ObjectMeta: metav1.ObjectMeta{
					Name:      "global-config",
					Namespace: "mynamespace",
				},
				Spec: monitoringv1alpha1.AlertmanagerConfigSpec{
					Receivers: []monitoringv1alpha1.Receiver{
						{
							Name: "null",
						},
						{
							Name: "myreceiver",
						},
					},
					Route: &monitoringv1alpha1.Route{
						Receiver: "null",
						Routes: []apiextensionsv1.JSON{
							{
								Raw: myrouteJSON,
							},
						},
					},
				},
			},
			matcherStrategy: monitoringv1.AlertmanagerConfigMatcherStrategy{
				Type: "OnNamespace",
			},
			wantErr: true,
		},
		{
			name:      "invalid httpConfig global config basicAuth and oauth2 are both specified",
			amVersion: &version28,
			globalConfig: &monitoringv1.AlertmanagerGlobalConfig{
				ResolveTimeout: "30s",
				HTTPConfigWithProxy: &monitoringv1.HTTPConfigWithProxy{
					HTTPConfig: monitoringv1.HTTPConfig{
						OAuth2: &monitoringv1.OAuth2{
							ClientID: monitoringv1.SecretOrConfigMap{
								ConfigMap: &corev1.ConfigMapKeySelector{
									LocalObjectReference: corev1.LocalObjectReference{
										Name: "webhook-client-id",
									},
									Key: "test",
								},
							},
							ClientSecret: corev1.SecretKeySelector{
								LocalObjectReference: corev1.LocalObjectReference{
									Name: "webhook-client-secret",
								},
								Key: "test",
							},
							TokenURL: "https://test.com",
							Scopes:   []string{"any"},
							EndpointParams: map[string]string{
								"some": "value",
							},
						},
						BasicAuth: &monitoringv1.BasicAuth{
							Username: corev1.SecretKeySelector{
								LocalObjectReference: corev1.LocalObjectReference{
									Name: "webhook-client-secret",
								},
								Key: "test",
							},
							Password: corev1.SecretKeySelector{
								LocalObjectReference: corev1.LocalObjectReference{
									Name: "webhook-client-secret",
								},
								Key: "test",
							},
						},
						FollowRedirects: ptr.To(true),
					},
				},
			},
			amConfig: &monitoringv1alpha1.AlertmanagerConfig{
				ObjectMeta: metav1.ObjectMeta{
					Name:      "global-config",
					Namespace: "mynamespace",
				},
				Spec: monitoringv1alpha1.AlertmanagerConfigSpec{
					Receivers: []monitoringv1alpha1.Receiver{
						{
							Name: "null",
						},
						{
							Name: "myreceiver",
						},
					},
					Route: &monitoringv1alpha1.Route{
						Receiver: "null",
						Routes: []apiextensionsv1.JSON{
							{
								Raw: myrouteJSON,
							},
						},
					},
				},
			},
			matcherStrategy: monitoringv1.AlertmanagerConfigMatcherStrategy{
				Type: "OnNamespace",
			},
			wantErr: true,
		},
	}
	for _, tt := range tests {
		if tt.amVersion == nil {
			version, err := semver.ParseTolerant("v0.22.2")
			require.NoError(t, err)
			tt.amVersion = &version
		}

		kclient := fake.NewSimpleClientset(
			&corev1.ConfigMap{
				ObjectMeta: metav1.ObjectMeta{
					Name:      "webhook-client-id",
					Namespace: "mynamespace",
				},
				Data: map[string]string{
					"test": "clientID",
				},
			},
			&corev1.ConfigMap{
				ObjectMeta: metav1.ObjectMeta{
					Name:      "proxy-ca-certificate",
					Namespace: "mynamespace",
				},
				Data: map[string]string{
					"certificate": `-----BEGIN CERTIFICATE-----
MIIDbTCCAlWgAwIBAgIUM7xicCKY+p54CUpjWsTl7KTssbIwDQYJKoZIhvcNAQEL
BQAwRTELMAkGA1UEBhMCQVUxEzARBgNVBAgMClNvbWUtU3RhdGUxITAfBgNVBAoM
GEludGVybmV0IFdpZGdpdHMgUHR5IEx0ZDAgFw0yNTExMTExNjU5MTRaGA8yMTI1
MTAxODE2NTkxNFowRTELMAkGA1UEBhMCQVUxEzARBgNVBAgMClNvbWUtU3RhdGUx
ITAfBgNVBAoMGEludGVybmV0IFdpZGdpdHMgUHR5IEx0ZDCCASIwDQYJKoZIhvcN
AQEBBQADggEPADCCAQoCggEBAJZlFSLI4/t27LnnYnv+EsFXoyjryinP4NbaHjjB
gEEEHMo+GgL8cOu3VbDuzgpC3opJ+AHGsltXc+gZ86YPu8EzwiKB+Ci4p8K5z9+g
QW8WX9lpZn7z5WRm53llVLDZY/vCSzQ5KFQ8V/0vYJfxOYUapilH9mQqENnaw9dz
0VckluLgSLKA/A95p8Rp2Zt1tAtwjD3ClRQ1wricymbt+5qVt45zLC6MD32WizyV
vjCUc2kCZDyjHPZIauLoo0rQAiO/mX8nUJpxGf8yp/Rs7hL1tBAWSj9FFBvdUwz+
z9qRyE6ojp1HVSDpGyLsRXZwqiP5IL72iZlcoDRr1+zmWTMCAwEAAaNTMFEwHQYD
VR0OBBYEFC5yBxXPVqkvyq05rr7OzIdS1h2GMB8GA1UdIwQYMBaAFC5yBxXPVqkv
yq05rr7OzIdS1h2GMA8GA1UdEwEB/wQFMAMBAf8wDQYJKoZIhvcNAQELBQADggEB
AFO+7n/RSw18NRZ8Z8uFLvZwWCc/PeZ5uo23m4AAVLr5vwWCIeh+DYG4u4xhyKd5
B3U7zgxU2/pmSS1kPDAIBooVe90C804OxfL3/QOurRC9Eugi441DvpkJ2Uy91PWA
E5G2s2fZRWUytKl0I7YqyeDlP96V34qi6P8e3GAWGoGExjJzQVomYXeVU/0eQkOC
Z8Ja2z8jw1xUKxfurno8wsAgFAQLuUZ0sTpwHBtwzFEdIeaAHBbNkkuGq7leIw/u
83OdaXOYthY8wG5jRwDRQSA0FGayQrKPj1+II2VMgU/ApF5zs7Gid32pi4iVyu1i
9MFjFOe4ShaqsQ9HgZuAZls=
-----END CERTIFICATE-----`,
				},
			},
			&corev1.Secret{
				ObjectMeta: metav1.ObjectMeta{
					Name:      "smtp-auth",
					Namespace: "mynamespace",
				},
				Data: map[string][]byte{
					"password": []byte("password"),
					"secret":   []byte("secret"),
				},
			},
			&corev1.Secret{
				ObjectMeta: metav1.ObjectMeta{
					Name:      "webhook-client-secret",
					Namespace: "mynamespace",
				},
				Data: map[string][]byte{
					"test": []byte("clientSecret"),
				},
			},
			&corev1.Secret{
				ObjectMeta: metav1.ObjectMeta{
					Name:      "slack",
					Namespace: "mynamespace",
				},
				Data: map[string][]byte{
					"url":         []byte("https://slack.example.com"),
					"invalid_url": []byte("://slack.example.com"),
				},
			},
			&corev1.Secret{
				ObjectMeta: metav1.ObjectMeta{
					Name:      "opsgenie",
					Namespace: "mynamespace",
				},
				Data: map[string][]byte{
					"url":         []byte("https://opsgenie.example.com"),
					"invalid_url": []byte("://opsgenie.example.com"),
					"api_key":     []byte("mykey"),
				},
			},
			&corev1.Secret{
				ObjectMeta: metav1.ObjectMeta{
					Name:      "rocketchat",
					Namespace: "mynamespace",
				},
				Data: map[string][]byte{
					"token":    []byte("mytoken"),
					"token_id": []byte("mytokenid"),
				},
			},
			&corev1.Secret{
				ObjectMeta: metav1.ObjectMeta{
					Name:      "wechat",
					Namespace: "mynamespace",
				},
				Data: map[string][]byte{
					"api_secret": []byte("mywechatsecret"),
				},
			},
			&corev1.Secret{
				ObjectMeta: metav1.ObjectMeta{
					Name:      "victorops",
					Namespace: "mynamespace",
				},
				Data: map[string][]byte{
					"api_key": []byte("myvictoropsapikey"),
				},
			},
			&corev1.Secret{
				ObjectMeta: metav1.ObjectMeta{
					Name:      "secret",
					Namespace: "mynamespace",
				},
				Data: map[string][]byte{
					"proxy-header": []byte("value"),
				},
			},
		)
		cb := NewConfigBuilder(
			newNopLogger(t),
			*tt.amVersion,
			assets.NewStoreBuilder(kclient.CoreV1(), kclient.CoreV1()),
			&monitoringv1.Alertmanager{
				ObjectMeta: metav1.ObjectMeta{Namespace: "alertmanager-namespace"},
				Spec:       monitoringv1.AlertmanagerSpec{AlertmanagerConfigMatcherStrategy: tt.matcherStrategy},
			},
		)
		t.Run(tt.name, func(t *testing.T) {
			err := cb.initializeFromAlertmanagerConfig(context.TODO(), tt.globalConfig, tt.amConfig)
			if tt.wantErr {
				t.Logf("err: %s", err)
				require.Error(t, err)
				return
			}

			amConfigurations, err := yaml.Marshal(cb.cfg)
			require.NoError(t, err)

			golden.Assert(t, string(amConfigurations), tt.golden)
		})
	}
}

func TestGenerateConfig(t *testing.T) {
	type testCase struct {
		name            string
		kclient         kubernetes.Interface
		baseConfig      alertmanagerConfig
		amVersion       *semver.Version
		matcherStrategy monitoringv1.AlertmanagerConfigMatcherStrategy
		amConfigs       map[string]*monitoringv1alpha1.AlertmanagerConfig
		golden          string
		expectedError   bool
	}
	version24, err := semver.ParseTolerant("v0.24.0")
	require.NoError(t, err)

	version26, err := semver.ParseTolerant("v0.26.0")
	require.NoError(t, err)

	version27, err := semver.ParseTolerant("v0.27.0")
	require.NoError(t, err)

	version28, err := semver.ParseTolerant("v0.28.0")
	require.NoError(t, err)

	globalSlackAPIURL, err := url.Parse("http://slack.example.com")
	require.NoError(t, err)

	testCases := []testCase{
		{
			name:    "skeleton base, no CRs",
			kclient: fake.NewSimpleClientset(),
			baseConfig: alertmanagerConfig{
				Route:     &route{Receiver: "null"},
				Receivers: []*receiver{{Name: "null"}},
			},
			golden: "skeleton_base_no_CRs.golden",
		},
		{
			name:    "skeleton base with global send_revolved, no CRs",
			kclient: fake.NewSimpleClientset(),
			baseConfig: alertmanagerConfig{
				Global: &globalConfig{
					ResolveTimeout: ptr.To(model.Duration(time.Minute)),
				},
				Route:     &route{Receiver: "null"},
				Receivers: []*receiver{{Name: "null"}},
			},
			golden: "skeleton_base_with_global_send_revolved_no_CRs.golden",
		},
		{
			name:    "skeleton base with global smtp_require_tls set to false, no CRs",
			kclient: fake.NewSimpleClientset(),
			baseConfig: alertmanagerConfig{
				Global: &globalConfig{
					SMTPRequireTLS: ptr.To(false),
				},
				Route:     &route{Receiver: "null"},
				Receivers: []*receiver{{Name: "null"}},
			},
			golden: "skeleton_base_with_global_smtp_require_tls_set_to_false,_no_CRs.golden",
		},
		{
			name:    "skeleton base with global smtp_require_tls set to true, no CRs",
			kclient: fake.NewSimpleClientset(),
			baseConfig: alertmanagerConfig{
				Global: &globalConfig{
					SMTPRequireTLS: ptr.To(true),
				},
				Route:     &route{Receiver: "null"},
				Receivers: []*receiver{{Name: "null"}},
			},
			golden: "skeleton_base_with_global_smtp_require_tls_set_to_true_no_CRs.golden",
		},
		{
			name:    "skeleton base with inhibit rules, no CRs",
			kclient: fake.NewSimpleClientset(),
			baseConfig: alertmanagerConfig{
				InhibitRules: []*inhibitRule{
					{
						SourceMatchers: []string{"test!=dropped", "expect=~this-value"},
						TargetMatchers: []string{"test!=dropped", "expect=~this-value"},
					},
				},
				Route:     &route{Receiver: "null"},
				Receivers: []*receiver{{Name: "null"}},
			},
			golden: "skeleton_base_with_inhibit_rules_no_CRs.golden",
		},
		{
			name:    "base with sub route and matchers, no CRs",
			kclient: fake.NewSimpleClientset(),
			baseConfig: alertmanagerConfig{
				Route: &route{
					Receiver: "null",
					Routes: []*route{{
						Matchers: []string{"namespace=custom-test"},
						Receiver: "custom",
					}},
				},
				Receivers: []*receiver{
					{Name: "null"},
					{Name: "custom"},
				},
			},
			golden: "base_with_sub_route_and_matchers_no_CRs.golden",
		},
		{
			name:    "skeleton base with mute time intervals, no CRs",
			kclient: fake.NewSimpleClientset(),
			baseConfig: alertmanagerConfig{
				Route:     &route{Receiver: "null"},
				Receivers: []*receiver{{Name: "null"}},
				MuteTimeIntervals: []*timeInterval{
					{
						Name: "maintenance_windows",
						TimeIntervals: []timeinterval.TimeInterval{
							{
								Months: []timeinterval.MonthRange{
									{
										InclusiveRange: timeinterval.InclusiveRange{
											Begin: 1,
											End:   1,
										},
									},
								},
								DaysOfMonth: []timeinterval.DayOfMonthRange{
									{
										InclusiveRange: timeinterval.InclusiveRange{
											Begin: 7,
											End:   7,
										},
									},
									{
										InclusiveRange: timeinterval.InclusiveRange{
											Begin: 18,
											End:   18,
										},
									},
									{
										InclusiveRange: timeinterval.InclusiveRange{
											Begin: 28,
											End:   28,
										},
									},
								},
								Times: []timeinterval.TimeRange{
									{
										StartMinute: 1020,
										EndMinute:   1440,
									},
								},
							},
						},
					},
				},
			},
			golden: "skeleton_base_with_mute_time_intervals_no_CRs.golden",
		},
		{
			name:    "skeleton base with sns receiver, no CRs",
			kclient: fake.NewSimpleClientset(),
			baseConfig: alertmanagerConfig{
				Route: &route{Receiver: "sns-test"},
				Receivers: []*receiver{
					{
						Name: "sns-test",
						SNSConfigs: []*snsConfig{
							{
								APIUrl:      "https://sns.us-west-2.amazonaws.com",
								TopicARN:    "arn:test",
								PhoneNumber: "+12345",
								TargetARN:   "arn:target",
								Subject:     "testing",
								Sigv4: sigV4Config{
									Region:    "us-west-2",
									AccessKey: "key",
									SecretKey: "secret",
									Profile:   "dev",
									RoleARN:   "arn:dev",
								},
							},
						},
					},
				},
			},
			golden: "skeleton_base_with_sns_receiver_no_CRs.golden",
		},
		{
			name:      "skeleton base with active_time_intervals, no CRs",
			amVersion: &version24,
			kclient:   fake.NewSimpleClientset(),
			baseConfig: alertmanagerConfig{
				Route: &route{
					Receiver: "null",
					Routes: []*route{
						{
							Receiver:            "null",
							ActiveTimeIntervals: []string{"workdays"},
						},
					},
				},
				Receivers: []*receiver{{Name: "null"}},
				TimeIntervals: []*timeInterval{
					{
						Name: "workdays",
						TimeIntervals: []timeinterval.TimeInterval{
							{
								Weekdays: []timeinterval.WeekdayRange{
									{
										InclusiveRange: timeinterval.InclusiveRange{Begin: 1, End: 5},
									},
								},
							},
						},
					},
				},
			},
			golden: "skeleton_base_with_active_time_intervals_no_CRs.golden",
		},
		{
			name:    "skeleton base, simple CR",
			kclient: fake.NewSimpleClientset(),
			baseConfig: alertmanagerConfig{
				Route:     &route{Receiver: "null"},
				Receivers: []*receiver{{Name: "null"}},
			},
			amConfigs: map[string]*monitoringv1alpha1.AlertmanagerConfig{
				"mynamespace": {
					ObjectMeta: metav1.ObjectMeta{
						Name:      "myamc",
						Namespace: "mynamespace",
					},
					Spec: monitoringv1alpha1.AlertmanagerConfigSpec{
						Route: &monitoringv1alpha1.Route{
							Receiver: "test",
							GroupBy:  []string{"job"},
						},
						Receivers: []monitoringv1alpha1.Receiver{{Name: "test"}},
					},
				},
			},
			golden: "skeleton_base_simple_CR.golden",
		},
		{
			name:    "skeleton base, CR with sub-routes",
			kclient: fake.NewSimpleClientset(),
			baseConfig: alertmanagerConfig{
				Route:     &route{Receiver: "null"},
				Receivers: []*receiver{{Name: "null"}},
			},
			amConfigs: map[string]*monitoringv1alpha1.AlertmanagerConfig{
				"mynamespace": {
					ObjectMeta: metav1.ObjectMeta{
						Name:      "myamc",
						Namespace: "mynamespace",
					},
					Spec: monitoringv1alpha1.AlertmanagerConfigSpec{
						Route: &monitoringv1alpha1.Route{
							Receiver: "test",
							GroupBy:  []string{"job"},
							Routes: []apiextensionsv1.JSON{
								{
									Raw: mustMarshalRoute(monitoringv1alpha1.Route{
										Receiver: "test2",
										GroupBy:  []string{"job", "instance"},
										Continue: true,
										Matchers: []monitoringv1alpha1.Matcher{
											{Name: "job", Value: "foo", MatchType: "="},
										},
									}),
								},
								{
									Raw: mustMarshalRoute(monitoringv1alpha1.Route{
										Receiver: "test3",
										GroupBy:  []string{"job", "instance"},
										Matchers: []monitoringv1alpha1.Matcher{
											{Name: "job", Value: "bar", MatchType: "="},
										},
									}),
								},
							},
						},
						Receivers: []monitoringv1alpha1.Receiver{
							{Name: "test"}, {Name: "test2"}, {Name: "test3"},
						},
					},
				},
			},
			golden: "skeleton_base_CR_with_subroutes.golden",
		},
		{
			name:    "multiple AlertmanagerConfig objects",
			kclient: fake.NewSimpleClientset(),
			baseConfig: alertmanagerConfig{
				Route: &route{
					Receiver: "null",
					Routes: []*route{
						{
							Receiver:   "watchdog",
							Matchers:   []string{"alertname=Watchdog"},
							GroupByStr: []string{"alertname"},
						},
					},
				},
				Receivers: []*receiver{{Name: "null"}, {Name: "watchdog"}},
			},
			amConfigs: map[string]*monitoringv1alpha1.AlertmanagerConfig{
				"ns1/amc1": {
					ObjectMeta: metav1.ObjectMeta{
						Name:      "amc1",
						Namespace: "ns1",
					},
					Spec: monitoringv1alpha1.AlertmanagerConfigSpec{
						Route: &monitoringv1alpha1.Route{
							Receiver: "test1",
							GroupBy:  []string{"job"},
						},
						Receivers: []monitoringv1alpha1.Receiver{{Name: "test1"}},
					},
				},
				"ns1/amc2": {
					ObjectMeta: metav1.ObjectMeta{
						Name:      "amc2",
						Namespace: "ns1",
					},
					Spec: monitoringv1alpha1.AlertmanagerConfigSpec{
						Route: &monitoringv1alpha1.Route{
							Receiver: "test2",
							GroupBy:  []string{"instance"},
						},
						Receivers: []monitoringv1alpha1.Receiver{{Name: "test2"}},
					},
				},
				"ns2/amc1": {
					ObjectMeta: metav1.ObjectMeta{
						Name:      "amc1",
						Namespace: "ns2",
					},
					Spec: monitoringv1alpha1.AlertmanagerConfigSpec{
						Route: &monitoringv1alpha1.Route{
							Receiver: "test3",
							GroupBy:  []string{"job", "instance"},
						},
						Receivers: []monitoringv1alpha1.Receiver{{Name: "test3"}},
					},
				},
			},
			golden: "skeleton_base_multiple_alertmanagerconfigs.golden",
		},
		{
			name:    "skeleton base, simple CR with namespaceMatcher disabled",
			kclient: fake.NewSimpleClientset(),
			baseConfig: alertmanagerConfig{
				Route:     &route{Receiver: "null"},
				Receivers: []*receiver{{Name: "null"}},
			},
			matcherStrategy: monitoringv1.AlertmanagerConfigMatcherStrategy{
				Type: "None",
			},
			amConfigs: map[string]*monitoringv1alpha1.AlertmanagerConfig{
				"mynamespace": {
					ObjectMeta: metav1.ObjectMeta{
						Name:      "myamc",
						Namespace: "mynamespace",
					},
					Spec: monitoringv1alpha1.AlertmanagerConfigSpec{
						Route: &monitoringv1alpha1.Route{
							Receiver: "test",
							GroupBy:  []string{"job"},
						},
						Receivers: []monitoringv1alpha1.Receiver{{Name: "test"}},
					},
				},
			},
			golden: "skeleton_base_simple_CR_with_namespaceMatcher_disabled.golden",
		},
		{
			name:    "skeleton base in same namespace as alertmanager, simple CR with namespaceMatcher disabled for alertmanager namespace",
			kclient: fake.NewSimpleClientset(),
			baseConfig: alertmanagerConfig{
				Route:     &route{Receiver: "null"},
				Receivers: []*receiver{{Name: "null"}},
			},
			matcherStrategy: monitoringv1.AlertmanagerConfigMatcherStrategy{
				Type: "OnNamespaceExceptForAlertmanagerNamespace",
			},
			amConfigs: map[string]*monitoringv1alpha1.AlertmanagerConfig{
				"alertmanager-namespace": {
					ObjectMeta: metav1.ObjectMeta{
						Name:      "myamc",
						Namespace: "alertmanager-namespace",
					},
					Spec: monitoringv1alpha1.AlertmanagerConfigSpec{
						Route: &monitoringv1alpha1.Route{
							Receiver: "test",
							GroupBy:  []string{"job"},
						},
						Receivers: []monitoringv1alpha1.Receiver{{Name: "test"}},
					},
				},
			},
			golden: "skeleton_base_same_namespace_simple_CR_with_namespaceMatcher_disabled_other_namespaces.golden",
		},
		{
			name:    "skeleton base in different namespace to alertmanager, simple CR with namespaceMatcher disabled for alertmanager namespace",
			kclient: fake.NewSimpleClientset(),
			baseConfig: alertmanagerConfig{
				Route:     &route{Receiver: "null"},
				Receivers: []*receiver{{Name: "null"}},
			},
			matcherStrategy: monitoringv1.AlertmanagerConfigMatcherStrategy{
				Type: "OnNamespaceExceptForAlertmanagerNamespace",
			},
			amConfigs: map[string]*monitoringv1alpha1.AlertmanagerConfig{
				"mynamespace": {
					ObjectMeta: metav1.ObjectMeta{
						Name:      "myamc",
						Namespace: "mynamespace",
					},
					Spec: monitoringv1alpha1.AlertmanagerConfigSpec{
						Route: &monitoringv1alpha1.Route{
							Receiver: "test",
							GroupBy:  []string{"job"},
						},
						Receivers: []monitoringv1alpha1.Receiver{{Name: "test"}},
					},
				},
			},
			golden: "skeleton_base_diff_namespace_simple_CR_with_namespaceMatcher_disabled_other_namespaces.golden",
		},
		{
			name:    "skeleton base, CR with inhibition rules only (deprecated matchers not converted)",
			kclient: fake.NewSimpleClientset(),
			baseConfig: alertmanagerConfig{
				Route:     &route{Receiver: "null"},
				Receivers: []*receiver{{Name: "null"}},
			},
			amVersion: &semver.Version{
				Major: 0,
				Minor: 20,
			},
			amConfigs: map[string]*monitoringv1alpha1.AlertmanagerConfig{
				"mynamespace": {
					ObjectMeta: metav1.ObjectMeta{
						Name:      "myamc",
						Namespace: "mynamespace",
					},
					Spec: monitoringv1alpha1.AlertmanagerConfigSpec{
						InhibitRules: []monitoringv1alpha1.InhibitRule{
							{
								SourceMatch: []monitoringv1alpha1.Matcher{
									{
										Name:  "alertname",
										Value: "NodeNotReady",
									},
								},
								TargetMatch: []monitoringv1alpha1.Matcher{
									{
										Name:  "alertname",
										Value: "TargetDown",
									},
								},
								Equal: []string{"node"},
							},
						},
					},
				},
			},
			golden: "skeleton_base_CR_with_inhibition_rules_only_deprecated_matchers_not_converted.golden",
		},
		{
			name:    "skeleton base, CR with inhibition rules only (deprecated matchers are converted)",
			kclient: fake.NewSimpleClientset(),
			baseConfig: alertmanagerConfig{
				Route:     &route{Receiver: "null"},
				Receivers: []*receiver{{Name: "null"}},
			},
			amConfigs: map[string]*monitoringv1alpha1.AlertmanagerConfig{
				"mynamespace": {
					ObjectMeta: metav1.ObjectMeta{
						Name:      "myamc",
						Namespace: "mynamespace",
					},
					Spec: monitoringv1alpha1.AlertmanagerConfigSpec{
						InhibitRules: []monitoringv1alpha1.InhibitRule{
							{
								SourceMatch: []monitoringv1alpha1.Matcher{
									{
										Name:  "alertname",
										Value: "NodeNotReady",
										Regex: true,
									},
								},
								TargetMatch: []monitoringv1alpha1.Matcher{
									{
										Name:  "alertname",
										Value: "TargetDown",
									},
								},
								Equal: []string{"node"},
							},
						},
					},
				},
			},
			golden: "skeleton_base_CR_with_inhibition_rules_only_deprecated_matchers_are_converted.golden",
		},
		{
			name:    "skeleton base, CR with inhibition rules only",
			kclient: fake.NewSimpleClientset(),
			baseConfig: alertmanagerConfig{
				Route:     &route{Receiver: "null"},
				Receivers: []*receiver{{Name: "null"}},
			},
			amConfigs: map[string]*monitoringv1alpha1.AlertmanagerConfig{
				"mynamespace": {
					ObjectMeta: metav1.ObjectMeta{
						Name:      "myamc",
						Namespace: "mynamespace",
					},
					Spec: monitoringv1alpha1.AlertmanagerConfigSpec{
						InhibitRules: []monitoringv1alpha1.InhibitRule{
							{
								SourceMatch: []monitoringv1alpha1.Matcher{
									{
										Name:      "alertname",
										MatchType: monitoringv1alpha1.MatchRegexp,
										Value:     "NodeNotReady",
									},
								},
								TargetMatch: []monitoringv1alpha1.Matcher{
									{
										Name:      "alertname",
										MatchType: monitoringv1alpha1.MatchNotEqual,
										Value:     "TargetDown",
									},
								},
								Equal: []string{"node"},
							},
						},
					},
				},
			},
			golden: "skeleton_base,_CR_with_inhibition_rules_only.golden",
		},
		{
			name:    "base with subroute - deprecated matching pattern, simple CR",
			kclient: fake.NewSimpleClientset(),
			baseConfig: alertmanagerConfig{
				Route: &route{
					Receiver: "null",
					Routes:   []*route{{Receiver: "null"}},
				},
				Receivers: []*receiver{{Name: "null"}},
			},
			amConfigs: map[string]*monitoringv1alpha1.AlertmanagerConfig{
				"mynamespace": {
					ObjectMeta: metav1.ObjectMeta{
						Name:      "myamc",
						Namespace: "mynamespace",
					},
					Spec: monitoringv1alpha1.AlertmanagerConfigSpec{
						Route: &monitoringv1alpha1.Route{
							Receiver: "test",
						},
						Receivers: []monitoringv1alpha1.Receiver{{Name: "test"}},
					},
				},
			},
			golden: "base_with_subroute_deprecated_matching_pattern_simple_CR.golden",
		},
		{
			name: "CR with Pagerduty Receiver",
			kclient: fake.NewSimpleClientset(
				&corev1.Secret{
					ObjectMeta: metav1.ObjectMeta{
						Name:      "am-pd-test-receiver",
						Namespace: "mynamespace",
					},
					Data: map[string][]byte{
						"routingKey": []byte("1234abc"),
					},
				},
			),
			baseConfig: alertmanagerConfig{
				Route: &route{
					Receiver: "null",
				},
				Receivers: []*receiver{{Name: "null"}},
			},
			amConfigs: map[string]*monitoringv1alpha1.AlertmanagerConfig{
				"mynamespace": {
					ObjectMeta: metav1.ObjectMeta{
						Name:      "myamc",
						Namespace: "mynamespace",
					},
					Spec: monitoringv1alpha1.AlertmanagerConfigSpec{
						Route: &monitoringv1alpha1.Route{
							Receiver: "test-pd",
						},
						Receivers: []monitoringv1alpha1.Receiver{{
							Name: "test-pd",
							PagerDutyConfigs: []monitoringv1alpha1.PagerDutyConfig{{
								RoutingKey: &corev1.SecretKeySelector{
									LocalObjectReference: corev1.LocalObjectReference{
										Name: "am-pd-test-receiver",
									},
									Key: "routingKey",
								},
								PagerDutyImageConfigs: []monitoringv1alpha1.PagerDutyImageConfig{
									{
										Src:  "https://some-image.com",
										Href: "https://some-image.com",
										Alt:  "some-image",
									},
								},
								PagerDutyLinkConfigs: []monitoringv1alpha1.PagerDutyLinkConfig{
									{
										Href: "https://some-link.com",
										Text: "some-link",
									},
								},
							}},
						}},
					},
				},
			},
			golden: "CR_with_Pagerduty_Receiver.golden",
		},
		{
			name: "CR with Webhook Receiver and custom http config (oauth2)",
			kclient: fake.NewSimpleClientset(
				&corev1.ConfigMap{
					ObjectMeta: metav1.ObjectMeta{
						Name:      "webhook-client-id",
						Namespace: "mynamespace",
					},
					Data: map[string]string{
						"test": "clientID",
					},
				},
				&corev1.Secret{
					ObjectMeta: metav1.ObjectMeta{
						Name:      "webhook-client-secret",
						Namespace: "mynamespace",
					},
					Data: map[string][]byte{
						"test": []byte("clientSecret"),
					},
				},
			),
			baseConfig: alertmanagerConfig{
				Route: &route{
					Receiver: "null",
				},
				Receivers: []*receiver{{Name: "null"}},
			},
			amConfigs: map[string]*monitoringv1alpha1.AlertmanagerConfig{
				"mynamespace": {
					ObjectMeta: metav1.ObjectMeta{
						Name:      "myamc",
						Namespace: "mynamespace",
					},
					Spec: monitoringv1alpha1.AlertmanagerConfigSpec{
						Route: &monitoringv1alpha1.Route{
							Receiver: "test",
						},
						Receivers: []monitoringv1alpha1.Receiver{{
							Name: "test",
							WebhookConfigs: []monitoringv1alpha1.WebhookConfig{{
								URL: ptr.To("http://test.url"),
								HTTPConfig: &monitoringv1alpha1.HTTPConfig{
									OAuth2: &monitoringv1.OAuth2{
										ClientID: monitoringv1.SecretOrConfigMap{
											ConfigMap: &corev1.ConfigMapKeySelector{
												LocalObjectReference: corev1.LocalObjectReference{
													Name: "webhook-client-id",
												},
												Key: "test",
											},
										},
										ClientSecret: corev1.SecretKeySelector{
											LocalObjectReference: corev1.LocalObjectReference{
												Name: "webhook-client-secret",
											},
											Key: "test",
										},
										TokenURL: "https://test.com",
										Scopes:   []string{"any"},
										EndpointParams: map[string]string{
											"some": "value",
										},
									},
									FollowRedirects: ptr.To(true),
								},
							}},
						}},
					},
				},
			},
			golden: "CR_with_Webhook_Receiver_and_custom_http_config_oauth2.golden",
		},
		{
			name: "CR with Opsgenie Receiver",
			kclient: fake.NewSimpleClientset(
				&corev1.Secret{
					ObjectMeta: metav1.ObjectMeta{
						Name:      "am-og-test-receiver",
						Namespace: "mynamespace",
					},
					Data: map[string][]byte{
						"apiKey": []byte("1234abc"),
					},
				},
			),
			baseConfig: alertmanagerConfig{
				Route: &route{
					Receiver: "null",
				},
				Receivers: []*receiver{{Name: "null"}},
			},
			amConfigs: map[string]*monitoringv1alpha1.AlertmanagerConfig{
				"mynamespace": {
					ObjectMeta: metav1.ObjectMeta{
						Name:      "myamc",
						Namespace: "mynamespace",
					},
					Spec: monitoringv1alpha1.AlertmanagerConfigSpec{
						Route: &monitoringv1alpha1.Route{
							Receiver: "test",
						},
						Receivers: []monitoringv1alpha1.Receiver{{
							Name: "test",
							OpsGenieConfigs: []monitoringv1alpha1.OpsGenieConfig{{
								APIKey: &corev1.SecretKeySelector{
									LocalObjectReference: corev1.LocalObjectReference{
										Name: "am-og-test-receiver",
									},
									Key: "apiKey",
								},
							}},
						}},
					},
				},
			},
			golden: "CR_with_Opsgenie_Receiver.golden",
		},
		{
			name: "CR with Opsgenie Team Responder",
			kclient: fake.NewSimpleClientset(
				&corev1.Secret{
					ObjectMeta: metav1.ObjectMeta{
						Name:      "am-og-test-receiver",
						Namespace: "mynamespace",
					},
					Data: map[string][]byte{
						"apiKey": []byte("1234abc"),
					},
				},
			),
			baseConfig: alertmanagerConfig{
				Route: &route{
					Receiver: "null",
				},
				Receivers: []*receiver{{Name: "null"}},
			},
			amConfigs: map[string]*monitoringv1alpha1.AlertmanagerConfig{
				"mynamespace": {
					ObjectMeta: metav1.ObjectMeta{
						Name:      "myamc",
						Namespace: "mynamespace",
					},
					Spec: monitoringv1alpha1.AlertmanagerConfigSpec{
						Route: &monitoringv1alpha1.Route{
							Receiver: "test",
						},
						Receivers: []monitoringv1alpha1.Receiver{{
							Name: "test",
							OpsGenieConfigs: []monitoringv1alpha1.OpsGenieConfig{{
								APIKey: &corev1.SecretKeySelector{
									LocalObjectReference: corev1.LocalObjectReference{
										Name: "am-og-test-receiver",
									},
									Key: "apiKey",
								},
								Responders: []monitoringv1alpha1.OpsGenieConfigResponder{{
									Name: "myname",
									Type: "team",
								}},
							}},
						}},
					},
				},
			},
			golden: "CR_with_Opsgenie_Team_Responder.golden",
		},
		{
			name: "CR with WeChat Receiver",
			kclient: fake.NewSimpleClientset(
				&corev1.Secret{
					ObjectMeta: metav1.ObjectMeta{
						Name:      "am-wechat-test-receiver",
						Namespace: "mynamespace",
					},
					Data: map[string][]byte{
						"apiSecret": []byte("wechatsecret"),
					},
				},
			),
			baseConfig: alertmanagerConfig{
				Route: &route{
					Receiver: "null",
				},
				Receivers: []*receiver{{Name: "null"}},
			},
			amConfigs: map[string]*monitoringv1alpha1.AlertmanagerConfig{
				"mynamespace": {
					ObjectMeta: metav1.ObjectMeta{
						Name:      "myamc",
						Namespace: "mynamespace",
					},
					Spec: monitoringv1alpha1.AlertmanagerConfigSpec{
						Route: &monitoringv1alpha1.Route{
							Receiver: "test",
						},
						Receivers: []monitoringv1alpha1.Receiver{{
							Name: "test",
							WeChatConfigs: []monitoringv1alpha1.WeChatConfig{{
								APISecret: &corev1.SecretKeySelector{
									LocalObjectReference: corev1.LocalObjectReference{
										Name: "am-wechat-test-receiver",
									},
									Key: "apiSecret",
								},
								CorpID: "wechatcorpid",
							}},
						}},
					},
				},
			},
			golden: "CR_with_WeChat_Receiver.golden",
		},
		{
			name: "CR with Pushover Receiver",
			kclient: fake.NewSimpleClientset(
				&corev1.Secret{
					ObjectMeta: metav1.ObjectMeta{
						Name:      "am-pushover-test-receiver",
						Namespace: "mynamespace",
					},
					Data: map[string][]byte{
						"userkey": []byte("userkeySecret"),
					},
				},
				&corev1.Secret{
					ObjectMeta: metav1.ObjectMeta{
						Name:      "am-pushover-token-receiver",
						Namespace: "mynamespace",
					},
					Data: map[string][]byte{
						"token": []byte("tokenSecret"),
					},
				},
			),
			baseConfig: alertmanagerConfig{
				Route: &route{
					Receiver: "null",
				},
				Receivers: []*receiver{{Name: "null"}},
			},
			amConfigs: map[string]*monitoringv1alpha1.AlertmanagerConfig{
				"mynamespace": {
					ObjectMeta: metav1.ObjectMeta{
						Name:      "myamc",
						Namespace: "mynamespace",
					},
					Spec: monitoringv1alpha1.AlertmanagerConfigSpec{
						Route: &monitoringv1alpha1.Route{
							Receiver: "test",
						},
						Receivers: []monitoringv1alpha1.Receiver{{
							Name: "test",
							PushoverConfigs: []monitoringv1alpha1.PushoverConfig{{
								UserKey: &corev1.SecretKeySelector{
									LocalObjectReference: corev1.LocalObjectReference{
										Name: "am-pushover-test-receiver",
									},
									Key: "userkey",
								},
								Token: &corev1.SecretKeySelector{
									LocalObjectReference: corev1.LocalObjectReference{
										Name: "am-pushover-token-receiver",
									},
									Key: "token",
								},
								Retry:  "5m",
								Expire: "30s",
								HTML:   ptr.To(true),
							}},
						}},
					},
				},
			},
			golden: "CR_with_Pushover_Receiver.golden",
		},
		{
			name:      "CR with Telegram Receiver",
			amVersion: &version24,
			kclient: fake.NewSimpleClientset(
				&corev1.Secret{
					ObjectMeta: metav1.ObjectMeta{
						Name:      "am-telegram-test-receiver",
						Namespace: "mynamespace",
					},
					Data: map[string][]byte{
						"botToken": []byte("bipbop"),
					},
				},
			),
			baseConfig: alertmanagerConfig{
				Route: &route{
					Receiver: "null",
				},
				Receivers: []*receiver{{Name: "null"}},
			},
			amConfigs: map[string]*monitoringv1alpha1.AlertmanagerConfig{
				"mynamespace": {
					ObjectMeta: metav1.ObjectMeta{
						Name:      "myamc",
						Namespace: "mynamespace",
					},
					Spec: monitoringv1alpha1.AlertmanagerConfigSpec{
						Route: &monitoringv1alpha1.Route{
							Receiver: "test",
						},
						Receivers: []monitoringv1alpha1.Receiver{{
							Name: "test",
							TelegramConfigs: []monitoringv1alpha1.TelegramConfig{{
								APIURL: "https://api.telegram.org",
								BotToken: &corev1.SecretKeySelector{
									LocalObjectReference: corev1.LocalObjectReference{
										Name: "am-telegram-test-receiver",
									},
									Key: "botToken",
								},
								ChatID: 12345,
							}},
						}},
					},
				},
			},
			golden: "CR_with_Telegram_Receiver.golden",
		},
		{

			name:    "CR with Slack Receiver and global Slack URL",
			kclient: fake.NewSimpleClientset(),
			baseConfig: alertmanagerConfig{
				Global: &globalConfig{
					SlackAPIURL: &config.URL{URL: globalSlackAPIURL},
				},
				Route: &route{
					Receiver: "null",
				},
				Receivers: []*receiver{{Name: "null"}},
			},
			amConfigs: map[string]*monitoringv1alpha1.AlertmanagerConfig{
				"mynamespace": {
					ObjectMeta: metav1.ObjectMeta{
						Name:      "myamc",
						Namespace: "mynamespace",
					},
					Spec: monitoringv1alpha1.AlertmanagerConfigSpec{
						Route: &monitoringv1alpha1.Route{
							Receiver: "test",
						},
						Receivers: []monitoringv1alpha1.Receiver{{
							Name: "test",
							SlackConfigs: []monitoringv1alpha1.SlackConfig{{
								Actions: []monitoringv1alpha1.SlackAction{
									{
										Type: "type",
										Text: "text",
										Name: "my-action",
										ConfirmField: &monitoringv1alpha1.SlackConfirmationField{
											Text: "text",
										},
									},
								},
								Fields: []monitoringv1alpha1.SlackField{
									{
										Title: "title",
										Value: "value",
									},
								},
							}},
						}},
					},
				},
			},
			golden: "CR_with_Slack_Receiver_and_global_Slack_URL.golden",
		},
		{
			name:    "CR with Slack Receiver and global Slack URL File",
			kclient: fake.NewSimpleClientset(),
			baseConfig: alertmanagerConfig{
				Global: &globalConfig{
					SlackAPIURLFile: "/etc/test",
				},
				Route: &route{
					Receiver: "null",
				},
				Receivers: []*receiver{{Name: "null"}},
			},
			amConfigs: map[string]*monitoringv1alpha1.AlertmanagerConfig{
				"mynamespace": {
					ObjectMeta: metav1.ObjectMeta{
						Name:      "myamc",
						Namespace: "mynamespace",
					},
					Spec: monitoringv1alpha1.AlertmanagerConfigSpec{
						Route: &monitoringv1alpha1.Route{
							Receiver: "test",
						},
						Receivers: []monitoringv1alpha1.Receiver{{
							Name: "test",
							SlackConfigs: []monitoringv1alpha1.SlackConfig{{
								Actions: []monitoringv1alpha1.SlackAction{
									{
										Type: "type",
										Text: "text",
										Name: "my-action",
										ConfirmField: &monitoringv1alpha1.SlackConfirmationField{
											Text: "text",
										},
									},
								},
								Fields: []monitoringv1alpha1.SlackField{
									{
										Title: "title",
										Value: "value",
									},
								},
							}},
						}},
					},
				},
			},
			golden: "CR_with_Slack_Receiver_and_global_Slack_URL_File.golden",
		},
		{
			name: "CR with SNS Receiver with Access and Key",
			kclient: fake.NewSimpleClientset(
				&corev1.Secret{
					ObjectMeta: metav1.ObjectMeta{
						Name:      "am-sns-test",
						Namespace: "mynamespace",
					},
					Data: map[string][]byte{
						"key":    []byte("xyz"),
						"secret": []byte("123"),
					},
				}),
			baseConfig: alertmanagerConfig{
				Route: &route{
					Receiver: "null",
				},
				Receivers: []*receiver{{Name: "null"}},
			},
			amConfigs: map[string]*monitoringv1alpha1.AlertmanagerConfig{
				"mynamespace": {
					ObjectMeta: metav1.ObjectMeta{
						Name:      "myamc",
						Namespace: "mynamespace",
					},
					Spec: monitoringv1alpha1.AlertmanagerConfigSpec{
						Route: &monitoringv1alpha1.Route{
							Receiver: "test",
						},
						Receivers: []monitoringv1alpha1.Receiver{{
							Name: "test",
							SNSConfigs: []monitoringv1alpha1.SNSConfig{
								{
									ApiURL: "https://sns.us-east-2.amazonaws.com",
									Sigv4: &monitoringv1.Sigv4{
										Region: "us-east-2",
										AccessKey: &corev1.SecretKeySelector{
											LocalObjectReference: corev1.LocalObjectReference{
												Name: "am-sns-test",
											},
											Key: "key",
										},
										SecretKey: &corev1.SecretKeySelector{
											LocalObjectReference: corev1.LocalObjectReference{
												Name: "am-sns-test",
											},
											Key: "secret",
										},
									},
									TopicARN: "test-topicARN",
								},
							},
						}},
					},
				},
			},
			golden: "CR_with_SNS_Receiver_with_Access_and_Key.golden",
		},
		{
			name: "CR with SNS Receiver with roleARN",
			kclient: fake.NewSimpleClientset(
				&corev1.Secret{
					ObjectMeta: metav1.ObjectMeta{
						Name:      "am-sns-test",
						Namespace: "mynamespace",
					},
					Data: map[string][]byte{
						"key":    []byte("xyz"),
						"secret": []byte("123"),
					},
				}),
			baseConfig: alertmanagerConfig{
				Route: &route{
					Receiver: "null",
				},
				Receivers: []*receiver{{Name: "null"}},
			},
			amConfigs: map[string]*monitoringv1alpha1.AlertmanagerConfig{
				"mynamespace": {
					ObjectMeta: metav1.ObjectMeta{
						Name:      "myamc",
						Namespace: "mynamespace",
					},
					Spec: monitoringv1alpha1.AlertmanagerConfigSpec{
						Route: &monitoringv1alpha1.Route{
							Receiver: "test",
						},
						Receivers: []monitoringv1alpha1.Receiver{{
							Name: "test",
							SNSConfigs: []monitoringv1alpha1.SNSConfig{
								{
									ApiURL: "https://sns.us-east-2.amazonaws.com",
									Sigv4: &monitoringv1.Sigv4{
										Region:  "us-east-2",
										RoleArn: "test-roleARN",
									},
									TopicARN: "test-topicARN",
								},
							},
						}},
					},
				},
			},
			golden: "CR_with_SNS_Receiver_with_roleARN.golden",
		},
		{
			name:    "CR with Mute Time Intervals",
			kclient: fake.NewSimpleClientset(),
			baseConfig: alertmanagerConfig{
				Global: &globalConfig{
					SlackAPIURLFile: "/etc/test",
				},
				Route: &route{
					Receiver: "null",
				},
				Receivers: []*receiver{{Name: "null"}},
			},
			amConfigs: map[string]*monitoringv1alpha1.AlertmanagerConfig{
				"mynamespace": {
					ObjectMeta: metav1.ObjectMeta{
						Name:      "myamc",
						Namespace: "mynamespace",
					},
					Spec: monitoringv1alpha1.AlertmanagerConfigSpec{
						Route: &monitoringv1alpha1.Route{
							Receiver:          "test",
							MuteTimeIntervals: []string{"test"},
						},
						MuteTimeIntervals: []monitoringv1alpha1.MuteTimeInterval{
							{
								Name: "test",
								TimeIntervals: []monitoringv1alpha1.TimeInterval{
									{
										Times: []monitoringv1alpha1.TimeRange{
											{
												StartTime: "08:00",
												EndTime:   "17:00",
											},
										},
										Weekdays: []monitoringv1alpha1.WeekdayRange{
											monitoringv1alpha1.WeekdayRange("Saturday"),
											monitoringv1alpha1.WeekdayRange("Sunday"),
										},
										Months: []monitoringv1alpha1.MonthRange{
											"January:March",
										},
										DaysOfMonth: []monitoringv1alpha1.DayOfMonthRange{
											{
												Start: 1,
												End:   10,
											},
										},
										Years: []monitoringv1alpha1.YearRange{
											"2030:2050",
										},
									},
								},
							},
						},
						Receivers: []monitoringv1alpha1.Receiver{{
							Name: "test",
							SlackConfigs: []monitoringv1alpha1.SlackConfig{{
								Actions: []monitoringv1alpha1.SlackAction{
									{
										Type: "type",
										Text: "text",
										Name: "my-action",
										ConfirmField: &monitoringv1alpha1.SlackConfirmationField{
											Text: "text",
										},
									},
								},
								Fields: []monitoringv1alpha1.SlackField{
									{
										Title: "title",
										Value: "value",
									},
								},
							}},
						}},
					},
				},
			},
			golden: "CR_with_Mute_Time_Intervals.golden",
		},
		{
			name:    "CR with Active Time Intervals",
			kclient: fake.NewSimpleClientset(),
			baseConfig: alertmanagerConfig{
				Global: &globalConfig{
					SlackAPIURLFile: "/etc/test",
				},
				Route: &route{
					Receiver: "null",
				},
				Receivers: []*receiver{{Name: "null"}},
			},
			amVersion: &version24,
			amConfigs: map[string]*monitoringv1alpha1.AlertmanagerConfig{
				"mynamespace": {
					ObjectMeta: metav1.ObjectMeta{
						Name:      "myamc",
						Namespace: "mynamespace",
					},
					Spec: monitoringv1alpha1.AlertmanagerConfigSpec{
						Route: &monitoringv1alpha1.Route{
							Receiver:            "test",
							ActiveTimeIntervals: []string{"test"},
						},
						MuteTimeIntervals: []monitoringv1alpha1.MuteTimeInterval{
							{
								Name: "test",
								TimeIntervals: []monitoringv1alpha1.TimeInterval{
									{
										Times: []monitoringv1alpha1.TimeRange{
											{
												StartTime: "08:00",
												EndTime:   "17:00",
											},
										},
										Weekdays: []monitoringv1alpha1.WeekdayRange{
											monitoringv1alpha1.WeekdayRange("Saturday"),
											monitoringv1alpha1.WeekdayRange("Sunday"),
										},
										Months: []monitoringv1alpha1.MonthRange{
											"January:March",
										},
										DaysOfMonth: []monitoringv1alpha1.DayOfMonthRange{
											{
												Start: 1,
												End:   10,
											},
										},
										Years: []monitoringv1alpha1.YearRange{
											"2030:2050",
										},
									},
								},
							},
						},
						Receivers: []monitoringv1alpha1.Receiver{{
							Name: "test",
							SlackConfigs: []monitoringv1alpha1.SlackConfig{{
								Actions: []monitoringv1alpha1.SlackAction{
									{
										Type: "type",
										Text: "text",
										Name: "my-action",
										ConfirmField: &monitoringv1alpha1.SlackConfirmationField{
											Text: "text",
										},
									},
								},
								Fields: []monitoringv1alpha1.SlackField{
									{
										Title: "title",
										Value: "value",
									},
								},
							}},
						}},
					},
				},
			},
			golden: "CR_with_Active_Time_Intervals.golden",
		},
		{
			name:      "CR with MSTeams Receiver",
			amVersion: &version26,
			kclient: fake.NewSimpleClientset(
				&corev1.Secret{
					ObjectMeta: metav1.ObjectMeta{
						Name:      "ms-teams-secret",
						Namespace: "mynamespace",
					},
					Data: map[string][]byte{
						"url": []byte("https://webhook.office.com/webhookb2/id/IncomingWebhook/id"),
					},
				},
			),
			baseConfig: alertmanagerConfig{
				Route: &route{
					Receiver: "null",
				},
				Receivers: []*receiver{{Name: "null"}},
			},
			amConfigs: map[string]*monitoringv1alpha1.AlertmanagerConfig{
				"mynamespace": {
					ObjectMeta: metav1.ObjectMeta{
						Name:      "myamc",
						Namespace: "mynamespace",
					},
					Spec: monitoringv1alpha1.AlertmanagerConfigSpec{
						Route: &monitoringv1alpha1.Route{
							Receiver: "test",
						},
						Receivers: []monitoringv1alpha1.Receiver{
							{
								Name: "test",
								MSTeamsConfigs: []monitoringv1alpha1.MSTeamsConfig{
									{
										WebhookURL: corev1.SecretKeySelector{
											Key: "url",
											LocalObjectReference: corev1.LocalObjectReference{
												Name: "ms-teams-secret",
											},
										},
										Title: ptr.To("test title"),
										Text:  ptr.To("test text"),
									},
								},
							},
						},
					},
				},
			},
			golden: "CR_with_MSTeams_Receiver.golden",
		},
		{
			name:      "CR with MSTeams Receiver with Summary",
			amVersion: &version27,
			kclient: fake.NewSimpleClientset(
				&corev1.Secret{
					ObjectMeta: metav1.ObjectMeta{
						Name:      "ms-teams-secret",
						Namespace: "mynamespace",
					},
					Data: map[string][]byte{
						"url": []byte("https://webhook.office.com/webhookb2/id/IncomingWebhook/id"),
					},
				},
			),
			baseConfig: alertmanagerConfig{
				Route: &route{
					Receiver: "null",
				},
				Receivers: []*receiver{{Name: "null"}},
			},
			amConfigs: map[string]*monitoringv1alpha1.AlertmanagerConfig{
				"mynamespace": {
					ObjectMeta: metav1.ObjectMeta{
						Name:      "myamc",
						Namespace: "mynamespace",
					},
					Spec: monitoringv1alpha1.AlertmanagerConfigSpec{
						Route: &monitoringv1alpha1.Route{
							Receiver: "test",
						},
						Receivers: []monitoringv1alpha1.Receiver{
							{
								Name: "test",
								MSTeamsConfigs: []monitoringv1alpha1.MSTeamsConfig{
									{
										WebhookURL: corev1.SecretKeySelector{
											Key: "url",
											LocalObjectReference: corev1.LocalObjectReference{
												Name: "ms-teams-secret",
											},
										},
										Title:   ptr.To("test title"),
										Summary: ptr.To("test summary"),
										Text:    ptr.To("test text"),
									},
								},
							},
						},
					},
				},
			},
			golden: "CR_with_MSTeams_Receiver_Summary.golden",
		},
		{
			name:      "CR with MSTeams Receiver with Partial Conf",
			amVersion: &version26,
			kclient: fake.NewSimpleClientset(
				&corev1.Secret{
					ObjectMeta: metav1.ObjectMeta{
						Name:      "ms-teams-secret",
						Namespace: "mynamespace",
					},
					Data: map[string][]byte{
						"url": []byte("https://webhook.office.com/webhookb2/id/IncomingWebhook/id"),
					},
				},
			),
			baseConfig: alertmanagerConfig{
				Route: &route{
					Receiver: "null",
				},
				Receivers: []*receiver{{Name: "null"}},
			},
			amConfigs: map[string]*monitoringv1alpha1.AlertmanagerConfig{
				"mynamespace": {
					ObjectMeta: metav1.ObjectMeta{
						Name:      "myamc",
						Namespace: "mynamespace",
					},
					Spec: monitoringv1alpha1.AlertmanagerConfigSpec{
						Route: &monitoringv1alpha1.Route{
							Receiver: "test",
						},
						Receivers: []monitoringv1alpha1.Receiver{
							{
								Name: "test",
								MSTeamsConfigs: []monitoringv1alpha1.MSTeamsConfig{
									{
										WebhookURL: corev1.SecretKeySelector{
											Key: "url",
											LocalObjectReference: corev1.LocalObjectReference{
												Name: "ms-teams-secret",
											},
										},
									},
								},
							},
						},
					},
				},
			},
			golden: "CR_with_MSTeams_Receiver_Partial_Conf.golden",
		},
		{
			name:      "CR with MSTeamsV2 Receiver",
			amVersion: &version28,
			kclient: fake.NewSimpleClientset(
				&corev1.Secret{
					ObjectMeta: metav1.ObjectMeta{
						Name:      "ms-teams-secret",
						Namespace: "mynamespace",
					},
					Data: map[string][]byte{
						"url": []byte("https://prod-108.westeurope.logic.azure.com:443/workflows/id"),
					},
				},
			),
			baseConfig: alertmanagerConfig{
				Route: &route{
					Receiver: "null",
				},
				Receivers: []*receiver{{Name: "null"}},
			},
			amConfigs: map[string]*monitoringv1alpha1.AlertmanagerConfig{
				"mynamespace": {
					ObjectMeta: metav1.ObjectMeta{
						Name:      "myamc",
						Namespace: "mynamespace",
					},
					Spec: monitoringv1alpha1.AlertmanagerConfigSpec{
						Route: &monitoringv1alpha1.Route{
							Receiver: "test",
						},
						Receivers: []monitoringv1alpha1.Receiver{
							{
								Name: "test",
								MSTeamsV2Configs: []monitoringv1alpha1.MSTeamsV2Config{
									{
										WebhookURL: &corev1.SecretKeySelector{
											Key: "url",
											LocalObjectReference: corev1.LocalObjectReference{
												Name: "ms-teams-secret",
											},
										},
										Title: ptr.To("test title"),
										Text:  ptr.To("test text"),
									},
								},
							},
						},
					},
				},
			},
			golden: "CR_with_MSTeamsV2_Receiver.golden",
		},
		{
			name:      "CR with MSTeamsV2 Receiver with Partial Conf",
			amVersion: &version28,
			kclient: fake.NewSimpleClientset(
				&corev1.Secret{
					ObjectMeta: metav1.ObjectMeta{
						Name:      "ms-teams-secret",
						Namespace: "mynamespace",
					},
					Data: map[string][]byte{
						"url": []byte("https://prod-108.westeurope.logic.azure.com:443/workflows/id"),
					},
				},
			),
			baseConfig: alertmanagerConfig{
				Route: &route{
					Receiver: "null",
				},
				Receivers: []*receiver{{Name: "null"}},
			},
			amConfigs: map[string]*monitoringv1alpha1.AlertmanagerConfig{
				"mynamespace": {
					ObjectMeta: metav1.ObjectMeta{
						Name:      "myamc",
						Namespace: "mynamespace",
					},
					Spec: monitoringv1alpha1.AlertmanagerConfigSpec{
						Route: &monitoringv1alpha1.Route{
							Receiver: "test",
						},
						Receivers: []monitoringv1alpha1.Receiver{
							{
								Name: "test",
								MSTeamsV2Configs: []monitoringv1alpha1.MSTeamsV2Config{
									{
										WebhookURL: &corev1.SecretKeySelector{
											Key: "url",
											LocalObjectReference: corev1.LocalObjectReference{
												Name: "ms-teams-secret",
											},
										},
									},
								},
							},
						},
					},
				},
			},
			golden: "CR_with_MSTeamsV2_Receiver_Partial_Conf.golden",
		},
		{
			name:      "CR with EmailConfig with Required Fields specified at Receiver level",
			amVersion: &version26,
			kclient:   fake.NewSimpleClientset(),
			baseConfig: alertmanagerConfig{
				Route: &route{
					Receiver: "null",
				},
				Receivers: []*receiver{{Name: "null"}},
			},
			amConfigs: map[string]*monitoringv1alpha1.AlertmanagerConfig{
				"mynamespace": {
					ObjectMeta: metav1.ObjectMeta{
						Name:      "myamc",
						Namespace: "mynamespace",
					},
					Spec: monitoringv1alpha1.AlertmanagerConfigSpec{
						Route: &monitoringv1alpha1.Route{
							Receiver: "test",
						},
						Receivers: []monitoringv1alpha1.Receiver{
							{
								Name: "test",
								EmailConfigs: []monitoringv1alpha1.EmailConfig{
									{
										Smarthost: "example.com:25",
										From:      "admin@example.com",
										To:        "customers@example.com",
									},
								},
							},
						},
					},
				},
			},
			golden: "CR_with_EmailConfig_Receiver_Conf.golden",
		},
		{
			name:      "CR with EmailConfig Missing SmartHost Field",
			amVersion: &version26,
			kclient:   fake.NewSimpleClientset(),
			baseConfig: alertmanagerConfig{
				Route: &route{
					Receiver: "null",
				},
				Receivers: []*receiver{{Name: "null"}},
			},
			amConfigs: map[string]*monitoringv1alpha1.AlertmanagerConfig{
				"mynamespace": {
					ObjectMeta: metav1.ObjectMeta{
						Name:      "myamc",
						Namespace: "mynamespace",
					},
					Spec: monitoringv1alpha1.AlertmanagerConfigSpec{
						Route: &monitoringv1alpha1.Route{
							Receiver: "test",
						},
						Receivers: []monitoringv1alpha1.Receiver{
							{
								Name: "test",
								EmailConfigs: []monitoringv1alpha1.EmailConfig{
									{
										From: "admin@example.com",
										To:   "customers@example.com",
									},
								},
							},
						},
					},
				},
			},
			expectedError: true,
		},
		{
			name:      "CR with EmailConfig Missing SMTP From Field",
			amVersion: &version26,
			kclient:   fake.NewSimpleClientset(),
			baseConfig: alertmanagerConfig{
				Route: &route{
					Receiver: "null",
				},
				Receivers: []*receiver{{Name: "null"}},
			},
			amConfigs: map[string]*monitoringv1alpha1.AlertmanagerConfig{
				"mynamespace": {
					ObjectMeta: metav1.ObjectMeta{
						Name:      "myamc",
						Namespace: "mynamespace",
					},
					Spec: monitoringv1alpha1.AlertmanagerConfigSpec{
						Route: &monitoringv1alpha1.Route{
							Receiver: "test",
						},
						Receivers: []monitoringv1alpha1.Receiver{
							{
								Name: "test",
								EmailConfigs: []monitoringv1alpha1.EmailConfig{
									{
										From: "admin@example.com",
										To:   "customers@example.com",
									},
								},
							},
						},
					},
				},
			},
			expectedError: true,
		},
		{
			name:      "CR with EmailConfig Missing Required Fields from Receiver level but specified at Global level",
			amVersion: &version26,
			kclient:   fake.NewSimpleClientset(),
			baseConfig: alertmanagerConfig{
				Global: &globalConfig{
					SMTPSmarthost: config.HostPort{
						Host: "smtp.example.org",
						Port: "587",
					},
					SMTPFrom: "admin@globaltest.com",
				},
				Route: &route{
					Receiver: "null",
				},
				Receivers: []*receiver{{Name: "null"}},
			},
			amConfigs: map[string]*monitoringv1alpha1.AlertmanagerConfig{
				"mynamespace": {
					ObjectMeta: metav1.ObjectMeta{
						Name:      "myamc",
						Namespace: "mynamespace",
					},
					Spec: monitoringv1alpha1.AlertmanagerConfigSpec{
						Route: &monitoringv1alpha1.Route{
							Receiver: "test",
						},
						Receivers: []monitoringv1alpha1.Receiver{
							{
								Name: "test",
								EmailConfigs: []monitoringv1alpha1.EmailConfig{
									{
										To: "customers@example.com",
									},
								},
							},
						},
					},
				},
			},
			golden: "CR_with_EmailConfig_Receiver_Global_Defaults_Conf.golden",
		},
		{
			name:      "CR with WebhookConfig with Timeout Setup",
			amVersion: &version28,
			kclient:   fake.NewSimpleClientset(),
			baseConfig: alertmanagerConfig{
				Route: &route{
					Receiver: "null",
				},
				Receivers: []*receiver{{Name: "null"}},
			},
			amConfigs: map[string]*monitoringv1alpha1.AlertmanagerConfig{
				"mynamespace": {
					ObjectMeta: metav1.ObjectMeta{
						Name:      "myamc",
						Namespace: "mynamespace",
					},
					Spec: monitoringv1alpha1.AlertmanagerConfigSpec{
						Route: &monitoringv1alpha1.Route{
							Receiver: "test",
						},
						Receivers: []monitoringv1alpha1.Receiver{
							{
								Name: "test",
								WebhookConfigs: []monitoringv1alpha1.WebhookConfig{
									{
										URL:     ptr.To("https://example.com/"),
										Timeout: ptr.To(monitoringv1.Duration("5s")),
									},
								},
							},
						},
					},
				},
			},
			golden: "CR_with_WebhookConfig_with_Timeout_Setup.golden",
		},
		{
			name:      "CR with WebhookConfig with Timeout Setup Older Version",
			amVersion: &version26,
			kclient:   fake.NewSimpleClientset(),
			baseConfig: alertmanagerConfig{
				Route: &route{
					Receiver: "null",
				},
				Receivers: []*receiver{{Name: "null"}},
			},
			amConfigs: map[string]*monitoringv1alpha1.AlertmanagerConfig{
				"mynamespace": {
					ObjectMeta: metav1.ObjectMeta{
						Name:      "myamc",
						Namespace: "mynamespace",
					},
					Spec: monitoringv1alpha1.AlertmanagerConfigSpec{
						Route: &monitoringv1alpha1.Route{
							Receiver: "test",
						},
						Receivers: []monitoringv1alpha1.Receiver{
							{
								Name: "test",
								WebhookConfigs: []monitoringv1alpha1.WebhookConfig{
									{
										URL:     ptr.To("https://example.com/"),
										Timeout: ptr.To(monitoringv1.Duration("5s")),
									},
								},
							},
						},
					},
				},
			},
			golden: "CR_with_WebhookConfig_with_Timeout_Setup_Older_Version.golden",
		},
	}

	logger := newNopLogger(t)
	for _, tc := range testCases {
		t.Run(tc.name, func(t *testing.T) {
			store := assets.NewStoreBuilder(tc.kclient.CoreV1(), tc.kclient.CoreV1())

			if tc.amVersion == nil {
				version, err := semver.ParseTolerant("v0.22.2")
				require.NoError(t, err)
				tc.amVersion = &version
			}

			cb := NewConfigBuilder(logger, *tc.amVersion, store,
				&monitoringv1.Alertmanager{
					ObjectMeta: metav1.ObjectMeta{Namespace: "alertmanager-namespace"},
					Spec:       monitoringv1.AlertmanagerSpec{AlertmanagerConfigMatcherStrategy: tc.matcherStrategy},
				},
			)
			cb.cfg = &tc.baseConfig

			if tc.expectedError {
				require.Error(t, cb.AddAlertmanagerConfigs(context.Background(), tc.amConfigs))
				return
			}
			require.NoError(t, cb.AddAlertmanagerConfigs(context.Background(), tc.amConfigs))

			cfgBytes, err := cb.MarshalJSON()
			require.NoError(t, err)

			// Verify the generated yaml is as expected
			golden.Assert(t, string(cfgBytes), tc.golden)

			// Verify the generated config is something that Alertmanager will be happy with
			_, err = alertmanagerConfigFromBytes(cfgBytes)
			require.NoError(t, err)
		})
	}
}

func TestSanitizeConfig(t *testing.T) {
	logger := newNopLogger(t)
	versionFileURLAllowed := semver.Version{Major: 0, Minor: 22}
	versionFileURLNotAllowed := semver.Version{Major: 0, Minor: 21}

	matcherV2SyntaxAllowed := semver.Version{Major: 0, Minor: 22}
	matcherV2SyntaxNotAllowed := semver.Version{Major: 0, Minor: 21}

	versionOpsGenieAPIKeyFileAllowed := semver.Version{Major: 0, Minor: 24}
	versionOpsGenieAPIKeyFileNotAllowed := semver.Version{Major: 0, Minor: 23}

	versionDiscordAllowed := semver.Version{Major: 0, Minor: 25}
	versionDiscordNotAllowed := semver.Version{Major: 0, Minor: 24}

	versionDiscordMessageFieldsAllowed := semver.Version{Major: 0, Minor: 28}
	versionDiscordMessageFieldsNotAllowed := semver.Version{Major: 0, Minor: 27}

	versionMSteamsV2Allowed := semver.Version{Major: 0, Minor: 28}
	versionMSteamsV2NotAllowed := semver.Version{Major: 0, Minor: 27}

	versionWebexAllowed := semver.Version{Major: 0, Minor: 25}
	versionWebexNotAllowed := semver.Version{Major: 0, Minor: 24}

	versionTelegramBotTokenFileAllowed := semver.Version{Major: 0, Minor: 26}
	versionTelegramBotTokenFileNotAllowed := semver.Version{Major: 0, Minor: 25}

	versionTelegramMessageThreadIDAllowed := semver.Version{Major: 0, Minor: 26}
	versionTelegramMessageThreadIDNotAllowed := semver.Version{Major: 0, Minor: 25}

	versionMSTeamsSummaryAllowed := semver.Version{Major: 0, Minor: 27}
	versionMSTeamsSummaryNotAllowed := semver.Version{Major: 0, Minor: 26}

	versionJiraAllowed := semver.Version{Major: 0, Minor: 28}
	versionJiraNotAllowed := semver.Version{Major: 0, Minor: 27}
	jiraURL := config.URL{}
	jiraGlobalURL, _ := jiraURL.Parse("http://example.com")
	jiraURL.URL = jiraGlobalURL

	versionSMTPTLSConfigAllowed := semver.Version{Major: 0, Minor: 28}
	versionSMTPTLSConfigNotAllowed := semver.Version{Major: 0, Minor: 27}

	versionMattermostConfigAllowed := semver.Version{Major: 0, Minor: 30}
	versionMattermostConfigNotAllowed := semver.Version{Major: 0, Minor: 29}

	versionTimeoutConfigAllowed := semver.Version{Major: 0, Minor: 30}
	versionTimeoutConfigNotAllowed := semver.Version{Major: 0, Minor: 29}

	for _, tc := range []struct {
		name           string
		againstVersion semver.Version
		in             *alertmanagerConfig
		expectErr      bool
		golden         string
	}{
		{
			name:           "Test smtp_tls_config is dropped for unsupported versions",
			againstVersion: versionSMTPTLSConfigNotAllowed,
			in: &alertmanagerConfig{
				Global: &globalConfig{
					SMTPTLSConfig: &tlsConfig{
						CAFile: "/var/kubernetes/secrets/tls/ca.txt",
					},
				},
			},
			golden: "test_smtp_tls_config_is_dropped_for_unsupported_versions.golden",
		},
		{
			name:           "Test smtp_tls_config is added for supported versions",
			againstVersion: versionSMTPTLSConfigAllowed,
			in: &alertmanagerConfig{
				Global: &globalConfig{
					SMTPTLSConfig: &tlsConfig{
						CAFile:     "/var/kubernetes/secrets/tls/ca.txt",
						MinVersion: "TLS12",
						MaxVersion: "TLS13",
					},
				},
			},
			golden: "test_smtp_tls_config_is_added_for_supported_versions.golden",
		},
		{
			name:           "Test slack_api_url takes precedence in global config",
			againstVersion: versionFileURLAllowed,
			in: &alertmanagerConfig{
				Global: &globalConfig{
					SlackAPIURL: &config.URL{
						URL: &url.URL{
							Host: "www.test.com",
						}},
					SlackAPIURLFile: "/test",
				},
			},
			golden: "test_slack_api_url_takes_precedence_in_global_config.golden",
		},
		{
			name:           "Test slack_api_url_file is dropped for unsupported versions",
			againstVersion: versionFileURLNotAllowed,
			in: &alertmanagerConfig{
				Global: &globalConfig{
					SlackAPIURLFile: "/test",
				},
			},
			golden: "test_slack_api_url_file is dropped_for_unsupported_versions.golden",
		},
		{
			name:           "Test api_url takes precedence in slack config",
			againstVersion: versionFileURLAllowed,
			in: &alertmanagerConfig{
				Receivers: []*receiver{
					{
						SlackConfigs: []*slackConfig{
							{
								APIURL:     "www.test.com",
								APIURLFile: "/test",
							},
						},
					},
				},
			},
			golden: "test_api_url_takes_precedence_in_slack_config.golden",
		},
		{
			name:           "Test api_url_file is dropped in slack config for unsupported versions",
			againstVersion: versionFileURLNotAllowed,
			in: &alertmanagerConfig{
				Receivers: []*receiver{
					{
						SlackConfigs: []*slackConfig{
							{
								APIURLFile: "/test",
							},
						},
					},
				},
			},
			golden: "test_api_url_file_is_dropped_in_slack_config_for_unsupported_versions.golden",
		},
		{
			name:           "Test slack config happy path",
			againstVersion: versionFileURLAllowed,
			in: &alertmanagerConfig{
				Global: &globalConfig{
					SlackAPIURLFile: "/test",
				},
				Receivers: []*receiver{
					{
						SlackConfigs: []*slackConfig{
							{
								APIURLFile: "/test/case",
							},
						},
					},
				},
			},
			golden: "test_slack_config_happy_path.golden",
		},
		{
			name:           "Test timeout is dropped in slack config for unsupported versions",
			againstVersion: versionTimeoutConfigNotAllowed,
			in: &alertmanagerConfig{
				Receivers: []*receiver{
					{
						SlackConfigs: []*slackConfig{
							{
								Timeout: ptr.To(model.Duration(time.Minute)),
							},
						},
					},
				},
			},
			golden: "test_slack_timeout_is_dropped_in_slack_config_for_unsupported_versions.golden",
		},
		{
			name:           "Test timeout is added in slack config for supported versions",
			againstVersion: versionTimeoutConfigAllowed,
			in: &alertmanagerConfig{
				Receivers: []*receiver{
					{
						SlackConfigs: []*slackConfig{
							{
								Timeout: ptr.To(model.Duration(time.Minute)),
							},
						},
					},
				},
			},
			golden: "test_slack_timeout_is_added_in_slack_config_for_supported_versions.golden",
		},
		{
			name:           "Test inhibit rules error with unsupported syntax",
			againstVersion: matcherV2SyntaxNotAllowed,
			in: &alertmanagerConfig{
				InhibitRules: []*inhibitRule{
					{
						// this rule is marked as invalid. we must error out despite a valid config @[1]
						TargetMatch: map[string]string{
							"dropped": "as-side-effect",
						},
						TargetMatchers: []string{"drop=~me"},
						SourceMatch: map[string]string{
							"dropped": "as-side-effect",
						},
						SourceMatchers: []string{"drop=~me"},
					},
					{
						// test we continue to support both syntax
						TargetMatch: map[string]string{
							"keep": "me-for-now",
						},
						SourceMatch: map[string]string{
							"keep": "me-for-now",
						},
					},
				},
			},
			expectErr: true,
		},
		{
			name:           "Test inhibit rules happy path",
			againstVersion: matcherV2SyntaxAllowed,
			in: &alertmanagerConfig{
				InhibitRules: []*inhibitRule{
					{
						// test we continue to support both syntax
						TargetMatch: map[string]string{
							"keep": "me-for-now",
						},
						TargetMatchers: []string{"keep=~me"},
						SourceMatch: map[string]string{
							"keep": "me-for-now",
						},
						SourceMatchers: []string{"keep=me"},
					},
				},
			},
			golden: "test_inhibit_rules_happy_path.golden",
		},
		{
			name:           "opsgenie_api_key_file config",
			againstVersion: versionOpsGenieAPIKeyFileAllowed,
			in: &alertmanagerConfig{
				Global: &globalConfig{
					OpsGenieAPIKeyFile: "/test",
				},
			},
			golden: "opsgenie_api_key_file_config.golden",
		},
		{
			name:           "api_key_file field for OpsGenie config",
			againstVersion: versionOpsGenieAPIKeyFileAllowed,
			in: &alertmanagerConfig{
				Receivers: []*receiver{
					{
						Name: "opsgenie",
						OpsgenieConfigs: []*opsgenieConfig{
							{
								APIKeyFile: "/test",
							},
						},
					},
				},
			},
			golden: "api_key_file_field_for_OpsGenie_config.golden",
		},
		{
			name:           "api_key_file and api_key fields for OpsGenie config",
			againstVersion: versionOpsGenieAPIKeyFileAllowed,
			in: &alertmanagerConfig{
				Receivers: []*receiver{
					{
						Name: "opsgenie",
						OpsgenieConfigs: []*opsgenieConfig{
							{
								APIKey:     "test",
								APIKeyFile: "/test",
							},
						},
					},
				},
			},
			golden: "api_key_file_and_api_key_fields_for_OpsGenie_config.golden",
		},
		{
			name:           "opsgenie_api_key_file is dropped for unsupported versions",
			againstVersion: versionOpsGenieAPIKeyFileNotAllowed,
			in: &alertmanagerConfig{
				Global: &globalConfig{
					OpsGenieAPIKeyFile: "/test",
				},
			},
			golden: "opsgenie_api_key_file_is_dropped_for_unsupported_versions.golden",
		},
		{
			name:           "api_key_file is dropped for unsupported versions",
			againstVersion: versionOpsGenieAPIKeyFileNotAllowed,
			in: &alertmanagerConfig{
				Receivers: []*receiver{
					{
						Name: "opsgenie",
						OpsgenieConfigs: []*opsgenieConfig{
							{
								APIKeyFile: "/test",
							},
						},
					},
				},
			},
			golden: "api_key_file_is_dropped_for_unsupported_versions.golden",
		},
		{
			name:           "discord_config for supported versions",
			againstVersion: versionDiscordAllowed,
			in: &alertmanagerConfig{
				Receivers: []*receiver{
					{
						DiscordConfigs: []*discordConfig{
							{
								WebhookURL: "http://example.com",
							},
						},
					},
				},
			},
			golden: "discord_config_for_supported_versions.golden",
		},
		{
			name:           "discord_config returns error for unsupported versions",
			againstVersion: versionDiscordNotAllowed,
			in: &alertmanagerConfig{
				Receivers: []*receiver{
					{
						DiscordConfigs: []*discordConfig{
							{
								WebhookURL: "http://example.com",
							},
						},
					},
				},
			},
			expectErr: true,
		},
		{
			name:           "Test content is dropped in discord config for unsupported versions",
			againstVersion: versionDiscordMessageFieldsNotAllowed,
			in: &alertmanagerConfig{
				Receivers: []*receiver{
					{
						DiscordConfigs: []*discordConfig{
							{
								WebhookURL: "http://example.com",
								Content:    "content added for unsupported version",
							},
						},
					},
				},
			},
			golden: "test_content_field_dropped_in_discord_config_for_unsupported_versions.golden",
		},
		{
			name:           "Test content is added in discord config for supported versions",
			againstVersion: versionDiscordMessageFieldsAllowed,
			in: &alertmanagerConfig{
				Receivers: []*receiver{
					{
						DiscordConfigs: []*discordConfig{
							{
								WebhookURL: "http://example.com",
								Content:    "content added for supported version",
							},
						},
					},
				},
			},
			golden: "test_content_field_added_in_discord_config_for_supported_versions.golden",
		},
		{
			name:           "Test username is dropped in discord config for unsupported versions",
			againstVersion: versionDiscordMessageFieldsNotAllowed,
			in: &alertmanagerConfig{
				Receivers: []*receiver{
					{
						DiscordConfigs: []*discordConfig{
							{
								WebhookURL: "http://example.com",
								Username:   "discord_admin",
							},
						},
					},
				},
			},
			golden: "test_username_field_dropped_in_discord_config_for_unsupported_versions.golden",
		},
		{
			name:           "Test username is added in discord config for supported versions",
			againstVersion: versionDiscordMessageFieldsAllowed,
			in: &alertmanagerConfig{
				Receivers: []*receiver{
					{
						DiscordConfigs: []*discordConfig{
							{
								WebhookURL: "http://example.com",
								Username:   "discord_admin",
							},
						},
					},
				},
			},
			golden: "test_username_field_added_in_discord_config_for_supported_versions.golden",
		},
		{
			name:           "Test avatar_url is dropped in discord config for unsupported versions",
			againstVersion: versionDiscordMessageFieldsNotAllowed,
			in: &alertmanagerConfig{
				Receivers: []*receiver{
					{
						DiscordConfigs: []*discordConfig{
							{
								WebhookURL: "http://example.com",
								AvatarURL:  "http://example.com/discord_avatar",
							},
						},
					},
				},
			},
			golden: "test_avatar_url_field_dropped_in_discord_config_for_unsupported_versions.golden",
		},
		{
			name:           "Test avatar_url is added in discord config for supported versions",
			againstVersion: versionDiscordMessageFieldsAllowed,
			in: &alertmanagerConfig{
				Receivers: []*receiver{
					{
						DiscordConfigs: []*discordConfig{
							{
								WebhookURL: "http://example.com",
								AvatarURL:  "http://example.com/discord_avatar",
							},
						},
					},
				},
			},
			golden: "test_avatar_url_field_added_in_discord_config_for_supported_versions.golden",
		},
		{
			name:           "webex_config for supported versions",
			againstVersion: versionWebexAllowed,
			in: &alertmanagerConfig{
				Receivers: []*receiver{
					{
						WebexConfigs: []*webexConfig{
							{
								APIURL: "http://example.com",
								RoomID: "foo",
							},
						},
					},
				},
			},
			golden: "webex_config_for_supported_versions.golden",
		},
		{
			name:           "webex_config returns error for unsupported versions",
			againstVersion: versionWebexNotAllowed,
			in: &alertmanagerConfig{
				Receivers: []*receiver{
					{
						WebexConfigs: []*webexConfig{
							{
								APIURL: "http://example.com",
							},
						},
					},
				},
			},
			expectErr: true,
		},
		{
			name:           "msteamsv2_config for supported versions",
			againstVersion: versionMSteamsV2Allowed,
			in: &alertmanagerConfig{
				Receivers: []*receiver{
					{
						MSTeamsV2Configs: []*msTeamsV2Config{
							{
								WebhookURL: "http://example.com",
							},
						},
					},
				},
			},
			golden: "msteamsv2_config_for_supported_versions.golden",
		},
		{
			name:           "msteamsv2_config returns error for unsupported versions",
			againstVersion: versionMSteamsV2NotAllowed,
			in: &alertmanagerConfig{
				Receivers: []*receiver{
					{
						MSTeamsV2Configs: []*msTeamsV2Config{
							{
								WebhookURL: "http://example.com",
							},
						},
					},
				},
			},
			expectErr: true,
		},
		{
			name:           "msteamsv2_config no webhook url or webhook url file set",
			againstVersion: versionMSteamsV2Allowed,
			in: &alertmanagerConfig{
				Receivers: []*receiver{
					{
						MSTeamsV2Configs: []*msTeamsV2Config{
							{},
						},
					},
				},
			},
			expectErr: true,
		},
		{
			name:           "msteamsv2_config both webhook url and webhook url file set",
			againstVersion: versionMSteamsV2Allowed,
			in: &alertmanagerConfig{
				Receivers: []*receiver{
					{
						MSTeamsV2Configs: []*msTeamsV2Config{
							{
								WebhookURL:     "http://example.com",
								WebhookURLFile: "/var/secrets/webhook-url-file",
							},
						},
					},
				},
			},
			expectErr: true,
		},
		{
			name:           "msteamsv2_config with webhook url file set",
			againstVersion: versionMSteamsV2Allowed,
			in: &alertmanagerConfig{
				Receivers: []*receiver{
					{
						MSTeamsV2Configs: []*msTeamsV2Config{
							{
								WebhookURLFile: "/var/secrets/webhook-url-file",
							},
						},
					},
				},
			},
			golden: "msteamsv2_config_with_webhook_config_file_set.golden",
		},
		{
			name:           "webex_config returns error for missing mandatory field",
			againstVersion: versionWebexAllowed,
			in: &alertmanagerConfig{
				Receivers: []*receiver{
					{
						WebexConfigs: []*webexConfig{
							{
								APIURL: "http://example.com",
							},
						},
					},
				},
			},
			expectErr: true,
		},
		{
			name:           "bot_token_file field for Telegram config",
			againstVersion: versionTelegramBotTokenFileAllowed,
			in: &alertmanagerConfig{
				Receivers: []*receiver{
					{
						Name: "telegram",
						TelegramConfigs: []*telegramConfig{
							{
								ChatID:       12345,
								BotTokenFile: "/test",
							},
						},
					},
				},
			},
			golden: "bot_token_file_field_for_Telegram_config.golden",
		},
		{
			name:           "bot_token_file and bot_token fields for Telegram config",
			againstVersion: versionTelegramBotTokenFileAllowed,
			in: &alertmanagerConfig{
				Receivers: []*receiver{
					{
						Name: "telegram",
						TelegramConfigs: []*telegramConfig{
							{
								ChatID:       12345,
								BotToken:     "test",
								BotTokenFile: "/test",
							},
						},
					},
				},
			},
			golden: "bot_token_file_and_bot_token_fields_for_Telegram_config.golden",
		},
		{
			name:           "bot_token not specified and bot_token_file is dropped for unsupported versions",
			againstVersion: versionTelegramBotTokenFileNotAllowed,
			in: &alertmanagerConfig{
				Receivers: []*receiver{
					{
						Name: "telegram",
						TelegramConfigs: []*telegramConfig{
							{
								ChatID:       12345,
								BotTokenFile: "/test",
							},
						},
					},
				},
			},
			expectErr: true,
		},
		{
			name:           "bot_token specified and bot_token_file is dropped for unsupported versions",
			againstVersion: versionTelegramBotTokenFileNotAllowed,
			in: &alertmanagerConfig{
				Receivers: []*receiver{
					{
						Name: "telegram",
						TelegramConfigs: []*telegramConfig{
							{
								ChatID:       12345,
								BotToken:     "test",
								BotTokenFile: "/test",
							},
						},
					},
				},
			},
			golden: "bot_token specified and bot_token_file_is_dropped_for_unsupported_versions.golden",
		},
		{
			name:           "bot_token and bot_token_file empty",
			againstVersion: versionTelegramBotTokenFileAllowed,
			in: &alertmanagerConfig{
				Receivers: []*receiver{
					{
						Name: "telegram",
						TelegramConfigs: []*telegramConfig{
							{
								ChatID: 12345,
							},
						},
					},
				},
			},
			expectErr: true,
		},
		{
			name:           "message_thread_id field for Telegram config",
			againstVersion: versionTelegramMessageThreadIDAllowed,
			in: &alertmanagerConfig{
				Receivers: []*receiver{
					{
						Name: "telegram",
						TelegramConfigs: []*telegramConfig{
							{
								ChatID:          12345,
								MessageThreadID: 123,
								BotToken:        "test",
							},
						},
					},
				},
			},
			golden: "message_thread_id_field_for_Telegram_config.golden",
		},
		{
			name:           "message_thread_id is dropped for unsupported versions",
			againstVersion: versionTelegramMessageThreadIDNotAllowed,
			in: &alertmanagerConfig{
				Receivers: []*receiver{
					{
						Name: "telegram",
						TelegramConfigs: []*telegramConfig{
							{
								ChatID:          12345,
								MessageThreadID: 123,
							},
						},
					},
				},
			},
			expectErr: true,
		},
		{
			name:           "summary is dropped for unsupported versions for MSTeams config",
			againstVersion: versionMSTeamsSummaryNotAllowed,
			in: &alertmanagerConfig{
				Receivers: []*receiver{
					{
						Name: "msteams",
						MSTeamsConfigs: []*msTeamsConfig{
							{
								WebhookURL: "http://example.com",
								Title:      "test title",
								Summary:    "test summary",
								Text:       "test text",
							},
						},
					},
				},
			},
			golden: "summary_is_dropped_for_unsupported_versions_for_MSTeams_config.golden",
		},
		{
			name:           "summary add in supported versions for MSTeams config",
			againstVersion: versionMSTeamsSummaryAllowed,
			in: &alertmanagerConfig{
				Receivers: []*receiver{
					{
						Name: "msteams",
						MSTeamsConfigs: []*msTeamsConfig{
							{
								WebhookURL: "http://example.com",
								Title:      "test title",
								Summary:    "test summary",
								Text:       "test text",
							},
						},
					},
				},
			},
			golden: "summary_add_in_supported_versions_for_MSTeams_config.golden",
		},
		{
<<<<<<< HEAD
			name:           "jira_config for supported versions",
			againstVersion: versionJiraAllowed,
			in: &alertmanagerConfig{
				Receivers: []*receiver{
					{
						JiraConfigs: []*jiraConfig{
							{
								APIURL:    ptr.To("http://example.com"),
								Project:   "foo",
								IssueType: "bug",
							},
						},
					},
				},
			},
			golden: "jira_config_for_supported_versions.golden",
		},
		{
			name:           "jira_config returns error for unsupported versions",
			againstVersion: versionJiraNotAllowed,
			in: &alertmanagerConfig{
				Receivers: []*receiver{
					{
						JiraConfigs: []*jiraConfig{
							{
								APIURL:    ptr.To("http://example.com"),
								Project:   "foo",
								IssueType: "bug",
=======
			name:           "Test config version mattermost allowed",
			againstVersion: versionMattermostConfigAllowed,
			in: &alertmanagerConfig{
				Receivers: []*receiver{
					{
						MattermostConfigs: []*mattermostConfig{
							{
								WebhookURL: "www.test.com",
								Text:       "test text",
							},
						},
					},
				},
			},
			golden: "test_config_version_mattermost_allowed.golden",
		},
		{
			name:           "Test drop config version mattermost not allowed",
			againstVersion: versionMattermostConfigNotAllowed,
			in: &alertmanagerConfig{
				Receivers: []*receiver{
					{
						MattermostConfigs: []*mattermostConfig{
							{
								WebhookURL: "www.test.com",
								Text:       "test text",
>>>>>>> 00165220
							},
						},
					},
				},
			},
			expectErr: true,
		},
		{
<<<<<<< HEAD
			name:           "jira_config api_url set globally",
			againstVersion: versionJiraNotAllowed,
			in: &alertmanagerConfig{
				Global: &globalConfig{
					JiraAPIURL: &jiraURL,
				},
				Receivers: []*receiver{
					{
						JiraConfigs: []*jiraConfig{
							{
								Project:   "foo",
								IssueType: "bug",
							},
						},
					},
				},
			},
			expectErr: true,
		},
		{
			name:           "jira_config returns error for missing project and issue_type mandatory field",
			againstVersion: versionJiraAllowed,
			in: &alertmanagerConfig{
				Receivers: []*receiver{
					{
						JiraConfigs: []*jiraConfig{
							{
								APIURL: ptr.To("http://example.com"),
							},
						},
					},
				},
			},
			expectErr: true,
=======
			name:           "Test webhook_url takes precedence in mattermost config",
			againstVersion: versionMattermostConfigAllowed,
			in: &alertmanagerConfig{
				Receivers: []*receiver{
					{
						MattermostConfigs: []*mattermostConfig{
							{
								WebhookURL:     "www.test.com",
								WebhookURLFile: "/test",
								Text:           "test text",
							},
						},
					},
				},
			},
			golden: "test_webhook_url_takes_precedence_in_mattermost_config.golden",
		},
		{
			name:           "Test timeout is dropped in pagerduty config for unsupported versions",
			againstVersion: versionTimeoutConfigNotAllowed,

			in: &alertmanagerConfig{
				Receivers: []*receiver{
					{
						PagerdutyConfigs: []*pagerdutyConfig{
							{
								Timeout: ptr.To(model.Duration(time.Minute)),
							},
						},
					},
				},
			},
			golden: "test_pagerduty_timeout_is_dropped_in_pagerduty_config_for_unsupported_versions.golden",
		},
		{
			name:           "Test timeout is added in pagerduty config for supported versions",
			againstVersion: versionTimeoutConfigAllowed,
			in: &alertmanagerConfig{
				Receivers: []*receiver{
					{
						PagerdutyConfigs: []*pagerdutyConfig{
							{
								Timeout: ptr.To(model.Duration(time.Minute)),
							},
						},
					},
				},
			},
			golden: "test_pagerduty_timeout_is_added_in_pagerduty_config_for_supported_versions.golden",
>>>>>>> 00165220
		},
	} {
		t.Run(tc.name, func(t *testing.T) {
			err := tc.in.sanitize(tc.againstVersion, logger)
			if err != nil {
				t.Logf("err: %s", err)
			}
			if tc.expectErr {
				require.Error(t, err)
				return
			}
			require.NoError(t, err)

			routeCfg, err := yaml.Marshal(tc.in)
			if err != nil {
				t.Logf("err: %s", err)
			}
			require.NoError(t, err)

			golden.Assert(t, string(routeCfg), tc.golden)
		})
	}
}

func TestHTTPClientConfig(t *testing.T) {
	logger := newNopLogger(t)

	httpConfigV25Allowed := semver.Version{Major: 0, Minor: 25}
	httpConfigV25NotAllowed := semver.Version{Major: 0, Minor: 24}

	versionAuthzAllowed := semver.Version{Major: 0, Minor: 22}
	versionAuthzNotAllowed := semver.Version{Major: 0, Minor: 21}

	httpConfigV26Allowed := semver.Version{Major: 0, Minor: 26}
	httpConfigV26NotAllowed := semver.Version{Major: 0, Minor: 25}

	// test the http config independently since all receivers rely on same behaviour
	for _, tc := range []struct {
		name           string
		againstVersion semver.Version
		in             *httpClientConfig
		expectErr      bool
		golden         string
	}{
		{
			name: "Test happy path",
			in: &httpClientConfig{
				Authorization: &authorization{
					Type:            "any",
					Credentials:     "some",
					CredentialsFile: "/must/keep",
				},
			},
			againstVersion: versionAuthzAllowed,
			golden:         "test_happy_path.golden",
		},
		{
			name: "HTTP client config fields preserved with v0.25.0",
			in: &httpClientConfig{
				OAuth2: &oauth2{
					ClientID:         "a",
					ClientSecret:     "b",
					ClientSecretFile: "c",
					TokenURL:         "d",
					proxyConfig: proxyConfig{
						ProxyURL: "http://example.com/",
					},
				},
				EnableHTTP2: ptr.To(false),
				TLSConfig: &tlsConfig{
					MinVersion: "TLS12",
					MaxVersion: "TLS12",
				},
			},
			againstVersion: httpConfigV25Allowed,
			golden:         "HTTP_client_config_fields_preserved_with_v0_25_0.golden",
		},
		{
			name:           "Test authorization causes error for unsupported versions",
			againstVersion: versionAuthzNotAllowed,
			in: &httpClientConfig{
				Authorization: &authorization{
					Type:            "any",
					Credentials:     "some",
					CredentialsFile: "/must/drop",
				},
			},
			expectErr: true,
		},
		{
			name:           "Test oauth2 causes error for unsupported versions",
			againstVersion: versionAuthzNotAllowed,
			in: &httpClientConfig{
				OAuth2: &oauth2{
					ClientID:         "a",
					ClientSecret:     "b",
					ClientSecretFile: "c",
					TokenURL:         "d",
				},
			},
			expectErr: true,
		},
		{
			name: "HTTP client config with min TLS version only",
			in: &httpClientConfig{
				TLSConfig: &tlsConfig{
					MinVersion: "TLS12",
				},
			},
			againstVersion: httpConfigV25Allowed,
			golden:         "HTTP_client_config_with_min_TLS_version_only.golden",
		},
		{
			name: "HTTP client config with max TLS version only",
			in: &httpClientConfig{
				TLSConfig: &tlsConfig{
					MaxVersion: "TLS12",
				},
			},
			againstVersion: httpConfigV25Allowed,
			golden:         "HTTP_client_config_with_max_TLS_version_only.golden",
		},
		{
			name: "HTTP client config TLS min version > max version",
			in: &httpClientConfig{
				OAuth2: &oauth2{
					ClientID:         "a",
					ClientSecret:     "b",
					ClientSecretFile: "c",
					TokenURL:         "d",
					proxyConfig: proxyConfig{
						ProxyURL: "http://example.com/",
					},
				},
				EnableHTTP2: ptr.To(false),
				TLSConfig: &tlsConfig{
					MinVersion: "TLS13",
					MaxVersion: "TLS12",
				},
			},
			againstVersion: httpConfigV25Allowed,
			expectErr:      true,
		},
		{
			name: "HTTP client config TLS min version unknown",
			in: &httpClientConfig{
				OAuth2: &oauth2{
					ClientID:         "a",
					ClientSecret:     "b",
					ClientSecretFile: "c",
					TokenURL:         "d",
					proxyConfig: proxyConfig{
						ProxyURL: "http://example.com/",
					},
				},
				EnableHTTP2: ptr.To(false),
				TLSConfig: &tlsConfig{
					MinVersion: "TLS14",
				},
			},
			againstVersion: httpConfigV25Allowed,
			expectErr:      true,
		},
		{
			name: "HTTP client config TLS max version unknown",
			in: &httpClientConfig{
				OAuth2: &oauth2{
					ClientID:         "a",
					ClientSecret:     "b",
					ClientSecretFile: "c",
					TokenURL:         "d",
					proxyConfig: proxyConfig{
						ProxyURL: "http://example.com/",
					},
				},
				EnableHTTP2: ptr.To(false),
				TLSConfig: &tlsConfig{
					MaxVersion: "TLS14",
				},
			},
			againstVersion: httpConfigV25Allowed,
			expectErr:      true,
		},
		{
			name: "Test HTTP client config fields dropped before v0.25.0",
			in: &httpClientConfig{
				OAuth2: &oauth2{
					ClientID:         "a",
					ClientSecret:     "b",
					ClientSecretFile: "c",
					TokenURL:         "d",
					proxyConfig: proxyConfig{
						ProxyURL: "http://example.com/",
					},
				},
				EnableHTTP2: ptr.To(false),
				TLSConfig: &tlsConfig{
					MinVersion: "TLS12",
					MaxVersion: "TLS12",
				},
			},
			againstVersion: httpConfigV25NotAllowed,
			golden:         "test_HTTP_client_config_fields_dropped_before_v0_25_0.golden",
		},
		{
			name: "Test HTTP client config oauth2 proxyConfig fields dropped before v0.25.0",
			in: &httpClientConfig{
				OAuth2: &oauth2{
					ClientID:         "a",
					ClientSecret:     "b",
					ClientSecretFile: "c",
					TokenURL:         "d",
					proxyConfig: proxyConfig{
						ProxyURL:             "http://example.com/",
						NoProxy:              "http://proxy.io/",
						ProxyFromEnvironment: true,
					},
				},
				EnableHTTP2: ptr.To(false),
			},
			againstVersion: httpConfigV25NotAllowed,
			golden:         "test_HTTP_client_config_oauth2_proxyConfig_fields_dropped_before_v0_25_0.golden",
		},
		{
			name: "Test HTTP client config oauth2 proxyConfig fields",
			in: &httpClientConfig{
				OAuth2: &oauth2{
					ClientID:         "a",
					ClientSecret:     "b",
					ClientSecretFile: "c",
					TokenURL:         "d",
					proxyConfig: proxyConfig{
						ProxyURL:             "http://example.com/",
						NoProxy:              "http://proxy.io/",
						ProxyFromEnvironment: true,
					},
				},
			},
			againstVersion: httpConfigV25Allowed,
			golden:         "Test_HTTP_client_config_oauth2_proxyConfig_fields.golden",
		},
		{
			name: "no_proxy and proxy_connect_header fields dropped before v0.26.0",
			in: &httpClientConfig{
				proxyConfig: proxyConfig{
					NoProxy: "example.com",
					ProxyConnectHeader: map[string][]string{
						"X-Foo": {"Bar"},
					},
				},
			},
			againstVersion: httpConfigV26NotAllowed,
			golden:         "no_proxy_and_proxy_connect_header_fields_dropped_before_v0_26_0.golden",
		},
		{
			name: "no_proxy/proxy_connect_header fields preserved after v0.26.0",
			in: &httpClientConfig{
				proxyConfig: proxyConfig{
					ProxyURL: "http://example.com",
					NoProxy:  "svc.cluster.local",
					ProxyConnectHeader: map[string][]string{
						"X-Foo": {"Bar"},
					},
				},
			},
			againstVersion: httpConfigV26Allowed,
			golden:         "no_proxy_proxy_connect_header_fields_preserved_after_v0_26_0.golden",
		},
		{
			name: "proxy_from_environment field dropped before v0.26.0",
			in: &httpClientConfig{
				proxyConfig: proxyConfig{
					ProxyFromEnvironment: true,
				},
			},
			againstVersion: httpConfigV26NotAllowed,
			golden:         "proxy_from_environment_field_dropped_before_v0_26_0.golden",
		},
		{
			name: "proxy_from_environment field preserved after v0.26.0",
			in: &httpClientConfig{
				proxyConfig: proxyConfig{
					ProxyFromEnvironment: true,
				},
			},
			againstVersion: httpConfigV26Allowed,
			golden:         "proxy_from_environment_field_preserved_after_v0_26_0.golden",
		},
		{
			name: "proxy_from_environment and proxy_url configured return an error",
			in: &httpClientConfig{
				proxyConfig: proxyConfig{
					ProxyFromEnvironment: true,
					ProxyURL:             "http://example.com",
				},
			},
			againstVersion: httpConfigV26Allowed,
			expectErr:      true,
		},
		{
			name: "proxy_from_environment and no_proxy configured return an error",
			in: &httpClientConfig{
				proxyConfig: proxyConfig{
					ProxyFromEnvironment: true,
					NoProxy:              "svc.cluster.local",
				},
			},
			againstVersion: httpConfigV26Allowed,
			expectErr:      true,
		},
		{
			name: "no_proxy configured alone returns an error",
			in: &httpClientConfig{
				proxyConfig: proxyConfig{
					NoProxy: "svc.cluster.local",
				},
			},
			againstVersion: httpConfigV26Allowed,
			expectErr:      true,
		},
		{
			name: "proxy_connect_header configured alone returns an error",
			in: &httpClientConfig{
				proxyConfig: proxyConfig{
					ProxyConnectHeader: map[string][]string{
						"X-Foo": {"Bar"},
					},
				},
			},
			againstVersion: httpConfigV26Allowed,
			expectErr:      true,
		},
	} {
		t.Run(tc.name, func(t *testing.T) {
			err := tc.in.sanitize(tc.againstVersion, logger)
			if tc.expectErr {
				require.Error(t, err)
				return
			}
			amConfigs, err := yaml.Marshal(tc.in)
			require.NoError(t, err)

			golden.Assert(t, string(amConfigs), tc.golden)
		})
	}
}

func TestTimeInterval(t *testing.T) {
	logger := newNopLogger(t)

	for _, tc := range []struct {
		name           string
		againstVersion semver.Version
		in             *alertmanagerConfig
		golden         string
	}{
		{
			name:           "time_intervals and active_time_intervals in Route config",
			againstVersion: semver.Version{Major: 0, Minor: 24},
			in: &alertmanagerConfig{
				TimeIntervals: []*timeInterval{
					{
						Name:          "weekend",
						TimeIntervals: []timeinterval.TimeInterval{},
					},
				},
				Route: &route{
					ActiveTimeIntervals: []string{
						"weekend",
					},
				},
			},
			golden: "time_intervals_and_active_time_intervals_in_route_config.golden",
		},
		{
			name:           "time_intervals is dropped for unsupported versions",
			againstVersion: semver.Version{Major: 0, Minor: 23},
			in: &alertmanagerConfig{
				TimeIntervals: []*timeInterval{
					{
						Name:          "weekend",
						TimeIntervals: []timeinterval.TimeInterval{},
					},
				},
			},
			golden: "time_intervals_is_dropped_for_unsupported_versions.golden",
		},
		{
			name:           "active_time_intervals is dropped for unsupported versions",
			againstVersion: semver.Version{Major: 0, Minor: 23},
			in: &alertmanagerConfig{
				TimeIntervals: []*timeInterval{
					{
						Name:          "weekend",
						TimeIntervals: []timeinterval.TimeInterval{},
					},
				},
				Route: &route{
					ActiveTimeIntervals: []string{
						"weekend",
					},
				},
			},
			golden: "active_time_intervals_is_dropped_for_unsupported_versions.golden",
		},
		{
			name:           "location is dropped for unsupported versions",
			againstVersion: semver.Version{Major: 0, Minor: 24},
			in: &alertmanagerConfig{
				MuteTimeIntervals: []*timeInterval{
					{
						Name: "workdays",
						TimeIntervals: []timeinterval.TimeInterval{
							{
								Weekdays: []timeinterval.WeekdayRange{
									{
										InclusiveRange: timeinterval.InclusiveRange{Begin: 1, End: 5},
									},
								},
								Location: &timeinterval.Location{
									Location: time.Local,
								},
							},
						},
					},
				},
				TimeIntervals: []*timeInterval{
					{
						Name: "sunday",
						TimeIntervals: []timeinterval.TimeInterval{
							{
								Weekdays: []timeinterval.WeekdayRange{
									{
										InclusiveRange: timeinterval.InclusiveRange{Begin: 0, End: 0},
									},
								},
								Location: &timeinterval.Location{
									Location: time.Local,
								},
							},
						},
					},
				},
			},
			golden: "location_is_dropped_for_unsupported_versions.golden",
		},
	} {
		t.Run(tc.name, func(t *testing.T) {
			err := tc.in.sanitize(tc.againstVersion, logger)
			require.NoError(t, err)

			amConfigs, err := yaml.Marshal(tc.in)
			require.NoError(t, err)

			golden.Assert(t, string(amConfigs), tc.golden)
		})
	}
}
func TestSanitizePushoverReceiverConfig(t *testing.T) {
	logger := newNopLogger(t)

	for _, tc := range []struct {
		name           string
		againstVersion semver.Version
		in             *alertmanagerConfig
		expectErr      bool
		golden         string
	}{
		{
			name:           "Test pushover user_key/token takes precedence in pushover config",
			againstVersion: semver.Version{Major: 0, Minor: 26},
			in: &alertmanagerConfig{
				Receivers: []*receiver{
					{
						PushoverConfigs: []*pushoverConfig{
							{
								UserKey:     "foo",
								UserKeyFile: "/path/use_key_file",
								Token:       "bar",
								TokenFile:   "/path/token_file",
							},
						},
					},
				},
			},
			golden: "test_pushover_user_key_token_takes_precedence_in_pushover_config.golden",
		},
		{
			name:           "Test pushover token or token_file must be configured",
			againstVersion: semver.Version{Major: 0, Minor: 26},
			in: &alertmanagerConfig{
				Receivers: []*receiver{
					{
						PushoverConfigs: []*pushoverConfig{
							{
								UserKey: "foo",
							},
						},
					},
				},
			},
			expectErr: true,
		},
		{
			name:           "Test pushover user_key or user_key_file must be configured",
			againstVersion: semver.Version{Major: 0, Minor: 26},
			in: &alertmanagerConfig{
				Receivers: []*receiver{
					{
						PushoverConfigs: []*pushoverConfig{
							{
								Token: "bar",
							},
						},
					},
				},
			},
			expectErr: true,
		},
		{
			name:           "Test pushover user_key/token_file dropped in pushover config for unsupported versions",
			againstVersion: semver.Version{Major: 0, Minor: 25},
			in: &alertmanagerConfig{
				Receivers: []*receiver{
					{
						PushoverConfigs: []*pushoverConfig{
							{
								UserKey:   "foo",
								TokenFile: "/path/token_file",
							},
						},
					},
				},
			},
			expectErr: true,
		},
		{
			name:           "Test pushover user_key_file/token dropped in pushover config for unsupported versions",
			againstVersion: semver.Version{Major: 0, Minor: 25},
			in: &alertmanagerConfig{
				Receivers: []*receiver{
					{
						PushoverConfigs: []*pushoverConfig{
							{
								UserKeyFile: "/path/use_key_file",
								Token:       "bar",
							},
						},
					},
				},
			},
			expectErr: true,
		},
		{
			name:           "Test pushover HTML and Monospace are mutually exclusive",
			againstVersion: semver.Version{Major: 0, Minor: 29},
			in: &alertmanagerConfig{
				Receivers: []*receiver{
					{
						PushoverConfigs: []*pushoverConfig{
							{
								UserKey:   "foo",
								Token:     "bar",
								HTML:      ptr.To(true),
								Monospace: ptr.To(true),
							},
						},
					},
				},
			},
			expectErr: true,
		},
		{
			name:           "Test pushover HTML allowed without Monospace",
			againstVersion: semver.Version{Major: 0, Minor: 29},
			in: &alertmanagerConfig{
				Receivers: []*receiver{
					{
						PushoverConfigs: []*pushoverConfig{
							{
								UserKey: "foo",
								Token:   "bar",
								HTML:    ptr.To(true),
							},
						},
					},
				},
			},
			golden: "test_pushover_html_allowed_without_monospace.golden",
		},
		{
			name:           "Test pushover Monospace allowed without HTML",
			againstVersion: semver.Version{Major: 0, Minor: 29},
			in: &alertmanagerConfig{
				Receivers: []*receiver{
					{
						PushoverConfigs: []*pushoverConfig{
							{
								UserKey:   "foo",
								Token:     "bar",
								Monospace: ptr.To(true),
							},
						},
					},
				},
			},
			golden: "test_pushover_monospace_allowed_without_html.golden",
		},
		{
			name:           "Test pushover Monospace dropped in unsupported versions",
			againstVersion: semver.Version{Major: 0, Minor: 28},
			in: &alertmanagerConfig{
				Receivers: []*receiver{
					{
						PushoverConfigs: []*pushoverConfig{
							{
								UserKey:   "foo",
								Token:     "bar",
								Monospace: ptr.To(true),
							},
						},
					},
				},
			},
			golden: "test_pushover_monospace_dropped_unsupported_version.golden",
		},
	} {
		t.Run(tc.name, func(t *testing.T) {
			err := tc.in.sanitize(tc.againstVersion, logger)
			if tc.expectErr {
				require.Error(t, err)
				return
			}
			require.NoError(t, err)

			amConfigs, err := yaml.Marshal(tc.in)
			require.NoError(t, err)

			golden.Assert(t, string(amConfigs), tc.golden)
		})
	}
}
func TestSanitizeEmailConfig(t *testing.T) {
	logger := newNopLogger(t)

	for _, tc := range []struct {
		name           string
		againstVersion semver.Version
		in             *alertmanagerConfig
		golden         string
	}{
		{
			name:           "Test smtp_auth_password takes precedence in global config",
			againstVersion: semver.Version{Major: 0, Minor: 25},
			in: &alertmanagerConfig{
				Global: &globalConfig{
					SMTPAuthPassword:     "foo",
					SMTPAuthPasswordFile: "bar",
				},
			},
			golden: "test_smtp_auth_password_takes_precedence_in_global_config.golden",
		},
		{
			name:           "Test smtp_auth_password_file is dropped for unsupported versions",
			againstVersion: semver.Version{Major: 0, Minor: 24},
			in: &alertmanagerConfig{
				Global: &globalConfig{
					SMTPAuthPasswordFile: "bar",
				},
			},
			golden: "test_smtp_auth_password_file_is_dropped_for_unsupported_versions.golden",
		},
		{
			name:           "Test smtp_auth_password takes precedence in email config",
			againstVersion: semver.Version{Major: 0, Minor: 25},
			in: &alertmanagerConfig{
				Receivers: []*receiver{
					{
						EmailConfigs: []*emailConfig{
							{
								AuthPassword:     "foo",
								AuthPasswordFile: "bar",
							},
						},
					},
				},
			},
			golden: "test_smtp_auth_password_takes_precedence_in_email_config.golden",
		},
		{
			name:           "Test smtp_auth_password_file is dropped in slack config for unsupported versions",
			againstVersion: semver.Version{Major: 0, Minor: 24},
			in: &alertmanagerConfig{
				Receivers: []*receiver{
					{
						EmailConfigs: []*emailConfig{
							{
								AuthPasswordFile: "bar",
							},
						},
					},
				},
			},
			golden: "test_smtp_auth_password_file_is_dropped_in_slack_config_for_unsupported_versions.golden",
		},
	} {
		t.Run(tc.name, func(t *testing.T) {
			err := tc.in.sanitize(tc.againstVersion, logger)
			require.NoError(t, err)

			amConfigs, err := yaml.Marshal(tc.in)
			require.NoError(t, err)

			golden.Assert(t, string(amConfigs), tc.golden)
		})
	}
}

func TestSanitizeVictorOpsConfig(t *testing.T) {
	logger := newNopLogger(t)

	for _, tc := range []struct {
		name           string
		againstVersion semver.Version
		in             *alertmanagerConfig
		golden         string
	}{
		{
			name:           "Test victorops_api_key takes precedence in global config",
			againstVersion: semver.Version{Major: 0, Minor: 25},
			in: &alertmanagerConfig{
				Global: &globalConfig{
					VictorOpsAPIKey:     "foo",
					VictorOpsAPIKeyFile: "bar",
				},
			},
			golden: "test_victorops_api_key_takes_precedence_in_global_config.golden",
		},
		{
			name:           "Test victorops_api_key_file is dropped for unsupported versions",
			againstVersion: semver.Version{Major: 0, Minor: 24},
			in: &alertmanagerConfig{
				Global: &globalConfig{
					VictorOpsAPIKeyFile: "bar",
				},
			},
			golden: "test_victorops_api_key_file_is_dropped_for_unsupported_versions.golden",
		},
		{
			name:           "Test api_key takes precedence in victorops config",
			againstVersion: semver.Version{Major: 0, Minor: 25},
			in: &alertmanagerConfig{
				Receivers: []*receiver{
					{
						VictorOpsConfigs: []*victorOpsConfig{
							{
								APIKey:     "foo",
								APIKeyFile: "bar",
							},
						},
					},
				},
			},
			golden: "test_api_key_takes_precedence_in_victorops_config.golden",
		},
		{
			name:           "Test api_key_file is dropped in victorops config for unsupported versions",
			againstVersion: semver.Version{Major: 0, Minor: 24},
			in: &alertmanagerConfig{
				Receivers: []*receiver{
					{
						VictorOpsConfigs: []*victorOpsConfig{
							{
								APIKeyFile: "bar",
							},
						},
					},
				},
			},
			golden: "test_api_key_file_is_dropped_in_victorops_config_for_unsupported_versions.golden",
		},
	} {
		t.Run(tc.name, func(t *testing.T) {
			err := tc.in.sanitize(tc.againstVersion, logger)
			require.NoError(t, err)

			amConfigs, err := yaml.Marshal(tc.in)
			require.NoError(t, err)

			golden.Assert(t, string(amConfigs), tc.golden)
		})
	}
}

func TestSanitizeWebhookConfig(t *testing.T) {
	logger := newNopLogger(t)

	for _, tc := range []struct {
		name           string
		againstVersion semver.Version
		in             *alertmanagerConfig
		golden         string
	}{
		{
			name:           "Test webhook_url_file is dropped in webhook config for unsupported versions",
			againstVersion: semver.Version{Major: 0, Minor: 25},
			in: &alertmanagerConfig{
				Receivers: []*receiver{
					{
						WebhookConfigs: []*webhookConfig{
							{
								URLFile: "foo",
							},
						},
					},
				},
			},
			golden: "test_webhook_url_file_is_dropped_in_webhook_config_for_unsupported_versions.golden",
		},
		{
			name:           "Test url takes precedence in webhook config",
			againstVersion: semver.Version{Major: 0, Minor: 26},
			in: &alertmanagerConfig{
				Receivers: []*receiver{
					{
						WebhookConfigs: []*webhookConfig{
							{
								URL:     "foo",
								URLFile: "bar",
							},
						},
					},
				},
			},
			golden: "test_url_takes_precedence_in_webhook_config.golden",
		},
		{
			name:           "Test timeout is dropped in webhook config for unsupported versions",
			againstVersion: semver.Version{Major: 0, Minor: 26},
			in: &alertmanagerConfig{
				Receivers: []*receiver{
					{
						WebhookConfigs: []*webhookConfig{
							{
								Timeout: ptr.To(model.Duration(time.Minute)),
							},
						},
					},
				},
			},
			golden: "test_webhook_timeout_is_dropped_in_webhook_config_for_unsupported_versions.golden",
		},
		{
			name:           "Test timeout is added in webhook config for supported versions",
			againstVersion: semver.Version{Major: 0, Minor: 28},
			in: &alertmanagerConfig{
				Receivers: []*receiver{
					{
						WebhookConfigs: []*webhookConfig{
							{
								Timeout: ptr.To(model.Duration(time.Minute)),
							},
						},
					},
				},
			},
			golden: "test_webhook_timeout_is_added_in_webhook_config_for_supported_versions.golden",
		},
	} {
		t.Run(tc.name, func(t *testing.T) {
			err := tc.in.sanitize(tc.againstVersion, logger)
			require.NoError(t, err)

			amConfigs, err := yaml.Marshal(tc.in)
			require.NoError(t, err)

			golden.Assert(t, string(amConfigs), tc.golden)
		})
	}
}

func TestSanitizePushoverConfig(t *testing.T) {
	logger := newNopLogger(t)

	for _, tc := range []struct {
		name           string
		againstVersion semver.Version
		in             *alertmanagerConfig
		golden         string
	}{
		{
			name:           "Test pushover_user_key_file is dropped in pushover config for unsupported versions",
			againstVersion: semver.Version{Major: 0, Minor: 25},
			in: &alertmanagerConfig{
				Receivers: []*receiver{
					{
						PushoverConfigs: []*pushoverConfig{
							{
								UserKey:     "key",
								UserKeyFile: "foo",
								Token:       "token",
							},
						},
					},
				},
			},
			golden: "test_pushover_user_key_file_is_dropped_in_pushover_config_for_unsupported_versions.golden",
		},
		{
			name:           "Test pushover_token_file is dropped in pushover config for unsupported versions",
			againstVersion: semver.Version{Major: 0, Minor: 25},
			in: &alertmanagerConfig{
				Receivers: []*receiver{
					{
						PushoverConfigs: []*pushoverConfig{
							{
								UserKey:   "key",
								Token:     "token",
								TokenFile: "foo",
							},
						},
					},
				},
			},
			golden: "test_pushover_token_file_is_dropped_in_pushover_config_for_unsupported_versions.golden",
		},
		{
			name:           "Test user_key takes precedence in pushover config",
			againstVersion: semver.Version{Major: 0, Minor: 26},
			in: &alertmanagerConfig{
				Receivers: []*receiver{
					{
						PushoverConfigs: []*pushoverConfig{
							{
								UserKey:     "foo",
								UserKeyFile: "bar",
								Token:       "token",
							},
						},
					},
				},
			},
			golden: "test_user_key_takes_precedence_in_pushover_config.golden",
		},
		{
			name:           "Test token takes precedence in pushover config",
			againstVersion: semver.Version{Major: 0, Minor: 26},
			in: &alertmanagerConfig{
				Receivers: []*receiver{
					{
						PushoverConfigs: []*pushoverConfig{
							{
								UserKey:   "foo",
								Token:     "foo",
								TokenFile: "bar",
							},
						},
					},
				},
			},
			golden: "test_token_takes_precedence_in_pushover_config.golden",
		},
	} {
		t.Run(tc.name, func(t *testing.T) {
			err := tc.in.sanitize(tc.againstVersion, logger)
			require.NoError(t, err)

			amConfigs, err := yaml.Marshal(tc.in)
			require.NoError(t, err)

			golden.Assert(t, string(amConfigs), tc.golden)
		})
	}
}

func TestSanitizePagerDutyConfig(t *testing.T) {
	logger := newNopLogger(t)

	for _, tc := range []struct {
		name           string
		againstVersion semver.Version
		in             *alertmanagerConfig
		golden         string
	}{
		{
			name:           "Test routing_key takes precedence in pagerduty config",
			againstVersion: semver.Version{Major: 0, Minor: 25},
			in: &alertmanagerConfig{
				Receivers: []*receiver{
					{
						PagerdutyConfigs: []*pagerdutyConfig{
							{
								RoutingKey:     "foo",
								RoutingKeyFile: "bar",
							},
						},
					},
				},
			},
			golden: "test_routing_key_takes_precedence_in_pagerdouty_config.golden",
		},
		{
			name:           "Test routing_key_file is dropped in pagerduty config for unsupported versions",
			againstVersion: semver.Version{Major: 0, Minor: 24},
			in: &alertmanagerConfig{
				Receivers: []*receiver{
					{
						PagerdutyConfigs: []*pagerdutyConfig{
							{
								RoutingKeyFile: "bar",
							},
						},
					},
				},
			},
			golden: "test_routing_key_file_is_dropped_in_pagerduty_config_for_unsupported_versions.golden",
		},
		{
			name:           "Test service_key takes precedence in pagerduty config",
			againstVersion: semver.Version{Major: 0, Minor: 25},
			in: &alertmanagerConfig{
				Receivers: []*receiver{
					{
						PagerdutyConfigs: []*pagerdutyConfig{
							{
								ServiceKey:     "foo",
								ServiceKeyFile: "bar",
							},
						},
					},
				},
			},
			golden: "test_service_key_takes_precedence_in_pagerduty_config.golden",
		},
		{
			name:           "Test service_key_file is dropped in pagerduty config for unsupported versions",
			againstVersion: semver.Version{Major: 0, Minor: 24},
			in: &alertmanagerConfig{
				Receivers: []*receiver{
					{
						PagerdutyConfigs: []*pagerdutyConfig{
							{
								ServiceKeyFile: "bar",
							},
						},
					},
				},
			},
			golden: "test_service_key_file_is_dropped_in_pagerduty_config_for_unsupported_versions.golden",
		},
		{
			name:           "Test source is dropped in pagerduty config for unsupported versions",
			againstVersion: semver.Version{Major: 0, Minor: 24},
			in: &alertmanagerConfig{
				Receivers: []*receiver{
					{
						PagerdutyConfigs: []*pagerdutyConfig{
							{
								Source: "foo",
							},
						},
					},
				},
			},
			golden: "test_source_is_dropped_in_pagerduty_config_for_unsupported_versions.golden",
		},
		{
			name:           "Test source is added in pagerduty config for supported versions",
			againstVersion: semver.Version{Major: 0, Minor: 25},
			in: &alertmanagerConfig{
				Receivers: []*receiver{
					{
						PagerdutyConfigs: []*pagerdutyConfig{
							{
								Source: "foo",
							},
						},
					},
				},
			},
			golden: "test_source_is_added_in_pagerduty_config_for_supported_versions.golden",
		},
	} {
		t.Run(tc.name, func(t *testing.T) {
			err := tc.in.sanitize(tc.againstVersion, logger)
			require.NoError(t, err)

			amPagerDutyCfg, err := yaml.Marshal(tc.in)
			require.NoError(t, err)

			golden.Assert(t, string(amPagerDutyCfg), tc.golden)
		})
	}
}

func TestSanitizeJiraConfig(t *testing.T) {
	logger := newNopLogger(t)
	versionJiraAllowed := semver.Version{Major: 0, Minor: 28}
	versionJiraNotAllowed := semver.Version{Major: 0, Minor: 27}
	version29 := semver.Version{Major: 0, Minor: 29}
	for _, tc := range []struct {
		name           string
		againstVersion semver.Version
		in             *alertmanagerConfig
		golden         string
		expectErr      bool
	}{
		{
			name:           "jira_configs returns error for unsupported versions",
			againstVersion: versionJiraNotAllowed,
			in: &alertmanagerConfig{
				Receivers: []*receiver{
					{
						JiraConfigs: []*jiraConfig{
							{
								APIURL: ptr.To("http://example.com"),
							},
						},
					},
				},
			},
			expectErr: true,
		},
		{
			name:           "jira_configs allows for supported versions",
			againstVersion: versionJiraAllowed,
			in: &alertmanagerConfig{
				Receivers: []*receiver{
					{
						JiraConfigs: []*jiraConfig{
							{
								APIURL:    ptr.To("http://issues.example.com"),
								Project:   "Monitoring",
								IssueType: "Bug",
							},
						},
					},
				},
			},
			golden: "jira_configs_for_supported_versions.golden",
		},
		{
			name:           "jira_configs returns error for missing mandatory fields",
			againstVersion: versionJiraAllowed,
			in: &alertmanagerConfig{
				Receivers: []*receiver{
					{
						JiraConfigs: []*jiraConfig{
							{
								APIURL: ptr.To("http://example.com"),
							},
						},
					},
				},
			},
			expectErr: true,
		},
		{
			name:           "jira_configs with send_resolved",
			againstVersion: versionJiraAllowed,
			in: &alertmanagerConfig{
				Receivers: []*receiver{
					{
						JiraConfigs: []*jiraConfig{
							{
								APIURL:       ptr.To("http://issues.example.com"),
								Project:      "Monitoring",
								IssueType:    "Bug",
								SendResolved: ptr.To(true),
							},
						},
					},
				},
			},
			golden: "jira_configs_with_send_resolved.golden",
		},
		{
			name:           "jira_configs with api_type",
			againstVersion: version29,
			in: &alertmanagerConfig{
				Receivers: []*receiver{
					{
						JiraConfigs: []*jiraConfig{
							{
								APIURL:    ptr.To("http://issues.example.com"),
								Project:   "Monitoring",
								IssueType: "Bug",
								APIType:   ptr.To("datacenter"),
							},
						},
					},
				},
			},
			golden: "jira_configs_with_api_type.golden",
		},
	} {
		t.Run(tc.name, func(t *testing.T) {
			err := tc.in.sanitize(tc.againstVersion, logger)
			if tc.expectErr {
				require.Error(t, err)
				return
			}

			require.NoError(t, err)

			amConfigs, err := yaml.Marshal(tc.in)
			require.NoError(t, err)

			golden.Assert(t, string(amConfigs), tc.golden)
		})
	}
}

func TestSanitizeDiscordConfig(t *testing.T) {
	logger := newNopLogger(t)

	for _, tc := range []struct {
		name           string
		againstVersion semver.Version
		in             *alertmanagerConfig
		golden         string
	}{
		{
			name:           "Test Username field is dropped in discord config for unsupported versions",
			againstVersion: semver.Version{Major: 0, Minor: 27},
			in: &alertmanagerConfig{
				Receivers: []*receiver{
					{
						Name: "discord",
						DiscordConfigs: []*discordConfig{
							{
								Username:   "content",
								WebhookURL: "http://example.com",
								Message:    "test message",
							},
						},
					},
				},
			},
			golden: "Discord_username_dropped_in_unsupported_versions_config.golden",
		},
		{
			name:           "Test Username field add in discord config for supported versions",
			againstVersion: semver.Version{Major: 0, Minor: 28},
			in: &alertmanagerConfig{
				Receivers: []*receiver{
					{
						Name: "discord",
						DiscordConfigs: []*discordConfig{
							{
								Username:   "content",
								WebhookURL: "http://example.com",
								Message:    "test message",
							},
						},
					},
				},
			},
			golden: "Discord_username_add_in_supported_versions_config.golden",
		},
		{
			name:           "Test AvatarURL field is dropped in discord config for unsupported versions",
			againstVersion: semver.Version{Major: 0, Minor: 27},
			in: &alertmanagerConfig{
				Receivers: []*receiver{
					{
						Name: "discord",
						DiscordConfigs: []*discordConfig{
							{
								AvatarURL:  "content",
								WebhookURL: "http://example.com",
								Message:    "test message",
							},
						},
					},
				},
			},
			golden: "Discord_avatarURL_dropped_in_unsupported_versions_config.golden",
		},
		{
			name:           "Test AvatarURL field add in discord config for supported versions",
			againstVersion: semver.Version{Major: 0, Minor: 28},
			in: &alertmanagerConfig{
				Receivers: []*receiver{
					{
						Name: "discord",
						DiscordConfigs: []*discordConfig{
							{
								AvatarURL:  "content",
								WebhookURL: "http://example.com",
								Message:    "test message",
							},
						},
					},
				},
			},
			golden: "Discord_avatarURL_add_in_supported_versions_config.golden",
		},
		{
			name:           "Test Content field is dropped in discord config for unsupported versions",
			againstVersion: semver.Version{Major: 0, Minor: 27},
			in: &alertmanagerConfig{
				Receivers: []*receiver{
					{
						Name: "discord",
						DiscordConfigs: []*discordConfig{
							{
								Content:    "content",
								WebhookURL: "http://example.com",
								Message:    "test message",
							},
						},
					},
				},
			},
			golden: "Discord_content_dropped_in_unsupported_versions_config.golden",
		},
		{
			name:           "Test Content field add in discord config for supported versions",
			againstVersion: semver.Version{Major: 0, Minor: 28},
			in: &alertmanagerConfig{
				Receivers: []*receiver{
					{
						Name: "discord",
						DiscordConfigs: []*discordConfig{
							{
								Content:    "test content",
								WebhookURL: "http://example.com",
								Message:    "test message",
							},
						},
					},
				},
			},
			golden: "Discord_content_add_in_supported_versions_config.golden",
		},
	} {
		t.Run(tc.name, func(t *testing.T) {
			err := tc.in.sanitize(tc.againstVersion, logger)
			require.NoError(t, err)

			amConfigs, err := yaml.Marshal(tc.in)
			require.NoError(t, err)

			golden.Assert(t, string(amConfigs), tc.golden)
		})
	}

}

func TestSanitizeRocketChatConfig(t *testing.T) {
	logger := newNopLogger(t)
	versionRocketChatAllowed := semver.Version{Major: 0, Minor: 28}
	versionRocketChatNotAllowed := semver.Version{Major: 0, Minor: 27}
	for _, tc := range []struct {
		name           string
		againstVersion semver.Version
		in             *alertmanagerConfig
		golden         string
		expectErr      bool
	}{
		{
			name:           "rocketchat_configs returns error for unsupported versions",
			againstVersion: versionRocketChatNotAllowed,
			in: &alertmanagerConfig{
				Receivers: []*receiver{
					{
						RocketChatConfigs: []*rocketChatConfig{
							{
								APIURL: "http://example.com",
							},
						},
					},
				},
			},
			expectErr: true,
		},
		{
			name:           "rocketchat_config with send_resolved",
			againstVersion: versionRocketChatAllowed,
			in: &alertmanagerConfig{
				Receivers: []*receiver{
					{
						RocketChatConfigs: []*rocketChatConfig{
							{
								APIURL:       "http://example.com",
								SendResolved: ptr.To(true),
							},
						},
					},
				},
			},
			golden: "rocketchat_config_with_send_resolved.golden",
		},
		{
			name:           "rocketchat_configs allows for supported versions",
			againstVersion: versionRocketChatAllowed,
			in: &alertmanagerConfig{
				Receivers: []*receiver{
					{
						RocketChatConfigs: []*rocketChatConfig{
							{
								APIURL: "http://example.com",
							},
						},
					},
				},
			},
			golden: "rocketchat_configs_for_supported_versions.golden",
		},
		{
			name:           "rocketchat_configs both token or token_file set",
			againstVersion: versionRocketChatAllowed,
			in: &alertmanagerConfig{
				Receivers: []*receiver{
					{
						RocketChatConfigs: []*rocketChatConfig{
							{
								APIURL:    "http://example.com",
								Token:     ptr.To("aaaa-bbbb-cccc-dddd"),
								TokenFile: "/var/kubernetes/secrets/token",
							},
						},
					},
				},
			},
			expectErr: true,
		},
		{
			name:           "rocketchat_configs both token_id or token_id_file set",
			againstVersion: versionRocketChatAllowed,
			in: &alertmanagerConfig{
				Receivers: []*receiver{
					{
						RocketChatConfigs: []*rocketChatConfig{
							{
								APIURL:      "http://example.com",
								TokenID:     ptr.To("t123456"),
								TokenIDFile: "/var/kubernetes/secrets/token-id",
							},
						},
					},
				},
			},
			expectErr: true,
		},
	} {
		t.Run(tc.name, func(t *testing.T) {
			err := tc.in.sanitize(tc.againstVersion, logger)
			if tc.expectErr {
				require.Error(t, err)
				return
			}

			require.NoError(t, err)

			amConfigs, err := yaml.Marshal(tc.in)
			require.NoError(t, err)

			golden.Assert(t, string(amConfigs), tc.golden)
		})
	}
}

func TestSanitizeRoute(t *testing.T) {
	logger := newNopLogger(t)
	matcherV2SyntaxAllowed := semver.Version{Major: 0, Minor: 22}
	matcherV2SyntaxNotAllowed := semver.Version{Major: 0, Minor: 21}

	namespaceLabel := "namespace"
	namespaceValue := "test-ns"

	for _, tc := range []struct {
		name           string
		againstVersion semver.Version
		in             *route
		expectErr      bool
		golden         string
	}{
		{
			name:           "Test route with new syntax not supported fails",
			againstVersion: matcherV2SyntaxNotAllowed,
			in: &route{
				Receiver: "test",
				Match: map[string]string{
					namespaceLabel: namespaceValue,
				},
				Matchers: []string{fmt.Sprintf("%s=%s", namespaceLabel, namespaceValue)},
				Continue: true,
				Routes: []*route{
					{
						Match: map[string]string{
							"keep": "me",
						},
						Matchers: []string{"strip=~me"},
					},
				},
			},
			expectErr: true,
		},
		{
			name:           "Test route with new syntax supported and no child routes",
			againstVersion: matcherV2SyntaxAllowed,
			in: &route{
				Receiver: "test",
				Match: map[string]string{
					namespaceLabel: namespaceValue,
				},
				Matchers: []string{fmt.Sprintf("%s=%s", namespaceLabel, namespaceValue)},
				Continue: true,
			},
			golden: "test_route_with_new_syntax_no_child_routes.golden",
		},
		{
			name:           "Test route with new syntax supported with child routes",
			againstVersion: matcherV2SyntaxAllowed,
			in: &route{
				Receiver: "test",
				Match: map[string]string{
					"some": "value",
				},
				Matchers: []string{fmt.Sprintf("%s=%s", namespaceLabel, namespaceValue)},
				Continue: true,
				Routes: []*route{
					{
						Match: map[string]string{
							"keep": "me",
						},
						Matchers: []string{"keep=~me"},
					},
				},
			},
			golden: "test_route_with_new_syntax_supported_with_child_routes.golden",
		},
	} {
		t.Run(tc.name, func(t *testing.T) {
			err := tc.in.sanitize(tc.againstVersion, logger)
			if tc.expectErr {
				require.Error(t, err)
				return
			}

			require.NoError(t, err)

			routeCfg, err := yaml.Marshal(tc.in)
			require.NoError(t, err)

			golden.Assert(t, string(routeCfg), tc.golden)
		})
	}
}

// We want to ensure that the imported types from config.MuteTimeInterval
// and any others with custom marshalling/unmarshalling are parsed
// into the internal struct as expected.
func TestLoadConfig(t *testing.T) {
	testCase := []struct {
		name     string
		expected *alertmanagerConfig
		golden   string
	}{
		{
			name: "mute_time_intervals field",
			expected: &alertmanagerConfig{
				Global: nil,
				Route: &route{
					Receiver: "null",
				},
				Receivers: []*receiver{
					{
						Name: "null",
					},
				},
				MuteTimeIntervals: []*timeInterval{
					{
						Name: "maintenance_windows",
						TimeIntervals: []timeinterval.TimeInterval{
							{
								Months: []timeinterval.MonthRange{
									{
										InclusiveRange: timeinterval.InclusiveRange{
											Begin: 1,
											End:   1,
										},
									},
								},
								DaysOfMonth: []timeinterval.DayOfMonthRange{
									{
										InclusiveRange: timeinterval.InclusiveRange{
											Begin: 7,
											End:   7,
										},
									},
									{
										InclusiveRange: timeinterval.InclusiveRange{
											Begin: 18,
											End:   18,
										},
									},
									{
										InclusiveRange: timeinterval.InclusiveRange{
											Begin: 28,
											End:   28,
										},
									},
								},
								Times: []timeinterval.TimeRange{
									{
										StartMinute: 1020,
										EndMinute:   1440,
									},
								},
							},
						},
					},
				},
				Templates: []string{},
			},
			golden: "mute_time_intervals_field.golden",
		},
		{
			name: "Global opsgenie_api_key_file field",
			expected: &alertmanagerConfig{
				Global: &globalConfig{
					OpsGenieAPIKeyFile: "xxx",
				},
				Route: &route{
					Receiver: "null",
				},
				Receivers: []*receiver{
					{
						Name: "null",
					},
				},
				Templates: []string{},
			},
			golden: "Global_opsgenie_api_key_file_field.golden",
		},
		{
			name: "OpsGenie entity and actions fields",
			expected: &alertmanagerConfig{
				Route: &route{
					Receiver: "opsgenie",
				},
				Receivers: []*receiver{
					{
						Name: "opsgenie",
						OpsgenieConfigs: []*opsgenieConfig{
							{
								Entity:  "entity1",
								Actions: "action1,action2",
								APIKey:  "xxx",
							},
						},
					},
				},
				Templates: []string{},
			},
			golden: "OpsGenie_entity_and_actions_fields.golden",
		},
		{
			name: "Discord url field",
			expected: &alertmanagerConfig{
				Route: &route{
					Receiver: "discord",
				},
				Receivers: []*receiver{
					{
						Name: "discord",
						DiscordConfigs: []*discordConfig{
							{
								WebhookURL: "http://example.com",
							},
						},
					},
				},
				Templates: []string{},
			},
			golden: "Discord_url_field.golden",
		},
	}

	for _, tc := range testCase {
		t.Run(tc.name, func(t *testing.T) {
			ac, err := alertmanagerConfigFromBytes(golden.Get(t, tc.golden))
			require.NoError(t, err)
			require.Equal(t, tc.expected, ac)
		})
	}
}

func TestConvertHTTPConfig(t *testing.T) {
	testCases := []struct {
		name    string
		cfg     monitoringv1alpha1.HTTPConfig
		version string
		golden  string
	}{
		{
			name:   "no proxy",
			cfg:    monitoringv1alpha1.HTTPConfig{},
			golden: "no_proxy.golden",
		},
		{
			name: "proxyURL only",
			cfg: monitoringv1alpha1.HTTPConfig{
				ProxyURLOriginal: ptr.To("http://example.com"),
			},
			golden: "proxy_url_only.golden",
		},
		{
			name: "proxyUrl only",
			cfg: monitoringv1alpha1.HTTPConfig{
				ProxyConfig: monitoringv1.ProxyConfig{
					ProxyURL: ptr.To("http://example.com"),
				},
			},
			golden: "proxy_config_only.golden",
		},
		{
			name: "proxyUrl and proxyURL",
			cfg: monitoringv1alpha1.HTTPConfig{
				ProxyURLOriginal: ptr.To("http://example.com"),
				ProxyConfig: monitoringv1.ProxyConfig{
					ProxyURL: ptr.To("http://bad.example.com"),
				},
			},
			golden: "proxy_url_and_proxy_config.golden",
		},
		{
			name: "proxyUrl and empty proxyURL",
			cfg: monitoringv1alpha1.HTTPConfig{
				ProxyURLOriginal: ptr.To(""),
				ProxyConfig: monitoringv1.ProxyConfig{
					ProxyURL: ptr.To("http://example.com"),
				},
			},
			golden: "proxy_url_empty_proxy_config.golden",
		},
		{
			name: "enableHTTP2",
			cfg: monitoringv1alpha1.HTTPConfig{
				EnableHTTP2: ptr.To(false),
			},
			golden: "http_config_enable_http2_supported.golden",
		},
		{
			name: "enableHTTP2 not supported",
			cfg: monitoringv1alpha1.HTTPConfig{
				EnableHTTP2: ptr.To(false),
			},
			version: "v0.24.0",
			golden:  "http_config_enable_http2_not_supported.golden",
		},
	}

	for _, tc := range testCases {
		t.Run(tc.name, func(t *testing.T) {
			version := operator.DefaultAlertmanagerVersion
			if tc.version != "" {
				version = tc.version
			}
			v, err := semver.ParseTolerant(version)
			require.NoError(t, err)

			logger := newNopLogger(t)
			cb := NewConfigBuilder(
				logger,
				v,
				nil,
				&monitoringv1.Alertmanager{
					ObjectMeta: metav1.ObjectMeta{Namespace: "alertmanager-namespace"},
					Spec: monitoringv1.AlertmanagerSpec{
						Version: tc.version,
					},
				},
			)

			cfg, err := cb.convertHTTPConfig(context.Background(), &tc.cfg, types.NamespacedName{})
			require.NoError(t, err)

			err = cfg.sanitize(v, logger)
			require.NoError(t, err)

			cfgBytes, err := yaml.Marshal(cfg)
			require.NoError(t, err)

			golden.Assert(t, string(cfgBytes), tc.golden)
		})
	}
}

func newNopLogger(t *testing.T) *slog.Logger {
	t.Helper()
	return slog.New(slog.DiscardHandler)
}<|MERGE_RESOLUTION|>--- conflicted
+++ resolved
@@ -167,55 +167,6 @@
 							Scopes:   []string{"any"},
 							EndpointParams: map[string]string{
 								"some": "value",
-							},
-						},
-						FollowRedirects: ptr.To(true),
-					},
-				},
-			},
-			amConfig: &monitoringv1alpha1.AlertmanagerConfig{
-				ObjectMeta: metav1.ObjectMeta{
-					Name:      "global-config",
-					Namespace: "mynamespace",
-				},
-				Spec: monitoringv1alpha1.AlertmanagerConfigSpec{
-					Receivers: []monitoringv1alpha1.Receiver{
-						{
-							Name: "null",
-						},
-						{
-							Name: "myreceiver",
-						},
-					},
-					Route: &monitoringv1alpha1.Route{
-						Receiver: "null",
-						Routes: []apiextensionsv1.JSON{
-							{
-								Raw: myrouteJSON,
-							},
-						},
-					},
-				},
-			},
-			matcherStrategy: monitoringv1.AlertmanagerConfigMatcherStrategy{
-				Type: "OnNamespace",
-			},
-			golden: "valid_global_config.golden",
-		},
-		{
-			name:      "valid global config with global HTTPConfig CA",
-			amVersion: &version28,
-			globalConfig: &monitoringv1.AlertmanagerGlobalConfig{
-				HTTPConfigWithProxy: &monitoringv1.HTTPConfigWithProxy{
-					HTTPConfig: monitoringv1.HTTPConfig{
-						TLSConfig: &monitoringv1.SafeTLSConfig{
-							CA: monitoringv1.SecretOrConfigMap{
-								ConfigMap: &corev1.ConfigMapKeySelector{
-									LocalObjectReference: corev1.LocalObjectReference{
-										Name: "proxy-ca-certificate",
-									},
-									Key: "certificate",
-								},
 							},
 						},
 						FollowRedirects: ptr.To(true),
@@ -267,6 +218,55 @@
 									},
 								},
 							},
+						},
+					},
+					Route: &monitoringv1alpha1.Route{
+						Receiver: "null",
+						Routes: []apiextensionsv1.JSON{
+							{
+								Raw: myrouteJSON,
+							},
+						},
+					},
+				},
+			},
+			matcherStrategy: monitoringv1.AlertmanagerConfigMatcherStrategy{
+				Type: "OnNamespace",
+			},
+			golden: "valid_global_config.golden",
+		},
+		{
+			name:      "valid global config with global HTTPConfig CA",
+			amVersion: &version28,
+			globalConfig: &monitoringv1.AlertmanagerGlobalConfig{
+				HTTPConfigWithProxy: &monitoringv1.HTTPConfigWithProxy{
+					HTTPConfig: monitoringv1.HTTPConfig{
+						TLSConfig: &monitoringv1.SafeTLSConfig{
+							CA: monitoringv1.SecretOrConfigMap{
+								ConfigMap: &corev1.ConfigMapKeySelector{
+									LocalObjectReference: corev1.LocalObjectReference{
+										Name: "proxy-ca-certificate",
+									},
+									Key: "certificate",
+								},
+							},
+						},
+						FollowRedirects: ptr.To(true),
+					},
+				},
+			},
+			amConfig: &monitoringv1alpha1.AlertmanagerConfig{
+				ObjectMeta: metav1.ObjectMeta{
+					Name:      "global-config",
+					Namespace: "mynamespace",
+				},
+				Spec: monitoringv1alpha1.AlertmanagerConfigSpec{
+					Receivers: []monitoringv1alpha1.Receiver{
+						{
+							Name: "null",
+						},
+						{
+							Name: "myreceiver",
 						},
 					},
 					Route: &monitoringv1alpha1.Route{
@@ -4647,7 +4647,91 @@
 			golden: "summary_add_in_supported_versions_for_MSTeams_config.golden",
 		},
 		{
-<<<<<<< HEAD
+			name:           "Test config version mattermost allowed",
+			againstVersion: versionMattermostConfigAllowed,
+			in: &alertmanagerConfig{
+				Receivers: []*receiver{
+					{
+						MattermostConfigs: []*mattermostConfig{
+							{
+								WebhookURL: "www.test.com",
+								Text:       "test text",
+							},
+						},
+					},
+				},
+			},
+			golden: "test_config_version_mattermost_allowed.golden",
+		},
+		{
+			name:           "Test drop config version mattermost not allowed",
+			againstVersion: versionMattermostConfigNotAllowed,
+			in: &alertmanagerConfig{
+				Receivers: []*receiver{
+					{
+						MattermostConfigs: []*mattermostConfig{
+							{
+								WebhookURL: "www.test.com",
+								Text:       "test text",
+							},
+						},
+					},
+				},
+			},
+			expectErr: true,
+		},
+		{
+			name:           "Test webhook_url takes precedence in mattermost config",
+			againstVersion: versionMattermostConfigAllowed,
+			in: &alertmanagerConfig{
+				Receivers: []*receiver{
+					{
+						MattermostConfigs: []*mattermostConfig{
+							{
+								WebhookURL:     "www.test.com",
+								WebhookURLFile: "/test",
+								Text:           "test text",
+							},
+						},
+					},
+				},
+			},
+			golden: "test_webhook_url_takes_precedence_in_mattermost_config.golden",
+		},
+		{
+			name:           "Test timeout is dropped in pagerduty config for unsupported versions",
+			againstVersion: versionTimeoutConfigNotAllowed,
+
+			in: &alertmanagerConfig{
+				Receivers: []*receiver{
+					{
+						PagerdutyConfigs: []*pagerdutyConfig{
+							{
+								Timeout: ptr.To(model.Duration(time.Minute)),
+							},
+						},
+					},
+				},
+			},
+			golden: "test_pagerduty_timeout_is_dropped_in_pagerduty_config_for_unsupported_versions.golden",
+		},
+		{
+			name:           "Test timeout is added in pagerduty config for supported versions",
+			againstVersion: versionTimeoutConfigAllowed,
+			in: &alertmanagerConfig{
+				Receivers: []*receiver{
+					{
+						PagerdutyConfigs: []*pagerdutyConfig{
+							{
+								Timeout: ptr.To(model.Duration(time.Minute)),
+							},
+						},
+					},
+				},
+			},
+			golden: "test_pagerduty_timeout_is_added_in_pagerduty_config_for_supported_versions.golden",
+		},
+		{
 			name:           "jira_config for supported versions",
 			againstVersion: versionJiraAllowed,
 			in: &alertmanagerConfig{
@@ -4676,34 +4760,6 @@
 								APIURL:    ptr.To("http://example.com"),
 								Project:   "foo",
 								IssueType: "bug",
-=======
-			name:           "Test config version mattermost allowed",
-			againstVersion: versionMattermostConfigAllowed,
-			in: &alertmanagerConfig{
-				Receivers: []*receiver{
-					{
-						MattermostConfigs: []*mattermostConfig{
-							{
-								WebhookURL: "www.test.com",
-								Text:       "test text",
-							},
-						},
-					},
-				},
-			},
-			golden: "test_config_version_mattermost_allowed.golden",
-		},
-		{
-			name:           "Test drop config version mattermost not allowed",
-			againstVersion: versionMattermostConfigNotAllowed,
-			in: &alertmanagerConfig{
-				Receivers: []*receiver{
-					{
-						MattermostConfigs: []*mattermostConfig{
-							{
-								WebhookURL: "www.test.com",
-								Text:       "test text",
->>>>>>> 00165220
 							},
 						},
 					},
@@ -4712,7 +4768,6 @@
 			expectErr: true,
 		},
 		{
-<<<<<<< HEAD
 			name:           "jira_config api_url set globally",
 			againstVersion: versionJiraNotAllowed,
 			in: &alertmanagerConfig{
@@ -4747,57 +4802,6 @@
 				},
 			},
 			expectErr: true,
-=======
-			name:           "Test webhook_url takes precedence in mattermost config",
-			againstVersion: versionMattermostConfigAllowed,
-			in: &alertmanagerConfig{
-				Receivers: []*receiver{
-					{
-						MattermostConfigs: []*mattermostConfig{
-							{
-								WebhookURL:     "www.test.com",
-								WebhookURLFile: "/test",
-								Text:           "test text",
-							},
-						},
-					},
-				},
-			},
-			golden: "test_webhook_url_takes_precedence_in_mattermost_config.golden",
-		},
-		{
-			name:           "Test timeout is dropped in pagerduty config for unsupported versions",
-			againstVersion: versionTimeoutConfigNotAllowed,
-
-			in: &alertmanagerConfig{
-				Receivers: []*receiver{
-					{
-						PagerdutyConfigs: []*pagerdutyConfig{
-							{
-								Timeout: ptr.To(model.Duration(time.Minute)),
-							},
-						},
-					},
-				},
-			},
-			golden: "test_pagerduty_timeout_is_dropped_in_pagerduty_config_for_unsupported_versions.golden",
-		},
-		{
-			name:           "Test timeout is added in pagerduty config for supported versions",
-			againstVersion: versionTimeoutConfigAllowed,
-			in: &alertmanagerConfig{
-				Receivers: []*receiver{
-					{
-						PagerdutyConfigs: []*pagerdutyConfig{
-							{
-								Timeout: ptr.To(model.Duration(time.Minute)),
-							},
-						},
-					},
-				},
-			},
-			golden: "test_pagerduty_timeout_is_added_in_pagerduty_config_for_supported_versions.golden",
->>>>>>> 00165220
 		},
 	} {
 		t.Run(tc.name, func(t *testing.T) {
