// Copyright 2020 The prometheus-operator Authors
//
// Licensed under the Apache License, Version 2.0 (the "License");
// you may not use this file except in compliance with the License.
// You may obtain a copy of the License at
//
//     http://www.apache.org/licenses/LICENSE-2.0
//
// Unless required by applicable law or agreed to in writing, software
// distributed under the License is distributed on an "AS IS" BASIS,
// WITHOUT WARRANTIES OR CONDITIONS OF ANY KIND, either express or implied.
// See the License for the specific language governing permissions and
// limitations under the License.

package alertmanager

import (
	"context"
	"encoding/json"
	"fmt"
	"log/slog"
	"net/url"
	"testing"
	"time"

	"github.com/blang/semver/v4"
	"github.com/prometheus/alertmanager/config"
	"github.com/prometheus/alertmanager/timeinterval"
	"github.com/prometheus/common/model"
	"github.com/stretchr/testify/require"
	"gopkg.in/yaml.v2"
	"gotest.tools/v3/golden"
	corev1 "k8s.io/api/core/v1"
	apiextensionsv1 "k8s.io/apiextensions-apiserver/pkg/apis/apiextensions/v1"
	metav1 "k8s.io/apimachinery/pkg/apis/meta/v1"
	"k8s.io/apimachinery/pkg/types"
	"k8s.io/client-go/kubernetes"
	"k8s.io/client-go/kubernetes/fake"
	"k8s.io/utils/ptr"

	monitoringv1 "github.com/prometheus-operator/prometheus-operator/pkg/apis/monitoring/v1"
	monitoringv1alpha1 "github.com/prometheus-operator/prometheus-operator/pkg/apis/monitoring/v1alpha1"
	"github.com/prometheus-operator/prometheus-operator/pkg/assets"
	"github.com/prometheus-operator/prometheus-operator/pkg/operator"
)

func mustMarshalRoute(r monitoringv1alpha1.Route) []byte {
	b, err := json.Marshal(r)
	if err != nil {
		panic(err)
	}

	return b
}

func TestInitializeFromAlertmanagerConfig(t *testing.T) {
	myrouteJSON := mustMarshalRoute(monitoringv1alpha1.Route{
		Receiver: "myreceiver",
		Matchers: []monitoringv1alpha1.Matcher{
			{
				Name:  "mykey",
				Value: "myvalue",
				Regex: false,
			},
			{
				Name:  "mykey1",
				Value: "myvalue1",
				Regex: false,
			},
		},
	})

	version21, err := semver.ParseTolerant("v0.21.0")
	require.NoError(t, err)

	version24, err := semver.ParseTolerant("v0.24.0")
	require.NoError(t, err)

	version26, err := semver.ParseTolerant("v0.26.0")
	require.NoError(t, err)

	version28, err := semver.ParseTolerant("v0.28.0")
	require.NoError(t, err)

	pagerdutyURL := "example.pagerduty.com"
	invalidPagerdutyURL := "://example.pagerduty.com"

	telegramAPIURL := "https://telegram.example.com"
	invalidTelegramAPIURL := "://telegram.example.com"

	jiraAPIURL := "https://jira.example.com"
	invalidJiraAPIURL := "://jira.example.com"

	rocketChatAPIURL := "https://rocketchat.example.com"
	invalidRocketChatAPIURL := "://rocketchat.example.com"

<<<<<<< HEAD
	victorOpsAPIURL := "https://victorops.example.com"
	invalidVictorOpsAPIURL := "://victorops.example.com"
=======
	webexAPIURL := "https://webex.example.com"
	invalidWebexAPIURL := "://webex.example.com"

	weChatAPIURL := "https://wechat.example.com"
	invalidWeChatAPIURL := "://wechat.example.com"
	wechatCorpID := "mywechatcorpid"
>>>>>>> 44b97b46

	tests := []struct {
		name            string
		amVersion       *semver.Version
		globalConfig    *monitoringv1.AlertmanagerGlobalConfig
		matcherStrategy monitoringv1.AlertmanagerConfigMatcherStrategy
		amConfig        *monitoringv1alpha1.AlertmanagerConfig
		wantErr         bool
		golden          string
	}{
		{
			name:      "valid global config",
			amVersion: &version28,
			globalConfig: &monitoringv1.AlertmanagerGlobalConfig{
				SMTPConfig: &monitoringv1.GlobalSMTPConfig{
					From: ptr.To("from"),
					SmartHost: &monitoringv1.HostPort{
						Host: "smtp.example.org",
						Port: "587",
					},
					Hello:        ptr.To("smtp.example.org"),
					AuthUsername: ptr.To("dev@smtp.example.org"),
					AuthPassword: &corev1.SecretKeySelector{
						LocalObjectReference: corev1.LocalObjectReference{
							Name: "smtp-auth",
						},
						Key: "password",
					},
					AuthIdentity: ptr.To("dev@smtp.example.org"),
					AuthSecret: &corev1.SecretKeySelector{
						LocalObjectReference: corev1.LocalObjectReference{
							Name: "smtp-auth",
						},
						Key: "secret",
					},
					RequireTLS: ptr.To(true),
					TLSConfig: &monitoringv1.SafeTLSConfig{
						InsecureSkipVerify: ptr.To(true),
						MinVersion:         ptr.To(monitoringv1.TLSVersion12),
						MaxVersion:         ptr.To(monitoringv1.TLSVersion13),
					},
				},
				ResolveTimeout: "30s",
				HTTPConfig: &monitoringv1.HTTPConfig{
					OAuth2: &monitoringv1.OAuth2{
						ClientID: monitoringv1.SecretOrConfigMap{
							ConfigMap: &corev1.ConfigMapKeySelector{
								LocalObjectReference: corev1.LocalObjectReference{
									Name: "webhook-client-id",
								},
								Key: "test",
							},
						},
						ClientSecret: corev1.SecretKeySelector{
							LocalObjectReference: corev1.LocalObjectReference{
								Name: "webhook-client-secret",
							},
							Key: "test",
						},
						TokenURL: "https://test.com",
						Scopes:   []string{"any"},
						EndpointParams: map[string]string{
							"some": "value",
						},
					},
					FollowRedirects: ptr.To(true),
				},
			},
			amConfig: &monitoringv1alpha1.AlertmanagerConfig{
				ObjectMeta: metav1.ObjectMeta{
					Name:      "global-config",
					Namespace: "mynamespace",
				},
				Spec: monitoringv1alpha1.AlertmanagerConfigSpec{
					Receivers: []monitoringv1alpha1.Receiver{
						{
							Name: "null",
						},
						{
							Name: "myreceiver",
						},
					},
					Route: &monitoringv1alpha1.Route{
						Receiver: "null",
						Routes: []apiextensionsv1.JSON{
							{
								Raw: myrouteJSON,
							},
						},
					},
				},
			},
			matcherStrategy: monitoringv1.AlertmanagerConfigMatcherStrategy{
				Type: "OnNamespace",
			},
			golden: "valid_global_config.golden",
		},
		{
			name: "valid global config with Slack API URL",
			globalConfig: &monitoringv1.AlertmanagerGlobalConfig{
				SlackAPIURL: &corev1.SecretKeySelector{
					Key: "url",
					LocalObjectReference: corev1.LocalObjectReference{
						Name: "slack",
					},
				},
			},
			amConfig: &monitoringv1alpha1.AlertmanagerConfig{
				ObjectMeta: metav1.ObjectMeta{
					Name:      "global-config",
					Namespace: "mynamespace",
				},
				Spec: monitoringv1alpha1.AlertmanagerConfigSpec{
					Receivers: []monitoringv1alpha1.Receiver{
						{
							Name: "null",
						},
						{
							Name: "myreceiver",
						},
					},
					Route: &monitoringv1alpha1.Route{
						Receiver: "null",
						Routes: []apiextensionsv1.JSON{
							{
								Raw: myrouteJSON,
							},
						},
					},
				},
			},
			matcherStrategy: monitoringv1.AlertmanagerConfigMatcherStrategy{
				Type: "OnNamespace",
			},
			golden: "valid_global_config_with_Slack_API_URL.golden",
		},
		{
			name: "global config with invalid Slack API URL",
			globalConfig: &monitoringv1.AlertmanagerGlobalConfig{
				SlackAPIURL: &corev1.SecretKeySelector{
					Key: "invalid_url",
					LocalObjectReference: corev1.LocalObjectReference{
						Name: "slack",
					},
				},
			},
			amConfig: &monitoringv1alpha1.AlertmanagerConfig{
				ObjectMeta: metav1.ObjectMeta{
					Name:      "global-config",
					Namespace: "mynamespace",
				},
				Spec: monitoringv1alpha1.AlertmanagerConfigSpec{
					Receivers: []monitoringv1alpha1.Receiver{
						{
							Name: "null",
						},
					},
					Route: &monitoringv1alpha1.Route{
						Receiver: "null",
						Routes: []apiextensionsv1.JSON{
							{
								Raw: myrouteJSON,
							},
						},
					},
				},
			},
			matcherStrategy: monitoringv1.AlertmanagerConfigMatcherStrategy{
				Type: "OnNamespace",
			},
			wantErr: true,
		},
		{
			name: "global config with missing Slack API URL",
			globalConfig: &monitoringv1.AlertmanagerGlobalConfig{
				SlackAPIURL: &corev1.SecretKeySelector{
					Key: "url",
					LocalObjectReference: corev1.LocalObjectReference{
						Name: "not_existing",
					},
				},
			},
			amConfig: &monitoringv1alpha1.AlertmanagerConfig{
				ObjectMeta: metav1.ObjectMeta{
					Name:      "global-config",
					Namespace: "mynamespace",
				},
				Spec: monitoringv1alpha1.AlertmanagerConfigSpec{
					Receivers: []monitoringv1alpha1.Receiver{
						{
							Name: "null",
						},
					},
					Route: &monitoringv1alpha1.Route{
						Receiver: "null",
						Routes: []apiextensionsv1.JSON{
							{
								Raw: myrouteJSON,
							},
						},
					},
				},
			},
			matcherStrategy: monitoringv1.AlertmanagerConfigMatcherStrategy{
				Type: "OnNamespace",
			},
			wantErr: true,
		},
		{
			name: "valid global config with OpsGenie API URL",
			globalConfig: &monitoringv1.AlertmanagerGlobalConfig{
				OpsGenieAPIURL: &corev1.SecretKeySelector{
					Key: "url",
					LocalObjectReference: corev1.LocalObjectReference{
						Name: "opsgenie",
					},
				},
			},
			amConfig: &monitoringv1alpha1.AlertmanagerConfig{
				ObjectMeta: metav1.ObjectMeta{
					Name:      "global-config",
					Namespace: "mynamespace",
				},
				Spec: monitoringv1alpha1.AlertmanagerConfigSpec{
					Receivers: []monitoringv1alpha1.Receiver{
						{
							Name: "null",
						},
						{
							Name: "myreceiver",
						},
					},
					Route: &monitoringv1alpha1.Route{
						Receiver: "null",
						Routes: []apiextensionsv1.JSON{
							{
								Raw: myrouteJSON,
							},
						},
					},
				},
			},
			matcherStrategy: monitoringv1.AlertmanagerConfigMatcherStrategy{
				Type: "OnNamespace",
			},
			golden: "valid_global_config_with_OpsGenie_API_URL.golden",
		},
		{
			name: "global config with invalid OpsGenie API URL",
			globalConfig: &monitoringv1.AlertmanagerGlobalConfig{
				OpsGenieAPIURL: &corev1.SecretKeySelector{
					Key: "invalid_url",
					LocalObjectReference: corev1.LocalObjectReference{
						Name: "opsgenie",
					},
				},
			},
			amConfig: &monitoringv1alpha1.AlertmanagerConfig{
				ObjectMeta: metav1.ObjectMeta{
					Name:      "global-config",
					Namespace: "mynamespace",
				},
				Spec: monitoringv1alpha1.AlertmanagerConfigSpec{
					Receivers: []monitoringv1alpha1.Receiver{
						{
							Name: "null",
						},
					},
					Route: &monitoringv1alpha1.Route{
						Receiver: "null",
						Routes: []apiextensionsv1.JSON{
							{
								Raw: myrouteJSON,
							},
						},
					},
				},
			},
			matcherStrategy: monitoringv1.AlertmanagerConfigMatcherStrategy{
				Type: "OnNamespace",
			},
			wantErr: true,
		},
		{
			name: "global config with missing OpsGenie API URL",
			globalConfig: &monitoringv1.AlertmanagerGlobalConfig{
				OpsGenieAPIURL: &corev1.SecretKeySelector{
					Key: "url",
					LocalObjectReference: corev1.LocalObjectReference{
						Name: "not_existing",
					},
				},
			},
			amConfig: &monitoringv1alpha1.AlertmanagerConfig{
				ObjectMeta: metav1.ObjectMeta{
					Name:      "global-config",
					Namespace: "mynamespace",
				},
				Spec: monitoringv1alpha1.AlertmanagerConfigSpec{
					Receivers: []monitoringv1alpha1.Receiver{
						{
							Name: "null",
						},
					},
					Route: &monitoringv1alpha1.Route{
						Receiver: "null",
						Routes: []apiextensionsv1.JSON{
							{
								Raw: myrouteJSON,
							},
						},
					},
				},
			},
			matcherStrategy: monitoringv1.AlertmanagerConfigMatcherStrategy{
				Type: "OnNamespace",
			},
			wantErr: true,
		},
		{
			name: "valid global config with OpsGenie API KEY",
			globalConfig: &monitoringv1.AlertmanagerGlobalConfig{
				OpsGenieAPIKey: &corev1.SecretKeySelector{
					Key: "api_key",
					LocalObjectReference: corev1.LocalObjectReference{
						Name: "opsgenie",
					},
				},
			},
			amConfig: &monitoringv1alpha1.AlertmanagerConfig{
				ObjectMeta: metav1.ObjectMeta{
					Name:      "global-config",
					Namespace: "mynamespace",
				},
				Spec: monitoringv1alpha1.AlertmanagerConfigSpec{
					Receivers: []monitoringv1alpha1.Receiver{
						{
							Name: "null",
						},
						{
							Name: "myreceiver",
						},
					},
					Route: &monitoringv1alpha1.Route{
						Receiver: "null",
						Routes: []apiextensionsv1.JSON{
							{
								Raw: myrouteJSON,
							},
						},
					},
				},
			},
			matcherStrategy: monitoringv1.AlertmanagerConfigMatcherStrategy{
				Type: "OnNamespace",
			},
			golden: "valid_global_config_with_OpsGenie_API_KEY.golden",
		},
		{
			name: "global config with missing OpsGenie API KEY",
			globalConfig: &monitoringv1.AlertmanagerGlobalConfig{
				OpsGenieAPIKey: &corev1.SecretKeySelector{
					Key: "api_key",
					LocalObjectReference: corev1.LocalObjectReference{
						Name: "not_existing",
					},
				},
			},
			amConfig: &monitoringv1alpha1.AlertmanagerConfig{
				ObjectMeta: metav1.ObjectMeta{
					Name:      "global-config",
					Namespace: "mynamespace",
				},
				Spec: monitoringv1alpha1.AlertmanagerConfigSpec{
					Receivers: []monitoringv1alpha1.Receiver{
						{
							Name: "null",
						},
					},
					Route: &monitoringv1alpha1.Route{
						Receiver: "null",
						Routes: []apiextensionsv1.JSON{
							{
								Raw: myrouteJSON,
							},
						},
					},
				},
			},
			matcherStrategy: monitoringv1.AlertmanagerConfigMatcherStrategy{
				Type: "OnNamespace",
			},
			wantErr: true,
		},
		{
			name: "valid global config with Pagerduty URL",
			globalConfig: &monitoringv1.AlertmanagerGlobalConfig{
				PagerdutyURL: &pagerdutyURL,
			},
			amConfig: &monitoringv1alpha1.AlertmanagerConfig{
				ObjectMeta: metav1.ObjectMeta{
					Name:      "global-config",
					Namespace: "mynamespace",
				},
				Spec: monitoringv1alpha1.AlertmanagerConfigSpec{
					Receivers: []monitoringv1alpha1.Receiver{
						{
							Name: "null",
						},
						{
							Name: "myreceiver",
						},
					},
					Route: &monitoringv1alpha1.Route{
						Receiver: "null",
						Routes: []apiextensionsv1.JSON{
							{
								Raw: myrouteJSON,
							},
						},
					},
				},
			},
			matcherStrategy: monitoringv1.AlertmanagerConfigMatcherStrategy{
				Type: "OnNamespace",
			},
			golden: "valid_global_config_with_Pagerduty_URL.golden",
		},
		{
			name: "global config with invalid Pagerduty URL",
			globalConfig: &monitoringv1.AlertmanagerGlobalConfig{
				PagerdutyURL: &invalidPagerdutyURL,
			},
			amConfig: &monitoringv1alpha1.AlertmanagerConfig{
				ObjectMeta: metav1.ObjectMeta{
					Name:      "global-config",
					Namespace: "mynamespace",
				},
				Spec: monitoringv1alpha1.AlertmanagerConfigSpec{
					Receivers: []monitoringv1alpha1.Receiver{
						{
							Name: "null",
						},
					},
					Route: &monitoringv1alpha1.Route{
						Receiver: "null",
						Routes: []apiextensionsv1.JSON{
							{
								Raw: myrouteJSON,
							},
						},
					},
				},
			},
			matcherStrategy: monitoringv1.AlertmanagerConfigMatcherStrategy{
				Type: "OnNamespace",
			},
			wantErr: true,
		},
		{
			name: "missing route",
			amConfig: &monitoringv1alpha1.AlertmanagerConfig{
				ObjectMeta: metav1.ObjectMeta{
					Name:      "global-config",
					Namespace: "mynamespace",
				},
			},
			wantErr: true,
		},
		{
			name: "globalConfig has null resolve timeout",
			globalConfig: &monitoringv1.AlertmanagerGlobalConfig{
				HTTPConfig: &monitoringv1.HTTPConfig{
					FollowRedirects: ptr.To(true),
				},
			},
			amConfig: &monitoringv1alpha1.AlertmanagerConfig{
				ObjectMeta: metav1.ObjectMeta{
					Name:      "global-config",
					Namespace: "mynamespace",
				},
				Spec: monitoringv1alpha1.AlertmanagerConfigSpec{
					Receivers: []monitoringv1alpha1.Receiver{
						{
							Name: "null",
						},
					},
					Route: &monitoringv1alpha1.Route{
						Receiver: "null",
					},
				},
			},
			matcherStrategy: monitoringv1.AlertmanagerConfigMatcherStrategy{
				Type: "OnNamespace",
			},
			golden: "globalConfig_has_null_resolve_timeout.golden",
		},
		{
			name: "globalConfig httpconfig/proxyconfig has null secretKey for proxyConnectHeader",
			globalConfig: &monitoringv1.AlertmanagerGlobalConfig{
				HTTPConfig: &monitoringv1.HTTPConfig{
					ProxyConfig: monitoringv1.ProxyConfig{
						ProxyURL: ptr.To("http://example.com"),
						NoProxy:  ptr.To("svc.cluster.local"),
						ProxyConnectHeader: map[string][]corev1.SecretKeySelector{
							"header": {
								{
									LocalObjectReference: corev1.LocalObjectReference{
										Name: "no-secret",
									},
									Key: "proxy-header",
								},
							},
						},
					},
					FollowRedirects: ptr.To(true),
				},
			},
			amConfig: &monitoringv1alpha1.AlertmanagerConfig{
				ObjectMeta: metav1.ObjectMeta{
					Name:      "global-config",
					Namespace: "mynamespace",
				},
				Spec: monitoringv1alpha1.AlertmanagerConfigSpec{
					Receivers: []monitoringv1alpha1.Receiver{
						{
							Name: "null",
						},
					},
					Route: &monitoringv1alpha1.Route{
						Receiver: "null",
					},
				},
			},
			matcherStrategy: monitoringv1.AlertmanagerConfigMatcherStrategy{
				Type: "OnNamespace",
			},
			wantErr: true,
		},
		{
			name:      "valid globalConfig httpconfig/proxyconfig/proxyConnectHeader with amVersion24",
			amVersion: &version24,
			globalConfig: &monitoringv1.AlertmanagerGlobalConfig{
				HTTPConfig: &monitoringv1.HTTPConfig{
					ProxyConfig: monitoringv1.ProxyConfig{
						ProxyURL: ptr.To("http://example.com"),
						NoProxy:  ptr.To("svc.cluster.local"),
						ProxyConnectHeader: map[string][]corev1.SecretKeySelector{
							"header": {
								{
									LocalObjectReference: corev1.LocalObjectReference{
										Name: "secret",
									},
									Key: "proxy-header",
								},
							},
						},
					},
					FollowRedirects: ptr.To(true),
				},
			},
			amConfig: &monitoringv1alpha1.AlertmanagerConfig{
				ObjectMeta: metav1.ObjectMeta{
					Name:      "global-config",
					Namespace: "mynamespace",
				},
				Spec: monitoringv1alpha1.AlertmanagerConfigSpec{
					Receivers: []monitoringv1alpha1.Receiver{
						{
							Name: "null",
						},
					},
					Route: &monitoringv1alpha1.Route{
						Receiver: "null",
					},
				},
			},
			matcherStrategy: monitoringv1.AlertmanagerConfigMatcherStrategy{
				Type: "OnNamespace",
			},
			golden: "valid_globalConfig_httpconfig_proxyconfig_proxyConnectHeader_with_amVersion24.golden",
		},
		{
			name:      "valid globalConfig httpconfig/proxyconfig/proxyConnectHeader with amVersion26",
			amVersion: &version26,
			globalConfig: &monitoringv1.AlertmanagerGlobalConfig{
				HTTPConfig: &monitoringv1.HTTPConfig{
					ProxyConfig: monitoringv1.ProxyConfig{
						ProxyURL: ptr.To("http://example.com"),
						NoProxy:  ptr.To("svc.cluster.local"),
						ProxyConnectHeader: map[string][]corev1.SecretKeySelector{
							"header": {
								{
									LocalObjectReference: corev1.LocalObjectReference{
										Name: "secret",
									},
									Key: "proxy-header",
								},
							},
						},
					},
					FollowRedirects: ptr.To(true),
				},
			},
			amConfig: &monitoringv1alpha1.AlertmanagerConfig{
				ObjectMeta: metav1.ObjectMeta{
					Name:      "global-config",
					Namespace: "mynamespace",
				},
				Spec: monitoringv1alpha1.AlertmanagerConfigSpec{
					Receivers: []monitoringv1alpha1.Receiver{
						{
							Name: "null",
						},
					},
					Route: &monitoringv1alpha1.Route{
						Receiver: "null",
					},
				},
			},
			matcherStrategy: monitoringv1.AlertmanagerConfigMatcherStrategy{
				Type: "OnNamespace",
			},
			golden: "valid_globalConfig_httpconfig_proxyconfig_proxyConnectHeader_with_amVersion26.golden",
		},
		{
			name: "invalid alertmanagerConfig with invalid child routes",
			amConfig: &monitoringv1alpha1.AlertmanagerConfig{
				ObjectMeta: metav1.ObjectMeta{
					Name:      "global-config",
					Namespace: "mynamespace",
				},
				Spec: monitoringv1alpha1.AlertmanagerConfigSpec{
					Receivers: []monitoringv1alpha1.Receiver{
						{
							Name: "null",
						},
					},
					Route: &monitoringv1alpha1.Route{
						Receiver: "null",
						Routes: []apiextensionsv1.JSON{
							{
								Raw: []byte(`{"receiver": "recv2", "matchers": [{"severity":"!=critical$"}]}`),
							},
						},
					},
				},
			},
			matcherStrategy: monitoringv1.AlertmanagerConfigMatcherStrategy{
				Type: "OnNamespace",
			},
			wantErr: true,
		},
		{
			name:      "valid global config SMTP tlsconfig email receiver",
			amVersion: &version28,
			globalConfig: &monitoringv1.AlertmanagerGlobalConfig{
				SMTPConfig: &monitoringv1.GlobalSMTPConfig{
					From: ptr.To("from"),
					SmartHost: &monitoringv1.HostPort{
						Host: "smtp.example.org",
						Port: "587",
					},
					Hello:        ptr.To("smtp.example.org"),
					AuthUsername: ptr.To("dev@smtp.example.org"),
					AuthPassword: &corev1.SecretKeySelector{
						LocalObjectReference: corev1.LocalObjectReference{
							Name: "smtp-auth",
						},
						Key: "password",
					},
					AuthIdentity: ptr.To("dev@smtp.example.org"),
					AuthSecret: &corev1.SecretKeySelector{
						LocalObjectReference: corev1.LocalObjectReference{
							Name: "smtp-auth",
						},
						Key: "secret",
					},
					RequireTLS: ptr.To(true),
					TLSConfig: &monitoringv1.SafeTLSConfig{
						InsecureSkipVerify: ptr.To(true),
						MinVersion:         ptr.To(monitoringv1.TLSVersion12),
						MaxVersion:         ptr.To(monitoringv1.TLSVersion13),
					},
				},
			},
			amConfig: &monitoringv1alpha1.AlertmanagerConfig{
				ObjectMeta: metav1.ObjectMeta{
					Name:      "global-config",
					Namespace: "mynamespace",
				},
				Spec: monitoringv1alpha1.AlertmanagerConfigSpec{
					Receivers: []monitoringv1alpha1.Receiver{
						{
							Name: "null",
						},
						{
							Name: "myreceiver",
							EmailConfigs: []monitoringv1alpha1.EmailConfig{
								{
									SendResolved: ptr.To(true),
									Smarthost:    "abc:1234",
									From:         "a",
									To:           "b",
									AuthUsername: "foo",
								},
							},
						},
					},
					Route: &monitoringv1alpha1.Route{
						Receiver: "null",
						Routes: []apiextensionsv1.JSON{
							{
								Raw: myrouteJSON,
							},
						},
					},
				},
			},
			matcherStrategy: monitoringv1.AlertmanagerConfigMatcherStrategy{
				Type: "OnNamespace",
			},
			golden: "valid_global_config_smtp_tlsconfig_email_receiver.golden",
		},
		{
			name:      "valid global config with amVersion21 ",
			amVersion: &version21,
			globalConfig: &monitoringv1.AlertmanagerGlobalConfig{
				SMTPConfig: &monitoringv1.GlobalSMTPConfig{
					From: ptr.To("from"),
					SmartHost: &monitoringv1.HostPort{
						Host: "smtp.example.org",
						Port: "587",
					},
					Hello:        ptr.To("smtp.example.org"),
					AuthUsername: ptr.To("dev@smtp.example.org"),
					AuthPassword: &corev1.SecretKeySelector{
						LocalObjectReference: corev1.LocalObjectReference{
							Name: "smtp-auth",
						},
						Key: "password",
					},
					AuthIdentity: ptr.To("dev@smtp.example.org"),
					AuthSecret: &corev1.SecretKeySelector{
						LocalObjectReference: corev1.LocalObjectReference{
							Name: "smtp-auth",
						},
						Key: "secret",
					},
					RequireTLS: ptr.To(true),
					TLSConfig: &monitoringv1.SafeTLSConfig{
						InsecureSkipVerify: ptr.To(true),
						MinVersion:         ptr.To(monitoringv1.TLSVersion12),
						MaxVersion:         ptr.To(monitoringv1.TLSVersion13),
					},
				},
				ResolveTimeout: "30s",
				HTTPConfig: &monitoringv1.HTTPConfig{
					OAuth2: &monitoringv1.OAuth2{
						ClientID: monitoringv1.SecretOrConfigMap{
							ConfigMap: &corev1.ConfigMapKeySelector{
								LocalObjectReference: corev1.LocalObjectReference{
									Name: "webhook-client-id",
								},
								Key: "test",
							},
						},
						ClientSecret: corev1.SecretKeySelector{
							LocalObjectReference: corev1.LocalObjectReference{
								Name: "webhook-client-secret",
							},
							Key: "test",
						},
						TokenURL: "https://test.com",
						Scopes:   []string{"any"},
						EndpointParams: map[string]string{
							"some": "value",
						},
					},
					FollowRedirects: ptr.To(true),
				},
			},
			amConfig: &monitoringv1alpha1.AlertmanagerConfig{
				ObjectMeta: metav1.ObjectMeta{
					Name:      "global-config",
					Namespace: "mynamespace",
				},
				Spec: monitoringv1alpha1.AlertmanagerConfigSpec{
					Receivers: []monitoringv1alpha1.Receiver{
						{
							Name: "null",
						},
						{
							Name: "myreceiver",
						},
					},
					Route: &monitoringv1alpha1.Route{
						Receiver: "null",
						Routes: []apiextensionsv1.JSON{
							{
								Raw: myrouteJSON,
							},
						},
					},
				},
			},
			matcherStrategy: monitoringv1.AlertmanagerConfigMatcherStrategy{
				Type: "OnNamespace",
			},
			golden: "valid_global_config_with_amVersion21.golden",
		},
		{
			name:      "valid global config telegram api url",
			amVersion: &version28,
			globalConfig: &monitoringv1.AlertmanagerGlobalConfig{
				TelegramConfig: &monitoringv1.GlobalTelegramConfig{
					APIURL: ptr.To(monitoringv1.URL(telegramAPIURL)),
				},
			},
			amConfig: &monitoringv1alpha1.AlertmanagerConfig{
				ObjectMeta: metav1.ObjectMeta{
					Name:      "global-config",
					Namespace: "mynamespace",
				},
				Spec: monitoringv1alpha1.AlertmanagerConfigSpec{
					Receivers: []monitoringv1alpha1.Receiver{
						{
							Name: "null",
						},
						{
							Name: "myreceiver",
						},
					},
					Route: &monitoringv1alpha1.Route{
						Receiver: "null",
						Routes: []apiextensionsv1.JSON{
							{
								Raw: myrouteJSON,
							},
						},
					},
				},
			},
			matcherStrategy: monitoringv1.AlertmanagerConfigMatcherStrategy{
				Type: "OnNamespace",
			},
			golden: "valid_global_config_with_Telegram_API_URL.golden",
		},
		{
			name:      "invalid global config telegram api url",
			amVersion: &version28,
			globalConfig: &monitoringv1.AlertmanagerGlobalConfig{
				TelegramConfig: &monitoringv1.GlobalTelegramConfig{
					APIURL: ptr.To(monitoringv1.URL(invalidTelegramAPIURL)),
				},
			},
			amConfig: &monitoringv1alpha1.AlertmanagerConfig{
				ObjectMeta: metav1.ObjectMeta{
					Name:      "global-config",
					Namespace: "mynamespace",
				},
				Spec: monitoringv1alpha1.AlertmanagerConfigSpec{
					Receivers: []monitoringv1alpha1.Receiver{
						{
							Name: "null",
						},
						{
							Name: "myreceiver",
						},
					},
					Route: &monitoringv1alpha1.Route{
						Receiver: "null",
						Routes: []apiextensionsv1.JSON{
							{
								Raw: myrouteJSON,
							},
						},
					},
				},
			},
			matcherStrategy: monitoringv1.AlertmanagerConfigMatcherStrategy{
				Type: "OnNamespace",
			},
			wantErr: true,
		},
		{
			name:      "invalid global config telegram api url version not supported",
			amVersion: &version21,
			globalConfig: &monitoringv1.AlertmanagerGlobalConfig{
				TelegramConfig: &monitoringv1.GlobalTelegramConfig{
					APIURL: ptr.To(monitoringv1.URL(telegramAPIURL)),
				},
			},
			amConfig: &monitoringv1alpha1.AlertmanagerConfig{
				ObjectMeta: metav1.ObjectMeta{
					Name:      "global-config",
					Namespace: "mynamespace",
				},
				Spec: monitoringv1alpha1.AlertmanagerConfigSpec{
					Receivers: []monitoringv1alpha1.Receiver{
						{
							Name: "null",
						},
						{
							Name: "myreceiver",
						},
					},
					Route: &monitoringv1alpha1.Route{
						Receiver: "null",
						Routes: []apiextensionsv1.JSON{
							{
								Raw: myrouteJSON,
							},
						},
					},
				},
			},
			matcherStrategy: monitoringv1.AlertmanagerConfigMatcherStrategy{
				Type: "OnNamespace",
			},
			wantErr: true,
		},
		{
			name:      "valid global config jira api url",
			amVersion: &version28,
			globalConfig: &monitoringv1.AlertmanagerGlobalConfig{
				JiraConfig: &monitoringv1.GlobalJiraConfig{
					APIURL: ptr.To(monitoringv1.URL(jiraAPIURL)),
				},
			},
			amConfig: &monitoringv1alpha1.AlertmanagerConfig{
				ObjectMeta: metav1.ObjectMeta{
					Name:      "global-config",
					Namespace: "mynamespace",
				},
				Spec: monitoringv1alpha1.AlertmanagerConfigSpec{
					Receivers: []monitoringv1alpha1.Receiver{
						{
							Name: "null",
						},
						{
							Name: "myreceiver",
						},
					},
					Route: &monitoringv1alpha1.Route{
						Receiver: "null",
						Routes: []apiextensionsv1.JSON{
							{
								Raw: myrouteJSON,
							},
						},
					},
				},
			},
			matcherStrategy: monitoringv1.AlertmanagerConfigMatcherStrategy{
				Type: "OnNamespace",
			},
			golden: "valid_global_config_with_Jira_API_URL.golden",
		},
		{
			name:      "invalid global config jira api url",
			amVersion: &version28,
			globalConfig: &monitoringv1.AlertmanagerGlobalConfig{
				JiraConfig: &monitoringv1.GlobalJiraConfig{
					APIURL: ptr.To(monitoringv1.URL(invalidJiraAPIURL)),
				},
			},
			amConfig: &monitoringv1alpha1.AlertmanagerConfig{
				ObjectMeta: metav1.ObjectMeta{
					Name:      "global-config",
					Namespace: "mynamespace",
				},
				Spec: monitoringv1alpha1.AlertmanagerConfigSpec{
					Receivers: []monitoringv1alpha1.Receiver{
						{
							Name: "null",
						},
						{
							Name: "myreceiver",
						},
					},
					Route: &monitoringv1alpha1.Route{
						Receiver: "null",
						Routes: []apiextensionsv1.JSON{
							{
								Raw: myrouteJSON,
							},
						},
					},
				},
			},
			matcherStrategy: monitoringv1.AlertmanagerConfigMatcherStrategy{
				Type: "OnNamespace",
			},
			wantErr: true,
		},
		{
			name:      "invalid global config jira api url version not supported",
			amVersion: &version26,
			globalConfig: &monitoringv1.AlertmanagerGlobalConfig{
				JiraConfig: &monitoringv1.GlobalJiraConfig{
					APIURL: ptr.To(monitoringv1.URL(jiraAPIURL)),
				},
			},
			amConfig: &monitoringv1alpha1.AlertmanagerConfig{
				ObjectMeta: metav1.ObjectMeta{
					Name:      "global-config",
					Namespace: "mynamespace",
				},
				Spec: monitoringv1alpha1.AlertmanagerConfigSpec{
					Receivers: []monitoringv1alpha1.Receiver{
						{
							Name: "null",
						},
						{
							Name: "myreceiver",
						},
					},
					Route: &monitoringv1alpha1.Route{
						Receiver: "null",
						Routes: []apiextensionsv1.JSON{
							{
								Raw: myrouteJSON,
							},
						},
					},
				},
			},
			matcherStrategy: monitoringv1.AlertmanagerConfigMatcherStrategy{
				Type: "OnNamespace",
			},
			wantErr: true,
		},
		{
			name:      "valid global config rocket chat",
			amVersion: &version28,
			globalConfig: &monitoringv1.AlertmanagerGlobalConfig{
				RocketChatConfig: &monitoringv1.GlobalRocketChatConfig{
					APIURL: ptr.To(monitoringv1.URL(rocketChatAPIURL)),
					Token: &corev1.SecretKeySelector{
						LocalObjectReference: corev1.LocalObjectReference{
							Name: "rocketchat",
						},
						Key: "token",
					},
					TokenID: &corev1.SecretKeySelector{
						LocalObjectReference: corev1.LocalObjectReference{
							Name: "rocketchat",
						},
						Key: "token_id",
					},
				},
			},
			amConfig: &monitoringv1alpha1.AlertmanagerConfig{
				ObjectMeta: metav1.ObjectMeta{
					Name:      "global-config",
					Namespace: "mynamespace",
				},
				Spec: monitoringv1alpha1.AlertmanagerConfigSpec{
					Receivers: []monitoringv1alpha1.Receiver{
						{
							Name: "null",
						},
						{
							Name: "myreceiver",
						},
					},
					Route: &monitoringv1alpha1.Route{
						Receiver: "null",
						Routes: []apiextensionsv1.JSON{
							{
								Raw: myrouteJSON,
							},
						},
					},
				},
			},
			matcherStrategy: monitoringv1.AlertmanagerConfigMatcherStrategy{
				Type: "OnNamespace",
			},
			golden: "valid_global_config_with_RocketChat.golden",
		},
		{
			name:      "invalid global config rocket chat api url",
			amVersion: &version28,
			globalConfig: &monitoringv1.AlertmanagerGlobalConfig{
				RocketChatConfig: &monitoringv1.GlobalRocketChatConfig{
					APIURL: ptr.To(monitoringv1.URL(invalidRocketChatAPIURL)),
					Token: &corev1.SecretKeySelector{
						LocalObjectReference: corev1.LocalObjectReference{
							Name: "rocketchat",
						},
						Key: "token",
					},
					TokenID: &corev1.SecretKeySelector{
						LocalObjectReference: corev1.LocalObjectReference{
							Name: "rocketchat",
						},
						Key: "token_id",
					},
				},
			},
			amConfig: &monitoringv1alpha1.AlertmanagerConfig{
				ObjectMeta: metav1.ObjectMeta{
					Name:      "global-config",
					Namespace: "mynamespace",
				},
				Spec: monitoringv1alpha1.AlertmanagerConfigSpec{
					Receivers: []monitoringv1alpha1.Receiver{
						{
							Name: "null",
						},
						{
							Name: "myreceiver",
						},
					},
					Route: &monitoringv1alpha1.Route{
						Receiver: "null",
						Routes: []apiextensionsv1.JSON{
							{
								Raw: myrouteJSON,
							},
						},
					},
				},
			},
			matcherStrategy: monitoringv1.AlertmanagerConfigMatcherStrategy{
				Type: "OnNamespace",
			},
			wantErr: true,
		},
		{
			name:      "invalid global config rocket chat token missing secret",
			amVersion: &version28,
			globalConfig: &monitoringv1.AlertmanagerGlobalConfig{
				RocketChatConfig: &monitoringv1.GlobalRocketChatConfig{
					APIURL: ptr.To(monitoringv1.URL(rocketChatAPIURL)),
					Token: &corev1.SecretKeySelector{
						LocalObjectReference: corev1.LocalObjectReference{
							Name: "rocketchat-missing",
						},
						Key: "token",
					},
					TokenID: &corev1.SecretKeySelector{
						LocalObjectReference: corev1.LocalObjectReference{
							Name: "rocketchat",
						},
						Key: "token_id",
					},
				},
			},
			amConfig: &monitoringv1alpha1.AlertmanagerConfig{
				ObjectMeta: metav1.ObjectMeta{
					Name:      "global-config",
					Namespace: "mynamespace",
				},
				Spec: monitoringv1alpha1.AlertmanagerConfigSpec{
					Receivers: []monitoringv1alpha1.Receiver{
						{
							Name: "null",
						},
						{
							Name: "myreceiver",
						},
					},
					Route: &monitoringv1alpha1.Route{
						Receiver: "null",
						Routes: []apiextensionsv1.JSON{
							{
								Raw: myrouteJSON,
							},
						},
					},
				},
			},
			matcherStrategy: monitoringv1.AlertmanagerConfigMatcherStrategy{
				Type: "OnNamespace",
			},
			wantErr: true,
		},
		{
			name:      "invalid global config rocket chat token id missing secret",
			amVersion: &version28,
			globalConfig: &monitoringv1.AlertmanagerGlobalConfig{
				RocketChatConfig: &monitoringv1.GlobalRocketChatConfig{
					APIURL: ptr.To(monitoringv1.URL(rocketChatAPIURL)),
					Token: &corev1.SecretKeySelector{
						LocalObjectReference: corev1.LocalObjectReference{
							Name: "rocketchat",
						},
						Key: "token",
					},
					TokenID: &corev1.SecretKeySelector{
						LocalObjectReference: corev1.LocalObjectReference{
							Name: "rocketchat-missing",
						},
						Key: "token_id",
					},
				},
			},
			amConfig: &monitoringv1alpha1.AlertmanagerConfig{
				ObjectMeta: metav1.ObjectMeta{
					Name:      "global-config",
					Namespace: "mynamespace",
				},
				Spec: monitoringv1alpha1.AlertmanagerConfigSpec{
					Receivers: []monitoringv1alpha1.Receiver{
						{
							Name: "null",
						},
						{
							Name: "myreceiver",
						},
					},
					Route: &monitoringv1alpha1.Route{
						Receiver: "null",
						Routes: []apiextensionsv1.JSON{
							{
								Raw: myrouteJSON,
							},
						},
					},
				},
			},
			matcherStrategy: monitoringv1.AlertmanagerConfigMatcherStrategy{
				Type: "OnNamespace",
			},
			wantErr: true,
		},
		{
			name:      "invalid global config rocket chat version not supported",
			amVersion: &version26,
			globalConfig: &monitoringv1.AlertmanagerGlobalConfig{
				RocketChatConfig: &monitoringv1.GlobalRocketChatConfig{
					APIURL: ptr.To(monitoringv1.URL(rocketChatAPIURL)),
					Token: &corev1.SecretKeySelector{
						LocalObjectReference: corev1.LocalObjectReference{
							Name: "rocketchat",
						},
						Key: "token",
					},
					TokenID: &corev1.SecretKeySelector{
						LocalObjectReference: corev1.LocalObjectReference{
							Name: "rocketchat",
						},
						Key: "token_id",
					},
				},
			},
			amConfig: &monitoringv1alpha1.AlertmanagerConfig{
				ObjectMeta: metav1.ObjectMeta{
					Name:      "global-config",
					Namespace: "mynamespace",
				},
				Spec: monitoringv1alpha1.AlertmanagerConfigSpec{
					Receivers: []monitoringv1alpha1.Receiver{
						{
							Name: "null",
						},
						{
							Name: "myreceiver",
						},
					},
					Route: &monitoringv1alpha1.Route{
						Receiver: "null",
						Routes: []apiextensionsv1.JSON{
							{
								Raw: myrouteJSON,
							},
						},
					},
				},
			},
			matcherStrategy: monitoringv1.AlertmanagerConfigMatcherStrategy{
				Type: "OnNamespace",
			},
			wantErr: true,
		},
		{
<<<<<<< HEAD
			name:      "valid global config victorops",
			amVersion: &version28,
			globalConfig: &monitoringv1.AlertmanagerGlobalConfig{
				VictorOpsConfig: &monitoringv1.GlobalVictorOpsConfig{
					APIURL: ptr.To(monitoringv1.URL(victorOpsAPIURL)),
					APIKey: ptr.To("myvictoropsapikey"),
=======
			name:      "valid global config webex api url",
			amVersion: &version28,
			globalConfig: &monitoringv1.AlertmanagerGlobalConfig{
				WebexConfig: &monitoringv1.GlobalWebexConfig{
					APIURL: ptr.To(monitoringv1.URL(webexAPIURL)),
>>>>>>> 44b97b46
				},
			},
			amConfig: &monitoringv1alpha1.AlertmanagerConfig{
				ObjectMeta: metav1.ObjectMeta{
					Name:      "global-config",
					Namespace: "mynamespace",
				},
				Spec: monitoringv1alpha1.AlertmanagerConfigSpec{
					Receivers: []monitoringv1alpha1.Receiver{
						{
							Name: "null",
						},
						{
							Name: "myreceiver",
						},
					},
					Route: &monitoringv1alpha1.Route{
						Receiver: "null",
						Routes: []apiextensionsv1.JSON{
							{
								Raw: myrouteJSON,
							},
						},
					},
				},
			},
			matcherStrategy: monitoringv1.AlertmanagerConfigMatcherStrategy{
				Type: "OnNamespace",
			},
<<<<<<< HEAD
			golden: "valid_global_config_with_VictorOps.golden",
		},
		{
			name:      "invalid global config victorops api url",
			amVersion: &version28,
			globalConfig: &monitoringv1.AlertmanagerGlobalConfig{
				VictorOpsConfig: &monitoringv1.GlobalVictorOpsConfig{
					APIURL: ptr.To(monitoringv1.URL(invalidVictorOpsAPIURL)),
					APIKey: ptr.To("myvictoropsapikey"),
=======
			golden: "valid_global_config_with_Webex_API_URL.golden",
		},
		{
			name:      "invalid global config webex api url",
			amVersion: &version28,
			globalConfig: &monitoringv1.AlertmanagerGlobalConfig{
				WebexConfig: &monitoringv1.GlobalWebexConfig{
					APIURL: ptr.To(monitoringv1.URL(invalidWebexAPIURL)),
				},
			},
			amConfig: &monitoringv1alpha1.AlertmanagerConfig{
				ObjectMeta: metav1.ObjectMeta{
					Name:      "global-config",
					Namespace: "mynamespace",
				},
				Spec: monitoringv1alpha1.AlertmanagerConfigSpec{
					Receivers: []monitoringv1alpha1.Receiver{
						{
							Name: "null",
						},
						{
							Name: "myreceiver",
						},
					},
					Route: &monitoringv1alpha1.Route{
						Receiver: "null",
						Routes: []apiextensionsv1.JSON{
							{
								Raw: myrouteJSON,
							},
						},
					},
				},
			},
			matcherStrategy: monitoringv1.AlertmanagerConfigMatcherStrategy{
				Type: "OnNamespace",
			},
			wantErr: true,
		},
		{
			name:      "invalid global config webex api url version not supported",
			amVersion: &version24,
			globalConfig: &monitoringv1.AlertmanagerGlobalConfig{
				WebexConfig: &monitoringv1.GlobalWebexConfig{
					APIURL: ptr.To(monitoringv1.URL(webexAPIURL)),
				},
			},
			amConfig: &monitoringv1alpha1.AlertmanagerConfig{
				ObjectMeta: metav1.ObjectMeta{
					Name:      "global-config",
					Namespace: "mynamespace",
				},
				Spec: monitoringv1alpha1.AlertmanagerConfigSpec{
					Receivers: []monitoringv1alpha1.Receiver{
						{
							Name: "null",
						},
						{
							Name: "myreceiver",
						},
					},
					Route: &monitoringv1alpha1.Route{
						Receiver: "null",
						Routes: []apiextensionsv1.JSON{
							{
								Raw: myrouteJSON,
							},
						},
					},
				},
			},
			matcherStrategy: monitoringv1.AlertmanagerConfigMatcherStrategy{
				Type: "OnNamespace",
			},
			wantErr: true,
		},
		{
			name:      "valid global config wechat config",
			amVersion: &version28,
			globalConfig: &monitoringv1.AlertmanagerGlobalConfig{
				WeChatConfig: &monitoringv1.GlobalWeChatConfig{
					APIURL: ptr.To(monitoringv1.URL(weChatAPIURL)),
					APISecret: &corev1.SecretKeySelector{
						LocalObjectReference: corev1.LocalObjectReference{
							Name: "wechat",
						},
						Key: "api_secret",
					},
					APICorpID: &wechatCorpID,
				},
			},
			amConfig: &monitoringv1alpha1.AlertmanagerConfig{
				ObjectMeta: metav1.ObjectMeta{
					Name:      "global-config",
					Namespace: "mynamespace",
				},
				Spec: monitoringv1alpha1.AlertmanagerConfigSpec{
					Receivers: []monitoringv1alpha1.Receiver{
						{
							Name: "null",
						},
						{
							Name: "myreceiver",
						},
					},
					Route: &monitoringv1alpha1.Route{
						Receiver: "null",
						Routes: []apiextensionsv1.JSON{
							{
								Raw: myrouteJSON,
							},
						},
					},
				},
			},
			matcherStrategy: monitoringv1.AlertmanagerConfigMatcherStrategy{
				Type: "OnNamespace",
			},
			golden: "valid_global_config_with_WeChat_Config.golden",
		},
		{
			name:      "invalid global config wechat config api url",
			amVersion: &version28,
			globalConfig: &monitoringv1.AlertmanagerGlobalConfig{
				WeChatConfig: &monitoringv1.GlobalWeChatConfig{
					APIURL: ptr.To(monitoringv1.URL(invalidWeChatAPIURL)),
					APISecret: &corev1.SecretKeySelector{
						LocalObjectReference: corev1.LocalObjectReference{
							Name: "wechat",
						},
						Key: "api_secret",
					},
					APICorpID: &wechatCorpID,
				},
			},
			amConfig: &monitoringv1alpha1.AlertmanagerConfig{
				ObjectMeta: metav1.ObjectMeta{
					Name:      "global-config",
					Namespace: "mynamespace",
				},
				Spec: monitoringv1alpha1.AlertmanagerConfigSpec{
					Receivers: []monitoringv1alpha1.Receiver{
						{
							Name: "null",
						},
						{
							Name: "myreceiver",
						},
					},
					Route: &monitoringv1alpha1.Route{
						Receiver: "null",
						Routes: []apiextensionsv1.JSON{
							{
								Raw: myrouteJSON,
							},
						},
					},
				},
			},
			matcherStrategy: monitoringv1.AlertmanagerConfigMatcherStrategy{
				Type: "OnNamespace",
			},
			wantErr: true,
		},
		{
			name:      "invalid global config wechat config missing secret",
			amVersion: &version28,
			globalConfig: &monitoringv1.AlertmanagerGlobalConfig{
				WeChatConfig: &monitoringv1.GlobalWeChatConfig{
					APIURL: ptr.To(monitoringv1.URL(weChatAPIURL)),
					APISecret: &corev1.SecretKeySelector{
						LocalObjectReference: corev1.LocalObjectReference{
							Name: "wechat-missing",
						},
						Key: "api_secret",
					},
					APICorpID: &wechatCorpID,
>>>>>>> 44b97b46
				},
			},
			amConfig: &monitoringv1alpha1.AlertmanagerConfig{
				ObjectMeta: metav1.ObjectMeta{
					Name:      "global-config",
					Namespace: "mynamespace",
				},
				Spec: monitoringv1alpha1.AlertmanagerConfigSpec{
					Receivers: []monitoringv1alpha1.Receiver{
						{
							Name: "null",
						},
						{
							Name: "myreceiver",
						},
					},
					Route: &monitoringv1alpha1.Route{
						Receiver: "null",
						Routes: []apiextensionsv1.JSON{
							{
								Raw: myrouteJSON,
							},
						},
					},
				},
			},
			matcherStrategy: monitoringv1.AlertmanagerConfigMatcherStrategy{
				Type: "OnNamespace",
			},
			wantErr: true,
		},
	}
	for _, tt := range tests {
		if tt.amVersion == nil {
			version, err := semver.ParseTolerant("v0.22.2")
			require.NoError(t, err)
			tt.amVersion = &version
		}

		kclient := fake.NewSimpleClientset(
			&corev1.ConfigMap{
				ObjectMeta: metav1.ObjectMeta{
					Name:      "webhook-client-id",
					Namespace: "mynamespace",
				},
				Data: map[string]string{
					"test": "clientID",
				},
			},
			&corev1.Secret{
				ObjectMeta: metav1.ObjectMeta{
					Name:      "smtp-auth",
					Namespace: "mynamespace",
				},
				Data: map[string][]byte{
					"password": []byte("password"),
					"secret":   []byte("secret"),
				},
			},
			&corev1.Secret{
				ObjectMeta: metav1.ObjectMeta{
					Name:      "webhook-client-secret",
					Namespace: "mynamespace",
				},
				Data: map[string][]byte{
					"test": []byte("clientSecret"),
				},
			},
			&corev1.Secret{
				ObjectMeta: metav1.ObjectMeta{
					Name:      "slack",
					Namespace: "mynamespace",
				},
				Data: map[string][]byte{
					"url":         []byte("https://slack.example.com"),
					"invalid_url": []byte("://slack.example.com"),
				},
			},
			&corev1.Secret{
				ObjectMeta: metav1.ObjectMeta{
					Name:      "opsgenie",
					Namespace: "mynamespace",
				},
				Data: map[string][]byte{
					"url":         []byte("https://opsgenie.example.com"),
					"invalid_url": []byte("://opsgenie.example.com"),
					"api_key":     []byte("mykey"),
				},
			},
			&corev1.Secret{
				ObjectMeta: metav1.ObjectMeta{
					Name:      "rocketchat",
					Namespace: "mynamespace",
				},
				Data: map[string][]byte{
					"token":    []byte("mytoken"),
					"token_id": []byte("mytokenid"),
				},
			},
			&corev1.Secret{
				ObjectMeta: metav1.ObjectMeta{
					Name:      "wechat",
					Namespace: "mynamespace",
				},
				Data: map[string][]byte{
					"api_secret": []byte("mywechatsecret"),
				},
			},

			&corev1.Secret{
				ObjectMeta: metav1.ObjectMeta{
					Name:      "secret",
					Namespace: "mynamespace",
				},
				Data: map[string][]byte{
					"proxy-header": []byte("value"),
				},
			},
		)
		cb := NewConfigBuilder(
			newNopLogger(t),
			*tt.amVersion,
			assets.NewStoreBuilder(kclient.CoreV1(), kclient.CoreV1()),
			tt.matcherStrategy,
		)
		t.Run(tt.name, func(t *testing.T) {
			err := cb.initializeFromAlertmanagerConfig(context.TODO(), tt.globalConfig, tt.amConfig)
			if tt.wantErr {
				require.Error(t, err)
				return
			}

			amConfigurations, err := yaml.Marshal(cb.cfg)
			require.NoError(t, err)

			golden.Assert(t, string(amConfigurations), tt.golden)
		})
	}
}

func TestGenerateConfig(t *testing.T) {
	type testCase struct {
		name            string
		kclient         kubernetes.Interface
		baseConfig      alertmanagerConfig
		amVersion       *semver.Version
		matcherStrategy monitoringv1.AlertmanagerConfigMatcherStrategy
		amConfigs       map[string]*monitoringv1alpha1.AlertmanagerConfig
		golden          string
		expectedError   bool
	}
	version24, err := semver.ParseTolerant("v0.24.0")
	require.NoError(t, err)

	version26, err := semver.ParseTolerant("v0.26.0")
	require.NoError(t, err)

	version27, err := semver.ParseTolerant("v0.27.0")
	require.NoError(t, err)

	version28, err := semver.ParseTolerant("v0.28.0")
	require.NoError(t, err)

	globalSlackAPIURL, err := url.Parse("http://slack.example.com")
	require.NoError(t, err)

	testCases := []testCase{
		{
			name:    "skeleton base, no CRs",
			kclient: fake.NewSimpleClientset(),
			baseConfig: alertmanagerConfig{
				Route:     &route{Receiver: "null"},
				Receivers: []*receiver{{Name: "null"}},
			},
			golden: "skeleton_base_no_CRs.golden",
		},
		{
			name:    "skeleton base with global send_revolved, no CRs",
			kclient: fake.NewSimpleClientset(),
			baseConfig: alertmanagerConfig{
				Global: &globalConfig{
					ResolveTimeout: ptr.To(model.Duration(time.Minute)),
				},
				Route:     &route{Receiver: "null"},
				Receivers: []*receiver{{Name: "null"}},
			},
			golden: "skeleton_base_with_global_send_revolved_no_CRs.golden",
		},
		{
			name:    "skeleton base with global smtp_require_tls set to false, no CRs",
			kclient: fake.NewSimpleClientset(),
			baseConfig: alertmanagerConfig{
				Global: &globalConfig{
					SMTPRequireTLS: ptr.To(false),
				},
				Route:     &route{Receiver: "null"},
				Receivers: []*receiver{{Name: "null"}},
			},
			golden: "skeleton_base_with_global_smtp_require_tls_set_to_false,_no_CRs.golden",
		},
		{
			name:    "skeleton base with global smtp_require_tls set to true, no CRs",
			kclient: fake.NewSimpleClientset(),
			baseConfig: alertmanagerConfig{
				Global: &globalConfig{
					SMTPRequireTLS: ptr.To(true),
				},
				Route:     &route{Receiver: "null"},
				Receivers: []*receiver{{Name: "null"}},
			},
			golden: "skeleton_base_with_global_smtp_require_tls_set_to_true_no_CRs.golden",
		},
		{
			name:    "skeleton base with inhibit rules, no CRs",
			kclient: fake.NewSimpleClientset(),
			baseConfig: alertmanagerConfig{
				InhibitRules: []*inhibitRule{
					{
						SourceMatchers: []string{"test!=dropped", "expect=~this-value"},
						TargetMatchers: []string{"test!=dropped", "expect=~this-value"},
					},
				},
				Route:     &route{Receiver: "null"},
				Receivers: []*receiver{{Name: "null"}},
			},
			golden: "skeleton_base_with_inhibit_rules_no_CRs.golden",
		},
		{
			name:    "base with sub route and matchers, no CRs",
			kclient: fake.NewSimpleClientset(),
			baseConfig: alertmanagerConfig{
				Route: &route{
					Receiver: "null",
					Routes: []*route{{
						Matchers: []string{"namespace=custom-test"},
						Receiver: "custom",
					}},
				},
				Receivers: []*receiver{
					{Name: "null"},
					{Name: "custom"},
				},
			},
			golden: "base_with_sub_route_and_matchers_no_CRs.golden",
		},
		{
			name:    "skeleton base with mute time intervals, no CRs",
			kclient: fake.NewSimpleClientset(),
			baseConfig: alertmanagerConfig{
				Route:     &route{Receiver: "null"},
				Receivers: []*receiver{{Name: "null"}},
				MuteTimeIntervals: []*timeInterval{
					{
						Name: "maintenance_windows",
						TimeIntervals: []timeinterval.TimeInterval{
							{
								Months: []timeinterval.MonthRange{
									{
										InclusiveRange: timeinterval.InclusiveRange{
											Begin: 1,
											End:   1,
										},
									},
								},
								DaysOfMonth: []timeinterval.DayOfMonthRange{
									{
										InclusiveRange: timeinterval.InclusiveRange{
											Begin: 7,
											End:   7,
										},
									},
									{
										InclusiveRange: timeinterval.InclusiveRange{
											Begin: 18,
											End:   18,
										},
									},
									{
										InclusiveRange: timeinterval.InclusiveRange{
											Begin: 28,
											End:   28,
										},
									},
								},
								Times: []timeinterval.TimeRange{
									{
										StartMinute: 1020,
										EndMinute:   1440,
									},
								},
							},
						},
					},
				},
			},
			golden: "skeleton_base_with_mute_time_intervals_no_CRs.golden",
		},
		{
			name:    "skeleton base with sns receiver, no CRs",
			kclient: fake.NewSimpleClientset(),
			baseConfig: alertmanagerConfig{
				Route: &route{Receiver: "sns-test"},
				Receivers: []*receiver{
					{
						Name: "sns-test",
						SNSConfigs: []*snsConfig{
							{
								APIUrl:      "https://sns.us-west-2.amazonaws.com",
								TopicARN:    "arn:test",
								PhoneNumber: "+12345",
								TargetARN:   "arn:target",
								Subject:     "testing",
								Sigv4: sigV4Config{
									Region:    "us-west-2",
									AccessKey: "key",
									SecretKey: "secret",
									Profile:   "dev",
									RoleARN:   "arn:dev",
								},
							},
						},
					},
				},
			},
			golden: "skeleton_base_with_sns_receiver_no_CRs.golden",
		},
		{
			name:      "skeleton base with active_time_intervals, no CRs",
			amVersion: &version24,
			kclient:   fake.NewSimpleClientset(),
			baseConfig: alertmanagerConfig{
				Route: &route{
					Receiver: "null",
					Routes: []*route{
						{
							Receiver:            "null",
							ActiveTimeIntervals: []string{"workdays"},
						},
					},
				},
				Receivers: []*receiver{{Name: "null"}},
				TimeIntervals: []*timeInterval{
					{
						Name: "workdays",
						TimeIntervals: []timeinterval.TimeInterval{
							{
								Weekdays: []timeinterval.WeekdayRange{
									{
										InclusiveRange: timeinterval.InclusiveRange{Begin: 1, End: 5},
									},
								},
							},
						},
					},
				},
			},
			golden: "skeleton_base_with_active_time_intervals_no_CRs.golden",
		},
		{
			name:    "skeleton base, simple CR",
			kclient: fake.NewSimpleClientset(),
			baseConfig: alertmanagerConfig{
				Route:     &route{Receiver: "null"},
				Receivers: []*receiver{{Name: "null"}},
			},
			amConfigs: map[string]*monitoringv1alpha1.AlertmanagerConfig{
				"mynamespace": {
					ObjectMeta: metav1.ObjectMeta{
						Name:      "myamc",
						Namespace: "mynamespace",
					},
					Spec: monitoringv1alpha1.AlertmanagerConfigSpec{
						Route: &monitoringv1alpha1.Route{
							Receiver: "test",
							GroupBy:  []string{"job"},
						},
						Receivers: []monitoringv1alpha1.Receiver{{Name: "test"}},
					},
				},
			},
			golden: "skeleton_base_simple_CR.golden",
		},
		{
			name:    "skeleton base, CR with sub-routes",
			kclient: fake.NewSimpleClientset(),
			baseConfig: alertmanagerConfig{
				Route:     &route{Receiver: "null"},
				Receivers: []*receiver{{Name: "null"}},
			},
			amConfigs: map[string]*monitoringv1alpha1.AlertmanagerConfig{
				"mynamespace": {
					ObjectMeta: metav1.ObjectMeta{
						Name:      "myamc",
						Namespace: "mynamespace",
					},
					Spec: monitoringv1alpha1.AlertmanagerConfigSpec{
						Route: &monitoringv1alpha1.Route{
							Receiver: "test",
							GroupBy:  []string{"job"},
							Routes: []apiextensionsv1.JSON{
								{
									Raw: mustMarshalRoute(monitoringv1alpha1.Route{
										Receiver: "test2",
										GroupBy:  []string{"job", "instance"},
										Continue: true,
										Matchers: []monitoringv1alpha1.Matcher{
											{Name: "job", Value: "foo", MatchType: "="},
										},
									}),
								},
								{
									Raw: mustMarshalRoute(monitoringv1alpha1.Route{
										Receiver: "test3",
										GroupBy:  []string{"job", "instance"},
										Matchers: []monitoringv1alpha1.Matcher{
											{Name: "job", Value: "bar", MatchType: "="},
										},
									}),
								},
							},
						},
						Receivers: []monitoringv1alpha1.Receiver{
							{Name: "test"}, {Name: "test2"}, {Name: "test3"},
						},
					},
				},
			},
			golden: "skeleton_base_CR_with_subroutes.golden",
		},
		{
			name:    "multiple AlertmanagerConfig objects",
			kclient: fake.NewSimpleClientset(),
			baseConfig: alertmanagerConfig{
				Route: &route{
					Receiver: "null",
					Routes: []*route{
						{
							Receiver:   "watchdog",
							Matchers:   []string{"alertname=Watchdog"},
							GroupByStr: []string{"alertname"},
						},
					},
				},
				Receivers: []*receiver{{Name: "null"}, {Name: "watchdog"}},
			},
			amConfigs: map[string]*monitoringv1alpha1.AlertmanagerConfig{
				"ns1/amc1": {
					ObjectMeta: metav1.ObjectMeta{
						Name:      "amc1",
						Namespace: "ns1",
					},
					Spec: monitoringv1alpha1.AlertmanagerConfigSpec{
						Route: &monitoringv1alpha1.Route{
							Receiver: "test1",
							GroupBy:  []string{"job"},
						},
						Receivers: []monitoringv1alpha1.Receiver{{Name: "test1"}},
					},
				},
				"ns1/amc2": {
					ObjectMeta: metav1.ObjectMeta{
						Name:      "amc2",
						Namespace: "ns1",
					},
					Spec: monitoringv1alpha1.AlertmanagerConfigSpec{
						Route: &monitoringv1alpha1.Route{
							Receiver: "test2",
							GroupBy:  []string{"instance"},
						},
						Receivers: []monitoringv1alpha1.Receiver{{Name: "test2"}},
					},
				},
				"ns2/amc1": {
					ObjectMeta: metav1.ObjectMeta{
						Name:      "amc1",
						Namespace: "ns2",
					},
					Spec: monitoringv1alpha1.AlertmanagerConfigSpec{
						Route: &monitoringv1alpha1.Route{
							Receiver: "test3",
							GroupBy:  []string{"job", "instance"},
						},
						Receivers: []monitoringv1alpha1.Receiver{{Name: "test3"}},
					},
				},
			},
			golden: "skeleton_base_multiple_alertmanagerconfigs.golden",
		},
		{
			name:    "skeleton base, simple CR with namespaceMatcher disabled",
			kclient: fake.NewSimpleClientset(),
			baseConfig: alertmanagerConfig{
				Route:     &route{Receiver: "null"},
				Receivers: []*receiver{{Name: "null"}},
			},
			matcherStrategy: monitoringv1.AlertmanagerConfigMatcherStrategy{
				Type: "None",
			},
			amConfigs: map[string]*monitoringv1alpha1.AlertmanagerConfig{
				"mynamespace": {
					ObjectMeta: metav1.ObjectMeta{
						Name:      "myamc",
						Namespace: "mynamespace",
					},
					Spec: monitoringv1alpha1.AlertmanagerConfigSpec{
						Route: &monitoringv1alpha1.Route{
							Receiver: "test",
							GroupBy:  []string{"job"},
						},
						Receivers: []monitoringv1alpha1.Receiver{{Name: "test"}},
					},
				},
			},
			golden: "skeleton_base_simple_CR_with_namespaceMatcher_disabled.golden",
		},
		{
			name:    "skeleton base, CR with inhibition rules only (deprecated matchers not converted)",
			kclient: fake.NewSimpleClientset(),
			baseConfig: alertmanagerConfig{
				Route:     &route{Receiver: "null"},
				Receivers: []*receiver{{Name: "null"}},
			},
			amVersion: &semver.Version{
				Major: 0,
				Minor: 20,
			},
			amConfigs: map[string]*monitoringv1alpha1.AlertmanagerConfig{
				"mynamespace": {
					ObjectMeta: metav1.ObjectMeta{
						Name:      "myamc",
						Namespace: "mynamespace",
					},
					Spec: monitoringv1alpha1.AlertmanagerConfigSpec{
						InhibitRules: []monitoringv1alpha1.InhibitRule{
							{
								SourceMatch: []monitoringv1alpha1.Matcher{
									{
										Name:  "alertname",
										Value: "NodeNotReady",
									},
								},
								TargetMatch: []monitoringv1alpha1.Matcher{
									{
										Name:  "alertname",
										Value: "TargetDown",
									},
								},
								Equal: []string{"node"},
							},
						},
					},
				},
			},
			golden: "skeleton_base_CR_with_inhibition_rules_only_deprecated_matchers_not_converted.golden",
		},
		{
			name:    "skeleton base, CR with inhibition rules only (deprecated matchers are converted)",
			kclient: fake.NewSimpleClientset(),
			baseConfig: alertmanagerConfig{
				Route:     &route{Receiver: "null"},
				Receivers: []*receiver{{Name: "null"}},
			},
			amConfigs: map[string]*monitoringv1alpha1.AlertmanagerConfig{
				"mynamespace": {
					ObjectMeta: metav1.ObjectMeta{
						Name:      "myamc",
						Namespace: "mynamespace",
					},
					Spec: monitoringv1alpha1.AlertmanagerConfigSpec{
						InhibitRules: []monitoringv1alpha1.InhibitRule{
							{
								SourceMatch: []monitoringv1alpha1.Matcher{
									{
										Name:  "alertname",
										Value: "NodeNotReady",
										Regex: true,
									},
								},
								TargetMatch: []monitoringv1alpha1.Matcher{
									{
										Name:  "alertname",
										Value: "TargetDown",
									},
								},
								Equal: []string{"node"},
							},
						},
					},
				},
			},
			golden: "skeleton_base_CR_with_inhibition_rules_only_deprecated_matchers_are_converted.golden",
		},
		{
			name:    "skeleton base, CR with inhibition rules only",
			kclient: fake.NewSimpleClientset(),
			baseConfig: alertmanagerConfig{
				Route:     &route{Receiver: "null"},
				Receivers: []*receiver{{Name: "null"}},
			},
			amConfigs: map[string]*monitoringv1alpha1.AlertmanagerConfig{
				"mynamespace": {
					ObjectMeta: metav1.ObjectMeta{
						Name:      "myamc",
						Namespace: "mynamespace",
					},
					Spec: monitoringv1alpha1.AlertmanagerConfigSpec{
						InhibitRules: []monitoringv1alpha1.InhibitRule{
							{
								SourceMatch: []monitoringv1alpha1.Matcher{
									{
										Name:      "alertname",
										MatchType: monitoringv1alpha1.MatchRegexp,
										Value:     "NodeNotReady",
									},
								},
								TargetMatch: []monitoringv1alpha1.Matcher{
									{
										Name:      "alertname",
										MatchType: monitoringv1alpha1.MatchNotEqual,
										Value:     "TargetDown",
									},
								},
								Equal: []string{"node"},
							},
						},
					},
				},
			},
			golden: "skeleton_base,_CR_with_inhibition_rules_only.golden",
		},
		{
			name:    "base with subroute - deprecated matching pattern, simple CR",
			kclient: fake.NewSimpleClientset(),
			baseConfig: alertmanagerConfig{
				Route: &route{
					Receiver: "null",
					Routes:   []*route{{Receiver: "null"}},
				},
				Receivers: []*receiver{{Name: "null"}},
			},
			amConfigs: map[string]*monitoringv1alpha1.AlertmanagerConfig{
				"mynamespace": {
					ObjectMeta: metav1.ObjectMeta{
						Name:      "myamc",
						Namespace: "mynamespace",
					},
					Spec: monitoringv1alpha1.AlertmanagerConfigSpec{
						Route: &monitoringv1alpha1.Route{
							Receiver: "test",
						},
						Receivers: []monitoringv1alpha1.Receiver{{Name: "test"}},
					},
				},
			},
			golden: "base_with_subroute_deprecated_matching_pattern_simple_CR.golden",
		},
		{
			name: "CR with Pagerduty Receiver",
			kclient: fake.NewSimpleClientset(
				&corev1.Secret{
					ObjectMeta: metav1.ObjectMeta{
						Name:      "am-pd-test-receiver",
						Namespace: "mynamespace",
					},
					Data: map[string][]byte{
						"routingKey": []byte("1234abc"),
					},
				},
			),
			baseConfig: alertmanagerConfig{
				Route: &route{
					Receiver: "null",
				},
				Receivers: []*receiver{{Name: "null"}},
			},
			amConfigs: map[string]*monitoringv1alpha1.AlertmanagerConfig{
				"mynamespace": {
					ObjectMeta: metav1.ObjectMeta{
						Name:      "myamc",
						Namespace: "mynamespace",
					},
					Spec: monitoringv1alpha1.AlertmanagerConfigSpec{
						Route: &monitoringv1alpha1.Route{
							Receiver: "test-pd",
						},
						Receivers: []monitoringv1alpha1.Receiver{{
							Name: "test-pd",
							PagerDutyConfigs: []monitoringv1alpha1.PagerDutyConfig{{
								RoutingKey: &corev1.SecretKeySelector{
									LocalObjectReference: corev1.LocalObjectReference{
										Name: "am-pd-test-receiver",
									},
									Key: "routingKey",
								},
								PagerDutyImageConfigs: []monitoringv1alpha1.PagerDutyImageConfig{
									{
										Src:  "https://some-image.com",
										Href: "https://some-image.com",
										Alt:  "some-image",
									},
								},
								PagerDutyLinkConfigs: []monitoringv1alpha1.PagerDutyLinkConfig{
									{
										Href: "https://some-link.com",
										Text: "some-link",
									},
								},
							}},
						}},
					},
				},
			},
			golden: "CR_with_Pagerduty_Receiver.golden",
		},
		{
			name: "CR with Webhook Receiver and custom http config (oauth2)",
			kclient: fake.NewSimpleClientset(
				&corev1.ConfigMap{
					ObjectMeta: metav1.ObjectMeta{
						Name:      "webhook-client-id",
						Namespace: "mynamespace",
					},
					Data: map[string]string{
						"test": "clientID",
					},
				},
				&corev1.Secret{
					ObjectMeta: metav1.ObjectMeta{
						Name:      "webhook-client-secret",
						Namespace: "mynamespace",
					},
					Data: map[string][]byte{
						"test": []byte("clientSecret"),
					},
				},
			),
			baseConfig: alertmanagerConfig{
				Route: &route{
					Receiver: "null",
				},
				Receivers: []*receiver{{Name: "null"}},
			},
			amConfigs: map[string]*monitoringv1alpha1.AlertmanagerConfig{
				"mynamespace": {
					ObjectMeta: metav1.ObjectMeta{
						Name:      "myamc",
						Namespace: "mynamespace",
					},
					Spec: monitoringv1alpha1.AlertmanagerConfigSpec{
						Route: &monitoringv1alpha1.Route{
							Receiver: "test",
						},
						Receivers: []monitoringv1alpha1.Receiver{{
							Name: "test",
							WebhookConfigs: []monitoringv1alpha1.WebhookConfig{{
								URL: ptr.To("http://test.url"),
								HTTPConfig: &monitoringv1alpha1.HTTPConfig{
									OAuth2: &monitoringv1.OAuth2{
										ClientID: monitoringv1.SecretOrConfigMap{
											ConfigMap: &corev1.ConfigMapKeySelector{
												LocalObjectReference: corev1.LocalObjectReference{
													Name: "webhook-client-id",
												},
												Key: "test",
											},
										},
										ClientSecret: corev1.SecretKeySelector{
											LocalObjectReference: corev1.LocalObjectReference{
												Name: "webhook-client-secret",
											},
											Key: "test",
										},
										TokenURL: "https://test.com",
										Scopes:   []string{"any"},
										EndpointParams: map[string]string{
											"some": "value",
										},
									},
									FollowRedirects: ptr.To(true),
								},
							}},
						}},
					},
				},
			},
			golden: "CR_with_Webhook_Receiver_and_custom_http_config_oauth2.golden",
		},
		{
			name: "CR with Opsgenie Receiver",
			kclient: fake.NewSimpleClientset(
				&corev1.Secret{
					ObjectMeta: metav1.ObjectMeta{
						Name:      "am-og-test-receiver",
						Namespace: "mynamespace",
					},
					Data: map[string][]byte{
						"apiKey": []byte("1234abc"),
					},
				},
			),
			baseConfig: alertmanagerConfig{
				Route: &route{
					Receiver: "null",
				},
				Receivers: []*receiver{{Name: "null"}},
			},
			amConfigs: map[string]*monitoringv1alpha1.AlertmanagerConfig{
				"mynamespace": {
					ObjectMeta: metav1.ObjectMeta{
						Name:      "myamc",
						Namespace: "mynamespace",
					},
					Spec: monitoringv1alpha1.AlertmanagerConfigSpec{
						Route: &monitoringv1alpha1.Route{
							Receiver: "test",
						},
						Receivers: []monitoringv1alpha1.Receiver{{
							Name: "test",
							OpsGenieConfigs: []monitoringv1alpha1.OpsGenieConfig{{
								APIKey: &corev1.SecretKeySelector{
									LocalObjectReference: corev1.LocalObjectReference{
										Name: "am-og-test-receiver",
									},
									Key: "apiKey",
								},
							}},
						}},
					},
				},
			},
			golden: "CR_with_Opsgenie_Receiver.golden",
		},
		{
			name: "CR with Opsgenie Team Responder",
			kclient: fake.NewSimpleClientset(
				&corev1.Secret{
					ObjectMeta: metav1.ObjectMeta{
						Name:      "am-og-test-receiver",
						Namespace: "mynamespace",
					},
					Data: map[string][]byte{
						"apiKey": []byte("1234abc"),
					},
				},
			),
			baseConfig: alertmanagerConfig{
				Route: &route{
					Receiver: "null",
				},
				Receivers: []*receiver{{Name: "null"}},
			},
			amConfigs: map[string]*monitoringv1alpha1.AlertmanagerConfig{
				"mynamespace": {
					ObjectMeta: metav1.ObjectMeta{
						Name:      "myamc",
						Namespace: "mynamespace",
					},
					Spec: monitoringv1alpha1.AlertmanagerConfigSpec{
						Route: &monitoringv1alpha1.Route{
							Receiver: "test",
						},
						Receivers: []monitoringv1alpha1.Receiver{{
							Name: "test",
							OpsGenieConfigs: []monitoringv1alpha1.OpsGenieConfig{{
								APIKey: &corev1.SecretKeySelector{
									LocalObjectReference: corev1.LocalObjectReference{
										Name: "am-og-test-receiver",
									},
									Key: "apiKey",
								},
								Responders: []monitoringv1alpha1.OpsGenieConfigResponder{{
									Name: "myname",
									Type: "team",
								}},
							}},
						}},
					},
				},
			},
			golden: "CR_with_Opsgenie_Team_Responder.golden",
		},
		{
			name: "CR with WeChat Receiver",
			kclient: fake.NewSimpleClientset(
				&corev1.Secret{
					ObjectMeta: metav1.ObjectMeta{
						Name:      "am-wechat-test-receiver",
						Namespace: "mynamespace",
					},
					Data: map[string][]byte{
						"apiSecret": []byte("wechatsecret"),
					},
				},
			),
			baseConfig: alertmanagerConfig{
				Route: &route{
					Receiver: "null",
				},
				Receivers: []*receiver{{Name: "null"}},
			},
			amConfigs: map[string]*monitoringv1alpha1.AlertmanagerConfig{
				"mynamespace": {
					ObjectMeta: metav1.ObjectMeta{
						Name:      "myamc",
						Namespace: "mynamespace",
					},
					Spec: monitoringv1alpha1.AlertmanagerConfigSpec{
						Route: &monitoringv1alpha1.Route{
							Receiver: "test",
						},
						Receivers: []monitoringv1alpha1.Receiver{{
							Name: "test",
							WeChatConfigs: []monitoringv1alpha1.WeChatConfig{{
								APISecret: &corev1.SecretKeySelector{
									LocalObjectReference: corev1.LocalObjectReference{
										Name: "am-wechat-test-receiver",
									},
									Key: "apiSecret",
								},
								CorpID: "wechatcorpid",
							}},
						}},
					},
				},
			},
			golden: "CR_with_WeChat_Receiver.golden",
		},
		{
			name: "CR with Pushover Receiver",
			kclient: fake.NewSimpleClientset(
				&corev1.Secret{
					ObjectMeta: metav1.ObjectMeta{
						Name:      "am-pushover-test-receiver",
						Namespace: "mynamespace",
					},
					Data: map[string][]byte{
						"userkey": []byte("userkeySecret"),
					},
				},
				&corev1.Secret{
					ObjectMeta: metav1.ObjectMeta{
						Name:      "am-pushover-token-receiver",
						Namespace: "mynamespace",
					},
					Data: map[string][]byte{
						"token": []byte("tokenSecret"),
					},
				},
			),
			baseConfig: alertmanagerConfig{
				Route: &route{
					Receiver: "null",
				},
				Receivers: []*receiver{{Name: "null"}},
			},
			amConfigs: map[string]*monitoringv1alpha1.AlertmanagerConfig{
				"mynamespace": {
					ObjectMeta: metav1.ObjectMeta{
						Name:      "myamc",
						Namespace: "mynamespace",
					},
					Spec: monitoringv1alpha1.AlertmanagerConfigSpec{
						Route: &monitoringv1alpha1.Route{
							Receiver: "test",
						},
						Receivers: []monitoringv1alpha1.Receiver{{
							Name: "test",
							PushoverConfigs: []monitoringv1alpha1.PushoverConfig{{
								UserKey: &corev1.SecretKeySelector{
									LocalObjectReference: corev1.LocalObjectReference{
										Name: "am-pushover-test-receiver",
									},
									Key: "userkey",
								},
								Token: &corev1.SecretKeySelector{
									LocalObjectReference: corev1.LocalObjectReference{
										Name: "am-pushover-token-receiver",
									},
									Key: "token",
								},
								Retry:  "5m",
								Expire: "30s",
							}},
						}},
					},
				},
			},
			golden: "CR_with_Pushover_Receiver.golden",
		},
		{
			name:      "CR with Telegram Receiver",
			amVersion: &version24,
			kclient: fake.NewSimpleClientset(
				&corev1.Secret{
					ObjectMeta: metav1.ObjectMeta{
						Name:      "am-telegram-test-receiver",
						Namespace: "mynamespace",
					},
					Data: map[string][]byte{
						"botToken": []byte("bipbop"),
					},
				},
			),
			baseConfig: alertmanagerConfig{
				Route: &route{
					Receiver: "null",
				},
				Receivers: []*receiver{{Name: "null"}},
			},
			amConfigs: map[string]*monitoringv1alpha1.AlertmanagerConfig{
				"mynamespace": {
					ObjectMeta: metav1.ObjectMeta{
						Name:      "myamc",
						Namespace: "mynamespace",
					},
					Spec: monitoringv1alpha1.AlertmanagerConfigSpec{
						Route: &monitoringv1alpha1.Route{
							Receiver: "test",
						},
						Receivers: []monitoringv1alpha1.Receiver{{
							Name: "test",
							TelegramConfigs: []monitoringv1alpha1.TelegramConfig{{
								APIURL: "https://api.telegram.org",
								BotToken: &corev1.SecretKeySelector{
									LocalObjectReference: corev1.LocalObjectReference{
										Name: "am-telegram-test-receiver",
									},
									Key: "botToken",
								},
								ChatID: 12345,
							}},
						}},
					},
				},
			},
			golden: "CR_with_Telegram_Receiver.golden",
		},
		{

			name:    "CR with Slack Receiver and global Slack URL",
			kclient: fake.NewSimpleClientset(),
			baseConfig: alertmanagerConfig{
				Global: &globalConfig{
					SlackAPIURL: &config.URL{URL: globalSlackAPIURL},
				},
				Route: &route{
					Receiver: "null",
				},
				Receivers: []*receiver{{Name: "null"}},
			},
			amConfigs: map[string]*monitoringv1alpha1.AlertmanagerConfig{
				"mynamespace": {
					ObjectMeta: metav1.ObjectMeta{
						Name:      "myamc",
						Namespace: "mynamespace",
					},
					Spec: monitoringv1alpha1.AlertmanagerConfigSpec{
						Route: &monitoringv1alpha1.Route{
							Receiver: "test",
						},
						Receivers: []monitoringv1alpha1.Receiver{{
							Name: "test",
							SlackConfigs: []monitoringv1alpha1.SlackConfig{{
								Actions: []monitoringv1alpha1.SlackAction{
									{
										Type: "type",
										Text: "text",
										Name: "my-action",
										ConfirmField: &monitoringv1alpha1.SlackConfirmationField{
											Text: "text",
										},
									},
								},
								Fields: []monitoringv1alpha1.SlackField{
									{
										Title: "title",
										Value: "value",
									},
								},
							}},
						}},
					},
				},
			},
			golden: "CR_with_Slack_Receiver_and_global_Slack_URL.golden",
		},
		{
			name:    "CR with Slack Receiver and global Slack URL File",
			kclient: fake.NewSimpleClientset(),
			baseConfig: alertmanagerConfig{
				Global: &globalConfig{
					SlackAPIURLFile: "/etc/test",
				},
				Route: &route{
					Receiver: "null",
				},
				Receivers: []*receiver{{Name: "null"}},
			},
			amConfigs: map[string]*monitoringv1alpha1.AlertmanagerConfig{
				"mynamespace": {
					ObjectMeta: metav1.ObjectMeta{
						Name:      "myamc",
						Namespace: "mynamespace",
					},
					Spec: monitoringv1alpha1.AlertmanagerConfigSpec{
						Route: &monitoringv1alpha1.Route{
							Receiver: "test",
						},
						Receivers: []monitoringv1alpha1.Receiver{{
							Name: "test",
							SlackConfigs: []monitoringv1alpha1.SlackConfig{{
								Actions: []monitoringv1alpha1.SlackAction{
									{
										Type: "type",
										Text: "text",
										Name: "my-action",
										ConfirmField: &monitoringv1alpha1.SlackConfirmationField{
											Text: "text",
										},
									},
								},
								Fields: []monitoringv1alpha1.SlackField{
									{
										Title: "title",
										Value: "value",
									},
								},
							}},
						}},
					},
				},
			},
			golden: "CR_with_Slack_Receiver_and_global_Slack_URL_File.golden",
		},
		{
			name: "CR with SNS Receiver with Access and Key",
			kclient: fake.NewSimpleClientset(
				&corev1.Secret{
					ObjectMeta: metav1.ObjectMeta{
						Name:      "am-sns-test",
						Namespace: "mynamespace",
					},
					Data: map[string][]byte{
						"key":    []byte("xyz"),
						"secret": []byte("123"),
					},
				}),
			baseConfig: alertmanagerConfig{
				Route: &route{
					Receiver: "null",
				},
				Receivers: []*receiver{{Name: "null"}},
			},
			amConfigs: map[string]*monitoringv1alpha1.AlertmanagerConfig{
				"mynamespace": {
					ObjectMeta: metav1.ObjectMeta{
						Name:      "myamc",
						Namespace: "mynamespace",
					},
					Spec: monitoringv1alpha1.AlertmanagerConfigSpec{
						Route: &monitoringv1alpha1.Route{
							Receiver: "test",
						},
						Receivers: []monitoringv1alpha1.Receiver{{
							Name: "test",
							SNSConfigs: []monitoringv1alpha1.SNSConfig{
								{
									ApiURL: "https://sns.us-east-2.amazonaws.com",
									Sigv4: &monitoringv1.Sigv4{
										Region: "us-east-2",
										AccessKey: &corev1.SecretKeySelector{
											LocalObjectReference: corev1.LocalObjectReference{
												Name: "am-sns-test",
											},
											Key: "key",
										},
										SecretKey: &corev1.SecretKeySelector{
											LocalObjectReference: corev1.LocalObjectReference{
												Name: "am-sns-test",
											},
											Key: "secret",
										},
									},
									TopicARN: "test-topicARN",
								},
							},
						}},
					},
				},
			},
			golden: "CR_with_SNS_Receiver_with_Access_and_Key.golden",
		},
		{
			name: "CR with SNS Receiver with roleARN",
			kclient: fake.NewSimpleClientset(
				&corev1.Secret{
					ObjectMeta: metav1.ObjectMeta{
						Name:      "am-sns-test",
						Namespace: "mynamespace",
					},
					Data: map[string][]byte{
						"key":    []byte("xyz"),
						"secret": []byte("123"),
					},
				}),
			baseConfig: alertmanagerConfig{
				Route: &route{
					Receiver: "null",
				},
				Receivers: []*receiver{{Name: "null"}},
			},
			amConfigs: map[string]*monitoringv1alpha1.AlertmanagerConfig{
				"mynamespace": {
					ObjectMeta: metav1.ObjectMeta{
						Name:      "myamc",
						Namespace: "mynamespace",
					},
					Spec: monitoringv1alpha1.AlertmanagerConfigSpec{
						Route: &monitoringv1alpha1.Route{
							Receiver: "test",
						},
						Receivers: []monitoringv1alpha1.Receiver{{
							Name: "test",
							SNSConfigs: []monitoringv1alpha1.SNSConfig{
								{
									ApiURL: "https://sns.us-east-2.amazonaws.com",
									Sigv4: &monitoringv1.Sigv4{
										Region:  "us-east-2",
										RoleArn: "test-roleARN",
									},
									TopicARN: "test-topicARN",
								},
							},
						}},
					},
				},
			},
			golden: "CR_with_SNS_Receiver_with_roleARN.golden",
		},
		{
			name:    "CR with Mute Time Intervals",
			kclient: fake.NewSimpleClientset(),
			baseConfig: alertmanagerConfig{
				Global: &globalConfig{
					SlackAPIURLFile: "/etc/test",
				},
				Route: &route{
					Receiver: "null",
				},
				Receivers: []*receiver{{Name: "null"}},
			},
			amConfigs: map[string]*monitoringv1alpha1.AlertmanagerConfig{
				"mynamespace": {
					ObjectMeta: metav1.ObjectMeta{
						Name:      "myamc",
						Namespace: "mynamespace",
					},
					Spec: monitoringv1alpha1.AlertmanagerConfigSpec{
						Route: &monitoringv1alpha1.Route{
							Receiver:          "test",
							MuteTimeIntervals: []string{"test"},
						},
						MuteTimeIntervals: []monitoringv1alpha1.MuteTimeInterval{
							{
								Name: "test",
								TimeIntervals: []monitoringv1alpha1.TimeInterval{
									{
										Times: []monitoringv1alpha1.TimeRange{
											{
												StartTime: "08:00",
												EndTime:   "17:00",
											},
										},
										Weekdays: []monitoringv1alpha1.WeekdayRange{
											monitoringv1alpha1.WeekdayRange("Saturday"),
											monitoringv1alpha1.WeekdayRange("Sunday"),
										},
										Months: []monitoringv1alpha1.MonthRange{
											"January:March",
										},
										DaysOfMonth: []monitoringv1alpha1.DayOfMonthRange{
											{
												Start: 1,
												End:   10,
											},
										},
										Years: []monitoringv1alpha1.YearRange{
											"2030:2050",
										},
									},
								},
							},
						},
						Receivers: []monitoringv1alpha1.Receiver{{
							Name: "test",
							SlackConfigs: []monitoringv1alpha1.SlackConfig{{
								Actions: []monitoringv1alpha1.SlackAction{
									{
										Type: "type",
										Text: "text",
										Name: "my-action",
										ConfirmField: &monitoringv1alpha1.SlackConfirmationField{
											Text: "text",
										},
									},
								},
								Fields: []monitoringv1alpha1.SlackField{
									{
										Title: "title",
										Value: "value",
									},
								},
							}},
						}},
					},
				},
			},
			golden: "CR_with_Mute_Time_Intervals.golden",
		},
		{
			name:    "CR with Active Time Intervals",
			kclient: fake.NewSimpleClientset(),
			baseConfig: alertmanagerConfig{
				Global: &globalConfig{
					SlackAPIURLFile: "/etc/test",
				},
				Route: &route{
					Receiver: "null",
				},
				Receivers: []*receiver{{Name: "null"}},
			},
			amVersion: &version24,
			amConfigs: map[string]*monitoringv1alpha1.AlertmanagerConfig{
				"mynamespace": {
					ObjectMeta: metav1.ObjectMeta{
						Name:      "myamc",
						Namespace: "mynamespace",
					},
					Spec: monitoringv1alpha1.AlertmanagerConfigSpec{
						Route: &monitoringv1alpha1.Route{
							Receiver:            "test",
							ActiveTimeIntervals: []string{"test"},
						},
						MuteTimeIntervals: []monitoringv1alpha1.MuteTimeInterval{
							{
								Name: "test",
								TimeIntervals: []monitoringv1alpha1.TimeInterval{
									{
										Times: []monitoringv1alpha1.TimeRange{
											{
												StartTime: "08:00",
												EndTime:   "17:00",
											},
										},
										Weekdays: []monitoringv1alpha1.WeekdayRange{
											monitoringv1alpha1.WeekdayRange("Saturday"),
											monitoringv1alpha1.WeekdayRange("Sunday"),
										},
										Months: []monitoringv1alpha1.MonthRange{
											"January:March",
										},
										DaysOfMonth: []monitoringv1alpha1.DayOfMonthRange{
											{
												Start: 1,
												End:   10,
											},
										},
										Years: []monitoringv1alpha1.YearRange{
											"2030:2050",
										},
									},
								},
							},
						},
						Receivers: []monitoringv1alpha1.Receiver{{
							Name: "test",
							SlackConfigs: []monitoringv1alpha1.SlackConfig{{
								Actions: []monitoringv1alpha1.SlackAction{
									{
										Type: "type",
										Text: "text",
										Name: "my-action",
										ConfirmField: &monitoringv1alpha1.SlackConfirmationField{
											Text: "text",
										},
									},
								},
								Fields: []monitoringv1alpha1.SlackField{
									{
										Title: "title",
										Value: "value",
									},
								},
							}},
						}},
					},
				},
			},
			golden: "CR_with_Active_Time_Intervals.golden",
		},
		{
			name:      "CR with MSTeams Receiver",
			amVersion: &version26,
			kclient: fake.NewSimpleClientset(
				&corev1.Secret{
					ObjectMeta: metav1.ObjectMeta{
						Name:      "ms-teams-secret",
						Namespace: "mynamespace",
					},
					Data: map[string][]byte{
						"url": []byte("https://webhook.office.com/webhookb2/id/IncomingWebhook/id"),
					},
				},
			),
			baseConfig: alertmanagerConfig{
				Route: &route{
					Receiver: "null",
				},
				Receivers: []*receiver{{Name: "null"}},
			},
			amConfigs: map[string]*monitoringv1alpha1.AlertmanagerConfig{
				"mynamespace": {
					ObjectMeta: metav1.ObjectMeta{
						Name:      "myamc",
						Namespace: "mynamespace",
					},
					Spec: monitoringv1alpha1.AlertmanagerConfigSpec{
						Route: &monitoringv1alpha1.Route{
							Receiver: "test",
						},
						Receivers: []monitoringv1alpha1.Receiver{
							{
								Name: "test",
								MSTeamsConfigs: []monitoringv1alpha1.MSTeamsConfig{
									{
										WebhookURL: corev1.SecretKeySelector{
											Key: "url",
											LocalObjectReference: corev1.LocalObjectReference{
												Name: "ms-teams-secret",
											},
										},
										Title: ptr.To("test title"),
										Text:  ptr.To("test text"),
									},
								},
							},
						},
					},
				},
			},
			golden: "CR_with_MSTeams_Receiver.golden",
		},
		{
			name:      "CR with MSTeams Receiver with Summary",
			amVersion: &version27,
			kclient: fake.NewSimpleClientset(
				&corev1.Secret{
					ObjectMeta: metav1.ObjectMeta{
						Name:      "ms-teams-secret",
						Namespace: "mynamespace",
					},
					Data: map[string][]byte{
						"url": []byte("https://webhook.office.com/webhookb2/id/IncomingWebhook/id"),
					},
				},
			),
			baseConfig: alertmanagerConfig{
				Route: &route{
					Receiver: "null",
				},
				Receivers: []*receiver{{Name: "null"}},
			},
			amConfigs: map[string]*monitoringv1alpha1.AlertmanagerConfig{
				"mynamespace": {
					ObjectMeta: metav1.ObjectMeta{
						Name:      "myamc",
						Namespace: "mynamespace",
					},
					Spec: monitoringv1alpha1.AlertmanagerConfigSpec{
						Route: &monitoringv1alpha1.Route{
							Receiver: "test",
						},
						Receivers: []monitoringv1alpha1.Receiver{
							{
								Name: "test",
								MSTeamsConfigs: []monitoringv1alpha1.MSTeamsConfig{
									{
										WebhookURL: corev1.SecretKeySelector{
											Key: "url",
											LocalObjectReference: corev1.LocalObjectReference{
												Name: "ms-teams-secret",
											},
										},
										Title:   ptr.To("test title"),
										Summary: ptr.To("test summary"),
										Text:    ptr.To("test text"),
									},
								},
							},
						},
					},
				},
			},
			golden: "CR_with_MSTeams_Receiver_Summary.golden",
		},
		{
			name:      "CR with MSTeams Receiver with Partial Conf",
			amVersion: &version26,
			kclient: fake.NewSimpleClientset(
				&corev1.Secret{
					ObjectMeta: metav1.ObjectMeta{
						Name:      "ms-teams-secret",
						Namespace: "mynamespace",
					},
					Data: map[string][]byte{
						"url": []byte("https://webhook.office.com/webhookb2/id/IncomingWebhook/id"),
					},
				},
			),
			baseConfig: alertmanagerConfig{
				Route: &route{
					Receiver: "null",
				},
				Receivers: []*receiver{{Name: "null"}},
			},
			amConfigs: map[string]*monitoringv1alpha1.AlertmanagerConfig{
				"mynamespace": {
					ObjectMeta: metav1.ObjectMeta{
						Name:      "myamc",
						Namespace: "mynamespace",
					},
					Spec: monitoringv1alpha1.AlertmanagerConfigSpec{
						Route: &monitoringv1alpha1.Route{
							Receiver: "test",
						},
						Receivers: []monitoringv1alpha1.Receiver{
							{
								Name: "test",
								MSTeamsConfigs: []monitoringv1alpha1.MSTeamsConfig{
									{
										WebhookURL: corev1.SecretKeySelector{
											Key: "url",
											LocalObjectReference: corev1.LocalObjectReference{
												Name: "ms-teams-secret",
											},
										},
									},
								},
							},
						},
					},
				},
			},
			golden: "CR_with_MSTeams_Receiver_Partial_Conf.golden",
		},
		{
			name:      "CR with MSTeamsV2 Receiver",
			amVersion: &version28,
			kclient: fake.NewSimpleClientset(
				&corev1.Secret{
					ObjectMeta: metav1.ObjectMeta{
						Name:      "ms-teams-secret",
						Namespace: "mynamespace",
					},
					Data: map[string][]byte{
						"url": []byte("https://prod-108.westeurope.logic.azure.com:443/workflows/id"),
					},
				},
			),
			baseConfig: alertmanagerConfig{
				Route: &route{
					Receiver: "null",
				},
				Receivers: []*receiver{{Name: "null"}},
			},
			amConfigs: map[string]*monitoringv1alpha1.AlertmanagerConfig{
				"mynamespace": {
					ObjectMeta: metav1.ObjectMeta{
						Name:      "myamc",
						Namespace: "mynamespace",
					},
					Spec: monitoringv1alpha1.AlertmanagerConfigSpec{
						Route: &monitoringv1alpha1.Route{
							Receiver: "test",
						},
						Receivers: []monitoringv1alpha1.Receiver{
							{
								Name: "test",
								MSTeamsV2Configs: []monitoringv1alpha1.MSTeamsV2Config{
									{
										WebhookURL: &corev1.SecretKeySelector{
											Key: "url",
											LocalObjectReference: corev1.LocalObjectReference{
												Name: "ms-teams-secret",
											},
										},
										Title: ptr.To("test title"),
										Text:  ptr.To("test text"),
									},
								},
							},
						},
					},
				},
			},
			golden: "CR_with_MSTeamsV2_Receiver.golden",
		},
		{
			name:      "CR with MSTeamsV2 Receiver with Partial Conf",
			amVersion: &version28,
			kclient: fake.NewSimpleClientset(
				&corev1.Secret{
					ObjectMeta: metav1.ObjectMeta{
						Name:      "ms-teams-secret",
						Namespace: "mynamespace",
					},
					Data: map[string][]byte{
						"url": []byte("https://prod-108.westeurope.logic.azure.com:443/workflows/id"),
					},
				},
			),
			baseConfig: alertmanagerConfig{
				Route: &route{
					Receiver: "null",
				},
				Receivers: []*receiver{{Name: "null"}},
			},
			amConfigs: map[string]*monitoringv1alpha1.AlertmanagerConfig{
				"mynamespace": {
					ObjectMeta: metav1.ObjectMeta{
						Name:      "myamc",
						Namespace: "mynamespace",
					},
					Spec: monitoringv1alpha1.AlertmanagerConfigSpec{
						Route: &monitoringv1alpha1.Route{
							Receiver: "test",
						},
						Receivers: []monitoringv1alpha1.Receiver{
							{
								Name: "test",
								MSTeamsV2Configs: []monitoringv1alpha1.MSTeamsV2Config{
									{
										WebhookURL: &corev1.SecretKeySelector{
											Key: "url",
											LocalObjectReference: corev1.LocalObjectReference{
												Name: "ms-teams-secret",
											},
										},
									},
								},
							},
						},
					},
				},
			},
			golden: "CR_with_MSTeamsV2_Receiver_Partial_Conf.golden",
		},
		{
			name:      "CR with EmailConfig with Required Fields specified at Receiver level",
			amVersion: &version26,
			kclient:   fake.NewSimpleClientset(),
			baseConfig: alertmanagerConfig{
				Route: &route{
					Receiver: "null",
				},
				Receivers: []*receiver{{Name: "null"}},
			},
			amConfigs: map[string]*monitoringv1alpha1.AlertmanagerConfig{
				"mynamespace": {
					ObjectMeta: metav1.ObjectMeta{
						Name:      "myamc",
						Namespace: "mynamespace",
					},
					Spec: monitoringv1alpha1.AlertmanagerConfigSpec{
						Route: &monitoringv1alpha1.Route{
							Receiver: "test",
						},
						Receivers: []monitoringv1alpha1.Receiver{
							{
								Name: "test",
								EmailConfigs: []monitoringv1alpha1.EmailConfig{
									{
										Smarthost: "example.com:25",
										From:      "admin@example.com",
										To:        "customers@example.com",
									},
								},
							},
						},
					},
				},
			},
			golden: "CR_with_EmailConfig_Receiver_Conf.golden",
		},
		{
			name:      "CR with EmailConfig Missing SmartHost Field",
			amVersion: &version26,
			kclient:   fake.NewSimpleClientset(),
			baseConfig: alertmanagerConfig{
				Route: &route{
					Receiver: "null",
				},
				Receivers: []*receiver{{Name: "null"}},
			},
			amConfigs: map[string]*monitoringv1alpha1.AlertmanagerConfig{
				"mynamespace": {
					ObjectMeta: metav1.ObjectMeta{
						Name:      "myamc",
						Namespace: "mynamespace",
					},
					Spec: monitoringv1alpha1.AlertmanagerConfigSpec{
						Route: &monitoringv1alpha1.Route{
							Receiver: "test",
						},
						Receivers: []monitoringv1alpha1.Receiver{
							{
								Name: "test",
								EmailConfigs: []monitoringv1alpha1.EmailConfig{
									{
										From: "admin@example.com",
										To:   "customers@example.com",
									},
								},
							},
						},
					},
				},
			},
			expectedError: true,
		},
		{
			name:      "CR with EmailConfig Missing SMTP From Field",
			amVersion: &version26,
			kclient:   fake.NewSimpleClientset(),
			baseConfig: alertmanagerConfig{
				Route: &route{
					Receiver: "null",
				},
				Receivers: []*receiver{{Name: "null"}},
			},
			amConfigs: map[string]*monitoringv1alpha1.AlertmanagerConfig{
				"mynamespace": {
					ObjectMeta: metav1.ObjectMeta{
						Name:      "myamc",
						Namespace: "mynamespace",
					},
					Spec: monitoringv1alpha1.AlertmanagerConfigSpec{
						Route: &monitoringv1alpha1.Route{
							Receiver: "test",
						},
						Receivers: []monitoringv1alpha1.Receiver{
							{
								Name: "test",
								EmailConfigs: []monitoringv1alpha1.EmailConfig{
									{
										From: "admin@example.com",
										To:   "customers@example.com",
									},
								},
							},
						},
					},
				},
			},
			expectedError: true,
		},
		{
			name:      "CR with EmailConfig Missing Required Fields from Receiver level but specified at Global level",
			amVersion: &version26,
			kclient:   fake.NewSimpleClientset(),
			baseConfig: alertmanagerConfig{
				Global: &globalConfig{
					SMTPSmarthost: config.HostPort{
						Host: "smtp.example.org",
						Port: "587",
					},
					SMTPFrom: "admin@globaltest.com",
				},
				Route: &route{
					Receiver: "null",
				},
				Receivers: []*receiver{{Name: "null"}},
			},
			amConfigs: map[string]*monitoringv1alpha1.AlertmanagerConfig{
				"mynamespace": {
					ObjectMeta: metav1.ObjectMeta{
						Name:      "myamc",
						Namespace: "mynamespace",
					},
					Spec: monitoringv1alpha1.AlertmanagerConfigSpec{
						Route: &monitoringv1alpha1.Route{
							Receiver: "test",
						},
						Receivers: []monitoringv1alpha1.Receiver{
							{
								Name: "test",
								EmailConfigs: []monitoringv1alpha1.EmailConfig{
									{
										To: "customers@example.com",
									},
								},
							},
						},
					},
				},
			},
			golden: "CR_with_EmailConfig_Receiver_Global_Defaults_Conf.golden",
		},
		{
			name:      "CR with WebhookConfig with Timeout Setup",
			amVersion: &version28,
			kclient:   fake.NewSimpleClientset(),
			baseConfig: alertmanagerConfig{
				Route: &route{
					Receiver: "null",
				},
				Receivers: []*receiver{{Name: "null"}},
			},
			amConfigs: map[string]*monitoringv1alpha1.AlertmanagerConfig{
				"mynamespace": {
					ObjectMeta: metav1.ObjectMeta{
						Name:      "myamc",
						Namespace: "mynamespace",
					},
					Spec: monitoringv1alpha1.AlertmanagerConfigSpec{
						Route: &monitoringv1alpha1.Route{
							Receiver: "test",
						},
						Receivers: []monitoringv1alpha1.Receiver{
							{
								Name: "test",
								WebhookConfigs: []monitoringv1alpha1.WebhookConfig{
									{
										URL:     ptr.To("https://example.com/"),
										Timeout: ptr.To(monitoringv1.Duration("5s")),
									},
								},
							},
						},
					},
				},
			},
			golden: "CR_with_WebhookConfig_with_Timeout_Setup.golden",
		},
		{
			name:      "CR with WebhookConfig with Timeout Setup Older Version",
			amVersion: &version26,
			kclient:   fake.NewSimpleClientset(),
			baseConfig: alertmanagerConfig{
				Route: &route{
					Receiver: "null",
				},
				Receivers: []*receiver{{Name: "null"}},
			},
			amConfigs: map[string]*monitoringv1alpha1.AlertmanagerConfig{
				"mynamespace": {
					ObjectMeta: metav1.ObjectMeta{
						Name:      "myamc",
						Namespace: "mynamespace",
					},
					Spec: monitoringv1alpha1.AlertmanagerConfigSpec{
						Route: &monitoringv1alpha1.Route{
							Receiver: "test",
						},
						Receivers: []monitoringv1alpha1.Receiver{
							{
								Name: "test",
								WebhookConfigs: []monitoringv1alpha1.WebhookConfig{
									{
										URL:     ptr.To("https://example.com/"),
										Timeout: ptr.To(monitoringv1.Duration("5s")),
									},
								},
							},
						},
					},
				},
			},
			golden: "CR_with_WebhookConfig_with_Timeout_Setup_Older_Version.golden",
		},
	}

	logger := newNopLogger(t)
	for _, tc := range testCases {
		t.Run(tc.name, func(t *testing.T) {
			store := assets.NewStoreBuilder(tc.kclient.CoreV1(), tc.kclient.CoreV1())

			if tc.amVersion == nil {
				version, err := semver.ParseTolerant("v0.22.2")
				require.NoError(t, err)
				tc.amVersion = &version
			}

			cb := NewConfigBuilder(logger, *tc.amVersion, store, tc.matcherStrategy)
			cb.cfg = &tc.baseConfig

			if tc.expectedError {
				require.Error(t, cb.AddAlertmanagerConfigs(context.Background(), tc.amConfigs))
				return
			}
			require.NoError(t, cb.AddAlertmanagerConfigs(context.Background(), tc.amConfigs))

			cfgBytes, err := cb.MarshalJSON()
			require.NoError(t, err)

			// Verify the generated yaml is as expected
			golden.Assert(t, string(cfgBytes), tc.golden)

			// Verify the generated config is something that Alertmanager will be happy with
			_, err = alertmanagerConfigFromBytes(cfgBytes)
			require.NoError(t, err)
		})
	}
}

func TestSanitizeConfig(t *testing.T) {
	logger := newNopLogger(t)
	versionFileURLAllowed := semver.Version{Major: 0, Minor: 22}
	versionFileURLNotAllowed := semver.Version{Major: 0, Minor: 21}

	matcherV2SyntaxAllowed := semver.Version{Major: 0, Minor: 22}
	matcherV2SyntaxNotAllowed := semver.Version{Major: 0, Minor: 21}

	versionOpsGenieAPIKeyFileAllowed := semver.Version{Major: 0, Minor: 24}
	versionOpsGenieAPIKeyFileNotAllowed := semver.Version{Major: 0, Minor: 23}

	versionDiscordAllowed := semver.Version{Major: 0, Minor: 25}
	versionDiscordNotAllowed := semver.Version{Major: 0, Minor: 24}

	versionDiscordMessageFieldsAllowed := semver.Version{Major: 0, Minor: 28}
	versionDiscordMessageFieldsNotAllowed := semver.Version{Major: 0, Minor: 27}

	versionMSteamsV2Allowed := semver.Version{Major: 0, Minor: 28}
	versionMSteamsV2NotAllowed := semver.Version{Major: 0, Minor: 27}

	versionWebexAllowed := semver.Version{Major: 0, Minor: 25}
	versionWebexNotAllowed := semver.Version{Major: 0, Minor: 24}

	versionTelegramBotTokenFileAllowed := semver.Version{Major: 0, Minor: 26}
	versionTelegramBotTokenFileNotAllowed := semver.Version{Major: 0, Minor: 25}

	versionTelegramMessageThreadIDAllowed := semver.Version{Major: 0, Minor: 26}
	versionTelegramMessageThreadIDNotAllowed := semver.Version{Major: 0, Minor: 25}

	versionMSTeamsSummaryAllowed := semver.Version{Major: 0, Minor: 27}
	versionMSTeamsSummaryNotAllowed := semver.Version{Major: 0, Minor: 26}

	versionSMTPTLSConfigAllowed := semver.Version{Major: 0, Minor: 28}
	versionSMTPTLSConfigNotAllowed := semver.Version{Major: 0, Minor: 27}

	for _, tc := range []struct {
		name           string
		againstVersion semver.Version
		in             *alertmanagerConfig
		expectErr      bool
		golden         string
	}{
		{
			name:           "Test smtp_tls_config is dropped for unsupported versions",
			againstVersion: versionSMTPTLSConfigNotAllowed,
			in: &alertmanagerConfig{
				Global: &globalConfig{
					SMTPTLSConfig: &tlsConfig{
						CAFile: "/var/kubernetes/secrets/tls/ca.txt",
					},
				},
			},
			golden: "test_smtp_tls_config_is_dropped_for_unsupported_versions.golden",
		},
		{
			name:           "Test smtp_tls_config is added for supported versions",
			againstVersion: versionSMTPTLSConfigAllowed,
			in: &alertmanagerConfig{
				Global: &globalConfig{
					SMTPTLSConfig: &tlsConfig{
						CAFile:     "/var/kubernetes/secrets/tls/ca.txt",
						MinVersion: "TLS12",
						MaxVersion: "TLS13",
					},
				},
			},
			golden: "test_smtp_tls_config_is_added_for_supported_versions.golden",
		},
		{
			name:           "Test slack_api_url takes precedence in global config",
			againstVersion: versionFileURLAllowed,
			in: &alertmanagerConfig{
				Global: &globalConfig{
					SlackAPIURL: &config.URL{
						URL: &url.URL{
							Host: "www.test.com",
						}},
					SlackAPIURLFile: "/test",
				},
			},
			golden: "test_slack_api_url_takes_precedence_in_global_config.golden",
		},
		{
			name:           "Test slack_api_url_file is dropped for unsupported versions",
			againstVersion: versionFileURLNotAllowed,
			in: &alertmanagerConfig{
				Global: &globalConfig{
					SlackAPIURLFile: "/test",
				},
			},
			golden: "test_slack_api_url_file is dropped_for_unsupported_versions.golden",
		},
		{
			name:           "Test api_url takes precedence in slack config",
			againstVersion: versionFileURLAllowed,
			in: &alertmanagerConfig{
				Receivers: []*receiver{
					{
						SlackConfigs: []*slackConfig{
							{
								APIURL:     "www.test.com",
								APIURLFile: "/test",
							},
						},
					},
				},
			},
			golden: "test_api_url_takes_precedence_in_slack_config.golden",
		},
		{
			name:           "Test api_url_file is dropped in slack config for unsupported versions",
			againstVersion: versionFileURLNotAllowed,
			in: &alertmanagerConfig{
				Receivers: []*receiver{
					{
						SlackConfigs: []*slackConfig{
							{
								APIURLFile: "/test",
							},
						},
					},
				},
			},
			golden: "test_api_url_file_is_dropped_in_slack_config_for_unsupported_versions.golden",
		},
		{
			name:           "Test slack config happy path",
			againstVersion: versionFileURLAllowed,
			in: &alertmanagerConfig{
				Global: &globalConfig{
					SlackAPIURLFile: "/test",
				},
				Receivers: []*receiver{
					{
						SlackConfigs: []*slackConfig{
							{
								APIURLFile: "/test/case",
							},
						},
					},
				},
			},
			golden: "test_slack_config_happy_path.golden",
		},
		{
			name:           "Test inhibit rules error with unsupported syntax",
			againstVersion: matcherV2SyntaxNotAllowed,
			in: &alertmanagerConfig{
				InhibitRules: []*inhibitRule{
					{
						// this rule is marked as invalid. we must error out despite a valid config @[1]
						TargetMatch: map[string]string{
							"dropped": "as-side-effect",
						},
						TargetMatchers: []string{"drop=~me"},
						SourceMatch: map[string]string{
							"dropped": "as-side-effect",
						},
						SourceMatchers: []string{"drop=~me"},
					},
					{
						// test we continue to support both syntax
						TargetMatch: map[string]string{
							"keep": "me-for-now",
						},
						SourceMatch: map[string]string{
							"keep": "me-for-now",
						},
					},
				},
			},
			expectErr: true,
		},
		{
			name:           "Test inhibit rules happy path",
			againstVersion: matcherV2SyntaxAllowed,
			in: &alertmanagerConfig{
				InhibitRules: []*inhibitRule{
					{
						// test we continue to support both syntax
						TargetMatch: map[string]string{
							"keep": "me-for-now",
						},
						TargetMatchers: []string{"keep=~me"},
						SourceMatch: map[string]string{
							"keep": "me-for-now",
						},
						SourceMatchers: []string{"keep=me"},
					},
				},
			},
			golden: "test_inhibit_rules_happy_path.golden",
		},
		{
			name:           "opsgenie_api_key_file config",
			againstVersion: versionOpsGenieAPIKeyFileAllowed,
			in: &alertmanagerConfig{
				Global: &globalConfig{
					OpsGenieAPIKeyFile: "/test",
				},
			},
			golden: "opsgenie_api_key_file_config.golden",
		},
		{
			name:           "api_key_file field for OpsGenie config",
			againstVersion: versionOpsGenieAPIKeyFileAllowed,
			in: &alertmanagerConfig{
				Receivers: []*receiver{
					{
						Name: "opsgenie",
						OpsgenieConfigs: []*opsgenieConfig{
							{
								APIKeyFile: "/test",
							},
						},
					},
				},
			},
			golden: "api_key_file_field_for_OpsGenie_config.golden",
		},
		{
			name:           "api_key_file and api_key fields for OpsGenie config",
			againstVersion: versionOpsGenieAPIKeyFileAllowed,
			in: &alertmanagerConfig{
				Receivers: []*receiver{
					{
						Name: "opsgenie",
						OpsgenieConfigs: []*opsgenieConfig{
							{
								APIKey:     "test",
								APIKeyFile: "/test",
							},
						},
					},
				},
			},
			golden: "api_key_file_and_api_key_fields_for_OpsGenie_config.golden",
		},
		{
			name:           "opsgenie_api_key_file is dropped for unsupported versions",
			againstVersion: versionOpsGenieAPIKeyFileNotAllowed,
			in: &alertmanagerConfig{
				Global: &globalConfig{
					OpsGenieAPIKeyFile: "/test",
				},
			},
			golden: "opsgenie_api_key_file_is_dropped_for_unsupported_versions.golden",
		},
		{
			name:           "api_key_file is dropped for unsupported versions",
			againstVersion: versionOpsGenieAPIKeyFileNotAllowed,
			in: &alertmanagerConfig{
				Receivers: []*receiver{
					{
						Name: "opsgenie",
						OpsgenieConfigs: []*opsgenieConfig{
							{
								APIKeyFile: "/test",
							},
						},
					},
				},
			},
			golden: "api_key_file_is_dropped_for_unsupported_versions.golden",
		},
		{
			name:           "discord_config for supported versions",
			againstVersion: versionDiscordAllowed,
			in: &alertmanagerConfig{
				Receivers: []*receiver{
					{
						DiscordConfigs: []*discordConfig{
							{
								WebhookURL: "http://example.com",
							},
						},
					},
				},
			},
			golden: "discord_config_for_supported_versions.golden",
		},
		{
			name:           "discord_config returns error for unsupported versions",
			againstVersion: versionDiscordNotAllowed,
			in: &alertmanagerConfig{
				Receivers: []*receiver{
					{
						DiscordConfigs: []*discordConfig{
							{
								WebhookURL: "http://example.com",
							},
						},
					},
				},
			},
			expectErr: true,
		},
		{
			name:           "Test content is dropped in discord config for unsupported versions",
			againstVersion: versionDiscordMessageFieldsNotAllowed,
			in: &alertmanagerConfig{
				Receivers: []*receiver{
					{
						DiscordConfigs: []*discordConfig{
							{
								WebhookURL: "http://example.com",
								Content:    "content added for unsupported version",
							},
						},
					},
				},
			},
			golden: "test_content_field_dropped_in_discord_config_for_unsupported_versions.golden",
		},
		{
			name:           "Test content is added in discord config for supported versions",
			againstVersion: versionDiscordMessageFieldsAllowed,
			in: &alertmanagerConfig{
				Receivers: []*receiver{
					{
						DiscordConfigs: []*discordConfig{
							{
								WebhookURL: "http://example.com",
								Content:    "content added for supported version",
							},
						},
					},
				},
			},
			golden: "test_content_field_added_in_discord_config_for_supported_versions.golden",
		},
		{
			name:           "Test username is dropped in discord config for unsupported versions",
			againstVersion: versionDiscordMessageFieldsNotAllowed,
			in: &alertmanagerConfig{
				Receivers: []*receiver{
					{
						DiscordConfigs: []*discordConfig{
							{
								WebhookURL: "http://example.com",
								Username:   "discord_admin",
							},
						},
					},
				},
			},
			golden: "test_username_field_dropped_in_discord_config_for_unsupported_versions.golden",
		},
		{
			name:           "Test username is added in discord config for supported versions",
			againstVersion: versionDiscordMessageFieldsAllowed,
			in: &alertmanagerConfig{
				Receivers: []*receiver{
					{
						DiscordConfigs: []*discordConfig{
							{
								WebhookURL: "http://example.com",
								Username:   "discord_admin",
							},
						},
					},
				},
			},
			golden: "test_username_field_added_in_discord_config_for_supported_versions.golden",
		},
		{
			name:           "Test avatar_url is dropped in discord config for unsupported versions",
			againstVersion: versionDiscordMessageFieldsNotAllowed,
			in: &alertmanagerConfig{
				Receivers: []*receiver{
					{
						DiscordConfigs: []*discordConfig{
							{
								WebhookURL: "http://example.com",
								AvatarURL:  "http://example.com/discord_avatar",
							},
						},
					},
				},
			},
			golden: "test_avatar_url_field_dropped_in_discord_config_for_unsupported_versions.golden",
		},
		{
			name:           "Test avatar_url is added in discord config for supported versions",
			againstVersion: versionDiscordMessageFieldsAllowed,
			in: &alertmanagerConfig{
				Receivers: []*receiver{
					{
						DiscordConfigs: []*discordConfig{
							{
								WebhookURL: "http://example.com",
								AvatarURL:  "http://example.com/discord_avatar",
							},
						},
					},
				},
			},
			golden: "test_avatar_url_field_added_in_discord_config_for_supported_versions.golden",
		},
		{
			name:           "webex_config for supported versions",
			againstVersion: versionWebexAllowed,
			in: &alertmanagerConfig{
				Receivers: []*receiver{
					{
						WebexConfigs: []*webexConfig{
							{
								APIURL: "http://example.com",
								RoomID: "foo",
							},
						},
					},
				},
			},
			golden: "webex_config_for_supported_versions.golden",
		},
		{
			name:           "webex_config returns error for unsupported versions",
			againstVersion: versionWebexNotAllowed,
			in: &alertmanagerConfig{
				Receivers: []*receiver{
					{
						WebexConfigs: []*webexConfig{
							{
								APIURL: "http://example.com",
							},
						},
					},
				},
			},
			expectErr: true,
		},
		{
			name:           "msteamsv2_config for supported versions",
			againstVersion: versionMSteamsV2Allowed,
			in: &alertmanagerConfig{
				Receivers: []*receiver{
					{
						MSTeamsV2Configs: []*msTeamsV2Config{
							{
								WebhookURL: "http://example.com",
							},
						},
					},
				},
			},
			golden: "msteamsv2_config_for_supported_versions.golden",
		},
		{
			name:           "msteamsv2_config returns error for unsupported versions",
			againstVersion: versionMSteamsV2NotAllowed,
			in: &alertmanagerConfig{
				Receivers: []*receiver{
					{
						MSTeamsV2Configs: []*msTeamsV2Config{
							{
								WebhookURL: "http://example.com",
							},
						},
					},
				},
			},
			expectErr: true,
		},
		{
			name:           "msteamsv2_config no webhook url or webhook url file set",
			againstVersion: versionMSteamsV2Allowed,
			in: &alertmanagerConfig{
				Receivers: []*receiver{
					{
						MSTeamsV2Configs: []*msTeamsV2Config{
							{},
						},
					},
				},
			},
			expectErr: true,
		},
		{
			name:           "msteamsv2_config both webhook url and webhook url file set",
			againstVersion: versionMSteamsV2Allowed,
			in: &alertmanagerConfig{
				Receivers: []*receiver{
					{
						MSTeamsV2Configs: []*msTeamsV2Config{
							{
								WebhookURL:     "http://example.com",
								WebhookURLFile: "/var/secrets/webhook-url-file",
							},
						},
					},
				},
			},
			expectErr: true,
		},
		{
			name:           "msteamsv2_config with webhook url file set",
			againstVersion: versionMSteamsV2Allowed,
			in: &alertmanagerConfig{
				Receivers: []*receiver{
					{
						MSTeamsV2Configs: []*msTeamsV2Config{
							{
								WebhookURLFile: "/var/secrets/webhook-url-file",
							},
						},
					},
				},
			},
			golden: "msteamsv2_config_with_webhook_config_file_set.golden",
		},
		{
			name:           "webex_config returns error for missing mandatory field",
			againstVersion: versionWebexAllowed,
			in: &alertmanagerConfig{
				Receivers: []*receiver{
					{
						WebexConfigs: []*webexConfig{
							{
								APIURL: "http://example.com",
							},
						},
					},
				},
			},
			expectErr: true,
		},
		{
			name:           "bot_token_file field for Telegram config",
			againstVersion: versionTelegramBotTokenFileAllowed,
			in: &alertmanagerConfig{
				Receivers: []*receiver{
					{
						Name: "telegram",
						TelegramConfigs: []*telegramConfig{
							{
								ChatID:       12345,
								BotTokenFile: "/test",
							},
						},
					},
				},
			},
			golden: "bot_token_file_field_for_Telegram_config.golden",
		},
		{
			name:           "bot_token_file and bot_token fields for Telegram config",
			againstVersion: versionTelegramBotTokenFileAllowed,
			in: &alertmanagerConfig{
				Receivers: []*receiver{
					{
						Name: "telegram",
						TelegramConfigs: []*telegramConfig{
							{
								ChatID:       12345,
								BotToken:     "test",
								BotTokenFile: "/test",
							},
						},
					},
				},
			},
			golden: "bot_token_file_and_bot_token_fields_for_Telegram_config.golden",
		},
		{
			name:           "bot_token not specified and bot_token_file is dropped for unsupported versions",
			againstVersion: versionTelegramBotTokenFileNotAllowed,
			in: &alertmanagerConfig{
				Receivers: []*receiver{
					{
						Name: "telegram",
						TelegramConfigs: []*telegramConfig{
							{
								ChatID:       12345,
								BotTokenFile: "/test",
							},
						},
					},
				},
			},
			expectErr: true,
		},
		{
			name:           "bot_token specified and bot_token_file is dropped for unsupported versions",
			againstVersion: versionTelegramBotTokenFileNotAllowed,
			in: &alertmanagerConfig{
				Receivers: []*receiver{
					{
						Name: "telegram",
						TelegramConfigs: []*telegramConfig{
							{
								ChatID:       12345,
								BotToken:     "test",
								BotTokenFile: "/test",
							},
						},
					},
				},
			},
			golden: "bot_token specified and bot_token_file_is_dropped_for_unsupported_versions.golden",
		},
		{
			name:           "bot_token and bot_token_file empty",
			againstVersion: versionTelegramBotTokenFileAllowed,
			in: &alertmanagerConfig{
				Receivers: []*receiver{
					{
						Name: "telegram",
						TelegramConfigs: []*telegramConfig{
							{
								ChatID: 12345,
							},
						},
					},
				},
			},
			expectErr: true,
		},
		{
			name:           "message_thread_id field for Telegram config",
			againstVersion: versionTelegramMessageThreadIDAllowed,
			in: &alertmanagerConfig{
				Receivers: []*receiver{
					{
						Name: "telegram",
						TelegramConfigs: []*telegramConfig{
							{
								ChatID:          12345,
								MessageThreadID: 123,
								BotToken:        "test",
							},
						},
					},
				},
			},
			golden: "message_thread_id_field_for_Telegram_config.golden",
		},
		{
			name:           "message_thread_id is dropped for unsupported versions",
			againstVersion: versionTelegramMessageThreadIDNotAllowed,
			in: &alertmanagerConfig{
				Receivers: []*receiver{
					{
						Name: "telegram",
						TelegramConfigs: []*telegramConfig{
							{
								ChatID:          12345,
								MessageThreadID: 123,
							},
						},
					},
				},
			},
			expectErr: true,
		},
		{
			name:           "summary is dropped for unsupported versions for MSTeams config",
			againstVersion: versionMSTeamsSummaryNotAllowed,
			in: &alertmanagerConfig{
				Receivers: []*receiver{
					{
						Name: "msteams",
						MSTeamsConfigs: []*msTeamsConfig{
							{
								WebhookURL: "http://example.com",
								Title:      "test title",
								Summary:    "test summary",
								Text:       "test text",
							},
						},
					},
				},
			},
			golden: "summary_is_dropped_for_unsupported_versions_for_MSTeams_config.golden",
		},
		{
			name:           "summary add in supported versions for MSTeams config",
			againstVersion: versionMSTeamsSummaryAllowed,
			in: &alertmanagerConfig{
				Receivers: []*receiver{
					{
						Name: "msteams",
						MSTeamsConfigs: []*msTeamsConfig{
							{
								WebhookURL: "http://example.com",
								Title:      "test title",
								Summary:    "test summary",
								Text:       "test text",
							},
						},
					},
				},
			},
			golden: "summary_add_in_supported_versions_for_MSTeams_config.golden",
		},
	} {
		t.Run(tc.name, func(t *testing.T) {
			err := tc.in.sanitize(tc.againstVersion, logger)
			if tc.expectErr {
				require.Error(t, err)
				return
			}
			require.NoError(t, err)

			routeCfg, err := yaml.Marshal(tc.in)
			require.NoError(t, err)

			golden.Assert(t, string(routeCfg), tc.golden)
		})
	}
}

func TestHTTPClientConfig(t *testing.T) {
	logger := newNopLogger(t)

	httpConfigV25Allowed := semver.Version{Major: 0, Minor: 25}
	httpConfigV25NotAllowed := semver.Version{Major: 0, Minor: 24}

	versionAuthzAllowed := semver.Version{Major: 0, Minor: 22}
	versionAuthzNotAllowed := semver.Version{Major: 0, Minor: 21}

	httpConfigV26Allowed := semver.Version{Major: 0, Minor: 26}
	httpConfigV26NotAllowed := semver.Version{Major: 0, Minor: 25}

	// test the http config independently since all receivers rely on same behaviour
	for _, tc := range []struct {
		name           string
		againstVersion semver.Version
		in             *httpClientConfig
		expectErr      bool
		golden         string
	}{
		{
			name: "Test happy path",
			in: &httpClientConfig{
				Authorization: &authorization{
					Type:            "any",
					Credentials:     "some",
					CredentialsFile: "/must/keep",
				},
			},
			againstVersion: versionAuthzAllowed,
			golden:         "test_happy_path.golden",
		},
		{
			name: "HTTP client config fields preserved with v0.25.0",
			in: &httpClientConfig{
				OAuth2: &oauth2{
					ClientID:         "a",
					ClientSecret:     "b",
					ClientSecretFile: "c",
					TokenURL:         "d",
					proxyConfig: proxyConfig{
						ProxyURL: "http://example.com/",
					},
				},
				EnableHTTP2: ptr.To(false),
				TLSConfig: &tlsConfig{
					MinVersion: "TLS12",
					MaxVersion: "TLS12",
				},
			},
			againstVersion: httpConfigV25Allowed,
			golden:         "HTTP_client_config_fields_preserved_with_v0_25_0.golden",
		},
		{
			name:           "Test authorization causes error for unsupported versions",
			againstVersion: versionAuthzNotAllowed,
			in: &httpClientConfig{
				Authorization: &authorization{
					Type:            "any",
					Credentials:     "some",
					CredentialsFile: "/must/drop",
				},
			},
			expectErr: true,
		},
		{
			name:           "Test oauth2 causes error for unsupported versions",
			againstVersion: versionAuthzNotAllowed,
			in: &httpClientConfig{
				OAuth2: &oauth2{
					ClientID:         "a",
					ClientSecret:     "b",
					ClientSecretFile: "c",
					TokenURL:         "d",
				},
			},
			expectErr: true,
		},
		{
			name: "HTTP client config with min TLS version only",
			in: &httpClientConfig{
				TLSConfig: &tlsConfig{
					MinVersion: "TLS12",
				},
			},
			againstVersion: httpConfigV25Allowed,
			golden:         "HTTP_client_config_with_min_TLS_version_only.golden",
		},
		{
			name: "HTTP client config with max TLS version only",
			in: &httpClientConfig{
				TLSConfig: &tlsConfig{
					MaxVersion: "TLS12",
				},
			},
			againstVersion: httpConfigV25Allowed,
			golden:         "HTTP_client_config_with_max_TLS_version_only.golden",
		},
		{
			name: "HTTP client config TLS min version > max version",
			in: &httpClientConfig{
				OAuth2: &oauth2{
					ClientID:         "a",
					ClientSecret:     "b",
					ClientSecretFile: "c",
					TokenURL:         "d",
					proxyConfig: proxyConfig{
						ProxyURL: "http://example.com/",
					},
				},
				EnableHTTP2: ptr.To(false),
				TLSConfig: &tlsConfig{
					MinVersion: "TLS13",
					MaxVersion: "TLS12",
				},
			},
			againstVersion: httpConfigV25Allowed,
			expectErr:      true,
		},
		{
			name: "HTTP client config TLS min version unknown",
			in: &httpClientConfig{
				OAuth2: &oauth2{
					ClientID:         "a",
					ClientSecret:     "b",
					ClientSecretFile: "c",
					TokenURL:         "d",
					proxyConfig: proxyConfig{
						ProxyURL: "http://example.com/",
					},
				},
				EnableHTTP2: ptr.To(false),
				TLSConfig: &tlsConfig{
					MinVersion: "TLS14",
				},
			},
			againstVersion: httpConfigV25Allowed,
			expectErr:      true,
		},
		{
			name: "HTTP client config TLS max version unknown",
			in: &httpClientConfig{
				OAuth2: &oauth2{
					ClientID:         "a",
					ClientSecret:     "b",
					ClientSecretFile: "c",
					TokenURL:         "d",
					proxyConfig: proxyConfig{
						ProxyURL: "http://example.com/",
					},
				},
				EnableHTTP2: ptr.To(false),
				TLSConfig: &tlsConfig{
					MaxVersion: "TLS14",
				},
			},
			againstVersion: httpConfigV25Allowed,
			expectErr:      true,
		},
		{
			name: "Test HTTP client config fields dropped before v0.25.0",
			in: &httpClientConfig{
				OAuth2: &oauth2{
					ClientID:         "a",
					ClientSecret:     "b",
					ClientSecretFile: "c",
					TokenURL:         "d",
					proxyConfig: proxyConfig{
						ProxyURL: "http://example.com/",
					},
				},
				EnableHTTP2: ptr.To(false),
				TLSConfig: &tlsConfig{
					MinVersion: "TLS12",
					MaxVersion: "TLS12",
				},
			},
			againstVersion: httpConfigV25NotAllowed,
			golden:         "test_HTTP_client_config_fields_dropped_before_v0_25_0.golden",
		},
		{
			name: "Test HTTP client config oauth2 proxyConfig fields dropped before v0.25.0",
			in: &httpClientConfig{
				OAuth2: &oauth2{
					ClientID:         "a",
					ClientSecret:     "b",
					ClientSecretFile: "c",
					TokenURL:         "d",
					proxyConfig: proxyConfig{
						ProxyURL:             "http://example.com/",
						NoProxy:              "http://proxy.io/",
						ProxyFromEnvironment: true,
					},
				},
				EnableHTTP2: ptr.To(false),
			},
			againstVersion: httpConfigV25NotAllowed,
			golden:         "test_HTTP_client_config_oauth2_proxyConfig_fields_dropped_before_v0_25_0.golden",
		},
		{
			name: "Test HTTP client config oauth2 proxyConfig fields",
			in: &httpClientConfig{
				OAuth2: &oauth2{
					ClientID:         "a",
					ClientSecret:     "b",
					ClientSecretFile: "c",
					TokenURL:         "d",
					proxyConfig: proxyConfig{
						ProxyURL:             "http://example.com/",
						NoProxy:              "http://proxy.io/",
						ProxyFromEnvironment: true,
					},
				},
			},
			againstVersion: httpConfigV25Allowed,
			golden:         "Test_HTTP_client_config_oauth2_proxyConfig_fields.golden",
		},
		{
			name: "no_proxy and proxy_connect_header fields dropped before v0.26.0",
			in: &httpClientConfig{
				proxyConfig: proxyConfig{
					NoProxy: "example.com",
					ProxyConnectHeader: map[string][]string{
						"X-Foo": {"Bar"},
					},
				},
			},
			againstVersion: httpConfigV26NotAllowed,
			golden:         "no_proxy_and_proxy_connect_header_fields_dropped_before_v0_26_0.golden",
		},
		{
			name: "no_proxy/proxy_connect_header fields preserved after v0.26.0",
			in: &httpClientConfig{
				proxyConfig: proxyConfig{
					ProxyURL: "http://example.com",
					NoProxy:  "svc.cluster.local",
					ProxyConnectHeader: map[string][]string{
						"X-Foo": {"Bar"},
					},
				},
			},
			againstVersion: httpConfigV26Allowed,
			golden:         "no_proxy_proxy_connect_header_fields_preserved_after_v0_26_0.golden",
		},
		{
			name: "proxy_from_environment field dropped before v0.26.0",
			in: &httpClientConfig{
				proxyConfig: proxyConfig{
					ProxyFromEnvironment: true,
				},
			},
			againstVersion: httpConfigV26NotAllowed,
			golden:         "proxy_from_environment_field_dropped_before_v0_26_0.golden",
		},
		{
			name: "proxy_from_environment field preserved after v0.26.0",
			in: &httpClientConfig{
				proxyConfig: proxyConfig{
					ProxyFromEnvironment: true,
				},
			},
			againstVersion: httpConfigV26Allowed,
			golden:         "proxy_from_environment_field_preserved_after_v0_26_0.golden",
		},
		{
			name: "proxy_from_environment and proxy_url configured return an error",
			in: &httpClientConfig{
				proxyConfig: proxyConfig{
					ProxyFromEnvironment: true,
					ProxyURL:             "http://example.com",
				},
			},
			againstVersion: httpConfigV26Allowed,
			expectErr:      true,
		},
		{
			name: "proxy_from_environment and no_proxy configured return an error",
			in: &httpClientConfig{
				proxyConfig: proxyConfig{
					ProxyFromEnvironment: true,
					NoProxy:              "svc.cluster.local",
				},
			},
			againstVersion: httpConfigV26Allowed,
			expectErr:      true,
		},
		{
			name: "no_proxy configured alone returns an error",
			in: &httpClientConfig{
				proxyConfig: proxyConfig{
					NoProxy: "svc.cluster.local",
				},
			},
			againstVersion: httpConfigV26Allowed,
			expectErr:      true,
		},
		{
			name: "proxy_connect_header configured alone returns an error",
			in: &httpClientConfig{
				proxyConfig: proxyConfig{
					ProxyConnectHeader: map[string][]string{
						"X-Foo": {"Bar"},
					},
				},
			},
			againstVersion: httpConfigV26Allowed,
			expectErr:      true,
		},
	} {
		t.Run(tc.name, func(t *testing.T) {
			err := tc.in.sanitize(tc.againstVersion, logger)
			if tc.expectErr {
				require.Error(t, err)
				return
			}
			amConfigs, err := yaml.Marshal(tc.in)
			require.NoError(t, err)

			golden.Assert(t, string(amConfigs), tc.golden)
		})
	}
}

func TestTimeInterval(t *testing.T) {
	logger := newNopLogger(t)

	for _, tc := range []struct {
		name           string
		againstVersion semver.Version
		in             *alertmanagerConfig
		golden         string
	}{
		{
			name:           "time_intervals and active_time_intervals in Route config",
			againstVersion: semver.Version{Major: 0, Minor: 24},
			in: &alertmanagerConfig{
				TimeIntervals: []*timeInterval{
					{
						Name:          "weekend",
						TimeIntervals: []timeinterval.TimeInterval{},
					},
				},
				Route: &route{
					ActiveTimeIntervals: []string{
						"weekend",
					},
				},
			},
			golden: "time_intervals_and_active_time_intervals_in_route_config.golden",
		},
		{
			name:           "time_intervals is dropped for unsupported versions",
			againstVersion: semver.Version{Major: 0, Minor: 23},
			in: &alertmanagerConfig{
				TimeIntervals: []*timeInterval{
					{
						Name:          "weekend",
						TimeIntervals: []timeinterval.TimeInterval{},
					},
				},
			},
			golden: "time_intervals_is_dropped_for_unsupported_versions.golden",
		},
		{
			name:           "active_time_intervals is dropped for unsupported versions",
			againstVersion: semver.Version{Major: 0, Minor: 23},
			in: &alertmanagerConfig{
				TimeIntervals: []*timeInterval{
					{
						Name:          "weekend",
						TimeIntervals: []timeinterval.TimeInterval{},
					},
				},
				Route: &route{
					ActiveTimeIntervals: []string{
						"weekend",
					},
				},
			},
			golden: "active_time_intervals_is_dropped_for_unsupported_versions.golden",
		},
		{
			name:           "location is dropped for unsupported versions",
			againstVersion: semver.Version{Major: 0, Minor: 24},
			in: &alertmanagerConfig{
				MuteTimeIntervals: []*timeInterval{
					{
						Name: "workdays",
						TimeIntervals: []timeinterval.TimeInterval{
							{
								Weekdays: []timeinterval.WeekdayRange{
									{
										InclusiveRange: timeinterval.InclusiveRange{Begin: 1, End: 5},
									},
								},
								Location: &timeinterval.Location{
									Location: time.Local,
								},
							},
						},
					},
				},
				TimeIntervals: []*timeInterval{
					{
						Name: "sunday",
						TimeIntervals: []timeinterval.TimeInterval{
							{
								Weekdays: []timeinterval.WeekdayRange{
									{
										InclusiveRange: timeinterval.InclusiveRange{Begin: 0, End: 0},
									},
								},
								Location: &timeinterval.Location{
									Location: time.Local,
								},
							},
						},
					},
				},
			},
			golden: "location_is_dropped_for_unsupported_versions.golden",
		},
	} {
		t.Run(tc.name, func(t *testing.T) {
			err := tc.in.sanitize(tc.againstVersion, logger)
			require.NoError(t, err)

			amConfigs, err := yaml.Marshal(tc.in)
			require.NoError(t, err)

			golden.Assert(t, string(amConfigs), tc.golden)
		})
	}
}
func TestSanitizePushoverReceiverConfig(t *testing.T) {
	logger := newNopLogger(t)

	for _, tc := range []struct {
		name           string
		againstVersion semver.Version
		in             *alertmanagerConfig
		expectErr      bool
		golden         string
	}{
		{
			name:           "Test pushover user_key/token takes precedence in pushover config",
			againstVersion: semver.Version{Major: 0, Minor: 26},
			in: &alertmanagerConfig{
				Receivers: []*receiver{
					{
						PushoverConfigs: []*pushoverConfig{
							{
								UserKey:     "foo",
								UserKeyFile: "/path/use_key_file",
								Token:       "bar",
								TokenFile:   "/path/token_file",
							},
						},
					},
				},
			},
			golden: "test_pushover_user_key_token_takes_precedence_in_pushover_config.golden",
		},
		{
			name:           "Test pushover token or token_file must be configured",
			againstVersion: semver.Version{Major: 0, Minor: 26},
			in: &alertmanagerConfig{
				Receivers: []*receiver{
					{
						PushoverConfigs: []*pushoverConfig{
							{
								UserKey: "foo",
							},
						},
					},
				},
			},
			expectErr: true,
		},
		{
			name:           "Test pushover user_key or user_key_file must be configured",
			againstVersion: semver.Version{Major: 0, Minor: 26},
			in: &alertmanagerConfig{
				Receivers: []*receiver{
					{
						PushoverConfigs: []*pushoverConfig{
							{
								Token: "bar",
							},
						},
					},
				},
			},
			expectErr: true,
		},
		{
			name:           "Test pushover user_key/token_file dropped in pushover config for unsupported versions",
			againstVersion: semver.Version{Major: 0, Minor: 25},
			in: &alertmanagerConfig{
				Receivers: []*receiver{
					{
						PushoverConfigs: []*pushoverConfig{
							{
								UserKey:   "foo",
								TokenFile: "/path/token_file",
							},
						},
					},
				},
			},
			expectErr: true,
		},
		{
			name:           "Test pushover user_key_file/token dropped in pushover config for unsupported versions",
			againstVersion: semver.Version{Major: 0, Minor: 25},
			in: &alertmanagerConfig{
				Receivers: []*receiver{
					{
						PushoverConfigs: []*pushoverConfig{
							{
								UserKeyFile: "/path/use_key_file",
								Token:       "bar",
							},
						},
					},
				},
			},
			expectErr: true,
		},
	} {
		t.Run(tc.name, func(t *testing.T) {
			err := tc.in.sanitize(tc.againstVersion, logger)
			if tc.expectErr {
				require.Error(t, err)
				return
			}
			require.NoError(t, err)

			amConfigs, err := yaml.Marshal(tc.in)
			require.NoError(t, err)

			golden.Assert(t, string(amConfigs), tc.golden)
		})
	}
}
func TestSanitizeEmailConfig(t *testing.T) {
	logger := newNopLogger(t)

	for _, tc := range []struct {
		name           string
		againstVersion semver.Version
		in             *alertmanagerConfig
		golden         string
	}{
		{
			name:           "Test smtp_auth_password takes precedence in global config",
			againstVersion: semver.Version{Major: 0, Minor: 25},
			in: &alertmanagerConfig{
				Global: &globalConfig{
					SMTPAuthPassword:     "foo",
					SMTPAuthPasswordFile: "bar",
				},
			},
			golden: "test_smtp_auth_password_takes_precedence_in_global_config.golden",
		},
		{
			name:           "Test smtp_auth_password_file is dropped for unsupported versions",
			againstVersion: semver.Version{Major: 0, Minor: 24},
			in: &alertmanagerConfig{
				Global: &globalConfig{
					SMTPAuthPasswordFile: "bar",
				},
			},
			golden: "test_smtp_auth_password_file_is_dropped_for_unsupported_versions.golden",
		},
		{
			name:           "Test smtp_auth_password takes precedence in email config",
			againstVersion: semver.Version{Major: 0, Minor: 25},
			in: &alertmanagerConfig{
				Receivers: []*receiver{
					{
						EmailConfigs: []*emailConfig{
							{
								AuthPassword:     "foo",
								AuthPasswordFile: "bar",
							},
						},
					},
				},
			},
			golden: "test_smtp_auth_password_takes_precedence_in_email_config.golden",
		},
		{
			name:           "Test smtp_auth_password_file is dropped in slack config for unsupported versions",
			againstVersion: semver.Version{Major: 0, Minor: 24},
			in: &alertmanagerConfig{
				Receivers: []*receiver{
					{
						EmailConfigs: []*emailConfig{
							{
								AuthPasswordFile: "bar",
							},
						},
					},
				},
			},
			golden: "test_smtp_auth_password_file_is_dropped_in_slack_config_for_unsupported_versions.golden",
		},
	} {
		t.Run(tc.name, func(t *testing.T) {
			err := tc.in.sanitize(tc.againstVersion, logger)
			require.NoError(t, err)

			amConfigs, err := yaml.Marshal(tc.in)
			require.NoError(t, err)

			golden.Assert(t, string(amConfigs), tc.golden)
		})
	}
}

func TestSanitizeVictorOpsConfig(t *testing.T) {
	logger := newNopLogger(t)

	for _, tc := range []struct {
		name           string
		againstVersion semver.Version
		in             *alertmanagerConfig
		golden         string
	}{
		{
			name:           "Test victorops_api_key takes precedence in global config",
			againstVersion: semver.Version{Major: 0, Minor: 25},
			in: &alertmanagerConfig{
				Global: &globalConfig{
					VictorOpsAPIKey:     "foo",
					VictorOpsAPIKeyFile: "bar",
				},
			},
			golden: "test_victorops_api_key_takes_precedence_in_global_config.golden",
		},
		{
			name:           "Test victorops_api_key_file is dropped for unsupported versions",
			againstVersion: semver.Version{Major: 0, Minor: 24},
			in: &alertmanagerConfig{
				Global: &globalConfig{
					VictorOpsAPIKeyFile: "bar",
				},
			},
			golden: "test_victorops_api_key_file_is_dropped_for_unsupported_versions.golden",
		},
		{
			name:           "Test api_key takes precedence in victorops config",
			againstVersion: semver.Version{Major: 0, Minor: 25},
			in: &alertmanagerConfig{
				Receivers: []*receiver{
					{
						VictorOpsConfigs: []*victorOpsConfig{
							{
								APIKey:     "foo",
								APIKeyFile: "bar",
							},
						},
					},
				},
			},
			golden: "test_api_key_takes_precedence_in_victorops_config.golden",
		},
		{
			name:           "Test api_key_file is dropped in victorops config for unsupported versions",
			againstVersion: semver.Version{Major: 0, Minor: 24},
			in: &alertmanagerConfig{
				Receivers: []*receiver{
					{
						VictorOpsConfigs: []*victorOpsConfig{
							{
								APIKeyFile: "bar",
							},
						},
					},
				},
			},
			golden: "test_api_key_file_is_dropped_in_victorops_config_for_unsupported_versions.golden",
		},
	} {
		t.Run(tc.name, func(t *testing.T) {
			err := tc.in.sanitize(tc.againstVersion, logger)
			require.NoError(t, err)

			amConfigs, err := yaml.Marshal(tc.in)
			require.NoError(t, err)

			golden.Assert(t, string(amConfigs), tc.golden)
		})
	}
}

func TestSanitizeWebhookConfig(t *testing.T) {
	logger := newNopLogger(t)

	for _, tc := range []struct {
		name           string
		againstVersion semver.Version
		in             *alertmanagerConfig
		golden         string
	}{
		{
			name:           "Test webhook_url_file is dropped in webhook config for unsupported versions",
			againstVersion: semver.Version{Major: 0, Minor: 25},
			in: &alertmanagerConfig{
				Receivers: []*receiver{
					{
						WebhookConfigs: []*webhookConfig{
							{
								URLFile: "foo",
							},
						},
					},
				},
			},
			golden: "test_webhook_url_file_is_dropped_in_webhook_config_for_unsupported_versions.golden",
		},
		{
			name:           "Test url takes precedence in webhook config",
			againstVersion: semver.Version{Major: 0, Minor: 26},
			in: &alertmanagerConfig{
				Receivers: []*receiver{
					{
						WebhookConfigs: []*webhookConfig{
							{
								URL:     "foo",
								URLFile: "bar",
							},
						},
					},
				},
			},
			golden: "test_url_takes_precedence_in_webhook_config.golden",
		},
		{
			name:           "Test timeout is dropped in webhook config for unsupported versions",
			againstVersion: semver.Version{Major: 0, Minor: 26},
			in: &alertmanagerConfig{
				Receivers: []*receiver{
					{
						WebhookConfigs: []*webhookConfig{
							{
								Timeout: ptr.To(model.Duration(time.Minute)),
							},
						},
					},
				},
			},
			golden: "test_webhook_timeout_is_dropped_in_webhook_config_for_unsupported_versions.golden",
		},
		{
			name:           "Test timeout is added in webhook config for supported versions",
			againstVersion: semver.Version{Major: 0, Minor: 28},
			in: &alertmanagerConfig{
				Receivers: []*receiver{
					{
						WebhookConfigs: []*webhookConfig{
							{
								Timeout: ptr.To(model.Duration(time.Minute)),
							},
						},
					},
				},
			},
			golden: "test_webhook_timeout_is_added_in_webhook_config_for_supported_versions.golden",
		},
	} {
		t.Run(tc.name, func(t *testing.T) {
			err := tc.in.sanitize(tc.againstVersion, logger)
			require.NoError(t, err)

			amConfigs, err := yaml.Marshal(tc.in)
			require.NoError(t, err)

			golden.Assert(t, string(amConfigs), tc.golden)
		})
	}
}

func TestSanitizePushoverConfig(t *testing.T) {
	logger := newNopLogger(t)

	for _, tc := range []struct {
		name           string
		againstVersion semver.Version
		in             *alertmanagerConfig
		golden         string
	}{
		{
			name:           "Test pushover_user_key_file is dropped in pushover config for unsupported versions",
			againstVersion: semver.Version{Major: 0, Minor: 25},
			in: &alertmanagerConfig{
				Receivers: []*receiver{
					{
						PushoverConfigs: []*pushoverConfig{
							{
								UserKey:     "key",
								UserKeyFile: "foo",
								Token:       "token",
							},
						},
					},
				},
			},
			golden: "test_pushover_user_key_file_is_dropped_in_pushover_config_for_unsupported_versions.golden",
		},
		{
			name:           "Test pushover_token_file is dropped in pushover config for unsupported versions",
			againstVersion: semver.Version{Major: 0, Minor: 25},
			in: &alertmanagerConfig{
				Receivers: []*receiver{
					{
						PushoverConfigs: []*pushoverConfig{
							{
								UserKey:   "key",
								Token:     "token",
								TokenFile: "foo",
							},
						},
					},
				},
			},
			golden: "test_pushover_token_file_is_dropped_in_pushover_config_for_unsupported_versions.golden",
		},
		{
			name:           "Test user_key takes precedence in pushover config",
			againstVersion: semver.Version{Major: 0, Minor: 26},
			in: &alertmanagerConfig{
				Receivers: []*receiver{
					{
						PushoverConfigs: []*pushoverConfig{
							{
								UserKey:     "foo",
								UserKeyFile: "bar",
								Token:       "token",
							},
						},
					},
				},
			},
			golden: "test_user_key_takes_precedence_in_pushover_config.golden",
		},
		{
			name:           "Test token takes precedence in pushover config",
			againstVersion: semver.Version{Major: 0, Minor: 26},
			in: &alertmanagerConfig{
				Receivers: []*receiver{
					{
						PushoverConfigs: []*pushoverConfig{
							{
								UserKey:   "foo",
								Token:     "foo",
								TokenFile: "bar",
							},
						},
					},
				},
			},
			golden: "test_token_takes_precedence_in_pushover_config.golden",
		},
	} {
		t.Run(tc.name, func(t *testing.T) {
			err := tc.in.sanitize(tc.againstVersion, logger)
			require.NoError(t, err)

			amConfigs, err := yaml.Marshal(tc.in)
			require.NoError(t, err)

			golden.Assert(t, string(amConfigs), tc.golden)
		})
	}
}

func TestSanitizePagerDutyConfig(t *testing.T) {
	logger := newNopLogger(t)

	for _, tc := range []struct {
		name           string
		againstVersion semver.Version
		in             *alertmanagerConfig
		golden         string
	}{
		{
			name:           "Test routing_key takes precedence in pagerduty config",
			againstVersion: semver.Version{Major: 0, Minor: 25},
			in: &alertmanagerConfig{
				Receivers: []*receiver{
					{
						PagerdutyConfigs: []*pagerdutyConfig{
							{
								RoutingKey:     "foo",
								RoutingKeyFile: "bar",
							},
						},
					},
				},
			},
			golden: "test_routing_key_takes_precedence_in_pagerdouty_config.golden",
		},
		{
			name:           "Test routing_key_file is dropped in pagerduty config for unsupported versions",
			againstVersion: semver.Version{Major: 0, Minor: 24},
			in: &alertmanagerConfig{
				Receivers: []*receiver{
					{
						PagerdutyConfigs: []*pagerdutyConfig{
							{
								RoutingKeyFile: "bar",
							},
						},
					},
				},
			},
			golden: "test_routing_key_file_is_dropped_in_pagerduty_config_for_unsupported_versions.golden",
		},
		{
			name:           "Test service_key takes precedence in pagerduty config",
			againstVersion: semver.Version{Major: 0, Minor: 25},
			in: &alertmanagerConfig{
				Receivers: []*receiver{
					{
						PagerdutyConfigs: []*pagerdutyConfig{
							{
								ServiceKey:     "foo",
								ServiceKeyFile: "bar",
							},
						},
					},
				},
			},
			golden: "test_service_key_takes_precedence_in_pagerduty_config.golden",
		},
		{
			name:           "Test service_key_file is dropped in pagerduty config for unsupported versions",
			againstVersion: semver.Version{Major: 0, Minor: 24},
			in: &alertmanagerConfig{
				Receivers: []*receiver{
					{
						PagerdutyConfigs: []*pagerdutyConfig{
							{
								ServiceKeyFile: "bar",
							},
						},
					},
				},
			},
			golden: "test_service_key_file_is_dropped_in_pagerduty_config_for_unsupported_versions.golden",
		},
		{
			name:           "Test source is dropped in pagerduty config for unsupported versions",
			againstVersion: semver.Version{Major: 0, Minor: 24},
			in: &alertmanagerConfig{
				Receivers: []*receiver{
					{
						PagerdutyConfigs: []*pagerdutyConfig{
							{
								Source: "foo",
							},
						},
					},
				},
			},
			golden: "test_source_is_dropped_in_pagerduty_config_for_unsupported_versions.golden",
		},
		{
			name:           "Test source is added in pagerduty config for supported versions",
			againstVersion: semver.Version{Major: 0, Minor: 25},
			in: &alertmanagerConfig{
				Receivers: []*receiver{
					{
						PagerdutyConfigs: []*pagerdutyConfig{
							{
								Source: "foo",
							},
						},
					},
				},
			},
			golden: "test_source_is_added_in_pagerduty_config_for_supported_versions.golden",
		},
	} {
		t.Run(tc.name, func(t *testing.T) {
			err := tc.in.sanitize(tc.againstVersion, logger)
			require.NoError(t, err)

			amPagerDutyCfg, err := yaml.Marshal(tc.in)
			require.NoError(t, err)

			golden.Assert(t, string(amPagerDutyCfg), tc.golden)
		})
	}
}

func TestSanitizeJiraConfig(t *testing.T) {
	logger := newNopLogger(t)
	versionJiraAllowed := semver.Version{Major: 0, Minor: 28}
	versionJiraNotAllowed := semver.Version{Major: 0, Minor: 27}
	for _, tc := range []struct {
		name           string
		againstVersion semver.Version
		in             *alertmanagerConfig
		golden         string
		expectErr      bool
	}{
		{
			name:           "jira_configs returns error for unsupported versions",
			againstVersion: versionJiraNotAllowed,
			in: &alertmanagerConfig{
				Receivers: []*receiver{
					{
						JiraConfigs: []*jiraConfig{
							{
								APIURL: "http://example.com",
							},
						},
					},
				},
			},
			expectErr: true,
		},
		{
			name:           "jira_configs allows for supported versions",
			againstVersion: versionJiraAllowed,
			in: &alertmanagerConfig{
				Receivers: []*receiver{
					{
						JiraConfigs: []*jiraConfig{
							{
								APIURL:    "http://issues.example.com",
								Project:   "Monitoring",
								IssueType: "Bug",
							},
						},
					},
				},
			},
			golden: "jira_configs_for_supported_versions.golden",
		},
		{
			name:           "jira_configs returns error for missing mandatory fields",
			againstVersion: versionJiraAllowed,
			in: &alertmanagerConfig{
				Receivers: []*receiver{
					{
						JiraConfigs: []*jiraConfig{
							{
								APIURL: "http://example.com",
							},
						},
					},
				},
			},
			expectErr: true,
		},
	} {
		t.Run(tc.name, func(t *testing.T) {
			err := tc.in.sanitize(tc.againstVersion, logger)
			if tc.expectErr {
				require.Error(t, err)
				return
			}

			require.NoError(t, err)

			amConfigs, err := yaml.Marshal(tc.in)
			require.NoError(t, err)

			golden.Assert(t, string(amConfigs), tc.golden)
		})
	}
}

func TestSanitizeDiscordConfig(t *testing.T) {
	logger := newNopLogger(t)

	for _, tc := range []struct {
		name           string
		againstVersion semver.Version
		in             *alertmanagerConfig
		golden         string
	}{
		{
			name:           "Test Username field is dropped in discord config for unsupported versions",
			againstVersion: semver.Version{Major: 0, Minor: 27},
			in: &alertmanagerConfig{
				Receivers: []*receiver{
					{
						Name: "discord",
						DiscordConfigs: []*discordConfig{
							{
								Username:   "content",
								WebhookURL: "http://example.com",
								Message:    "test message",
							},
						},
					},
				},
			},
			golden: "Discord_username_dropped_in_unsupported_versions_config.golden",
		},
		{
			name:           "Test Username field add in discord config for supported versions",
			againstVersion: semver.Version{Major: 0, Minor: 28},
			in: &alertmanagerConfig{
				Receivers: []*receiver{
					{
						Name: "discord",
						DiscordConfigs: []*discordConfig{
							{
								Username:   "content",
								WebhookURL: "http://example.com",
								Message:    "test message",
							},
						},
					},
				},
			},
			golden: "Discord_username_add_in_supported_versions_config.golden",
		},
		{
			name:           "Test AvatarURL field is dropped in discord config for unsupported versions",
			againstVersion: semver.Version{Major: 0, Minor: 27},
			in: &alertmanagerConfig{
				Receivers: []*receiver{
					{
						Name: "discord",
						DiscordConfigs: []*discordConfig{
							{
								AvatarURL:  "content",
								WebhookURL: "http://example.com",
								Message:    "test message",
							},
						},
					},
				},
			},
			golden: "Discord_avatarURL_dropped_in_unsupported_versions_config.golden",
		},
		{
			name:           "Test AvatarURL field add in discord config for supported versions",
			againstVersion: semver.Version{Major: 0, Minor: 28},
			in: &alertmanagerConfig{
				Receivers: []*receiver{
					{
						Name: "discord",
						DiscordConfigs: []*discordConfig{
							{
								AvatarURL:  "content",
								WebhookURL: "http://example.com",
								Message:    "test message",
							},
						},
					},
				},
			},
			golden: "Discord_avatarURL_add_in_supported_versions_config.golden",
		},
		{
			name:           "Test Content field is dropped in discord config for unsupported versions",
			againstVersion: semver.Version{Major: 0, Minor: 27},
			in: &alertmanagerConfig{
				Receivers: []*receiver{
					{
						Name: "discord",
						DiscordConfigs: []*discordConfig{
							{
								Content:    "content",
								WebhookURL: "http://example.com",
								Message:    "test message",
							},
						},
					},
				},
			},
			golden: "Discord_content_dropped_in_unsupported_versions_config.golden",
		},
		{
			name:           "Test Content field add in discord config for supported versions",
			againstVersion: semver.Version{Major: 0, Minor: 28},
			in: &alertmanagerConfig{
				Receivers: []*receiver{
					{
						Name: "discord",
						DiscordConfigs: []*discordConfig{
							{
								Content:    "test content",
								WebhookURL: "http://example.com",
								Message:    "test message",
							},
						},
					},
				},
			},
			golden: "Discord_content_add_in_supported_versions_config.golden",
		},
	} {
		t.Run(tc.name, func(t *testing.T) {
			err := tc.in.sanitize(tc.againstVersion, logger)
			require.NoError(t, err)

			amConfigs, err := yaml.Marshal(tc.in)
			require.NoError(t, err)

			golden.Assert(t, string(amConfigs), tc.golden)
		})
	}

}

func TestSanitizeRocketChatConfig(t *testing.T) {
	logger := newNopLogger(t)
	versionRocketChatAllowed := semver.Version{Major: 0, Minor: 28}
	versionRocketChatNotAllowed := semver.Version{Major: 0, Minor: 27}
	for _, tc := range []struct {
		name           string
		againstVersion semver.Version
		in             *alertmanagerConfig
		golden         string
		expectErr      bool
	}{
		{
			name:           "rocketchat_configs returns error for unsupported versions",
			againstVersion: versionRocketChatNotAllowed,
			in: &alertmanagerConfig{
				Receivers: []*receiver{
					{
						RocketChatConfigs: []*rocketChatConfig{
							{
								APIURL: "http://example.com",
							},
						},
					},
				},
			},
			expectErr: true,
		},
		{
			name:           "rocketchat_configs allows for supported versions",
			againstVersion: versionRocketChatAllowed,
			in: &alertmanagerConfig{
				Receivers: []*receiver{
					{
						RocketChatConfigs: []*rocketChatConfig{
							{
								APIURL: "http://example.com",
							},
						},
					},
				},
			},
			golden: "rocketchat_configs_for_supported_versions.golden",
		},
		{
			name:           "rocketchat_configs both token or token_file set",
			againstVersion: versionRocketChatAllowed,
			in: &alertmanagerConfig{
				Receivers: []*receiver{
					{
						RocketChatConfigs: []*rocketChatConfig{
							{
								APIURL:    "http://example.com",
								Token:     ptr.To("aaaa-bbbb-cccc-dddd"),
								TokenFile: "/var/kubernetes/secrets/token",
							},
						},
					},
				},
			},
			expectErr: true,
		},
		{
			name:           "rocketchat_configs both token_id or token_id_file set",
			againstVersion: versionRocketChatAllowed,
			in: &alertmanagerConfig{
				Receivers: []*receiver{
					{
						RocketChatConfigs: []*rocketChatConfig{
							{
								APIURL:      "http://example.com",
								TokenID:     ptr.To("t123456"),
								TokenIDFile: "/var/kubernetes/secrets/token-id",
							},
						},
					},
				},
			},
			expectErr: true,
		},
	} {
		t.Run(tc.name, func(t *testing.T) {
			err := tc.in.sanitize(tc.againstVersion, logger)
			if tc.expectErr {
				require.Error(t, err)
				return
			}

			require.NoError(t, err)

			amConfigs, err := yaml.Marshal(tc.in)
			require.NoError(t, err)

			golden.Assert(t, string(amConfigs), tc.golden)
		})
	}
}

func TestSanitizeRoute(t *testing.T) {
	logger := newNopLogger(t)
	matcherV2SyntaxAllowed := semver.Version{Major: 0, Minor: 22}
	matcherV2SyntaxNotAllowed := semver.Version{Major: 0, Minor: 21}

	namespaceLabel := "namespace"
	namespaceValue := "test-ns"

	for _, tc := range []struct {
		name           string
		againstVersion semver.Version
		in             *route
		expectErr      bool
		golden         string
	}{
		{
			name:           "Test route with new syntax not supported fails",
			againstVersion: matcherV2SyntaxNotAllowed,
			in: &route{
				Receiver: "test",
				Match: map[string]string{
					namespaceLabel: namespaceValue,
				},
				Matchers: []string{fmt.Sprintf("%s=%s", namespaceLabel, namespaceValue)},
				Continue: true,
				Routes: []*route{
					{
						Match: map[string]string{
							"keep": "me",
						},
						Matchers: []string{"strip=~me"},
					},
				},
			},
			expectErr: true,
		},
		{
			name:           "Test route with new syntax supported and no child routes",
			againstVersion: matcherV2SyntaxAllowed,
			in: &route{
				Receiver: "test",
				Match: map[string]string{
					namespaceLabel: namespaceValue,
				},
				Matchers: []string{fmt.Sprintf("%s=%s", namespaceLabel, namespaceValue)},
				Continue: true,
			},
			golden: "test_route_with_new_syntax_no_child_routes.golden",
		},
		{
			name:           "Test route with new syntax supported with child routes",
			againstVersion: matcherV2SyntaxAllowed,
			in: &route{
				Receiver: "test",
				Match: map[string]string{
					"some": "value",
				},
				Matchers: []string{fmt.Sprintf("%s=%s", namespaceLabel, namespaceValue)},
				Continue: true,
				Routes: []*route{
					{
						Match: map[string]string{
							"keep": "me",
						},
						Matchers: []string{"keep=~me"},
					},
				},
			},
			golden: "test_route_with_new_syntax_supported_with_child_routes.golden",
		},
	} {
		t.Run(tc.name, func(t *testing.T) {
			err := tc.in.sanitize(tc.againstVersion, logger)
			if tc.expectErr {
				require.Error(t, err)
				return
			}

			require.NoError(t, err)

			routeCfg, err := yaml.Marshal(tc.in)
			require.NoError(t, err)

			golden.Assert(t, string(routeCfg), tc.golden)
		})
	}
}

// We want to ensure that the imported types from config.MuteTimeInterval
// and any others with custom marshalling/unmarshalling are parsed
// into the internal struct as expected.
func TestLoadConfig(t *testing.T) {
	testCase := []struct {
		name     string
		expected *alertmanagerConfig
		golden   string
	}{
		{
			name: "mute_time_intervals field",
			expected: &alertmanagerConfig{
				Global: nil,
				Route: &route{
					Receiver: "null",
				},
				Receivers: []*receiver{
					{
						Name: "null",
					},
				},
				MuteTimeIntervals: []*timeInterval{
					{
						Name: "maintenance_windows",
						TimeIntervals: []timeinterval.TimeInterval{
							{
								Months: []timeinterval.MonthRange{
									{
										InclusiveRange: timeinterval.InclusiveRange{
											Begin: 1,
											End:   1,
										},
									},
								},
								DaysOfMonth: []timeinterval.DayOfMonthRange{
									{
										InclusiveRange: timeinterval.InclusiveRange{
											Begin: 7,
											End:   7,
										},
									},
									{
										InclusiveRange: timeinterval.InclusiveRange{
											Begin: 18,
											End:   18,
										},
									},
									{
										InclusiveRange: timeinterval.InclusiveRange{
											Begin: 28,
											End:   28,
										},
									},
								},
								Times: []timeinterval.TimeRange{
									{
										StartMinute: 1020,
										EndMinute:   1440,
									},
								},
							},
						},
					},
				},
				Templates: []string{},
			},
			golden: "mute_time_intervals_field.golden",
		},
		{
			name: "Global opsgenie_api_key_file field",
			expected: &alertmanagerConfig{
				Global: &globalConfig{
					OpsGenieAPIKeyFile: "xxx",
				},
				Route: &route{
					Receiver: "null",
				},
				Receivers: []*receiver{
					{
						Name: "null",
					},
				},
				Templates: []string{},
			},
			golden: "Global_opsgenie_api_key_file_field.golden",
		},
		{
			name: "OpsGenie entity and actions fields",
			expected: &alertmanagerConfig{
				Route: &route{
					Receiver: "opsgenie",
				},
				Receivers: []*receiver{
					{
						Name: "opsgenie",
						OpsgenieConfigs: []*opsgenieConfig{
							{
								Entity:  "entity1",
								Actions: "action1,action2",
								APIKey:  "xxx",
							},
						},
					},
				},
				Templates: []string{},
			},
			golden: "OpsGenie_entity_and_actions_fields.golden",
		},
		{
			name: "Discord url field",
			expected: &alertmanagerConfig{
				Route: &route{
					Receiver: "discord",
				},
				Receivers: []*receiver{
					{
						Name: "discord",
						DiscordConfigs: []*discordConfig{
							{
								WebhookURL: "http://example.com",
							},
						},
					},
				},
				Templates: []string{},
			},
			golden: "Discord_url_field.golden",
		},
	}

	for _, tc := range testCase {
		t.Run(tc.name, func(t *testing.T) {
			ac, err := alertmanagerConfigFromBytes(golden.Get(t, tc.golden))
			require.NoError(t, err)
			require.Equal(t, tc.expected, ac)
		})
	}
}

func TestConvertHTTPConfig(t *testing.T) {
	testCases := []struct {
		name   string
		cfg    monitoringv1alpha1.HTTPConfig
		golden string
	}{
		{
			name:   "no proxy",
			cfg:    monitoringv1alpha1.HTTPConfig{},
			golden: "no_proxy.golden",
		},
		{
			name: "proxyURL only",
			cfg: monitoringv1alpha1.HTTPConfig{
				ProxyURLOriginal: ptr.To("http://example.com"),
			},
			golden: "proxy_url_only.golden",
		},
		{
			name: "proxyUrl only",
			cfg: monitoringv1alpha1.HTTPConfig{
				ProxyConfig: monitoringv1.ProxyConfig{
					ProxyURL: ptr.To("http://example.com"),
				},
			},
			golden: "proxy_config_only.golden",
		},
		{
			name: "proxyUrl and proxyURL",
			cfg: monitoringv1alpha1.HTTPConfig{
				ProxyURLOriginal: ptr.To("http://example.com"),
				ProxyConfig: monitoringv1.ProxyConfig{
					ProxyURL: ptr.To("http://bad.example.com"),
				},
			},
			golden: "proxy_url_and_proxy_config.golden",
		},
		{
			name: "proxyUrl and empty proxyURL",
			cfg: monitoringv1alpha1.HTTPConfig{
				ProxyURLOriginal: ptr.To(""),
				ProxyConfig: monitoringv1.ProxyConfig{
					ProxyURL: ptr.To("http://example.com"),
				},
			},
			golden: "proxy_url_empty_proxy_config.golden",
		},
	}

	for _, tc := range testCases {
		t.Run(tc.name, func(t *testing.T) {
			v, err := semver.ParseTolerant(operator.DefaultAlertmanagerVersion)
			require.NoError(t, err)

			cb := NewConfigBuilder(
				newNopLogger(t),
				v,
				nil,
				monitoringv1.AlertmanagerConfigMatcherStrategy{
					Type: monitoringv1.OnNamespaceConfigMatcherStrategyType,
				},
			)

			cfg, err := cb.convertHTTPConfig(context.Background(), &tc.cfg, types.NamespacedName{})
			require.NoError(t, err)

			cfgBytes, err := yaml.Marshal(cfg)
			require.NoError(t, err)

			golden.Assert(t, string(cfgBytes), tc.golden)
		})
	}
}

func newNopLogger(t *testing.T) *slog.Logger {
	t.Helper()
	return slog.New(slog.DiscardHandler)
}<|MERGE_RESOLUTION|>--- conflicted
+++ resolved
@@ -94,17 +94,15 @@
 	rocketChatAPIURL := "https://rocketchat.example.com"
 	invalidRocketChatAPIURL := "://rocketchat.example.com"
 
-<<<<<<< HEAD
-	victorOpsAPIURL := "https://victorops.example.com"
-	invalidVictorOpsAPIURL := "://victorops.example.com"
-=======
 	webexAPIURL := "https://webex.example.com"
 	invalidWebexAPIURL := "://webex.example.com"
 
 	weChatAPIURL := "https://wechat.example.com"
 	invalidWeChatAPIURL := "://wechat.example.com"
 	wechatCorpID := "mywechatcorpid"
->>>>>>> 44b97b46
+
+	victorOpsAPIURL := "https://victorops.example.com"
+	invalidVictorOpsAPIURL := "://victorops.example.com"
 
 	tests := []struct {
 		name            string
@@ -1384,20 +1382,11 @@
 			wantErr: true,
 		},
 		{
-<<<<<<< HEAD
-			name:      "valid global config victorops",
-			amVersion: &version28,
-			globalConfig: &monitoringv1.AlertmanagerGlobalConfig{
-				VictorOpsConfig: &monitoringv1.GlobalVictorOpsConfig{
-					APIURL: ptr.To(monitoringv1.URL(victorOpsAPIURL)),
-					APIKey: ptr.To("myvictoropsapikey"),
-=======
 			name:      "valid global config webex api url",
 			amVersion: &version28,
 			globalConfig: &monitoringv1.AlertmanagerGlobalConfig{
 				WebexConfig: &monitoringv1.GlobalWebexConfig{
 					APIURL: ptr.To(monitoringv1.URL(webexAPIURL)),
->>>>>>> 44b97b46
 				},
 			},
 			amConfig: &monitoringv1alpha1.AlertmanagerConfig{
@@ -1427,17 +1416,6 @@
 			matcherStrategy: monitoringv1.AlertmanagerConfigMatcherStrategy{
 				Type: "OnNamespace",
 			},
-<<<<<<< HEAD
-			golden: "valid_global_config_with_VictorOps.golden",
-		},
-		{
-			name:      "invalid global config victorops api url",
-			amVersion: &version28,
-			globalConfig: &monitoringv1.AlertmanagerGlobalConfig{
-				VictorOpsConfig: &monitoringv1.GlobalVictorOpsConfig{
-					APIURL: ptr.To(monitoringv1.URL(invalidVictorOpsAPIURL)),
-					APIKey: ptr.To("myvictoropsapikey"),
-=======
 			golden: "valid_global_config_with_Webex_API_URL.golden",
 		},
 		{
@@ -1615,7 +1593,82 @@
 						Key: "api_secret",
 					},
 					APICorpID: &wechatCorpID,
->>>>>>> 44b97b46
+				},
+			},
+			amConfig: &monitoringv1alpha1.AlertmanagerConfig{
+				ObjectMeta: metav1.ObjectMeta{
+					Name:      "global-config",
+					Namespace: "mynamespace",
+				},
+				Spec: monitoringv1alpha1.AlertmanagerConfigSpec{
+					Receivers: []monitoringv1alpha1.Receiver{
+						{
+							Name: "null",
+						},
+						{
+							Name: "myreceiver",
+						},
+					},
+					Route: &monitoringv1alpha1.Route{
+						Receiver: "null",
+						Routes: []apiextensionsv1.JSON{
+							{
+								Raw: myrouteJSON,
+							},
+						},
+					},
+				},
+			},
+			matcherStrategy: monitoringv1.AlertmanagerConfigMatcherStrategy{
+				Type: "OnNamespace",
+			},
+			wantErr: true,
+		},
+		{
+			name:      "valid global config victorops",
+			amVersion: &version28,
+			globalConfig: &monitoringv1.AlertmanagerGlobalConfig{
+				VictorOpsConfig: &monitoringv1.GlobalVictorOpsConfig{
+					APIURL: ptr.To(monitoringv1.URL(victorOpsAPIURL)),
+					APIKey: ptr.To("myvictoropsapikey"),
+				},
+			},
+			amConfig: &monitoringv1alpha1.AlertmanagerConfig{
+				ObjectMeta: metav1.ObjectMeta{
+					Name:      "global-config",
+					Namespace: "mynamespace",
+				},
+				Spec: monitoringv1alpha1.AlertmanagerConfigSpec{
+					Receivers: []monitoringv1alpha1.Receiver{
+						{
+							Name: "null",
+						},
+						{
+							Name: "myreceiver",
+						},
+					},
+					Route: &monitoringv1alpha1.Route{
+						Receiver: "null",
+						Routes: []apiextensionsv1.JSON{
+							{
+								Raw: myrouteJSON,
+							},
+						},
+					},
+				},
+			},
+			matcherStrategy: monitoringv1.AlertmanagerConfigMatcherStrategy{
+				Type: "OnNamespace",
+			},
+			golden: "valid_global_config_with_VictorOps.golden",
+		},
+		{
+			name:      "invalid global config victorops api url",
+			amVersion: &version28,
+			globalConfig: &monitoringv1.AlertmanagerGlobalConfig{
+				VictorOpsConfig: &monitoringv1.GlobalVictorOpsConfig{
+					APIURL: ptr.To(monitoringv1.URL(invalidVictorOpsAPIURL)),
+					APIKey: ptr.To("myvictoropsapikey"),
 				},
 			},
 			amConfig: &monitoringv1alpha1.AlertmanagerConfig{
