// Copyright 2021 The prometheus-operator Authors
//
// Licensed under the Apache License, Version 2.0 (the "License");
// you may not use this file except in compliance with the License.
// You may obtain a copy of the License at
//
//     http://www.apache.org/licenses/LICENSE-2.0
//
// Unless required by applicable law or agreed to in writing, software
// distributed under the License is distributed on an "AS IS" BASIS,
// WITHOUT WARRANTIES OR CONDITIONS OF ANY KIND, either express or implied.
// See the License for the specific language governing permissions and
// limitations under the License.

package v1alpha1

import (
	"errors"
	"fmt"
	"net"
	"regexp"
	"strings"

	"github.com/prometheus-operator/prometheus-operator/pkg/alertmanager/validation"
	monitoringv1alpha1 "github.com/prometheus-operator/prometheus-operator/pkg/apis/monitoring/v1alpha1"
)

var durationRe = regexp.MustCompile(`^(([0-9]+)y)?(([0-9]+)w)?(([0-9]+)d)?(([0-9]+)h)?(([0-9]+)m)?(([0-9]+)s)?(([0-9]+)ms)?$`)

// ValidateAlertmanagerConfig checks that the given resource complies with the
// semantics of the Alertmanager configuration.
// In particular, it verifies things that can't be modelized with the OpenAPI
// specification such as routes should refer to an existing receiver.
func ValidateAlertmanagerConfig(amc *monitoringv1alpha1.AlertmanagerConfig) error {
	receivers, err := validateReceivers(amc.Spec.Receivers)
	if err != nil {
		return err
	}

	muteTimeIntervals, err := validateMuteTimeIntervals(amc.Spec.MuteTimeIntervals)
	if err != nil {
		return err
	}

	return validateRoute(amc.Spec.Route, receivers, muteTimeIntervals, true)
}

func validateReceivers(receivers []monitoringv1alpha1.Receiver) (map[string]struct{}, error) {
	var err error
	receiverNames := make(map[string]struct{})

	for _, receiver := range receivers {
		if _, found := receiverNames[receiver.Name]; found {
			return nil, fmt.Errorf("%q receiver is not unique: %w", receiver.Name, err)
		}
		receiverNames[receiver.Name] = struct{}{}

		if err = validatePagerDutyConfigs(receiver.PagerDutyConfigs); err != nil {
			return nil, fmt.Errorf("failed to validate 'pagerDutyConfig' - receiver %s: %w", receiver.Name, err)
		}

		if err := validateOpsGenieConfigs(receiver.OpsGenieConfigs); err != nil {
			return nil, fmt.Errorf("failed to validate 'opsGenieConfig' - receiver %s: %w", receiver.Name, err)
		}

		if err := validateSlackConfigs(receiver.SlackConfigs); err != nil {
			return nil, fmt.Errorf("failed to validate 'slackConfig' - receiver %s: %w", receiver.Name, err)
		}

		if err := validateWebhookConfigs(receiver.WebhookConfigs); err != nil {
			return nil, fmt.Errorf("failed to validate 'webhookConfig' - receiver %s: %w", receiver.Name, err)
		}

		if err := validateWechatConfigs(receiver.WeChatConfigs); err != nil {
			return nil, fmt.Errorf("failed to validate 'weChatConfig' - receiver %s: %w", receiver.Name, err)
		}

		if err := validateEmailConfig(receiver.EmailConfigs); err != nil {
			return nil, fmt.Errorf("failed to validate 'emailConfig' - receiver %s: %w", receiver.Name, err)
		}

		if err := validateVictorOpsConfigs(receiver.VictorOpsConfigs); err != nil {
			return nil, fmt.Errorf("failed to validate 'victorOpsConfig' - receiver %s: %w", receiver.Name, err)
		}

		if err := validatePushoverConfigs(receiver.PushoverConfigs); err != nil {
			return nil, fmt.Errorf("failed to validate 'pushOverConfig' - receiver %s: %w", receiver.Name, err)
		}

		if err := validateSnsConfigs(receiver.SNSConfigs); err != nil {
			return nil, fmt.Errorf("failed to validate 'snsConfig' - receiver %s: %w", receiver.Name, err)
		}

		if err := validateTelegramConfigs(receiver.TelegramConfigs); err != nil {
			return nil, fmt.Errorf("failed to validate 'telegramConfig' - receiver %s: %w", receiver.Name, err)
		}

		if err := validateWebexConfigs(receiver.WebexConfigs); err != nil {
			return nil, fmt.Errorf("failed to validate 'webexConfig' - receiver %s: %w", receiver.Name, err)
		}

		if err := validateDiscordConfigs(receiver.DiscordConfigs); err != nil {
			return nil, fmt.Errorf("failed to validate 'discordConfig' - receiver %s: %w", receiver.Name, err)
		}

		if err := validateMSTeamsConfigs(receiver.MSTeamsConfigs); err != nil {
			return nil, fmt.Errorf("failed to validate 'msteamsConfig' - receiver %s: %w", receiver.Name, err)
		}

		if err := validateRocketchatConfigs(receiver.RocketChatConfigs); err != nil {
			return nil, fmt.Errorf("failed to validate 'rocketchatConfig' - receiver %s: %w", receiver.Name, err)
		}

		if err := validateMSTeamsV2Configs(receiver.MSTeamsV2Configs); err != nil {
			return nil, fmt.Errorf("failed to validate 'msteamsv2Config' - receiver %s: %w", receiver.Name, err)
		}
<<<<<<< HEAD

		if err := validateJiraConfigs(receiver.JiraConfigs); err != nil {
			return nil, fmt.Errorf("failed to validate 'JiraConfig' - receiver %s: %w", receiver.Name, err)
		}
=======
>>>>>>> 00165220
	}

	return receiverNames, nil
}

func validatePagerDutyConfigs(configs []monitoringv1alpha1.PagerDutyConfig) error {
	for _, conf := range configs {
		if conf.URL != "" {
			if _, err := validation.ValidateURL(conf.URL); err != nil {
				return fmt.Errorf("pagerduty validation failed for 'url': %w", err)
			}
		}
		if conf.RoutingKey == nil && conf.ServiceKey == nil {
			return errors.New("one of 'routingKey' or 'serviceKey' is required")
		}

		if err := conf.HTTPConfig.Validate(); err != nil {
			return err
		}
	}
	return nil
}

func validateOpsGenieConfigs(configs []monitoringv1alpha1.OpsGenieConfig) error {
	for _, config := range configs {
		if err := config.Validate(); err != nil {
			return err
		}
		if config.APIURL != "" {
			if _, err := validation.ValidateURL(config.APIURL); err != nil {
				return fmt.Errorf("invalid 'apiURL': %w", err)
			}
		}

		if err := config.HTTPConfig.Validate(); err != nil {
			return err
		}
	}
	return nil
}

func validateDiscordConfigs(configs []monitoringv1alpha1.DiscordConfig) error {
	for _, config := range configs {
		if err := config.HTTPConfig.Validate(); err != nil {
			return err
		}
	}
	return nil
}

func validateRocketchatConfigs(configs []monitoringv1alpha1.RocketChatConfig) error {
	for _, config := range configs {
		if config.APIURL != nil && *config.APIURL != "" {
			if _, err := validation.ValidateURL(string(*config.APIURL)); err != nil {
				return fmt.Errorf("invalid 'apiURL': %w", err)
			}
		}

		if err := config.HTTPConfig.Validate(); err != nil {
			return err
		}
	}
	return nil
}

func validateSlackConfigs(configs []monitoringv1alpha1.SlackConfig) error {
	for _, config := range configs {
		if err := config.Validate(); err != nil {
			return err
		}

		if err := config.HTTPConfig.Validate(); err != nil {
			return err
		}
	}
	return nil
}

func validateWebhookConfigs(configs []monitoringv1alpha1.WebhookConfig) error {
	for _, config := range configs {
		if config.URL == nil && config.URLSecret == nil {
			return errors.New("one of 'url' or 'urlSecret' must be specified")
		}
		if config.URL != nil {
			if _, err := validation.ValidateURL(*config.URL); err != nil {
				return fmt.Errorf("invalid 'url': %w", err)
			}
		}

		if err := config.HTTPConfig.Validate(); err != nil {
			return err
		}
	}
	return nil
}

func validateWechatConfigs(configs []monitoringv1alpha1.WeChatConfig) error {
	for _, config := range configs {
		if config.APIURL != "" {
			if _, err := validation.ValidateURL(config.APIURL); err != nil {
				return fmt.Errorf("invalid 'apiURL': %w", err)
			}
		}

		if err := config.HTTPConfig.Validate(); err != nil {
			return err
		}
	}
	return nil
}

func validateEmailConfig(configs []monitoringv1alpha1.EmailConfig) error {
	for _, config := range configs {
		if config.To == "" {
			return errors.New("missing 'to' address")
		}

		if config.Smarthost != "" {
			_, _, err := net.SplitHostPort(config.Smarthost)
			if err != nil {
				return fmt.Errorf("invalid 'smarthost' %s: %w", config.Smarthost, err)
			}
		}

		if config.Headers != nil {
			// Header names are case-insensitive, check for collisions.
			normalizedHeaders := map[string]struct{}{}
			for _, v := range config.Headers {
				normalized := strings.ToLower(v.Key)
				if _, ok := normalizedHeaders[normalized]; ok {
					return fmt.Errorf("duplicate header %q", normalized)
				}
				normalizedHeaders[normalized] = struct{}{}
			}
		}
	}
	return nil
}

func validateVictorOpsConfigs(configs []monitoringv1alpha1.VictorOpsConfig) error {
	for _, config := range configs {

		// from https://github.com/prometheus/alertmanager/blob/a7f9fdadbecbb7e692d2cd8d3334e3d6de1602e1/config/notifiers.go#L497
		reservedFields := map[string]struct{}{
			"routing_key":         {},
			"message_type":        {},
			"state_message":       {},
			"entity_display_name": {},
			"monitoring_tool":     {},
			"entity_id":           {},
			"entity_state":        {},
		}

		if len(config.CustomFields) > 0 {
			for _, v := range config.CustomFields {
				if _, ok := reservedFields[v.Key]; ok {
					return fmt.Errorf("usage of reserved word %q is not allowed in custom fields", v.Key)
				}
			}
		}

		if config.RoutingKey == "" {
			return errors.New("missing 'routingKey' key")
		}

		if config.APIURL != "" {
			if _, err := validation.ValidateURL(config.APIURL); err != nil {
				return fmt.Errorf("'apiURL' %s invalid: %w", config.APIURL, err)
			}
		}

		if err := config.HTTPConfig.Validate(); err != nil {
			return err
		}
	}
	return nil
}

func validatePushoverConfigs(configs []monitoringv1alpha1.PushoverConfig) error {
	for _, config := range configs {
		if config.UserKey == nil && config.UserKeyFile == nil {
			return fmt.Errorf("one of userKey or userKeyFile must be configured")
		}

		if config.Token == nil && config.TokenFile == nil {
			return fmt.Errorf("one of token or tokenFile must be configured")
		}

		if config.HTML != nil && *config.HTML && config.Monospace != nil && *config.Monospace {
			return fmt.Errorf("html and monospace options are mutually exclusive")
		}

		if err := config.HTTPConfig.Validate(); err != nil {
			return err
		}
	}

	return nil
}

func validateSnsConfigs(configs []monitoringv1alpha1.SNSConfig) error {
	for _, config := range configs {
		if (config.TargetARN == "") != (config.TopicARN == "") != (config.PhoneNumber == "") {
			return fmt.Errorf("must provide either a Target ARN, Topic ARN, or Phone Number for SNS config")
		}

		if err := config.HTTPConfig.Validate(); err != nil {
			return err
		}
	}
	return nil
}

func validateTelegramConfigs(configs []monitoringv1alpha1.TelegramConfig) error {
	for _, config := range configs {

		if config.BotToken == nil && config.BotTokenFile == nil {
			return fmt.Errorf("mandatory field botToken or botTokenfile is empty")
		}

		if config.ChatID == 0 {
			return fmt.Errorf("mandatory field %q is empty", "chatID")
		}

		if err := config.HTTPConfig.Validate(); err != nil {
			return err
		}
	}

	return nil
}

func validateWebexConfigs(configs []monitoringv1alpha1.WebexConfig) error {
	for _, config := range configs {
		if config.APIURL != nil && *config.APIURL != "" {
			if _, err := validation.ValidateURL(string(*config.APIURL)); err != nil {
				return fmt.Errorf("invalid 'apiURL': %w", err)
			}
		}

		if err := config.HTTPConfig.Validate(); err != nil {
			return err
		}
	}

	return nil
}

func validateMSTeamsConfigs(configs []monitoringv1alpha1.MSTeamsConfig) error {
	for _, config := range configs {
		if err := config.HTTPConfig.Validate(); err != nil {
			return err
		}
	}

	return nil
}

func validateMSTeamsV2Configs(configs []monitoringv1alpha1.MSTeamsV2Config) error {
	for _, config := range configs {
		if err := config.HTTPConfig.Validate(); err != nil {
			return err
		}
	}

	return nil
}

func validateJiraConfigs(configs []monitoringv1alpha1.JiraConfig) error {
	for _, config := range configs {
		if config.Project == "" {
			return fmt.Errorf("invalid 'project': this is a required field")
		}

		if config.APIURL != nil {
			if _, err := validation.ValidateURL(*config.APIURL); err != nil {
				return fmt.Errorf("invalid 'apiURL': %w", err)
			}
		}

		if config.IssueType == "" {
			return fmt.Errorf("invalid 'issueType': this is a required field")
		}

		if err := config.HTTPConfig.Validate(); err != nil {
			return err
		}

		if err := config.Validate(); err != nil {
			return err
		}
	}

	return nil
}

// validateRoute verifies that the given route and all its children are
// semantically valid.  because of the self-referential issues mentioned in
// https://github.com/kubernetes/kubernetes/issues/62872 it is not currently
// possible to apply OpenAPI validation to a v1alpha1.Route.
func validateRoute(r *monitoringv1alpha1.Route, receivers, muteTimeIntervals map[string]struct{}, topLevelRoute bool) error {
	if r == nil {
		return nil
	}

	if r.Receiver == "" {
		if topLevelRoute {
			return errors.New("root route must define a receiver")
		}
	} else {
		if _, found := receivers[r.Receiver]; !found {
			return fmt.Errorf("receiver %q not found", r.Receiver)
		}
	}

	if groupLen := len(r.GroupBy); groupLen > 0 {
		groupedBy := make(map[string]struct{}, groupLen)
		for _, str := range r.GroupBy {
			if _, found := groupedBy[str]; found {
				return fmt.Errorf("duplicate values not permitted in route 'groupBy': %v", r.GroupBy)
			}
			groupedBy[str] = struct{}{}
		}
		if _, found := groupedBy["..."]; found && groupLen > 1 {
			return fmt.Errorf("'...' must be a sole value in route 'groupBy': %v", r.GroupBy)
		}
	}

	for _, namedMuteTimeInterval := range r.MuteTimeIntervals {
		if _, found := muteTimeIntervals[namedMuteTimeInterval]; !found {
			return fmt.Errorf("mute time interval %q not found", namedMuteTimeInterval)
		}
	}

	for _, namedActiveTimeInterval := range r.ActiveTimeIntervals {
		if _, found := muteTimeIntervals[namedActiveTimeInterval]; !found {
			return fmt.Errorf("time interval %q not found", namedActiveTimeInterval)
		}
	}

	if r.GroupInterval != "" && !durationRe.MatchString(r.GroupInterval) {
		return fmt.Errorf("groupInterval %s does not match required regex: %s", r.GroupInterval, durationRe.String())

	}
	if r.GroupWait != "" && !durationRe.MatchString(r.GroupWait) {
		return fmt.Errorf("groupWait %s does not match required regex: %s", r.GroupWait, durationRe.String())
	}

	if r.RepeatInterval != "" && !durationRe.MatchString(r.RepeatInterval) {
		return fmt.Errorf("repeatInterval %s does not match required regex: %s", r.RepeatInterval, durationRe.String())
	}

	for i, m := range r.Matchers {
		if err := m.Validate(); err != nil {
			return fmt.Errorf("matcher[%d]: %w", i, err)
		}
	}

	// Unmarshal the child routes and validate them recursively.
	children, err := r.ChildRoutes()
	if err != nil {
		return err
	}

	for i := range children {
		if err := validateRoute(&children[i], receivers, muteTimeIntervals, false); err != nil {
			return fmt.Errorf("route[%d]: %w", i, err)
		}
	}

	return nil
}

func validateMuteTimeIntervals(muteTimeIntervals []monitoringv1alpha1.MuteTimeInterval) (map[string]struct{}, error) {
	muteTimeIntervalNames := make(map[string]struct{}, len(muteTimeIntervals))

	for i, mti := range muteTimeIntervals {
		if err := mti.Validate(); err != nil {
			return nil, fmt.Errorf("mute time interval[%d] is invalid: %w", i, err)
		}
		muteTimeIntervalNames[mti.Name] = struct{}{}
	}
	return muteTimeIntervalNames, nil
}<|MERGE_RESOLUTION|>--- conflicted
+++ resolved
@@ -114,13 +114,10 @@
 		if err := validateMSTeamsV2Configs(receiver.MSTeamsV2Configs); err != nil {
 			return nil, fmt.Errorf("failed to validate 'msteamsv2Config' - receiver %s: %w", receiver.Name, err)
 		}
-<<<<<<< HEAD
 
 		if err := validateJiraConfigs(receiver.JiraConfigs); err != nil {
 			return nil, fmt.Errorf("failed to validate 'JiraConfig' - receiver %s: %w", receiver.Name, err)
 		}
-=======
->>>>>>> 00165220
 	}
 
 	return receiverNames, nil
