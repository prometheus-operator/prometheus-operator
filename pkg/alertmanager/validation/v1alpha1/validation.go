// Copyright 2021 The prometheus-operator Authors
//
// Licensed under the Apache License, Version 2.0 (the "License");
// you may not use this file except in compliance with the License.
// You may obtain a copy of the License at
//
//     http://www.apache.org/licenses/LICENSE-2.0
//
// Unless required by applicable law or agreed to in writing, software
// distributed under the License is distributed on an "AS IS" BASIS,
// WITHOUT WARRANTIES OR CONDITIONS OF ANY KIND, either express or implied.
// See the License for the specific language governing permissions and
// limitations under the License.

package v1alpha1

import (
	"fmt"
	"net"
	"regexp"
	"strings"

	"github.com/pkg/errors"

	"github.com/prometheus-operator/prometheus-operator/pkg/alertmanager/validation"
	monitoringv1alpha1 "github.com/prometheus-operator/prometheus-operator/pkg/apis/monitoring/v1alpha1"
)

var durationRe = regexp.MustCompile(`^(([0-9]+)y)?(([0-9]+)w)?(([0-9]+)d)?(([0-9]+)h)?(([0-9]+)m)?(([0-9]+)s)?(([0-9]+)ms)?$`)

// ValidateAlertmanagerConfig checks that the given resource complies with the
// semantics of the Alertmanager configuration.
// In particular, it verifies things that can't be modelized with the OpenAPI
// specification such as routes should refer to an existing receiver.
func ValidateAlertmanagerConfig(amc *monitoringv1alpha1.AlertmanagerConfig) error {
	receivers, err := validateReceivers(amc.Spec.Receivers)
	if err != nil {
		return err
	}

	muteTimeIntervals, err := validateMuteTimeIntervals(amc.Spec.MuteTimeIntervals)
	if err != nil {
		return err
	}

	return validateAlertManagerRoutes(amc.Spec.Route, receivers, muteTimeIntervals, true)
}

func validateReceivers(receivers []monitoringv1alpha1.Receiver) (map[string]struct{}, error) {
	var err error
	receiverNames := make(map[string]struct{})

	for _, receiver := range receivers {
		if _, found := receiverNames[receiver.Name]; found {
			return nil, errors.Errorf("%q receiver is not unique", receiver.Name)
		}
		receiverNames[receiver.Name] = struct{}{}

		if err = validatePagerDutyConfigs(receiver.PagerDutyConfigs); err != nil {
			return nil, errors.Wrapf(err, "failed to validate 'pagerDutyConfig' - receiver %s", receiver.Name)
		}

		if err := validateOpsGenieConfigs(receiver.OpsGenieConfigs); err != nil {
			return nil, errors.Wrapf(err, "failed to validate 'opsGenieConfig' - receiver %s", receiver.Name)
		}

		if err := validateSlackConfigs(receiver.SlackConfigs); err != nil {
			return nil, errors.Wrapf(err, "failed to validate 'slackConfig' - receiver %s", receiver.Name)
		}

		if err := validateWebhookConfigs(receiver.WebhookConfigs); err != nil {
			return nil, errors.Wrapf(err, "failed to validate 'webhookConfig' - receiver %s", receiver.Name)
		}

		if err := validateWechatConfigs(receiver.WeChatConfigs); err != nil {
			return nil, errors.Wrapf(err, "failed to validate 'weChatConfig' - receiver %s", receiver.Name)
		}

		if err := validateEmailConfig(receiver.EmailConfigs); err != nil {
			return nil, errors.Wrapf(err, "failed to validate 'emailConfig' - receiver %s", receiver.Name)
		}

		if err := validateVictorOpsConfigs(receiver.VictorOpsConfigs); err != nil {
			return nil, errors.Wrapf(err, "failed to validate 'victorOpsConfig' - receiver %s", receiver.Name)
		}

		if err := validatePushoverConfigs(receiver.PushoverConfigs); err != nil {
			return nil, errors.Wrapf(err, "failed to validate 'pushOverConfig' - receiver %s", receiver.Name)
		}

		if err := validateSnsConfigs(receiver.SNSConfigs); err != nil {
			return nil, errors.Wrapf(err, "failed to validate 'snsConfig' - receiver %s", receiver.Name)
		}

		if err := validateTelegramConfigs(receiver.TelegramConfigs); err != nil {
			return nil, errors.Wrapf(err, "failed to validate 'telegramConfig' - receiver %s", receiver.Name)
		}

		if err := validateWebexConfigs(receiver.WebexConfigs); err != nil {
			return nil, errors.Wrapf(err, "failed to validate 'webexConfig' - receiver %s", receiver.Name)
		}

		if err := validateDiscordConfigs(receiver.DiscordConfigs); err != nil {
			return nil, errors.Wrapf(err, "failed to validate 'discordConfig' - receiver %s", receiver.Name)
		}

		if err := validateMSTeamsConfigs(receiver.MSTeamsConfigs); err != nil {
			return nil, errors.Wrapf(err, "failed to validate 'msteamsConfig' - receiver %s", receiver.Name)
		}
	}

	return receiverNames, nil
}

func validatePagerDutyConfigs(configs []monitoringv1alpha1.PagerDutyConfig) error {
	for _, conf := range configs {
		if conf.URL != "" {
			if _, err := validation.ValidateURL(conf.URL); err != nil {
				return errors.Wrap(err, "pagerduty validation failed for 'url'")
			}
		}
		if conf.RoutingKey == nil && conf.ServiceKey == nil {
			return errors.New("one of 'routingKey' or 'serviceKey' is required")
		}

		if err := conf.HTTPConfig.Validate(); err != nil {
			return err
		}
	}
	return nil
}

func validateOpsGenieConfigs(configs []monitoringv1alpha1.OpsGenieConfig) error {
	for _, config := range configs {
		if err := config.Validate(); err != nil {
			return err
		}
		if config.APIURL != "" {
			if _, err := validation.ValidateURL(config.APIURL); err != nil {
				return errors.Wrap(err, "invalid 'apiURL'")
			}
		}

		if err := config.HTTPConfig.Validate(); err != nil {
			return err
		}
	}
	return nil
}

func validateDiscordConfigs(configs []monitoringv1alpha1.DiscordConfig) error {
	for _, config := range configs {
		if err := config.HTTPConfig.Validate(); err != nil {
			return err
		}
	}
	return nil
}

func validateSlackConfigs(configs []monitoringv1alpha1.SlackConfig) error {
	for _, config := range configs {
		if err := config.Validate(); err != nil {
			return err
		}

		if err := config.HTTPConfig.Validate(); err != nil {
			return err
		}
	}
	return nil
}

func validateWebhookConfigs(configs []monitoringv1alpha1.WebhookConfig) error {
	for _, config := range configs {
		if config.URL == nil && config.URLSecret == nil {
			return errors.New("one of 'url' or 'urlSecret' must be specified")
		}
		if config.URL != nil {
			if _, err := validation.ValidateURL(*config.URL); err != nil {
				return errors.Wrapf(err, "invalid 'url'")
			}
		}

		if err := config.HTTPConfig.Validate(); err != nil {
			return err
		}
	}
	return nil
}

func validateWechatConfigs(configs []monitoringv1alpha1.WeChatConfig) error {
	for _, config := range configs {
		if config.APIURL != "" {
			if _, err := validation.ValidateURL(config.APIURL); err != nil {
				return errors.Wrap(err, "invalid 'apiURL'")
			}
		}

		if err := config.HTTPConfig.Validate(); err != nil {
			return err
		}
	}
	return nil
}

func validateEmailConfig(configs []monitoringv1alpha1.EmailConfig) error {
	for _, config := range configs {
		if config.To == "" {
			return errors.New("missing 'to' address")
		}

		if config.Smarthost != "" {
			_, _, err := net.SplitHostPort(config.Smarthost)
			if err != nil {
				return errors.Wrapf(err, "invalid field 'smarthost': %s", config.Smarthost)
			}
		}

		if config.Headers != nil {
			// Header names are case-insensitive, check for collisions.
			normalizedHeaders := map[string]struct{}{}
			for _, v := range config.Headers {
				normalized := strings.ToLower(v.Key)
				if _, ok := normalizedHeaders[normalized]; ok {
					return fmt.Errorf("duplicate header %q", normalized)
				}
				normalizedHeaders[normalized] = struct{}{}
			}
		}
	}
	return nil
}

func validateVictorOpsConfigs(configs []monitoringv1alpha1.VictorOpsConfig) error {
	for _, config := range configs {

		// from https://github.com/prometheus/alertmanager/blob/a7f9fdadbecbb7e692d2cd8d3334e3d6de1602e1/config/notifiers.go#L497
		reservedFields := map[string]struct{}{
			"routing_key":         {},
			"message_type":        {},
			"state_message":       {},
			"entity_display_name": {},
			"monitoring_tool":     {},
			"entity_id":           {},
			"entity_state":        {},
		}

		if len(config.CustomFields) > 0 {
			for _, v := range config.CustomFields {
				if _, ok := reservedFields[v.Key]; ok {
					return fmt.Errorf("usage of reserved word %q is not allowed in custom fields", v.Key)
				}
			}
		}

		if config.RoutingKey == "" {
			return errors.New("missing 'routingKey' key")
		}

		if config.APIURL != "" {
			if _, err := validation.ValidateURL(config.APIURL); err != nil {
				return errors.Wrapf(err, "'apiURL' %s invalid", config.APIURL)
			}
		}

		if err := config.HTTPConfig.Validate(); err != nil {
			return err
		}
	}
	return nil
}

func validatePushoverConfigs(configs []monitoringv1alpha1.PushoverConfig) error {
	for _, config := range configs {
		if config.UserKey == nil {
			return errors.Errorf("mandatory field %q is empty", "userKey")
		}

		if config.Token == nil {
			return errors.Errorf("mandatory field %q is empty", "token")
		}

		if err := config.HTTPConfig.Validate(); err != nil {
			return err
		}
	}

	return nil
}

func validateSnsConfigs(configs []monitoringv1alpha1.SNSConfig) error {
	for _, config := range configs {
		if (config.TargetARN == "") != (config.TopicARN == "") != (config.PhoneNumber == "") {
			return fmt.Errorf("must provide either a Target ARN, Topic ARN, or Phone Number for SNS config")
		}

		if err := config.HTTPConfig.Validate(); err != nil {
			return err
		}
	}
	return nil
}

func validateTelegramConfigs(configs []monitoringv1alpha1.TelegramConfig) error {
	for _, config := range configs {

		if config.BotToken == nil {
			return fmt.Errorf("mandatory field %q is empty", "botToken")
		}

		if config.ChatID == 0 {
			return fmt.Errorf("mandatory field %q is empty", "chatID")
		}

		if err := config.HTTPConfig.Validate(); err != nil {
			return err
		}
	}

	return nil
}

<<<<<<< HEAD
func validateMSTeamsConfigs(configs []monitoringv1alpha1.MSTeamsConfig) error {
	for _, config := range configs {
=======
func validateWebexConfigs(configs []monitoringv1alpha1.WebexConfig) error {
	for _, config := range configs {
		if *config.APIURL != "" {
			if _, err := validation.ValidateURL(string(*config.APIURL)); err != nil {
				return errors.Wrap(err, "invalid 'apiURL'")
			}
		}

>>>>>>> 9cc6a9db
		if err := config.HTTPConfig.Validate(); err != nil {
			return err
		}
	}

	return nil
}

// validateAlertManagerRoutes verifies that the given route and all its children are semantically valid.
// because of the self-referential issues mentioned in https://github.com/kubernetes/kubernetes/issues/62872
// it is not currently possible to apply OpenAPI validation to a v1alpha1.Route
func validateAlertManagerRoutes(r *monitoringv1alpha1.Route, receivers, muteTimeIntervals map[string]struct{}, topLevelRoute bool) error {
	if r == nil {
		return nil
	}

	if r.Receiver == "" {
		if topLevelRoute {
			return errors.Errorf("root route must define a receiver")
		}
	} else {
		if _, found := receivers[r.Receiver]; !found {
			return errors.Errorf("receiver %q not found", r.Receiver)
		}
	}

	if groupLen := len(r.GroupBy); groupLen > 0 {
		groupedBy := make(map[string]struct{}, groupLen)
		for _, str := range r.GroupBy {
			if _, found := groupedBy[str]; found {
				return errors.Errorf("duplicate values not permitted in route 'groupBy': %v", r.GroupBy)
			}
			groupedBy[str] = struct{}{}
		}
		if _, found := groupedBy["..."]; found && groupLen > 1 {
			return errors.Errorf("'...' must be a sole value in route 'groupBy': %v", r.GroupBy)
		}
	}

	for _, namedMuteTimeInterval := range r.MuteTimeIntervals {
		if _, found := muteTimeIntervals[namedMuteTimeInterval]; !found {
			return errors.Errorf("mute time interval %q not found", namedMuteTimeInterval)
		}
	}

	for _, namedActiveTimeInterval := range r.ActiveTimeIntervals {
		if _, found := muteTimeIntervals[namedActiveTimeInterval]; !found {
			return errors.Errorf("time interval %q not found", namedActiveTimeInterval)
		}
	}

	// validate that if defaults are set, they match regex
	if r.GroupInterval != "" && !durationRe.MatchString(r.GroupInterval) {
		return errors.Errorf("groupInterval %s does not match required regex: %s", r.GroupInterval, durationRe.String())

	}
	if r.GroupWait != "" && !durationRe.MatchString(r.GroupWait) {
		return errors.Errorf("groupWait %s does not match required regex: %s", r.GroupWait, durationRe.String())
	}

	if r.RepeatInterval != "" && !durationRe.MatchString(r.RepeatInterval) {
		return errors.Errorf("repeatInterval %s does not match required regex: %s", r.RepeatInterval, durationRe.String())
	}

	children, err := r.ChildRoutes()
	if err != nil {
		return err
	}

	for i := range children {
		if err := validateAlertManagerRoutes(&children[i], receivers, muteTimeIntervals, false); err != nil {
			return errors.Wrapf(err, "route[%d]", i)
		}
	}

	return nil
}

func validateMuteTimeIntervals(muteTimeIntervals []monitoringv1alpha1.MuteTimeInterval) (map[string]struct{}, error) {
	muteTimeIntervalNames := make(map[string]struct{}, len(muteTimeIntervals))

	for i, mti := range muteTimeIntervals {
		if err := mti.Validate(); err != nil {
			return nil, errors.Wrapf(err, "mute time interval[%d] is invalid", i)
		}
		muteTimeIntervalNames[mti.Name] = struct{}{}
	}
	return muteTimeIntervalNames, nil
}<|MERGE_RESOLUTION|>--- conflicted
+++ resolved
@@ -320,10 +320,16 @@
 	return nil
 }
 
-<<<<<<< HEAD
 func validateMSTeamsConfigs(configs []monitoringv1alpha1.MSTeamsConfig) error {
 	for _, config := range configs {
-=======
+		if err := config.HTTPConfig.Validate(); err != nil {
+			return err
+		}
+	}
+
+	return nil
+}
+
 func validateWebexConfigs(configs []monitoringv1alpha1.WebexConfig) error {
 	for _, config := range configs {
 		if *config.APIURL != "" {
@@ -332,7 +338,6 @@
 			}
 		}
 
->>>>>>> 9cc6a9db
 		if err := config.HTTPConfig.Validate(); err != nil {
 			return err
 		}
