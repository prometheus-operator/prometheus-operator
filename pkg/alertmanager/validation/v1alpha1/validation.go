// Copyright 2021 The prometheus-operator Authors
//
// Licensed under the Apache License, Version 2.0 (the "License");
// you may not use this file except in compliance with the License.
// You may obtain a copy of the License at
//
//     http://www.apache.org/licenses/LICENSE-2.0
//
// Unless required by applicable law or agreed to in writing, software
// distributed under the License is distributed on an "AS IS" BASIS,
// WITHOUT WARRANTIES OR CONDITIONS OF ANY KIND, either express or implied.
// See the License for the specific language governing permissions and
// limitations under the License.

package v1alpha1

import (
	"fmt"
	"net"
	"regexp"
	"strings"

	"github.com/pkg/errors"

	"github.com/prometheus-operator/prometheus-operator/pkg/alertmanager/validation"
	monitoringv1alpha1 "github.com/prometheus-operator/prometheus-operator/pkg/apis/monitoring/v1alpha1"
)

var durationRe = regexp.MustCompile(`^(([0-9]+)y)?(([0-9]+)w)?(([0-9]+)d)?(([0-9]+)h)?(([0-9]+)m)?(([0-9]+)s)?(([0-9]+)ms)?$`)

// ValidateAlertmanagerConfig checks that the given resource complies with the
// semantics of the Alertmanager configuration.
// In particular, it verifies things that can't be modelized with the OpenAPI
// specification such as routes should refer to an existing receiver.
func ValidateAlertmanagerConfig(amc *monitoringv1alpha1.AlertmanagerConfig) error {
	receivers, err := validateReceivers(amc.Spec.Receivers)
	if err != nil {
		return err
	}

	muteTimeIntervals, err := validateMuteTimeIntervals(amc.Spec.MuteTimeIntervals)
	if err != nil {
		return err
	}

	return validateAlertManagerRoutes(amc.Spec.Route, receivers, muteTimeIntervals, true)
}

func validateReceivers(receivers []monitoringv1alpha1.Receiver) (map[string]struct{}, error) {
	var err error
	receiverNames := make(map[string]struct{})

	for _, receiver := range receivers {
		if _, found := receiverNames[receiver.Name]; found {
			return nil, errors.Errorf("%q receiver is not unique", receiver.Name)
		}
		receiverNames[receiver.Name] = struct{}{}

		if err = validatePagerDutyConfigs(receiver.PagerDutyConfigs); err != nil {
			return nil, errors.Wrapf(err, "failed to validate 'pagerDutyConfig' - receiver %s", receiver.Name)
		}

		if err := validateOpsGenieConfigs(receiver.OpsGenieConfigs); err != nil {
			return nil, errors.Wrapf(err, "failed to validate 'opsGenieConfig' - receiver %s", receiver.Name)
		}

		if err := validateSlackConfigs(receiver.SlackConfigs); err != nil {
			return nil, errors.Wrapf(err, "failed to validate 'slackConfig' - receiver %s", receiver.Name)
		}

		if err := validateWebhookConfigs(receiver.WebhookConfigs); err != nil {
			return nil, errors.Wrapf(err, "failed to validate 'webhookConfig' - receiver %s", receiver.Name)
		}

		if err := validateWechatConfigs(receiver.WeChatConfigs); err != nil {
			return nil, errors.Wrapf(err, "failed to validate 'weChatConfig' - receiver %s", receiver.Name)
		}

		if err := validateEmailConfig(receiver.EmailConfigs); err != nil {
			return nil, errors.Wrapf(err, "failed to validate 'emailConfig' - receiver %s", receiver.Name)
		}

		if err := validateVictorOpsConfigs(receiver.VictorOpsConfigs); err != nil {
			return nil, errors.Wrapf(err, "failed to validate 'victorOpsConfig' - receiver %s", receiver.Name)
		}

		if err := validatePushoverConfigs(receiver.PushoverConfigs); err != nil {
			return nil, errors.Wrapf(err, "failed to validate 'pushOverConfig' - receiver %s", receiver.Name)
		}

		if err := validateSnsConfigs(receiver.SNSConfigs); err != nil {
			return nil, errors.Wrapf(err, "failed to validate 'snsConfig' - receiver %s", receiver.Name)
		}

		if err := validateTelegramConfigs(receiver.TelegramConfigs); err != nil {
			return nil, errors.Wrapf(err, "failed to validate 'telegramConfig' - receiver %s", receiver.Name)
		}

<<<<<<< HEAD
		if err := validateWebexConfigs(receiver.WebexConfigs); err != nil {
			return nil, errors.Wrapf(err, "failed to validate 'webexConfig' - receiver %s", receiver.Name)
		}

=======
		if err := validateDiscordConfigs(receiver.DiscordConfigs); err != nil {
			return nil, errors.Wrapf(err, "failed to validate 'discordConfig' - receiver %s", receiver.Name)
		}
>>>>>>> d53cae45
	}

	return receiverNames, nil
}

func validatePagerDutyConfigs(configs []monitoringv1alpha1.PagerDutyConfig) error {
	for _, conf := range configs {
		if conf.URL != "" {
			if _, err := validation.ValidateURL(conf.URL); err != nil {
				return errors.Wrap(err, "pagerduty validation failed for 'url'")
			}
		}
		if conf.RoutingKey == nil && conf.ServiceKey == nil {
			return errors.New("one of 'routingKey' or 'serviceKey' is required")
		}

		if err := conf.HTTPConfig.Validate(); err != nil {
			return err
		}
	}
	return nil
}

func validateOpsGenieConfigs(configs []monitoringv1alpha1.OpsGenieConfig) error {
	for _, config := range configs {
		if err := config.Validate(); err != nil {
			return err
		}
		if config.APIURL != "" {
			if _, err := validation.ValidateURL(config.APIURL); err != nil {
				return errors.Wrap(err, "invalid 'apiURL'")
			}
		}

		if err := config.HTTPConfig.Validate(); err != nil {
			return err
		}
	}
	return nil
}

func validateDiscordConfigs(configs []monitoringv1alpha1.DiscordConfig) error {
	for _, config := range configs {
		if err := config.HTTPConfig.Validate(); err != nil {
			return err
		}
	}
	return nil
}

func validateSlackConfigs(configs []monitoringv1alpha1.SlackConfig) error {
	for _, config := range configs {
		if err := config.Validate(); err != nil {
			return err
		}

		if err := config.HTTPConfig.Validate(); err != nil {
			return err
		}
	}
	return nil
}

func validateWebhookConfigs(configs []monitoringv1alpha1.WebhookConfig) error {
	for _, config := range configs {
		if config.URL == nil && config.URLSecret == nil {
			return errors.New("one of 'url' or 'urlSecret' must be specified")
		}
		if config.URL != nil {
			if _, err := validation.ValidateURL(*config.URL); err != nil {
				return errors.Wrapf(err, "invalid 'url'")
			}
		}

		if err := config.HTTPConfig.Validate(); err != nil {
			return err
		}
	}
	return nil
}

func validateWechatConfigs(configs []monitoringv1alpha1.WeChatConfig) error {
	for _, config := range configs {
		if config.APIURL != "" {
			if _, err := validation.ValidateURL(config.APIURL); err != nil {
				return errors.Wrap(err, "invalid 'apiURL'")
			}
		}

		if err := config.HTTPConfig.Validate(); err != nil {
			return err
		}
	}
	return nil
}

func validateEmailConfig(configs []monitoringv1alpha1.EmailConfig) error {
	for _, config := range configs {
		if config.To == "" {
			return errors.New("missing 'to' address")
		}

		if config.Smarthost != "" {
			_, _, err := net.SplitHostPort(config.Smarthost)
			if err != nil {
				return errors.Wrapf(err, "invalid field 'smarthost': %s", config.Smarthost)
			}
		}

		if config.Headers != nil {
			// Header names are case-insensitive, check for collisions.
			normalizedHeaders := map[string]struct{}{}
			for _, v := range config.Headers {
				normalized := strings.ToLower(v.Key)
				if _, ok := normalizedHeaders[normalized]; ok {
					return fmt.Errorf("duplicate header %q", normalized)
				}
				normalizedHeaders[normalized] = struct{}{}
			}
		}
	}
	return nil
}

func validateVictorOpsConfigs(configs []monitoringv1alpha1.VictorOpsConfig) error {
	for _, config := range configs {

		// from https://github.com/prometheus/alertmanager/blob/a7f9fdadbecbb7e692d2cd8d3334e3d6de1602e1/config/notifiers.go#L497
		reservedFields := map[string]struct{}{
			"routing_key":         {},
			"message_type":        {},
			"state_message":       {},
			"entity_display_name": {},
			"monitoring_tool":     {},
			"entity_id":           {},
			"entity_state":        {},
		}

		if len(config.CustomFields) > 0 {
			for _, v := range config.CustomFields {
				if _, ok := reservedFields[v.Key]; ok {
					return fmt.Errorf("usage of reserved word %q is not allowed in custom fields", v.Key)
				}
			}
		}

		if config.RoutingKey == "" {
			return errors.New("missing 'routingKey' key")
		}

		if config.APIURL != "" {
			if _, err := validation.ValidateURL(config.APIURL); err != nil {
				return errors.Wrapf(err, "'apiURL' %s invalid", config.APIURL)
			}
		}

		if err := config.HTTPConfig.Validate(); err != nil {
			return err
		}
	}
	return nil
}

func validatePushoverConfigs(configs []monitoringv1alpha1.PushoverConfig) error {
	for _, config := range configs {
		if config.UserKey == nil {
			return errors.Errorf("mandatory field %q is empty", "userKey")
		}

		if config.Token == nil {
			return errors.Errorf("mandatory field %q is empty", "token")
		}

		if err := config.HTTPConfig.Validate(); err != nil {
			return err
		}
	}

	return nil
}

func validateSnsConfigs(configs []monitoringv1alpha1.SNSConfig) error {
	for _, config := range configs {
		if (config.TargetARN == "") != (config.TopicARN == "") != (config.PhoneNumber == "") {
			return fmt.Errorf("must provide either a Target ARN, Topic ARN, or Phone Number for SNS config")
		}

		if err := config.HTTPConfig.Validate(); err != nil {
			return err
		}
	}
	return nil
}

func validateTelegramConfigs(configs []monitoringv1alpha1.TelegramConfig) error {
	for _, config := range configs {

		if config.BotToken == nil {
			return fmt.Errorf("mandatory field %q is empty", "botToken")
		}

		if config.ChatID == 0 {
			return fmt.Errorf("mandatory field %q is empty", "chatID")
		}

		if err := config.HTTPConfig.Validate(); err != nil {
			return err
		}
	}

	return nil
}

func validateWebexConfigs(configs []monitoringv1alpha1.WebexConfig) error {
	for _, config := range configs {
		if *config.APIURL != "" {
			if _, err := validation.ValidateURL(string(*config.APIURL)); err != nil {
				return errors.Wrap(err, "invalid 'apiURL'")
			}
		}

		if err := config.HTTPConfig.Validate(); err != nil {
			return err
		}
	}
	return nil
}

// validateAlertManagerRoutes verifies that the given route and all its children are semantically valid.
// because of the self-referential issues mentioned in https://github.com/kubernetes/kubernetes/issues/62872
// it is not currently possible to apply OpenAPI validation to a v1alpha1.Route
func validateAlertManagerRoutes(r *monitoringv1alpha1.Route, receivers, muteTimeIntervals map[string]struct{}, topLevelRoute bool) error {
	if r == nil {
		return nil
	}

	if r.Receiver == "" {
		if topLevelRoute {
			return errors.Errorf("root route must define a receiver")
		}
	} else {
		if _, found := receivers[r.Receiver]; !found {
			return errors.Errorf("receiver %q not found", r.Receiver)
		}
	}

	if groupLen := len(r.GroupBy); groupLen > 0 {
		groupedBy := make(map[string]struct{}, groupLen)
		for _, str := range r.GroupBy {
			if _, found := groupedBy[str]; found {
				return errors.Errorf("duplicate values not permitted in route 'groupBy': %v", r.GroupBy)
			}
			groupedBy[str] = struct{}{}
		}
		if _, found := groupedBy["..."]; found && groupLen > 1 {
			return errors.Errorf("'...' must be a sole value in route 'groupBy': %v", r.GroupBy)
		}
	}

	for _, namedMuteTimeInterval := range r.MuteTimeIntervals {
		if _, found := muteTimeIntervals[namedMuteTimeInterval]; !found {
			return errors.Errorf("mute time interval %q not found", namedMuteTimeInterval)
		}
	}

	for _, namedActiveTimeInterval := range r.ActiveTimeIntervals {
		if _, found := muteTimeIntervals[namedActiveTimeInterval]; !found {
			return errors.Errorf("time interval %q not found", namedActiveTimeInterval)
		}
	}

	// validate that if defaults are set, they match regex
	if r.GroupInterval != "" && !durationRe.MatchString(r.GroupInterval) {
		return errors.Errorf("groupInterval %s does not match required regex: %s", r.GroupInterval, durationRe.String())

	}
	if r.GroupWait != "" && !durationRe.MatchString(r.GroupWait) {
		return errors.Errorf("groupWait %s does not match required regex: %s", r.GroupWait, durationRe.String())
	}

	if r.RepeatInterval != "" && !durationRe.MatchString(r.RepeatInterval) {
		return errors.Errorf("repeatInterval %s does not match required regex: %s", r.RepeatInterval, durationRe.String())
	}

	children, err := r.ChildRoutes()
	if err != nil {
		return err
	}

	for i := range children {
		if err := validateAlertManagerRoutes(&children[i], receivers, muteTimeIntervals, false); err != nil {
			return errors.Wrapf(err, "route[%d]", i)
		}
	}

	return nil
}

func validateMuteTimeIntervals(muteTimeIntervals []monitoringv1alpha1.MuteTimeInterval) (map[string]struct{}, error) {
	muteTimeIntervalNames := make(map[string]struct{}, len(muteTimeIntervals))

	for i, mti := range muteTimeIntervals {
		if err := mti.Validate(); err != nil {
			return nil, errors.Wrapf(err, "mute time interval[%d] is invalid", i)
		}
		muteTimeIntervalNames[mti.Name] = struct{}{}
	}
	return muteTimeIntervalNames, nil
}<|MERGE_RESOLUTION|>--- conflicted
+++ resolved
@@ -96,16 +96,13 @@
 			return nil, errors.Wrapf(err, "failed to validate 'telegramConfig' - receiver %s", receiver.Name)
 		}
 
-<<<<<<< HEAD
 		if err := validateWebexConfigs(receiver.WebexConfigs); err != nil {
 			return nil, errors.Wrapf(err, "failed to validate 'webexConfig' - receiver %s", receiver.Name)
 		}
 
-=======
 		if err := validateDiscordConfigs(receiver.DiscordConfigs); err != nil {
 			return nil, errors.Wrapf(err, "failed to validate 'discordConfig' - receiver %s", receiver.Name)
 		}
->>>>>>> d53cae45
 	}
 
 	return receiverNames, nil
@@ -331,6 +328,7 @@
 			return err
 		}
 	}
+
 	return nil
 }
 
