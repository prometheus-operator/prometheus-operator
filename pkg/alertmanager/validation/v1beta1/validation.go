// Copyright 2021 The prometheus-operator Authors
//
// Licensed under the Apache License, Version 2.0 (the "License");
// you may not use this file except in compliance with the License.
// You may obtain a copy of the License at
//
//     http://www.apache.org/licenses/LICENSE-2.0
//
// Unless required by applicable law or agreed to in writing, software
// distributed under the License is distributed on an "AS IS" BASIS,
// WITHOUT WARRANTIES OR CONDITIONS OF ANY KIND, either express or implied.
// See the License for the specific language governing permissions and
// limitations under the License.

package v1beta1

import (
	"errors"
	"fmt"
	"net"
	"regexp"
	"strings"

	"github.com/prometheus-operator/prometheus-operator/pkg/alertmanager/validation"
	monitoringv1beta1 "github.com/prometheus-operator/prometheus-operator/pkg/apis/monitoring/v1beta1"
)

var durationRe = regexp.MustCompile(`^(([0-9]+)y)?(([0-9]+)w)?(([0-9]+)d)?(([0-9]+)h)?(([0-9]+)m)?(([0-9]+)s)?(([0-9]+)ms)?$`)

// ValidateAlertmanagerConfig checks that the given resource complies with the
// semantics of the Alertmanager configuration.
// In particular, it verifies things that can't be modelized with the OpenAPI
// specification such as routes should refer to an existing receiver.
func ValidateAlertmanagerConfig(amc *monitoringv1beta1.AlertmanagerConfig) error {
	receivers, err := validateReceivers(amc.Spec.Receivers)
	if err != nil {
		return err
	}

	timeIntervals, err := validateTimeIntervals(amc.Spec.TimeIntervals)
	if err != nil {
		return err
	}

	return validateAlertManagerRoutes(amc.Spec.Route, receivers, timeIntervals, true)
}

func validateReceivers(receivers []monitoringv1beta1.Receiver) (map[string]struct{}, error) {
	var err error
	receiverNames := make(map[string]struct{})

	for _, receiver := range receivers {
		if _, found := receiverNames[receiver.Name]; found {
			return nil, fmt.Errorf("%q receiver is not unique", receiver.Name)
		}
		receiverNames[receiver.Name] = struct{}{}

		if err = validatePagerDutyConfigs(receiver.PagerDutyConfigs); err != nil {
			return nil, fmt.Errorf("failed to validate 'pagerDutyConfig' - receiver %s: %w", receiver.Name, err)
		}

		if err := validateOpsGenieConfigs(receiver.OpsGenieConfigs); err != nil {
			return nil, fmt.Errorf("failed to validate 'opsGenieConfig' - receiver %s: %w", receiver.Name, err)
		}

		if err := validateSlackConfigs(receiver.SlackConfigs); err != nil {
			return nil, fmt.Errorf("failed to validate 'slackConfig' - receiver %s: %w", receiver.Name, err)
		}

		if err := validateWebhookConfigs(receiver.WebhookConfigs); err != nil {
			return nil, fmt.Errorf("failed to validate 'webhookConfig' - receiver %s: %w", receiver.Name, err)
		}

		if err := validateWechatConfigs(receiver.WeChatConfigs); err != nil {
			return nil, fmt.Errorf("failed to validate 'weChatConfig' - receiver %s: %w", receiver.Name, err)
		}

		if err := validateEmailConfig(receiver.EmailConfigs); err != nil {
			return nil, fmt.Errorf("failed to validate 'emailConfig' - receiver %s: %w", receiver.Name, err)
		}

		if err := validateVictorOpsConfigs(receiver.VictorOpsConfigs); err != nil {
			return nil, fmt.Errorf("failed to validate 'victorOpsConfig' - receiver %s: %w", receiver.Name, err)
		}

		if err := validatePushoverConfigs(receiver.PushoverConfigs); err != nil {
			return nil, fmt.Errorf("failed to validate 'pushOverConfig' - receiver %s: %w", receiver.Name, err)
		}

		if err := validateSnsConfigs(receiver.SNSConfigs); err != nil {
			return nil, fmt.Errorf("failed to validate 'snsConfig' - receiver %s: %w", receiver.Name, err)
		}

		if err := validateTelegramConfigs(receiver.TelegramConfigs); err != nil {
			return nil, fmt.Errorf("failed to validate 'telegramConfig' - receiver %s: %w", receiver.Name, err)
		}

		if err := validateDiscordConfigs(receiver.DiscordConfigs); err != nil {
			return nil, fmt.Errorf("failed to validate 'discordConfig' - receiver %s: %w", receiver.Name, err)
		}

		if err := validateWebexConfigs(receiver.WebexConfigs); err != nil {
			return nil, fmt.Errorf("failed to validate 'webexConfig' - receiver %s: %w", receiver.Name, err)
		}
	}

	return receiverNames, nil
}

func validatePagerDutyConfigs(configs []monitoringv1beta1.PagerDutyConfig) error {
	for _, conf := range configs {
		if conf.URL != "" {
			if _, err := validation.ValidateURL(conf.URL); err != nil {
				return fmt.Errorf("pagerduty validation failed for 'url': %w", err)
			}
		}
		if conf.RoutingKey == nil && conf.ServiceKey == nil {
			return errors.New("one of 'routingKey' or 'serviceKey' is required")
		}

		if err := conf.HTTPConfig.Validate(); err != nil {
			return err
		}
	}
	return nil
}

func validateOpsGenieConfigs(configs []monitoringv1beta1.OpsGenieConfig) error {
	for _, config := range configs {
		if err := config.Validate(); err != nil {
			return err
		}
		if config.APIURL != "" {
			if _, err := validation.ValidateURL(config.APIURL); err != nil {
				return fmt.Errorf("invalid 'apiURL': %w", err)
			}
		}

		if err := config.HTTPConfig.Validate(); err != nil {
			return err
		}
	}
	return nil
}

func validateSlackConfigs(configs []monitoringv1beta1.SlackConfig) error {
	for _, config := range configs {
		if err := config.Validate(); err != nil {
			return err
		}

		if err := config.HTTPConfig.Validate(); err != nil {
			return err
		}
	}
	return nil
}

func validateWebhookConfigs(configs []monitoringv1beta1.WebhookConfig) error {
	for _, config := range configs {
		if config.URL == nil && config.URLSecret == nil {
			return errors.New("one of 'url' or 'urlSecret' must be specified")
		}
		if config.URL != nil {
			if _, err := validation.ValidateURL(*config.URL); err != nil {
				return fmt.Errorf("invalid 'url': %w", err)
			}
		}

		if err := config.HTTPConfig.Validate(); err != nil {
			return err
		}
	}
	return nil
}

func validateWechatConfigs(configs []monitoringv1beta1.WeChatConfig) error {
	for _, config := range configs {
		if config.APIURL != "" {
			if _, err := validation.ValidateURL(config.APIURL); err != nil {
				return fmt.Errorf("invalid 'apiURL': %w", err)
			}
		}

		if err := config.HTTPConfig.Validate(); err != nil {
			return err
		}
	}
	return nil
}

func validateEmailConfig(configs []monitoringv1beta1.EmailConfig) error {
	for _, config := range configs {
		if config.To == "" {
			return errors.New("missing 'to' address")
		}

		if config.Smarthost != "" {
			_, _, err := net.SplitHostPort(config.Smarthost)
			if err != nil {
				return fmt.Errorf("invalid 'smarthost' %s: %w", config.Smarthost, err)
			}
		}

		if config.Headers != nil {
			// Header names are case-insensitive, check for collisions.
			normalizedHeaders := map[string]struct{}{}
			for _, v := range config.Headers {
				normalized := strings.ToLower(v.Key)
				if _, ok := normalizedHeaders[normalized]; ok {
					return fmt.Errorf("duplicate header %q", normalized)
				}
				normalizedHeaders[normalized] = struct{}{}
			}
		}
	}
	return nil
}

func validateVictorOpsConfigs(configs []monitoringv1beta1.VictorOpsConfig) error {
	for _, config := range configs {

		// from https://github.com/prometheus/alertmanager/blob/a7f9fdadbecbb7e692d2cd8d3334e3d6de1602e1/config/notifiers.go#L497
		reservedFields := map[string]struct{}{
			"routing_key":         {},
			"message_type":        {},
			"state_message":       {},
			"entity_display_name": {},
			"monitoring_tool":     {},
			"entity_id":           {},
			"entity_state":        {},
		}

		if len(config.CustomFields) > 0 {
			for _, v := range config.CustomFields {
				if _, ok := reservedFields[v.Key]; ok {
					return fmt.Errorf("usage of reserved word %q is not allowed in custom fields", v.Key)
				}
			}
		}

		if config.RoutingKey == "" {
			return errors.New("missing 'routingKey' key")
		}

		if config.APIURL != "" {
			if _, err := validation.ValidateURL(config.APIURL); err != nil {
				return fmt.Errorf("'apiURL' %s invalid: %w", config.APIURL, err)
			}
		}

		if err := config.HTTPConfig.Validate(); err != nil {
			return err
		}
	}
	return nil
}

func validatePushoverConfigs(configs []monitoringv1beta1.PushoverConfig) error {
	for _, config := range configs {
<<<<<<< HEAD
		if config.UserKey == nil && config.UserKeyFile == nil {
			return errors.Errorf("one of userKey or userKeyFile must be configured")
		}

		if config.Token == nil && config.TokenFile == nil {
			return errors.Errorf("one of token or tokenFile must be configured")
=======
		if config.UserKey == nil {
			return fmt.Errorf("mandatory field %q is empty", "userKey")
		}

		if config.Token == nil {
			return fmt.Errorf("mandatory field %q is empty", "token")
>>>>>>> 11a8ab5d
		}

		if err := config.HTTPConfig.Validate(); err != nil {
			return err
		}
	}

	return nil
}

func validateSnsConfigs(configs []monitoringv1beta1.SNSConfig) error {
	for _, config := range configs {
		if (config.TargetARN == "") != (config.TopicARN == "") != (config.PhoneNumber == "") {
			return fmt.Errorf("must provide either a Target ARN, Topic ARN, or Phone Number for SNS config")
		}

		if err := config.HTTPConfig.Validate(); err != nil {
			return err
		}
	}
	return nil
}

func validateTelegramConfigs(configs []monitoringv1beta1.TelegramConfig) error {
	for _, config := range configs {

		if config.BotToken == nil && config.BotTokenFile == nil {
			return fmt.Errorf("mandatory field botToken or botTokenfile is empty")
		}

		if config.ChatID == 0 {
			return fmt.Errorf("mandatory field %q is empty", "chatID")
		}

		if err := config.HTTPConfig.Validate(); err != nil {
			return err
		}
	}

	return nil
}

func validateWebexConfigs(configs []monitoringv1beta1.WebexConfig) error {
	for _, config := range configs {
		if *config.APIURL != "" {
			if _, err := validation.ValidateURL(string(*config.APIURL)); err != nil {
				return fmt.Errorf("invalid 'apiURL': %w", err)
			}
		}

		if err := config.HTTPConfig.Validate(); err != nil {
			return err
		}
	}

	return nil
}

func validateDiscordConfigs(configs []monitoringv1beta1.DiscordConfig) error {
	for _, config := range configs {
		if err := config.HTTPConfig.Validate(); err != nil {
			return err
		}
	}

	return nil
}

// validateAlertManagerRoutes verifies that the given route and all its children are semantically valid.
// because of the self-referential issues mentioned in https://github.com/kubernetes/kubernetes/issues/62872
// it is not currently possible to apply OpenAPI validation to a v1beta1.Route
func validateAlertManagerRoutes(r *monitoringv1beta1.Route, receivers, timeIntervals map[string]struct{}, topLevelRoute bool) error {
	if r == nil {
		return nil
	}

	if r.Receiver == "" {
		if topLevelRoute {
			return fmt.Errorf("root route must define a receiver")
		}
	} else {
		if _, found := receivers[r.Receiver]; !found {
			return fmt.Errorf("receiver %q not found", r.Receiver)
		}
	}

	if groupLen := len(r.GroupBy); groupLen > 0 {
		groupedBy := make(map[string]struct{}, groupLen)
		for _, str := range r.GroupBy {
			if _, found := groupedBy[str]; found {
				return fmt.Errorf("duplicate values not permitted in route 'groupBy': %v", r.GroupBy)
			}
			groupedBy[str] = struct{}{}
		}
		if _, found := groupedBy["..."]; found && groupLen > 1 {
			return fmt.Errorf("'...' must be a sole value in route 'groupBy': %v", r.GroupBy)
		}
	}

	for _, namedTimeInterval := range r.MuteTimeIntervals {
		if _, found := timeIntervals[namedTimeInterval]; !found {
			return fmt.Errorf("time interval %q not found", namedTimeInterval)
		}
	}

	for _, namedTimeInterval := range r.ActiveTimeIntervals {
		if _, found := timeIntervals[namedTimeInterval]; !found {
			return fmt.Errorf("time interval %q not found", namedTimeInterval)
		}
	}

	// validate that if defaults are set, they match regex
	if r.GroupInterval != "" && !durationRe.MatchString(r.GroupInterval) {
		return fmt.Errorf("groupInterval %s does not match required regex: %s", r.GroupInterval, durationRe.String())

	}
	if r.GroupWait != "" && !durationRe.MatchString(r.GroupWait) {
		return fmt.Errorf("groupWait %s does not match required regex: %s", r.GroupWait, durationRe.String())
	}

	if r.RepeatInterval != "" && !durationRe.MatchString(r.RepeatInterval) {
		return fmt.Errorf("repeatInterval %s does not match required regex: %s", r.RepeatInterval, durationRe.String())
	}

	children, err := r.ChildRoutes()
	if err != nil {
		return err
	}

	for i := range children {
		if err := validateAlertManagerRoutes(&children[i], receivers, timeIntervals, false); err != nil {
			return fmt.Errorf("route[%d]: %w", i, err)
		}
	}

	return nil
}

func validateTimeIntervals(timeIntervals []monitoringv1beta1.TimeInterval) (map[string]struct{}, error) {
	timeIntervalNames := make(map[string]struct{}, len(timeIntervals))

	for i, ti := range timeIntervals {
		if err := ti.Validate(); err != nil {
			return nil, fmt.Errorf("time interval[%d] is invalid: %w", i, err)
		}
		timeIntervalNames[ti.Name] = struct{}{}
	}
	return timeIntervalNames, nil
}<|MERGE_RESOLUTION|>--- conflicted
+++ resolved
@@ -258,21 +258,12 @@
 
 func validatePushoverConfigs(configs []monitoringv1beta1.PushoverConfig) error {
 	for _, config := range configs {
-<<<<<<< HEAD
 		if config.UserKey == nil && config.UserKeyFile == nil {
 			return errors.Errorf("one of userKey or userKeyFile must be configured")
 		}
 
 		if config.Token == nil && config.TokenFile == nil {
 			return errors.Errorf("one of token or tokenFile must be configured")
-=======
-		if config.UserKey == nil {
-			return fmt.Errorf("mandatory field %q is empty", "userKey")
-		}
-
-		if config.Token == nil {
-			return fmt.Errorf("mandatory field %q is empty", "token")
->>>>>>> 11a8ab5d
 		}
 
 		if err := config.HTTPConfig.Validate(); err != nil {
