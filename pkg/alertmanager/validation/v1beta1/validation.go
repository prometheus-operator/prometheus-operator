// Copyright 2021 The prometheus-operator Authors
//
// Licensed under the Apache License, Version 2.0 (the "License");
// you may not use this file except in compliance with the License.
// You may obtain a copy of the License at
//
//     http://www.apache.org/licenses/LICENSE-2.0
//
// Unless required by applicable law or agreed to in writing, software
// distributed under the License is distributed on an "AS IS" BASIS,
// WITHOUT WARRANTIES OR CONDITIONS OF ANY KIND, either express or implied.
// See the License for the specific language governing permissions and
// limitations under the License.

package v1beta1

import (
	"fmt"
	"net"
	"regexp"
	"strings"

	"github.com/pkg/errors"

	"github.com/prometheus-operator/prometheus-operator/pkg/alertmanager/validation"
	monitoringv1beta1 "github.com/prometheus-operator/prometheus-operator/pkg/apis/monitoring/v1beta1"
)

var durationRe = regexp.MustCompile(`^(([0-9]+)y)?(([0-9]+)w)?(([0-9]+)d)?(([0-9]+)h)?(([0-9]+)m)?(([0-9]+)s)?(([0-9]+)ms)?$`)

// ValidateAlertmanagerConfig checks that the given resource complies with the
// semantics of the Alertmanager configuration.
// In particular, it verifies things that can't be modelized with the OpenAPI
// specification such as routes should refer to an existing receiver.
func ValidateAlertmanagerConfig(amc *monitoringv1beta1.AlertmanagerConfig) error {
	receivers, err := validateReceivers(amc.Spec.Receivers)
	if err != nil {
		return err
	}

	timeIntervals, err := validateTimeIntervals(amc.Spec.TimeIntervals)
	if err != nil {
		return err
	}

	return validateAlertManagerRoutes(amc.Spec.Route, receivers, timeIntervals, true)
}

func validateReceivers(receivers []monitoringv1beta1.Receiver) (map[string]struct{}, error) {
	var err error
	receiverNames := make(map[string]struct{})

	for _, receiver := range receivers {
		if _, found := receiverNames[receiver.Name]; found {
			return nil, errors.Errorf("%q receiver is not unique", receiver.Name)
		}
		receiverNames[receiver.Name] = struct{}{}

		if err = validatePagerDutyConfigs(receiver.PagerDutyConfigs); err != nil {
			return nil, errors.Wrapf(err, "failed to validate 'pagerDutyConfig' - receiver %s", receiver.Name)
		}

		if err := validateOpsGenieConfigs(receiver.OpsGenieConfigs); err != nil {
			return nil, errors.Wrapf(err, "failed to validate 'opsGenieConfig' - receiver %s", receiver.Name)
		}

		if err := validateSlackConfigs(receiver.SlackConfigs); err != nil {
			return nil, errors.Wrapf(err, "failed to validate 'slackConfig' - receiver %s", receiver.Name)
		}

		if err := validateWebhookConfigs(receiver.WebhookConfigs); err != nil {
			return nil, errors.Wrapf(err, "failed to validate 'webhookConfig' - receiver %s", receiver.Name)
		}

		if err := validateWechatConfigs(receiver.WeChatConfigs); err != nil {
			return nil, errors.Wrapf(err, "failed to validate 'weChatConfig' - receiver %s", receiver.Name)
		}

		if err := validateEmailConfig(receiver.EmailConfigs); err != nil {
			return nil, errors.Wrapf(err, "failed to validate 'emailConfig' - receiver %s", receiver.Name)
		}

		if err := validateVictorOpsConfigs(receiver.VictorOpsConfigs); err != nil {
			return nil, errors.Wrapf(err, "failed to validate 'victorOpsConfig' - receiver %s", receiver.Name)
		}

		if err := validatePushoverConfigs(receiver.PushoverConfigs); err != nil {
			return nil, errors.Wrapf(err, "failed to validate 'pushOverConfig' - receiver %s", receiver.Name)
		}

		if err := validateSnsConfigs(receiver.SNSConfigs); err != nil {
			return nil, errors.Wrapf(err, "failed to validate 'snsConfig' - receiver %s", receiver.Name)
		}

<<<<<<< HEAD
		if err := validateWebexConfigs(receiver.WebexConfigs); err != nil {
			return nil, errors.Wrapf(err, "failed to validate 'webexConfig' - receiver %s", receiver.Name)
=======
		if err := validateDiscordConfigs(receiver.DiscordConfigs); err != nil {
			return nil, errors.Wrapf(err, "failed to validate 'discordConfig' - receiver %s", receiver.Name)
>>>>>>> d53cae45
		}
	}

	return receiverNames, nil
}

func validatePagerDutyConfigs(configs []monitoringv1beta1.PagerDutyConfig) error {
	for _, conf := range configs {
		if conf.URL != "" {
			if _, err := validation.ValidateURL(conf.URL); err != nil {
				return errors.Wrap(err, "pagerduty validation failed for 'url'")
			}
		}
		if conf.RoutingKey == nil && conf.ServiceKey == nil {
			return errors.New("one of 'routingKey' or 'serviceKey' is required")
		}

		if err := conf.HTTPConfig.Validate(); err != nil {
			return err
		}
	}
	return nil
}

func validateOpsGenieConfigs(configs []monitoringv1beta1.OpsGenieConfig) error {
	for _, config := range configs {
		if err := config.Validate(); err != nil {
			return err
		}
		if config.APIURL != "" {
			if _, err := validation.ValidateURL(config.APIURL); err != nil {
				return errors.Wrap(err, "invalid 'apiURL'")
			}
		}

		if err := config.HTTPConfig.Validate(); err != nil {
			return err
		}
	}
	return nil
}

func validateSlackConfigs(configs []monitoringv1beta1.SlackConfig) error {
	for _, config := range configs {
		if err := config.Validate(); err != nil {
			return err
		}

		if err := config.HTTPConfig.Validate(); err != nil {
			return err
		}
	}
	return nil
}

func validateWebhookConfigs(configs []monitoringv1beta1.WebhookConfig) error {
	for _, config := range configs {
		if config.URL == nil && config.URLSecret == nil {
			return errors.New("one of 'url' or 'urlSecret' must be specified")
		}
		if config.URL != nil {
			if _, err := validation.ValidateURL(*config.URL); err != nil {
				return errors.Wrapf(err, "invalid 'url'")
			}
		}

		if err := config.HTTPConfig.Validate(); err != nil {
			return err
		}
	}
	return nil
}

func validateWechatConfigs(configs []monitoringv1beta1.WeChatConfig) error {
	for _, config := range configs {
		if config.APIURL != "" {
			if _, err := validation.ValidateURL(config.APIURL); err != nil {
				return errors.Wrap(err, "invalid 'apiURL'")
			}
		}

		if err := config.HTTPConfig.Validate(); err != nil {
			return err
		}
	}
	return nil
}

func validateEmailConfig(configs []monitoringv1beta1.EmailConfig) error {
	for _, config := range configs {
		if config.To == "" {
			return errors.New("missing 'to' address")
		}

		if config.Smarthost != "" {
			_, _, err := net.SplitHostPort(config.Smarthost)
			if err != nil {
				return errors.Wrapf(err, "invalid field 'smarthost': %s", config.Smarthost)
			}
		}

		if config.Headers != nil {
			// Header names are case-insensitive, check for collisions.
			normalizedHeaders := map[string]struct{}{}
			for _, v := range config.Headers {
				normalized := strings.ToLower(v.Key)
				if _, ok := normalizedHeaders[normalized]; ok {
					return fmt.Errorf("duplicate header %q", normalized)
				}
				normalizedHeaders[normalized] = struct{}{}
			}
		}
	}
	return nil
}

func validateVictorOpsConfigs(configs []monitoringv1beta1.VictorOpsConfig) error {
	for _, config := range configs {

		// from https://github.com/prometheus/alertmanager/blob/a7f9fdadbecbb7e692d2cd8d3334e3d6de1602e1/config/notifiers.go#L497
		reservedFields := map[string]struct{}{
			"routing_key":         {},
			"message_type":        {},
			"state_message":       {},
			"entity_display_name": {},
			"monitoring_tool":     {},
			"entity_id":           {},
			"entity_state":        {},
		}

		if len(config.CustomFields) > 0 {
			for _, v := range config.CustomFields {
				if _, ok := reservedFields[v.Key]; ok {
					return fmt.Errorf("usage of reserved word %q is not allowed in custom fields", v.Key)
				}
			}
		}

		if config.RoutingKey == "" {
			return errors.New("missing 'routingKey' key")
		}

		if config.APIURL != "" {
			if _, err := validation.ValidateURL(config.APIURL); err != nil {
				return errors.Wrapf(err, "'apiURL' %s invalid", config.APIURL)
			}
		}

		if err := config.HTTPConfig.Validate(); err != nil {
			return err
		}
	}
	return nil
}

func validatePushoverConfigs(configs []monitoringv1beta1.PushoverConfig) error {
	for _, config := range configs {
		if config.UserKey == nil {
			return errors.Errorf("mandatory field %q is empty", "userKey")
		}

		if config.Token == nil {
			return errors.Errorf("mandatory field %q is empty", "token")
		}

		if err := config.HTTPConfig.Validate(); err != nil {
			return err
		}
	}

	return nil
}

func validateSnsConfigs(configs []monitoringv1beta1.SNSConfig) error {
	for _, config := range configs {
		if (config.TargetARN == "") != (config.TopicARN == "") != (config.PhoneNumber == "") {
			return fmt.Errorf("must provide either a Target ARN, Topic ARN, or Phone Number for SNS config")
		}

		if err := config.HTTPConfig.Validate(); err != nil {
			return err
		}
	}
	return nil
}

<<<<<<< HEAD
func validateWebexConfigs(configs []monitoringv1beta1.WebexConfig) error {
	for _, config := range configs {
		if *config.APIURL != "" {
			if _, err := validation.ValidateURL(string(*config.APIURL)); err != nil {
				return errors.Wrap(err, "invalid 'apiURL'")
			}
		}

=======
func validateDiscordConfigs(configs []monitoringv1beta1.DiscordConfig) error {
	for _, config := range configs {
>>>>>>> d53cae45
		if err := config.HTTPConfig.Validate(); err != nil {
			return err
		}
	}
	return nil
}

// validateAlertManagerRoutes verifies that the given route and all its children are semantically valid.
// because of the self-referential issues mentioned in https://github.com/kubernetes/kubernetes/issues/62872
// it is not currently possible to apply OpenAPI validation to a v1beta1.Route
func validateAlertManagerRoutes(r *monitoringv1beta1.Route, receivers, timeIntervals map[string]struct{}, topLevelRoute bool) error {
	if r == nil {
		return nil
	}

	if r.Receiver == "" {
		if topLevelRoute {
			return errors.Errorf("root route must define a receiver")
		}
	} else {
		if _, found := receivers[r.Receiver]; !found {
			return errors.Errorf("receiver %q not found", r.Receiver)
		}
	}

	if groupLen := len(r.GroupBy); groupLen > 0 {
		groupedBy := make(map[string]struct{}, groupLen)
		for _, str := range r.GroupBy {
			if _, found := groupedBy[str]; found {
				return errors.Errorf("duplicate values not permitted in route 'groupBy': %v", r.GroupBy)
			}
			groupedBy[str] = struct{}{}
		}
		if _, found := groupedBy["..."]; found && groupLen > 1 {
			return errors.Errorf("'...' must be a sole value in route 'groupBy': %v", r.GroupBy)
		}
	}

	for _, namedTimeInterval := range r.MuteTimeIntervals {
		if _, found := timeIntervals[namedTimeInterval]; !found {
			return errors.Errorf("time interval %q not found", namedTimeInterval)
		}
	}

	for _, namedTimeInterval := range r.ActiveTimeIntervals {
		if _, found := timeIntervals[namedTimeInterval]; !found {
			return errors.Errorf("time interval %q not found", namedTimeInterval)
		}
	}

	// validate that if defaults are set, they match regex
	if r.GroupInterval != "" && !durationRe.MatchString(r.GroupInterval) {
		return errors.Errorf("groupInterval %s does not match required regex: %s", r.GroupInterval, durationRe.String())

	}
	if r.GroupWait != "" && !durationRe.MatchString(r.GroupWait) {
		return errors.Errorf("groupWait %s does not match required regex: %s", r.GroupWait, durationRe.String())
	}

	if r.RepeatInterval != "" && !durationRe.MatchString(r.RepeatInterval) {
		return errors.Errorf("repeatInterval %s does not match required regex: %s", r.RepeatInterval, durationRe.String())
	}

	children, err := r.ChildRoutes()
	if err != nil {
		return err
	}

	for i := range children {
		if err := validateAlertManagerRoutes(&children[i], receivers, timeIntervals, false); err != nil {
			return errors.Wrapf(err, "route[%d]", i)
		}
	}

	return nil
}

func validateTimeIntervals(timeIntervals []monitoringv1beta1.TimeInterval) (map[string]struct{}, error) {
	timeIntervalNames := make(map[string]struct{}, len(timeIntervals))

	for i, ti := range timeIntervals {
		if err := ti.Validate(); err != nil {
			return nil, errors.Wrapf(err, "time interval[%d] is invalid", i)
		}
		timeIntervalNames[ti.Name] = struct{}{}
	}
	return timeIntervalNames, nil
}<|MERGE_RESOLUTION|>--- conflicted
+++ resolved
@@ -92,13 +92,12 @@
 			return nil, errors.Wrapf(err, "failed to validate 'snsConfig' - receiver %s", receiver.Name)
 		}
 
-<<<<<<< HEAD
+		if err := validateDiscordConfigs(receiver.DiscordConfigs); err != nil {
+			return nil, errors.Wrapf(err, "failed to validate 'discordConfig' - receiver %s", receiver.Name)
+		}
+
 		if err := validateWebexConfigs(receiver.WebexConfigs); err != nil {
 			return nil, errors.Wrapf(err, "failed to validate 'webexConfig' - receiver %s", receiver.Name)
-=======
-		if err := validateDiscordConfigs(receiver.DiscordConfigs); err != nil {
-			return nil, errors.Wrapf(err, "failed to validate 'discordConfig' - receiver %s", receiver.Name)
->>>>>>> d53cae45
 		}
 	}
 
@@ -285,7 +284,6 @@
 	return nil
 }
 
-<<<<<<< HEAD
 func validateWebexConfigs(configs []monitoringv1beta1.WebexConfig) error {
 	for _, config := range configs {
 		if *config.APIURL != "" {
@@ -294,14 +292,21 @@
 			}
 		}
 
-=======
+		if err := config.HTTPConfig.Validate(); err != nil {
+			return err
+		}
+	}
+
+	return nil
+}
+
 func validateDiscordConfigs(configs []monitoringv1beta1.DiscordConfig) error {
 	for _, config := range configs {
->>>>>>> d53cae45
-		if err := config.HTTPConfig.Validate(); err != nil {
-			return err
-		}
-	}
+		if err := config.HTTPConfig.Validate(); err != nil {
+			return err
+		}
+	}
+
 	return nil
 }
 
