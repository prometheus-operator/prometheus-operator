// Copyright 2016 The prometheus-operator Authors
//
// Licensed under the Apache License, Version 2.0 (the "License");
// you may not use this file except in compliance with the License.
// You may obtain a copy of the License at
//
//     http://www.apache.org/licenses/LICENSE-2.0
//
// Unless required by applicable law or agreed to in writing, software
// distributed under the License is distributed on an "AS IS" BASIS,
// WITHOUT WARRANTIES OR CONDITIONS OF ANY KIND, either express or implied.
// See the License for the specific language governing permissions and
// limitations under the License.

package alertmanager

import (
	"fmt"
	"net/url"
	"path"
	"strings"

	appsv1 "k8s.io/api/apps/v1"
	v1 "k8s.io/api/core/v1"
	"k8s.io/apimachinery/pkg/api/resource"
	metav1 "k8s.io/apimachinery/pkg/apis/meta/v1"
	"k8s.io/apimachinery/pkg/util/intstr"

	"github.com/blang/semver"
	monitoringv1 "github.com/coreos/prometheus-operator/pkg/apis/monitoring/v1"
	"github.com/coreos/prometheus-operator/pkg/k8sutil"
	"github.com/pkg/errors"
)

const (
	governingServiceName = "alertmanager-operated"
	// DefaultVersion specifies which version of Alertmanager the Prometheus
	// Operator uses by default.
	DefaultVersion         = "v0.17.0"
	defaultRetention       = "120h"
	secretsDir             = "/etc/alertmanager/secrets/"
	configmapsDir          = "/etc/alertmanager/configmaps/"
	alertmanagerConfDir    = "/etc/alertmanager/config"
	alertmanagerConfFile   = alertmanagerConfDir + "/alertmanager.yaml"
	alertmanagerStorageDir = "/alertmanager"
	defaultPortName        = "web"
)

var (
	minReplicas         int32 = 1
	probeTimeoutSeconds int32 = 3
)

func makeStatefulSet(am *monitoringv1.Alertmanager, old *appsv1.StatefulSet, config Config) (*appsv1.StatefulSet, error) {
	// TODO(fabxc): is this the right point to inject defaults?
	// Ideally we would do it before storing but that's currently not possible.
	// Potentially an update handler on first insertion.

	if am.Spec.BaseImage == "" {
		am.Spec.BaseImage = config.AlertmanagerDefaultBaseImage
	}
	if am.Spec.PortName == "" {
		am.Spec.PortName = defaultPortName
	}
	if am.Spec.Version == "" {
		am.Spec.Version = DefaultVersion
	}
	if am.Spec.Replicas == nil {
		am.Spec.Replicas = &minReplicas
	}
	intZero := int32(0)
	if am.Spec.Replicas != nil && *am.Spec.Replicas < 0 {
		am.Spec.Replicas = &intZero
	}
	if am.Spec.Retention == "" {
		am.Spec.Retention = defaultRetention
	}
	if am.Spec.Resources.Requests == nil {
		am.Spec.Resources.Requests = v1.ResourceList{}
	}
	if _, ok := am.Spec.Resources.Requests[v1.ResourceMemory]; !ok {
		am.Spec.Resources.Requests[v1.ResourceMemory] = resource.MustParse("200Mi")
	}
	if am.Spec.ConfigSecret == "" {
		am.Spec.ConfigSecret = configSecretName(am.Name)
	}

	spec, err := makeStatefulSetSpec(am, config)
	if err != nil {
		return nil, err
	}

	boolTrue := true
	statefulset := &appsv1.StatefulSet{
		ObjectMeta: metav1.ObjectMeta{
			Name:        prefixedName(am.Name),
			Labels:      config.Labels.Merge(am.ObjectMeta.Labels),
			Annotations: am.ObjectMeta.Annotations,
			OwnerReferences: []metav1.OwnerReference{
				{
					APIVersion:         am.APIVersion,
					BlockOwnerDeletion: &boolTrue,
					Controller:         &boolTrue,
					Kind:               am.Kind,
					Name:               am.Name,
					UID:                am.UID,
				},
			},
		},
		Spec: *spec,
	}

	if am.Spec.ImagePullSecrets != nil && len(am.Spec.ImagePullSecrets) > 0 {
		statefulset.Spec.Template.Spec.ImagePullSecrets = am.Spec.ImagePullSecrets
	}

	storageSpec := am.Spec.Storage
	if storageSpec == nil {
		statefulset.Spec.Template.Spec.Volumes = append(statefulset.Spec.Template.Spec.Volumes, v1.Volume{
			Name: volumeName(am.Name),
			VolumeSource: v1.VolumeSource{
				EmptyDir: &v1.EmptyDirVolumeSource{},
			},
		})
	} else if storageSpec.EmptyDir != nil {
		emptyDir := storageSpec.EmptyDir
		statefulset.Spec.Template.Spec.Volumes = append(statefulset.Spec.Template.Spec.Volumes, v1.Volume{
			Name: volumeName(am.Name),
			VolumeSource: v1.VolumeSource{
				EmptyDir: emptyDir,
			},
		})
	} else if storageSpec.HostPath != nil {
		hostPath := storageSpec.HostPath
		statefulset.Spec.Template.Spec.Volumes = append(statefulset.Spec.Template.Spec.Volumes, v1.Volume{
			Name: volumeName(am.Name),
			VolumeSource: v1.VolumeSource{
				HostPath: hostPath,
			},
		})
	} else {
		pvcTemplate := storageSpec.VolumeClaimTemplate
		if pvcTemplate.Name == "" {
			pvcTemplate.Name = volumeName(am.Name)
		}
		pvcTemplate.Spec.AccessModes = []v1.PersistentVolumeAccessMode{v1.ReadWriteOnce}
		pvcTemplate.Spec.Resources = storageSpec.VolumeClaimTemplate.Spec.Resources
		pvcTemplate.Spec.Selector = storageSpec.VolumeClaimTemplate.Spec.Selector
		statefulset.Spec.VolumeClaimTemplates = append(statefulset.Spec.VolumeClaimTemplates, pvcTemplate)
	}

	if old != nil {
		statefulset.Annotations = old.Annotations
	}

	for _, volume := range am.Spec.Volumes {
		statefulset.Spec.Template.Spec.Volumes = append(statefulset.Spec.Template.Spec.Volumes, volume)
	}

	return statefulset, nil
}

func makeStatefulSetService(p *monitoringv1.Alertmanager, config Config) *v1.Service {

	if p.Spec.PortName == "" {
		p.Spec.PortName = defaultPortName
	}

	svc := &v1.Service{
		ObjectMeta: metav1.ObjectMeta{
			Name: governingServiceName,
			Labels: config.Labels.Merge(map[string]string{
				"operated-alertmanager": "true",
			}),
			OwnerReferences: []metav1.OwnerReference{
				metav1.OwnerReference{
					Name:       p.GetName(),
					Kind:       p.Kind,
					APIVersion: p.APIVersion,
					UID:        p.GetUID(),
				},
			},
		},
		Spec: v1.ServiceSpec{
			ClusterIP: "None",
			Ports: []v1.ServicePort{
				{
					Name:       p.Spec.PortName,
					Port:       9093,
					TargetPort: intstr.FromInt(9093),
					Protocol:   v1.ProtocolTCP,
				},
				{
					Name:       "mesh-tcp",
					Port:       9094,
					TargetPort: intstr.FromInt(9094),
					Protocol:   v1.ProtocolTCP,
				},
				{
					Name:       "mesh-udp",
					Port:       9094,
					TargetPort: intstr.FromInt(9094),
					Protocol:   v1.ProtocolUDP,
				},
			},
			Selector: map[string]string{
				"app": "alertmanager",
			},
		},
	}
	return svc
}

func makeStatefulSetSpec(a *monitoringv1.Alertmanager, config Config) (*appsv1.StatefulSetSpec, error) {
	// Before editing 'a' create deep copy, to prevent side effects. For more
	// details see https://github.com/coreos/prometheus-operator/issues/1659
	a = a.DeepCopy()

	// Version is used by default.
	// If the tag is specified, we use the tag to identify the container image.
	// If the sha is specified, we use the sha to identify the container image,
	// as it has even stronger immutable guarantees to identify the image.
	image := fmt.Sprintf("%s:%s", a.Spec.BaseImage, a.Spec.Version)
	if a.Spec.Tag != "" {
		image = fmt.Sprintf("%s:%s", a.Spec.BaseImage, a.Spec.Tag)
	}
	if a.Spec.SHA != "" {
		image = fmt.Sprintf("%s@sha256:%s", a.Spec.BaseImage, a.Spec.SHA)
	}
	if a.Spec.Image != nil && *a.Spec.Image != "" {
		image = *a.Spec.Image
	}

	versionStr := strings.TrimLeft(a.Spec.Version, "v")

	version, err := semver.Parse(versionStr)
	if err != nil {
		return nil, errors.Wrap(err, "failed to parse alertmanager version")
	}

	amArgs := []string{
		fmt.Sprintf("--config.file=%s", alertmanagerConfFile),
		fmt.Sprintf("--cluster.listen-address=[$(POD_IP)]:%d", 9094),
		fmt.Sprintf("--storage.path=%s", alertmanagerStorageDir),
		fmt.Sprintf("--data.retention=%s", a.Spec.Retention),
	}

	if a.Spec.ListenLocal {
		amArgs = append(amArgs, "--web.listen-address=127.0.0.1:9093")
	} else {
		amArgs = append(amArgs, "--web.listen-address=:9093")
	}

	if a.Spec.ExternalURL != "" {
		amArgs = append(amArgs, "--web.external-url="+a.Spec.ExternalURL)
	}

	webRoutePrefix := "/"
	if a.Spec.RoutePrefix != "" {
		webRoutePrefix = a.Spec.RoutePrefix
	}
	amArgs = append(amArgs, fmt.Sprintf("--web.route-prefix=%v", webRoutePrefix))

	if a.Spec.LogLevel != "" && a.Spec.LogLevel != "info" {
		amArgs = append(amArgs, fmt.Sprintf("--log.level=%s", a.Spec.LogLevel))
	}

	if version.GTE(semver.MustParse("0.16.0")) {
		if a.Spec.LogFormat != "" && a.Spec.LogFormat != "logfmt" {
			amArgs = append(amArgs, fmt.Sprintf("--log.format=%s", a.Spec.LogFormat))
		}
	}

	localReloadURL := &url.URL{
		Scheme: "http",
		Host:   config.LocalHost + ":9093",
		Path:   path.Clean(webRoutePrefix + "/-/reload"),
	}

	livenessProbeHandler := v1.Handler{
		HTTPGet: &v1.HTTPGetAction{
			Path: path.Clean(webRoutePrefix + "/-/healthy"),
			Port: intstr.FromString(a.Spec.PortName),
		},
	}

	readinessProbeHandler := v1.Handler{
		HTTPGet: &v1.HTTPGetAction{
			Path: path.Clean(webRoutePrefix + "/-/ready"),
			Port: intstr.FromString(a.Spec.PortName),
		},
	}

	var livenessProbe *v1.Probe
	var readinessProbe *v1.Probe
	if !a.Spec.ListenLocal {
		livenessProbe = &v1.Probe{
			Handler:          livenessProbeHandler,
			TimeoutSeconds:   probeTimeoutSeconds,
			FailureThreshold: 10,
		}

		readinessProbe = &v1.Probe{
			Handler:             readinessProbeHandler,
			InitialDelaySeconds: 3,
			TimeoutSeconds:      3,
			PeriodSeconds:       5,
			FailureThreshold:    10,
		}
	}

	podAnnotations := map[string]string{}
	podLabels := map[string]string{}
	if a.Spec.PodMetadata != nil {
		if a.Spec.PodMetadata.Labels != nil {
			for k, v := range a.Spec.PodMetadata.Labels {
				podLabels[k] = v
			}
		}
		if a.Spec.PodMetadata.Annotations != nil {
			for k, v := range a.Spec.PodMetadata.Annotations {
				podAnnotations[k] = v
			}
		}
	}
	podLabels["app"] = "alertmanager"
	podLabels["alertmanager"] = a.Name

	for i := int32(0); i < *a.Spec.Replicas; i++ {
		amArgs = append(amArgs, fmt.Sprintf("--cluster.peer=%s-%d.%s.%s.svc:9094", prefixedName(a.Name), i, governingServiceName, a.Namespace))
	}

	for _, peer := range a.Spec.AdditionalPeers {
		amArgs = append(amArgs, fmt.Sprintf("--cluster.peer=%s", peer))
	}

	ports := []v1.ContainerPort{
		{
			Name:          "mesh-tcp",
			ContainerPort: 9094,
			Protocol:      v1.ProtocolTCP,
		},
		{
			Name:          "mesh-udp",
			ContainerPort: 9094,
			Protocol:      v1.ProtocolUDP,
		},
	}
	if !a.Spec.ListenLocal {
		ports = append([]v1.ContainerPort{
			{
				Name:          a.Spec.PortName,
				ContainerPort: 9093,
				Protocol:      v1.ProtocolTCP,
			},
		}, ports...)
	}

	var securityContext *v1.PodSecurityContext = nil
	if a.Spec.SecurityContext != nil {
		securityContext = a.Spec.SecurityContext
	}

	// Adjust Alertmanager command line args to specified AM version
	//
	// Alertmanager versions < v0.15.0 are only supported on a best effort basis
	// starting with Prometheus Operator v0.30.0.
	switch version.Major {
	case 0:
		if version.Minor < 15 {
			for i := range amArgs {
				// below Alertmanager v0.15.0 peer address port specification is not necessary
				if strings.Contains(amArgs[i], "--cluster.peer") {
					amArgs[i] = strings.TrimSuffix(amArgs[i], ":9094")
				}

				// below Alertmanager v0.15.0 high availability flags are prefixed with 'mesh' instead of 'cluster'
				amArgs[i] = strings.Replace(amArgs[i], "--cluster.", "--mesh.", 1)
			}
		}
		if version.Minor < 13 {
			for i := range amArgs {
				// below Alertmanager v0.13.0 all flags are with single dash.
				amArgs[i] = strings.Replace(amArgs[i], "--", "-", 1)
			}
		}
		if version.Minor < 7 {
			// below Alertmanager v0.7.0 the flag 'web.route-prefix' does not exist
			amArgs = filter(amArgs, func(s string) bool {
				return !strings.Contains(s, "web.route-prefix")
			})
		}
	default:
		return nil, errors.Errorf("unsupported Alertmanager major version %s", version)
	}

	volumes := []v1.Volume{
		{
			Name: "config-volume",
			VolumeSource: v1.VolumeSource{
				Secret: &v1.SecretVolumeSource{
					SecretName: a.Spec.ConfigSecret,
				},
			},
		},
	}

	volName := volumeName(a.Name)
	if a.Spec.Storage != nil {
		if a.Spec.Storage.VolumeClaimTemplate.Name != "" {
			volName = a.Spec.Storage.VolumeClaimTemplate.Name
		}
	}

	amVolumeMounts := []v1.VolumeMount{
		{
			Name:      "config-volume",
			MountPath: alertmanagerConfDir,
		},
		{
			Name:      volName,
			MountPath: alertmanagerStorageDir,
			SubPath:   subPathForStorage(a.Spec.Storage),
		},
	}

	for _, s := range a.Spec.Secrets {
		volumes = append(volumes, v1.Volume{
			Name: k8sutil.SanitizeVolumeName("secret-" + s),
			VolumeSource: v1.VolumeSource{
				Secret: &v1.SecretVolumeSource{
					SecretName: s,
				},
			},
		})
		amVolumeMounts = append(amVolumeMounts, v1.VolumeMount{
			Name:      k8sutil.SanitizeVolumeName("secret-" + s),
			ReadOnly:  true,
			MountPath: secretsDir + s,
		})
	}

	for _, c := range a.Spec.ConfigMaps {
		volumes = append(volumes, v1.Volume{
			Name: k8sutil.SanitizeVolumeName("configmap-" + c),
			VolumeSource: v1.VolumeSource{
				ConfigMap: &v1.ConfigMapVolumeSource{
					LocalObjectReference: v1.LocalObjectReference{
						Name: c,
					},
				},
			},
		})
		amVolumeMounts = append(amVolumeMounts, v1.VolumeMount{
			Name:      k8sutil.SanitizeVolumeName("configmap-" + c),
			ReadOnly:  true,
			MountPath: configmapsDir + c,
		})
	}

	amVolumeMounts = append(amVolumeMounts, a.Spec.VolumeMounts...)

	resources := v1.ResourceRequirements{Limits: v1.ResourceList{}}
	if config.ConfigReloaderCPU != "0" {
		resources.Limits[v1.ResourceCPU] = resource.MustParse(config.ConfigReloaderCPU)
	}
	if config.ConfigReloaderMemory != "0" {
		resources.Limits[v1.ResourceMemory] = resource.MustParse(config.ConfigReloaderMemory)
	}

	terminationGracePeriod := int64(120)
	finalLabels := config.Labels.Merge(podLabels)
	privileged := true

	defaultContainers := []v1.Container{
		{
			Args:           amArgs,
			Name:           "alertmanager",
			Image:          image,
			Ports:          ports,
			VolumeMounts:   amVolumeMounts,
			LivenessProbe:  livenessProbe,
			ReadinessProbe: readinessProbe,
			Resources:      a.Spec.Resources,
			Env: []v1.EnvVar{
				{
					// Necessary for '--cluster.listen-address' flag
					Name: "POD_IP",
					ValueFrom: &v1.EnvVarSource{
						FieldRef: &v1.ObjectFieldSelector{
							FieldPath: "status.podIP",
						},
					},
				},
			},
			TerminationMessagePolicy: v1.TerminationMessageFallbackToLogsOnError,
		}, {
			Name:  "config-reloader",
			Image: config.ConfigReloaderImage,
			Args: []string{
				fmt.Sprintf("-webhook-url=%s", localReloadURL),
				fmt.Sprintf("-volume-dir=%s", alertmanagerConfDir),
			},
			VolumeMounts: []v1.VolumeMount{
				{
					Name:      "config-volume",
					ReadOnly:  true,
					MountPath: alertmanagerConfDir,
				},
			},
			Resources:                resources,
			TerminationMessagePolicy: v1.TerminationMessageFallbackToLogsOnError,
		},
	}

	containers, err := k8sutil.MergePatchContainers(defaultContainers, a.Spec.Containers)
	if err != nil {
		return nil, errors.Wrap(err, "failed to merge containers spec")
	}

	// PodManagementPolicy is set to Parallel to mitigate issues in kubernetes: https://github.com/kubernetes/kubernetes/issues/60164
	// This is also mentioned as one of limitations of StatefulSets: https://kubernetes.io/docs/concepts/workloads/controllers/statefulset/#limitations
	return &appsv1.StatefulSetSpec{
		ServiceName:         governingServiceName,
		Replicas:            a.Spec.Replicas,
		PodManagementPolicy: appsv1.ParallelPodManagement,
		UpdateStrategy: appsv1.StatefulSetUpdateStrategy{
			Type: appsv1.RollingUpdateStatefulSetStrategyType,
		},
		Selector: &metav1.LabelSelector{
			MatchLabels: finalLabels,
		},
		Template: v1.PodTemplateSpec{
			ObjectMeta: metav1.ObjectMeta{
				Labels:      finalLabels,
				Annotations: podAnnotations,
			},
			Spec: v1.PodSpec{
				NodeSelector:                  a.Spec.NodeSelector,
				PriorityClassName:             a.Spec.PriorityClassName,
				TerminationGracePeriodSeconds: &terminationGracePeriod,
				InitContainers:                a.Spec.InitContainers,
<<<<<<< HEAD
				Containers: append([]v1.Container{
					{
						Args:           amArgs,
						Name:           "alertmanager",
						Image:          image,
						Ports:          ports,
						VolumeMounts:   amVolumeMounts,
						LivenessProbe:  livenessProbe,
						ReadinessProbe: readinessProbe,
						Resources:      a.Spec.Resources,
						SecurityContext: &v1.SecurityContext{
							Privileged: &privileged,
						},
						Env: []v1.EnvVar{
							{
								// Necessary for '--cluster.listen-address' flag
								Name: "POD_IP",
								ValueFrom: &v1.EnvVarSource{
									FieldRef: &v1.ObjectFieldSelector{
										FieldPath: "status.podIP",
									},
								},
							},
						},
						TerminationMessagePolicy: v1.TerminationMessageFallbackToLogsOnError,
					}, {
						Name:  "config-reloader",
						Image: config.ConfigReloaderImage,
						Args: []string{
							fmt.Sprintf("-webhook-url=%s", localReloadURL),
							fmt.Sprintf("-volume-dir=%s", alertmanagerConfDir),
						},
						VolumeMounts: []v1.VolumeMount{
							{
								Name:      "config-volume",
								ReadOnly:  true,
								MountPath: alertmanagerConfDir,
							},
						},
						Resources:                resources,
						TerminationMessagePolicy: v1.TerminationMessageFallbackToLogsOnError,
					},
				}, a.Spec.Containers...),
				Volumes:            volumes,
				ServiceAccountName: a.Spec.ServiceAccountName,
				SecurityContext:    securityContext,
				Tolerations:        a.Spec.Tolerations,
				Affinity:           a.Spec.Affinity,
=======
				Containers:                    containers,
				Volumes:                       volumes,
				ServiceAccountName:            a.Spec.ServiceAccountName,
				SecurityContext:               securityContext,
				Tolerations:                   a.Spec.Tolerations,
				Affinity:                      a.Spec.Affinity,
>>>>>>> deee97e6
			},
		},
	}, nil
}

func configSecretName(name string) string {
	return prefixedName(name)
}

func volumeName(name string) string {
	return fmt.Sprintf("%s-db", prefixedName(name))
}

func prefixedName(name string) string {
	return fmt.Sprintf("alertmanager-%s", name)
}

func subPathForStorage(s *monitoringv1.StorageSpec) string {
	if s == nil {
		return ""
	}

	return "alertmanager-db"
}

func filter(strings []string, f func(string) bool) []string {
	filteredStrings := make([]string, 0)
	for _, s := range strings {
		if f(s) {
			filteredStrings = append(filteredStrings, s)
		}
	}
	return filteredStrings
}<|MERGE_RESOLUTION|>--- conflicted
+++ resolved
@@ -540,7 +540,6 @@
 				PriorityClassName:             a.Spec.PriorityClassName,
 				TerminationGracePeriodSeconds: &terminationGracePeriod,
 				InitContainers:                a.Spec.InitContainers,
-<<<<<<< HEAD
 				Containers: append([]v1.Container{
 					{
 						Args:           amArgs,
@@ -589,14 +588,6 @@
 				SecurityContext:    securityContext,
 				Tolerations:        a.Spec.Tolerations,
 				Affinity:           a.Spec.Affinity,
-=======
-				Containers:                    containers,
-				Volumes:                       volumes,
-				ServiceAccountName:            a.Spec.ServiceAccountName,
-				SecurityContext:               securityContext,
-				Tolerations:                   a.Spec.Tolerations,
-				Affinity:                      a.Spec.Affinity,
->>>>>>> deee97e6
 			},
 		},
 	}, nil
