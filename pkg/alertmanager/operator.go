// Copyright 2016 The prometheus-operator Authors
//
// Licensed under the Apache License, Version 2.0 (the "License");
// you may not use this file except in compliance with the License.
// You may obtain a copy of the License at
//
//     http://www.apache.org/licenses/LICENSE-2.0
//
// Unless required by applicable law or agreed to in writing, software
// distributed under the License is distributed on an "AS IS" BASIS,
// WITHOUT WARRANTIES OR CONDITIONS OF ANY KIND, either express or implied.
// See the License for the specific language governing permissions and
// limitations under the License.

package alertmanager

import (
	"bytes"
	"context"
	"errors"
	"fmt"
	"log/slog"
	"path"
	"strings"
	"time"

	"github.com/blang/semver/v4"
	"github.com/mitchellh/hashstructure"
	"github.com/prometheus/client_golang/prometheus"
	"github.com/prometheus/common/model"
	appsv1 "k8s.io/api/apps/v1"
	v1 "k8s.io/api/core/v1"
	apierrors "k8s.io/apimachinery/pkg/api/errors"
	metav1 "k8s.io/apimachinery/pkg/apis/meta/v1"
	"k8s.io/apimachinery/pkg/fields"
	"k8s.io/apimachinery/pkg/labels"
	"k8s.io/client-go/kubernetes"
	authv1 "k8s.io/client-go/kubernetes/typed/authorization/v1"
	"k8s.io/client-go/metadata"
	"k8s.io/client-go/rest"
	"k8s.io/client-go/tools/cache"
	"k8s.io/client-go/tools/record"

	"github.com/prometheus-operator/prometheus-operator/pkg/alertmanager/clustertlsconfig"
	"github.com/prometheus-operator/prometheus-operator/pkg/alertmanager/validation"
	validationv1alpha1 "github.com/prometheus-operator/prometheus-operator/pkg/alertmanager/validation/v1alpha1"
	monitoringv1 "github.com/prometheus-operator/prometheus-operator/pkg/apis/monitoring/v1"
	monitoringv1alpha1 "github.com/prometheus-operator/prometheus-operator/pkg/apis/monitoring/v1alpha1"
	"github.com/prometheus-operator/prometheus-operator/pkg/assets"
	monitoringv1ac "github.com/prometheus-operator/prometheus-operator/pkg/client/applyconfiguration/monitoring/v1"
	monitoringclient "github.com/prometheus-operator/prometheus-operator/pkg/client/versioned"
	"github.com/prometheus-operator/prometheus-operator/pkg/informers"
	"github.com/prometheus-operator/prometheus-operator/pkg/k8sutil"
	"github.com/prometheus-operator/prometheus-operator/pkg/listwatch"
	"github.com/prometheus-operator/prometheus-operator/pkg/operator"
	"github.com/prometheus-operator/prometheus-operator/pkg/webconfig"
)

const (
	resyncPeriod   = 5 * time.Minute
	controllerName = "alertmanager-controller"
)

// Config defines the operator's parameters for the Alertmanager controller.
// Whenever the value of one of these parameters is changed, it triggers an
// update of the managed statefulsets.
type Config struct {
	LocalHost                    string
	ClusterDomain                string
	ReloaderConfig               operator.ContainerConfig
	AlertmanagerDefaultBaseImage string
	Annotations                  operator.Map
	Labels                       operator.Map
}

// Operator manages the lifecycle of the Alertmanager statefulsets and their
// configurations.
type Operator struct {
	kclient    kubernetes.Interface
	mdClient   metadata.Interface
	mclient    monitoringclient.Interface
	ssarClient authv1.SelfSubjectAccessReviewInterface

	controllerID string

	logger   *slog.Logger
	accessor *operator.Accessor

	nsAlrtInf    cache.SharedIndexInformer
	nsAlrtCfgInf cache.SharedIndexInformer

	alrtInfs    *informers.ForResource
	alrtCfgInfs *informers.ForResource
	secrInfs    *informers.ForResource
	ssetInfs    *informers.ForResource

	rr *operator.ResourceReconciler

	metrics         *operator.Metrics
	reconciliations *operator.ReconciliationTracker

	eventRecorder record.EventRecorder

	canReadStorageClass bool

	config Config
}

type ControllerOption func(*Operator)

// WithStorageClassValidation tells that the controller should verify that the
// Prometheus spec references a valid StorageClass name.
func WithStorageClassValidation() ControllerOption {
	return func(o *Operator) {
		o.canReadStorageClass = true
	}
}

// New creates a new controller.
func New(ctx context.Context, restConfig *rest.Config, c operator.Config, logger *slog.Logger, r prometheus.Registerer, options ...ControllerOption) (*Operator, error) {
	logger = logger.With("component", controllerName)

	client, err := kubernetes.NewForConfig(restConfig)
	if err != nil {
		return nil, fmt.Errorf("instantiating kubernetes client failed: %w", err)
	}

	mdClient, err := metadata.NewForConfig(restConfig)
	if err != nil {
		return nil, fmt.Errorf("instantiating kubernetes client failed: %w", err)
	}

	mclient, err := monitoringclient.NewForConfig(restConfig)
	if err != nil {
		return nil, fmt.Errorf("instantiating monitoring client failed: %w", err)
	}

	// All the metrics exposed by the controller get the controller="alertmanager" label.
	r = prometheus.WrapRegistererWith(prometheus.Labels{"controller": "alertmanager"}, r)

	o := &Operator{
		kclient:    client,
		mdClient:   mdClient,
		mclient:    mclient,
		ssarClient: client.AuthorizationV1().SelfSubjectAccessReviews(),

		logger:   logger,
		accessor: operator.NewAccessor(logger),

		metrics:         operator.NewMetrics(r),
		reconciliations: &operator.ReconciliationTracker{},
		eventRecorder:   c.EventRecorderFactory(client, controllerName),

		controllerID: c.ControllerID,

		config: Config{
			LocalHost:                    c.LocalHost,
			ClusterDomain:                c.ClusterDomain,
			ReloaderConfig:               c.ReloaderConfig,
			AlertmanagerDefaultBaseImage: c.AlertmanagerDefaultBaseImage,
			Annotations:                  c.Annotations,
			Labels:                       c.Labels,
		},
	}
	for _, opt := range options {
		opt(o)
	}

	if err := o.bootstrap(ctx, c); err != nil {
		return nil, err
	}

	o.rr = operator.NewResourceReconciler(
		o.logger,
		o,
		o.alrtInfs,
		o.metrics,
		monitoringv1.AlertmanagersKind,
		r,
		o.controllerID,
	)

	return o, nil
}

func (c *Operator) bootstrap(ctx context.Context, config operator.Config) error {
	c.metrics.MustRegister(c.reconciliations)

	var err error
	c.alrtInfs, err = informers.NewInformersForResource(
		informers.NewMonitoringInformerFactories(
			config.Namespaces.AlertmanagerAllowList,
			config.Namespaces.DenyList,
			c.mclient,
			resyncPeriod,
			func(options *metav1.ListOptions) {
				options.LabelSelector = config.AlertmanagerSelector.String()
			},
		),
		monitoringv1.SchemeGroupVersion.WithResource(monitoringv1.AlertmanagerName),
	)
	if err != nil {
		return fmt.Errorf("error creating alertmanager informers: %w", err)
	}

	var alertmanagerStores []cache.Store
	for _, informer := range c.alrtInfs.GetInformers() {
		alertmanagerStores = append(alertmanagerStores, informer.Informer().GetStore())
	}
	c.metrics.MustRegister(newAlertmanagerCollectorForStores(alertmanagerStores...))

	c.alrtCfgInfs, err = informers.NewInformersForResource(
		informers.NewMonitoringInformerFactories(
			config.Namespaces.AlertmanagerConfigAllowList,
			config.Namespaces.DenyList,
			c.mclient,
			resyncPeriod,
			nil,
		),
		monitoringv1alpha1.SchemeGroupVersion.WithResource(monitoringv1alpha1.AlertmanagerConfigName),
	)
	if err != nil {
		return fmt.Errorf("error creating alertmanagerconfig informers: %w", err)
	}

	c.secrInfs, err = informers.NewInformersForResourceWithTransform(
		informers.NewMetadataInformerFactory(
			config.Namespaces.AlertmanagerConfigAllowList,
			config.Namespaces.DenyList,
			c.mdClient,
			resyncPeriod,
			func(options *metav1.ListOptions) {
				options.FieldSelector = config.SecretListWatchFieldSelector.String()
				options.LabelSelector = config.SecretListWatchLabelSelector.String()
			},
		),
		v1.SchemeGroupVersion.WithResource("secrets"),
		informers.PartialObjectMetadataStrip,
	)
	if err != nil {
		return fmt.Errorf("error creating secret informers: %w", err)
	}

	c.ssetInfs, err = informers.NewInformersForResource(
		informers.NewKubeInformerFactories(
			config.Namespaces.AlertmanagerAllowList,
			config.Namespaces.DenyList,
			c.kclient,
			resyncPeriod,
			nil,
		),
		appsv1.SchemeGroupVersion.WithResource("statefulsets"),
	)
	if err != nil {
		return fmt.Errorf("error creating statefulset informers: %w", err)
	}

	newNamespaceInformer := func(o *Operator, allowList map[string]struct{}) (cache.SharedIndexInformer, error) {
		lw, privileged, err := listwatch.NewNamespaceListWatchFromClient(
			ctx,
			o.logger,
			config.KubernetesVersion,
			o.kclient.CoreV1(),
			o.ssarClient,
			allowList,
			config.Namespaces.DenyList,
		)
		if err != nil {
			return nil, fmt.Errorf("failed to create namespace lister/watcher: %w", err)
		}

		c.logger.Debug("creating namespace informer", "privileged", privileged)
		return cache.NewSharedIndexInformer(
			o.metrics.NewInstrumentedListerWatcher(lw),
			&v1.Namespace{},
			resyncPeriod,
			cache.Indexers{},
		), nil
	}
	c.nsAlrtCfgInf, err = newNamespaceInformer(c, config.Namespaces.AlertmanagerConfigAllowList)
	if err != nil {
		return err
	}

	if listwatch.IdenticalNamespaces(config.Namespaces.AlertmanagerConfigAllowList, config.Namespaces.AlertmanagerAllowList) {
		c.nsAlrtInf = c.nsAlrtCfgInf
	} else {
		c.nsAlrtInf, err = newNamespaceInformer(c, config.Namespaces.AlertmanagerAllowList)
		if err != nil {
			return err
		}
	}

	return nil
}

// waitForCacheSync waits for the informers' caches to be synced.
func (c *Operator) waitForCacheSync(ctx context.Context) error {
	for _, infs := range []struct {
		name                 string
		informersForResource *informers.ForResource
	}{
		{"Alertmanager", c.alrtInfs},
		{"AlertmanagerConfig", c.alrtCfgInfs},
		{"Secret", c.secrInfs},
		{"StatefulSet", c.ssetInfs},
	} {
		for _, inf := range infs.informersForResource.GetInformers() {
			if !operator.WaitForNamedCacheSync(ctx, "alertmanager", c.logger.With("informer", infs.name), inf.Informer()) {
				return fmt.Errorf("failed to sync cache for %s informer", infs.name)
			}
		}
	}

	for _, inf := range []struct {
		name     string
		informer cache.SharedIndexInformer
	}{
		{"AlertmanagerNamespace", c.nsAlrtInf},
		{"AlertmanagerConfigNamespace", c.nsAlrtCfgInf},
	} {
		if !operator.WaitForNamedCacheSync(ctx, "alertmanager", c.logger.With("informer", inf.name), inf.informer) {
			return fmt.Errorf("failed to sync cache for %s informer", inf.name)
		}
	}

	c.logger.Info("successfully synced all caches")
	return nil
}

// addHandlers adds the eventhandlers to the informers.
func (c *Operator) addHandlers() {
	c.alrtInfs.AddEventHandler(c.rr)

	c.ssetInfs.AddEventHandler(c.rr)

	c.alrtCfgInfs.AddEventHandler(operator.NewEventHandler(
		c.logger,
		c.accessor,
		c.metrics,
		monitoringv1alpha1.AlertmanagerConfigKind,
		c.enqueueForNamespace,
	))

	c.secrInfs.AddEventHandler(operator.NewEventHandler(
		c.logger,
		c.accessor,
		c.metrics,
		"Secret",
		c.enqueueForNamespace,
	))

	// The controller needs to watch the namespaces in which the
	// alertmanagerconfigs live because a label change on a namespace may
	// trigger a configuration change.
	// It doesn't need to watch on addition/deletion though because it's
	// already covered by the event handlers on alertmanagerconfigs.
	_, _ = c.nsAlrtCfgInf.AddEventHandler(cache.ResourceEventHandlerFuncs{
		UpdateFunc: c.handleNamespaceUpdate,
	})
}

// enqueueForNamespace enqueues all Alertmanager object keys that belong to the
// given namespace or select objects in the given namespace.
func (c *Operator) enqueueForNamespace(nsName string) {
	nsObject, exists, err := c.nsAlrtCfgInf.GetStore().GetByKey(nsName)
	if err != nil {
		c.logger.Error(
			"get namespace to enqueue Alertmanager instances failed",
			"err", err,
		)
		return
	}
	if !exists {
		c.logger.Error(fmt.Sprintf("get namespace to enqueue Alertmanager instances failed: namespace %q does not exist", nsName))
		return
	}
	ns := nsObject.(*v1.Namespace)

	err = c.alrtInfs.ListAll(labels.Everything(), func(obj interface{}) {
		// Check for Alertmanager instances in the namespace.
		am := obj.(*monitoringv1.Alertmanager)
		if am.Namespace == nsName {
			c.rr.EnqueueForReconciliation(am)
			return
		}

		// Check for Alertmanager instances selecting AlertmanagerConfigs in
		// the namespace.
		acNSSelector, err := metav1.LabelSelectorAsSelector(am.Spec.AlertmanagerConfigNamespaceSelector)
		if err != nil {
			c.logger.Error(
				fmt.Sprintf("failed to convert AlertmanagerConfigNamespaceSelector of %q to selector", am.Name),
				"err", err,
			)
			return
		}

		if acNSSelector.Matches(labels.Set(ns.Labels)) {
			c.rr.EnqueueForReconciliation(am)
			return
		}
	})
	if err != nil {
		c.logger.Error(
			"listing all Alertmanager instances from cache failed",
			"err", err,
		)
	}
}

// Run the controller.
func (c *Operator) Run(ctx context.Context) error {
	go c.rr.Run(ctx)
	defer c.rr.Stop()

	go c.alrtInfs.Start(ctx.Done())
	go c.alrtCfgInfs.Start(ctx.Done())
	go c.secrInfs.Start(ctx.Done())
	go c.ssetInfs.Start(ctx.Done())
	go c.nsAlrtCfgInf.Run(ctx.Done())
	if c.nsAlrtInf != c.nsAlrtCfgInf {
		go c.nsAlrtInf.Run(ctx.Done())
	}

	if err := c.waitForCacheSync(ctx); err != nil {
		return err
	}

	// Refresh the status of the existing Alertmanager objects.
	_ = c.alrtInfs.ListAll(labels.Everything(), func(obj interface{}) {
		c.RefreshStatusFor(obj.(*monitoringv1.Alertmanager))
	})

	c.addHandlers()

	// TODO(simonpasquier): watch for Alertmanager pods instead of polling.
	go operator.StatusPoller(ctx, c)

	c.metrics.Ready().Set(1)
	<-ctx.Done()
	return nil
}

// Iterate implements the operator.StatusReconciler interface.
func (c *Operator) Iterate(processFn func(metav1.Object, []monitoringv1.Condition)) {
	if err := c.alrtInfs.ListAll(labels.Everything(), func(o interface{}) {
		a := o.(*monitoringv1.Alertmanager)
		processFn(a, a.Status.Conditions)
	}); err != nil {
		c.logger.Error("failed to list Alertmanager objects", "err", err)
	}
}

// RefreshStatus implements the operator.StatusReconciler interface.
func (c *Operator) RefreshStatusFor(o metav1.Object) {
	c.rr.EnqueueForStatus(o)
}

func alertmanagerKeyToStatefulSetKey(key string) string {
	keyParts := strings.Split(key, "/")
	return keyParts[0] + "/alertmanager-" + keyParts[1]
}

func (c *Operator) handleNamespaceUpdate(oldo, curo interface{}) {
	old := oldo.(*v1.Namespace)
	cur := curo.(*v1.Namespace)

	c.logger.Debug("update handler", "namespace", cur.GetName(), "old", old.ResourceVersion, "cur", cur.ResourceVersion)

	// Periodic resync may resend the Namespace without changes
	// in-between.
	if old.ResourceVersion == cur.ResourceVersion {
		return
	}

	c.logger.Debug("Namespace updated", "namespace", cur.GetName())
	c.metrics.TriggerByCounter("Namespace", operator.UpdateEvent).Inc()

	// Check for Alertmanager instances selecting AlertmanagerConfigs in the namespace.
	err := c.alrtInfs.ListAll(labels.Everything(), func(obj interface{}) {
		a := obj.(*monitoringv1.Alertmanager)

		sync, err := k8sutil.LabelSelectionHasChanged(old.Labels, cur.Labels, a.Spec.AlertmanagerConfigNamespaceSelector)
		if err != nil {
			c.logger.Error(
				"failed to detect label selection change",
				"err", err,
				"name", a.Name,
				"namespace", a.Namespace,
			)
			return
		}

		if sync {
			c.rr.EnqueueForReconciliation(a)
		}
	})
	if err != nil {
		c.logger.Error(
			"listing all Alertmanager instances from cache failed",
			"err", err,
		)
	}
}

// Sync implements the operator.Syncer interface.
func (c *Operator) Sync(ctx context.Context, key string) error {
	err := c.sync(ctx, key)
	c.reconciliations.SetStatus(key, err)

	return err

}

func (c *Operator) sync(ctx context.Context, key string) error {
	aobj, err := c.alrtInfs.Get(key)

	if apierrors.IsNotFound(err) {
		c.reconciliations.ForgetObject(key)
		// Dependent resources are cleaned up by K8s via OwnerReferences
		return nil
	}
	if err != nil {
		return err
	}

	am := aobj.(*monitoringv1.Alertmanager)
	am = am.DeepCopy()
	if err := k8sutil.AddTypeInformationToObject(am); err != nil {
		return fmt.Errorf("failed to set Alertmanager type information: %w", err)
	}

	// Check if the Alertmanager instance is marked for deletion.
	if c.rr.DeletionInProgress(am) {
		return nil
	}

	if am.Spec.Paused {
		return nil
	}

	logger := c.logger.With("key", key)
	logDeprecatedFields(logger, am)

	logger.Info("sync alertmanager")

	if err := operator.CheckStorageClass(ctx, c.canReadStorageClass, c.kclient, am.Spec.Storage); err != nil {
		return err
	}

	assetStore := assets.NewStoreBuilder(c.kclient.CoreV1(), c.kclient.CoreV1())

	if err := c.provisionAlertmanagerConfiguration(ctx, am, assetStore); err != nil {
		return fmt.Errorf("provision alertmanager configuration: %w", err)
	}

	tlsShardedSecret, err := operator.ReconcileShardedSecret(ctx, assetStore.TLSAssets(), c.kclient, c.newTLSAssetSecret(am))
	if err != nil {
		return fmt.Errorf("failed to reconcile the TLS secrets: %w", err)
	}

	if err := c.createOrUpdateWebConfigSecret(ctx, am); err != nil {
		return fmt.Errorf("failed to synchronize the web config secret: %w", err)
	}

	// TODO(simonpasquier): the operator should take into account changes to
	// the cluster TLS configuration to trigger a rollout of the pods (this
	// configuration doesn't support live reload).
	if err := c.createOrUpdateClusterTLSConfigSecret(ctx, am); err != nil {
		return fmt.Errorf("failed to synchronize the cluster TLS config secret: %w", err)
	}

	svcClient := c.kclient.CoreV1().Services(am.Namespace)
	if am.Spec.ServiceName != nil {
		selectorLabels := makeSelectorLabels(am.Name)
		if err := k8sutil.EnsureCustomGoverningService(ctx, am.Namespace, *am.Spec.ServiceName, svcClient, selectorLabels); err != nil {
			return err
		}
	} else {
		// Create governing service if it doesn't exist.
		if _, err = k8sutil.CreateOrUpdateService(ctx, svcClient, makeStatefulSetService(am, c.config)); err != nil {
			return fmt.Errorf("synchronizing governing service failed: %w", err)
		}
	}

	existingStatefulSet, err := c.getStatefulSetFromAlertmanagerKey(key)
	if err != nil {
		return err
	}

	shouldCreate := false
	if existingStatefulSet == nil {
		shouldCreate = true
		existingStatefulSet = &appsv1.StatefulSet{}
	}

	if c.rr.DeletionInProgress(existingStatefulSet) {
		return nil
	}

	newSSetInputHash, err := createSSetInputHash(*am, c.config, tlsShardedSecret, existingStatefulSet.Spec)
	if err != nil {
		return err
	}

	sset, err := makeStatefulSet(logger, am, c.config, newSSetInputHash, tlsShardedSecret)
	if err != nil {
		return fmt.Errorf("failed to generate statefulset: %w", err)
	}
	operator.SanitizeSTS(sset)

	if newSSetInputHash == existingStatefulSet.Annotations[operator.InputHashAnnotationName] {
		logger.Debug("new statefulset generation inputs match current, skipping any actions")
		return nil
	}

	ssetClient := c.kclient.AppsV1().StatefulSets(am.Namespace)
	if shouldCreate {
		logger.Debug("no current statefulset found")
		logger.Debug("creating statefulset")
		if _, err := ssetClient.Create(ctx, sset, metav1.CreateOptions{}); err != nil {
			return fmt.Errorf("creating statefulset failed: %w", err)
		}
		return nil
	}

	err = k8sutil.UpdateStatefulSet(ctx, ssetClient, sset)
	sErr, ok := err.(*apierrors.StatusError)

	if ok && sErr.ErrStatus.Code == 422 && sErr.ErrStatus.Reason == metav1.StatusReasonInvalid {
		c.metrics.StsDeleteCreateCounter().Inc()

		// Gather only reason for failed update
		failMsg := make([]string, len(sErr.ErrStatus.Details.Causes))
		for i, cause := range sErr.ErrStatus.Details.Causes {
			failMsg[i] = cause.Message
		}

		logger.Info("recreating Alertmanager StatefulSet because the update operation wasn't possible", "reason", strings.Join(failMsg, ", "))
		propagationPolicy := metav1.DeletePropagationForeground
		if err := ssetClient.Delete(ctx, sset.GetName(), metav1.DeleteOptions{PropagationPolicy: &propagationPolicy}); err != nil {
			return fmt.Errorf("failed to delete StatefulSet to avoid forbidden action: %w", err)
		}
		return nil
	}

	if err != nil {
		return fmt.Errorf("updating StatefulSet failed: %w", err)
	}

	return nil
}

// getAlertmanagerFromKey returns a copy of the Alertmanager object identified by key.
// If the object is not found, it returns a nil pointer.
func (c *Operator) getAlertmanagerFromKey(key string) (*monitoringv1.Alertmanager, error) {
	obj, err := c.alrtInfs.Get(key)
	if err != nil {
		if apierrors.IsNotFound(err) {
			c.logger.Info("Alertmanager not found", "key", key)
			return nil, nil
		}
		return nil, fmt.Errorf("failed to retrieve Alertmanager from informer: %w", err)
	}

	return obj.(*monitoringv1.Alertmanager).DeepCopy(), nil
}

// getStatefulSetFromAlertmanagerKey returns a copy of the StatefulSet object
// corresponding to the Alertmanager object identified by key.
// If the object is not found, it returns a nil pointer without error.
func (c *Operator) getStatefulSetFromAlertmanagerKey(key string) (*appsv1.StatefulSet, error) {
	ssetName := alertmanagerKeyToStatefulSetKey(key)

	obj, err := c.ssetInfs.Get(ssetName)
	if err != nil {
		if apierrors.IsNotFound(err) {
			c.logger.Info("StatefulSet not found", "key", ssetName)
			return nil, nil
		}
		return nil, fmt.Errorf("failed to retrieve StatefulSet from informer: %w", err)
	}

	return obj.(*appsv1.StatefulSet).DeepCopy(), nil
}

// UpdateStatus updates the status subresource of the object identified by the given
// key.
// UpdateStatus implements the operator.Syncer interface.
func (c *Operator) UpdateStatus(ctx context.Context, key string) error {
	a, err := c.getAlertmanagerFromKey(key)
	if err != nil {
		return err
	}

	if a == nil || c.rr.DeletionInProgress(a) {
		return nil
	}

	sset, err := c.getStatefulSetFromAlertmanagerKey(key)
	if err != nil {
		return fmt.Errorf("failed to get StatefulSet: %w", err)
	}

	if sset != nil && c.rr.DeletionInProgress(sset) {
		return nil
	}

	stsReporter, err := operator.NewStatefulSetReporter(ctx, c.kclient, sset)
	if err != nil {
		return fmt.Errorf("failed to retrieve statefulset state: %w", err)
	}

	selectorLabels := makeSelectorLabels(a.Name)
	selector, err := metav1.LabelSelectorAsSelector(&metav1.LabelSelector{MatchLabels: selectorLabels})
	if err != nil {
		return fmt.Errorf("failed to create selector for alertmanager scale status: %w", err)
	}

	a.Status.Selector = selector.String()
	availableCondition := stsReporter.Update(a)
	reconciledCondition := c.reconciliations.GetCondition(key, a.Generation)
	a.Status.Conditions = operator.UpdateConditions(a.Status.Conditions, availableCondition, reconciledCondition)
	a.Status.Paused = a.Spec.Paused

	if _, err = c.mclient.MonitoringV1().Alertmanagers(a.Namespace).ApplyStatus(ctx, ApplyConfigurationFromAlertmanager(a, true), metav1.ApplyOptions{FieldManager: operator.PrometheusOperatorFieldManager, Force: true}); err != nil {
		c.logger.Info("failed to apply alertmanager status subresource, trying again without scale fields", "err", err)
		// Try again, but this time does not update scale subresource.
		if _, err = c.mclient.MonitoringV1().Alertmanagers(a.Namespace).ApplyStatus(ctx, ApplyConfigurationFromAlertmanager(a, false), metav1.ApplyOptions{FieldManager: operator.PrometheusOperatorFieldManager, Force: true}); err != nil {
			return fmt.Errorf("failed to apply alertmanager status subresource: %w", err)
		}
	}

	return nil
}

func makeSelectorLabels(name string) map[string]string {
	return map[string]string{
		"app.kubernetes.io/name":       "alertmanager",
		"app.kubernetes.io/managed-by": "prometheus-operator",
		"app.kubernetes.io/instance":   name,
		"alertmanager":                 name,
	}
}

func createSSetInputHash(a monitoringv1.Alertmanager, c Config, tlsAssets *operator.ShardedSecret, s appsv1.StatefulSetSpec) (string, error) {
	var http2 *bool
	if a.Spec.Web != nil && a.Spec.Web.HTTPConfig != nil {
		http2 = a.Spec.Web.HTTPConfig.HTTP2
	}

	// The controller should ignore any changes to RevisionHistoryLimit field because
	// it may be modified by external actors.
	// See https://github.com/prometheus-operator/prometheus-operator/issues/5712
	s.RevisionHistoryLimit = nil

	hash, err := hashstructure.Hash(struct {
		AlertmanagerLabels      map[string]string
		AlertmanagerAnnotations map[string]string
		AlertmanagerGeneration  int64
		AlertmanagerWebHTTP2    *bool
		Config                  Config
		StatefulSetSpec         appsv1.StatefulSetSpec
		ShardedSecret           *operator.ShardedSecret
	}{
		AlertmanagerLabels:      a.Labels,
		AlertmanagerAnnotations: a.Annotations,
		AlertmanagerGeneration:  a.Generation,
		AlertmanagerWebHTTP2:    http2,
		Config:                  c,
		StatefulSetSpec:         s,
		ShardedSecret:           tlsAssets,
	},
		nil,
	)
	if err != nil {
		return "", fmt.Errorf("failed to calculate combined hash: %w", err)
	}

	return fmt.Sprintf("%d", hash), nil
}

func defaultAlertmanagerConfiguration() []byte {
	return []byte(`route:
  receiver: 'null'
receivers:
- name: 'null'`)
}

// loadConfigurationFromSecret returns the raw Alertmanager configuration and
// additional keys from the configured secret. If the secret doesn't exist or
// the key isn't found, it will return a working minimal data.
func (c *Operator) loadConfigurationFromSecret(ctx context.Context, am *monitoringv1.Alertmanager) ([]byte, map[string][]byte, error) {
	namespacedLogger := c.logger.With("alertmanager", am.Name, "namespace", am.Namespace)
	name := defaultConfigSecretName(am)

	// Tentatively retrieve the secret containing the user-provided Alertmanager
	// configuration.
	secret, err := c.kclient.CoreV1().Secrets(am.Namespace).Get(ctx, name, metav1.GetOptions{})
	if err != nil {
		if apierrors.IsNotFound(err) {
			namespacedLogger.Info("config secret not found, using default Alertmanager configuration", "secret", name)
			return defaultAlertmanagerConfiguration(), nil, nil
		}

		return nil, nil, err
	}

	if _, ok := secret.Data[alertmanagerConfigFile]; !ok {
		namespacedLogger.Info("key not found in the config secret, using default Alertmanager configuration", "secret", name, "key", alertmanagerConfigFile)
		return defaultAlertmanagerConfiguration(), secret.Data, nil
	}

	rawAlertmanagerConfig := secret.Data[alertmanagerConfigFile]
	delete(secret.Data, alertmanagerConfigFile)

	if len(rawAlertmanagerConfig) == 0 {
		namespacedLogger.Info("empty configuration in the config secret, using default Alertmanager configuration", "secret", name, "key", alertmanagerConfigFile)
		rawAlertmanagerConfig = defaultAlertmanagerConfiguration()
	}

	return rawAlertmanagerConfig, secret.Data, nil
}

func (c *Operator) provisionAlertmanagerConfiguration(ctx context.Context, am *monitoringv1.Alertmanager, store *assets.StoreBuilder) error {
	amVersion := operator.StringValOrDefault(am.Spec.Version, operator.DefaultAlertmanagerVersion)
	version, err := semver.ParseTolerant(amVersion)
	if err != nil {
		return fmt.Errorf("failed to parse alertmanager version: %w", err)
	}

	if version.LT(semver.MustParse("0.15.0")) || version.Major > 0 {
		return fmt.Errorf("unsupported Alertmanager version %q", amVersion)
	}

	namespacedLogger := c.logger.With("alertmanager", am.Name, "namespace", am.Namespace)
	// If no AlertmanagerConfig selectors and AlertmanagerConfiguration are
	// configured, the user wants to manage configuration themselves.
	if am.Spec.AlertmanagerConfigSelector == nil && am.Spec.AlertmanagerConfiguration == nil {
		namespacedLogger.Debug("AlertmanagerConfigSelector and AlertmanagerConfiguration not specified, using the configuration from secret as-is",
			"secret", defaultConfigSecretName(am))

		amRawConfiguration, additionalData, err := c.loadConfigurationFromSecret(ctx, am)
		if err != nil {
			return fmt.Errorf("failed to retrieve configuration from secret: %w", err)
		}

		err = c.createOrUpdateGeneratedConfigSecret(ctx, am, amRawConfiguration, additionalData)
		if err != nil {
			return fmt.Errorf("create or update generated config secret failed: %w", err)
		}

		return nil
	}

	amConfigs, err := c.selectAlertmanagerConfigs(ctx, am, version, store)
	if err != nil {
		return fmt.Errorf("failed to select AlertmanagerConfig objects: %w", err)
	}

	var (
		additionalData map[string][]byte
		cfgBuilder     = newConfigBuilder(namespacedLogger, version, store, am.Spec.AlertmanagerConfigMatcherStrategy)
	)

	if am.Spec.AlertmanagerConfiguration != nil {
		// Load the base configuration from the referenced AlertmanagerConfig.
		globalAmConfig, err := c.mclient.MonitoringV1alpha1().AlertmanagerConfigs(am.Namespace).
			Get(ctx, am.Spec.AlertmanagerConfiguration.Name, metav1.GetOptions{})
		if err != nil {
			return fmt.Errorf("failed to get global AlertmanagerConfig: %w", err)
		}

		err = cfgBuilder.initializeFromAlertmanagerConfig(ctx, am.Spec.AlertmanagerConfiguration.Global, globalAmConfig)
		if err != nil {
			return fmt.Errorf("failed to initialize from global AlertmangerConfig: %w", err)
		}

		for _, v := range am.Spec.AlertmanagerConfiguration.Templates {
			if v.ConfigMap != nil {
				cfgBuilder.cfg.Templates = append(cfgBuilder.cfg.Templates, path.Join(alertmanagerTemplatesDir, v.ConfigMap.Key))
			}
			if v.Secret != nil {
				cfgBuilder.cfg.Templates = append(cfgBuilder.cfg.Templates, path.Join(alertmanagerTemplatesDir, v.Secret.Key))
			}
		}
	} else {
		// Load the base configuration from the referenced secret.
		var (
			amRawConfiguration []byte
			err                error
		)

		amRawConfiguration, additionalData, err = c.loadConfigurationFromSecret(ctx, am)
		if err != nil {
			return fmt.Errorf("failed to retrieve configuration from secret: %w", err)
		}

		err = cfgBuilder.initializeFromRawConfiguration(amRawConfiguration)
		if err != nil {
			return fmt.Errorf("failed to initialize from secret: %w", err)
		}
	}

	if err := cfgBuilder.addAlertmanagerConfigs(ctx, amConfigs); err != nil {
		return fmt.Errorf("failed to generate Alertmanager configuration: %w", err)
	}

	generatedConfig, err := cfgBuilder.marshalJSON()
	if err != nil {
		return fmt.Errorf("failed to marshal configuration: %w", err)
	}

	err = c.createOrUpdateGeneratedConfigSecret(ctx, am, generatedConfig, additionalData)
	if err != nil {
		return fmt.Errorf("failed to create or update the generated configuration secret: %w", err)
	}

	return nil
}

func (c *Operator) createOrUpdateGeneratedConfigSecret(ctx context.Context, am *monitoringv1.Alertmanager, conf []byte, additionalData map[string][]byte) error {
	generatedConfigSecret := &v1.Secret{
		Data: map[string][]byte{},
	}

	operator.UpdateObject(
		generatedConfigSecret,
		operator.WithLabels(c.config.Labels),
		operator.WithAnnotations(c.config.Annotations),
		operator.WithManagingOwner(am),
		operator.WithName(generatedConfigSecretName(am.Name)),
	)

	for k, v := range additionalData {
		generatedConfigSecret.Data[k] = v
	}
	// Compress config to avoid 1mb secret limit for a while
	var buf bytes.Buffer
	if err := operator.GzipConfig(&buf, conf); err != nil {
		return fmt.Errorf("couldnt gzip config: %w", err)
	}
	generatedConfigSecret.Data[alertmanagerConfigFileCompressed] = buf.Bytes()

	sClient := c.kclient.CoreV1().Secrets(am.Namespace)
	err := k8sutil.CreateOrUpdateSecret(ctx, sClient, generatedConfigSecret)
	if err != nil {
		return fmt.Errorf("failed to update generated config secret: %w", err)
	}

	return nil
}

func (c *Operator) selectAlertmanagerConfigs(ctx context.Context, am *monitoringv1.Alertmanager, amVersion semver.Version, store *assets.StoreBuilder) (map[string]*monitoringv1alpha1.AlertmanagerConfig, error) {
	namespaces := []string{}

	// If 'AlertmanagerConfigNamespaceSelector' is nil, only check own namespace.
	if am.Spec.AlertmanagerConfigNamespaceSelector == nil {
		namespaces = append(namespaces, am.Namespace)

		c.logger.Debug("selecting AlertmanagerConfigs from alertmanager's namespace", "namespace", am.Namespace, "alertmanager", am.Name)
	} else {
		amConfigNSSelector, err := metav1.LabelSelectorAsSelector(am.Spec.AlertmanagerConfigNamespaceSelector)
		if err != nil {
			return nil, err
		}

		err = cache.ListAll(c.nsAlrtCfgInf.GetStore(), amConfigNSSelector, func(obj interface{}) {
			namespaces = append(namespaces, obj.(*v1.Namespace).Name)
		})
		if err != nil {
			return nil, fmt.Errorf("failed to list namespaces: %w", err)
		}

		c.logger.Debug("filtering namespaces to select AlertmanagerConfigs from", "namespaces", strings.Join(namespaces, ","), "namespace", am.Namespace, "alertmanager", am.Name)
	}

	// Selected object might overlap, deduplicate them by `<namespace>/<name>`.
	amConfigs := make(map[string]*monitoringv1alpha1.AlertmanagerConfig)

	amConfigSelector, err := metav1.LabelSelectorAsSelector(am.Spec.AlertmanagerConfigSelector)
	if err != nil {
		return nil, err
	}

	for _, ns := range namespaces {
		err := c.alrtCfgInfs.ListAllByNamespace(ns, amConfigSelector, func(obj interface{}) {
			k, ok := c.accessor.MetaNamespaceKey(obj)
			if !ok {
				return
			}

			amConfig := obj.(*monitoringv1alpha1.AlertmanagerConfig)
			if am.Spec.AlertmanagerConfiguration != nil && amConfig.Namespace == am.Namespace && amConfig.Name == am.Spec.AlertmanagerConfiguration.Name {
				// Skip the global AlertmanagerConfig object.
				return
			}

			amConfigs[k] = amConfig
		})
		if err != nil {
			return nil, fmt.Errorf("failed to list alertmanager configs in namespace %s: %w", ns, err)
		}
	}

	var rejected int
	res := make(map[string]*monitoringv1alpha1.AlertmanagerConfig, len(amConfigs))

	for namespaceAndName, amc := range amConfigs {
		if err := checkAlertmanagerConfigResource(ctx, amc, amVersion, store); err != nil {
			rejected++
			c.logger.Warn(
				"skipping alertmanagerconfig",
				"error", err.Error(),
				"alertmanagerconfig", namespaceAndName,
				"namespace", am.Namespace,
				"alertmanager", am.Name,
			)
			c.eventRecorder.Eventf(amc, v1.EventTypeWarning, operator.InvalidConfigurationEvent, "AlertmanagerConfig %s was rejected due to invalid configuration: %v", amc.GetName(), err)
			continue
		}

		res[namespaceAndName] = amc
	}

	amcKeys := []string{}
	for k := range res {
		amcKeys = append(amcKeys, k)
	}
	c.logger.Debug("selected AlertmanagerConfigs", "alertmanagerconfigs", strings.Join(amcKeys, ","), "namespace", am.Namespace, "prometheus", am.Name)

	if amKey, ok := c.accessor.MetaNamespaceKey(am); ok {
		c.metrics.SetSelectedResources(amKey, monitoringv1alpha1.AlertmanagerConfigKind, len(res))
		c.metrics.SetRejectedResources(amKey, monitoringv1alpha1.AlertmanagerConfigKind, rejected)
	}

	return res, nil
}

// checkAlertmanagerConfigResource verifies that an AlertmanagerConfig object is valid
// for the given Alertmanager version and has no missing references to other objects.
func checkAlertmanagerConfigResource(ctx context.Context, amc *monitoringv1alpha1.AlertmanagerConfig, amVersion semver.Version, store *assets.StoreBuilder) error {
	// Perform semantic validation irrespective of the Alertmanager version.
	if err := validationv1alpha1.ValidateAlertmanagerConfig(amc); err != nil {
		return err
	}

	// Perform more specific validations which depend on the Alertmanager
	// version. It also retrieves data from referenced secrets and configmaps
	// (and fails in case of missing/invalid references).
	if err := checkReceivers(ctx, amc, store, amVersion); err != nil {
		return err
	}

	if err := checkRoute(ctx, amc.Spec.Route, amVersion); err != nil {
		return err
	}

	return checkInhibitRules(amc, amVersion)
}

func checkRoute(ctx context.Context, route *monitoringv1alpha1.Route, amVersion semver.Version) error {
	if route == nil {
		return nil
	}

	matchersV2Allowed := amVersion.GTE(semver.MustParse("0.22.0"))
	if !matchersV2Allowed && checkIsV2Matcher(route.Matchers) {
		return fmt.Errorf(
			`invalid syntax in route config for 'matchers' comparison based matching is supported in Alertmanager >= 0.22.0 only (matchers=%v) (receiver=%v)`,
			route.Matchers, route.Receiver)
	}

	childRoutes, err := route.ChildRoutes()
	if err != nil {
		return err
	}

	for _, route := range childRoutes {
		if err := checkRoute(ctx, &route, amVersion); err != nil {
			return err
		}
	}

	return nil
}

func checkHTTPConfig(hc *monitoringv1alpha1.HTTPConfig, amVersion semver.Version) error {
	if hc == nil {
		return nil
	}

	if hc.Authorization != nil && !amVersion.GTE(semver.MustParse("0.22.0")) {
		return fmt.Errorf(
			"'authorization' config set in 'httpConfig' but supported in Alertmanager >= 0.22.0 only - current %s",
			amVersion.String(),
		)
	}

	if hc.OAuth2 != nil && !amVersion.GTE(semver.MustParse("0.22.0")) {
		return fmt.Errorf(
			"'oauth2' config set in 'httpConfig' but supported in Alertmanager >= 0.22.0 only - current %s",
			amVersion.String(),
		)
	}

	if (hc.NoProxy != nil ||
		hc.ProxyFromEnvironment != nil ||
		hc.ProxyConnectHeader != nil) &&
		amVersion.LT(semver.MustParse("0.25.0")) {
		return fmt.Errorf(
			"'ProxyConfig' config set in 'httpConfig' but supported in Alertmanager >= 0.25.0 only - current %s",
			amVersion.String(),
		)
	}

	return nil
}

func checkReceivers(ctx context.Context, amc *monitoringv1alpha1.AlertmanagerConfig, store *assets.StoreBuilder, amVersion semver.Version) error {
	for _, receiver := range amc.Spec.Receivers {
		err := checkPagerDutyConfigs(ctx, receiver.PagerDutyConfigs, amc.GetNamespace(), store, amVersion)
		if err != nil {
			return err
		}

		err = checkOpsGenieConfigs(ctx, receiver.OpsGenieConfigs, amc.GetNamespace(), store, amVersion)
		if err != nil {
			return err
		}

		err = checkDiscordConfigs(ctx, receiver.DiscordConfigs, amc.GetNamespace(), store, amVersion)
		if err != nil {
			return err
		}

		err = checkSlackConfigs(ctx, receiver.SlackConfigs, amc.GetNamespace(), store, amVersion)
		if err != nil {
			return err
		}

		err = checkWebhookConfigs(ctx, receiver.WebhookConfigs, amc.GetNamespace(), store, amVersion)
		if err != nil {
			return err
		}

		err = checkWechatConfigs(ctx, receiver.WeChatConfigs, amc.GetNamespace(), store, amVersion)
		if err != nil {
			return err
		}

		err = checkWebexConfigs(ctx, receiver.WebexConfigs, amc.GetNamespace(), store, amVersion)
		if err != nil {
			return err
		}

		err = checkEmailConfigs(ctx, receiver.EmailConfigs, amc.GetNamespace(), store)
		if err != nil {
			return err
		}

		err = checkVictorOpsConfigs(ctx, receiver.VictorOpsConfigs, amc.GetNamespace(), store, amVersion)
		if err != nil {
			return err
		}

		err = checkPushoverConfigs(ctx, receiver.PushoverConfigs, amc.GetNamespace(), store, amVersion)
		if err != nil {
			return err
		}

		err = checkSnsConfigs(ctx, receiver.SNSConfigs, amc.GetNamespace(), store, amVersion)
		if err != nil {
			return err
		}

		err = checkTelegramConfigs(ctx, receiver.TelegramConfigs, amc.GetNamespace(), store, amVersion)
		if err != nil {
			return err
		}

		err = checkMSTeamsConfigs(ctx, receiver.MSTeamsConfigs, amc.GetNamespace(), store, amVersion)
		if err != nil {
			return err
		}

<<<<<<< HEAD
		err = checkJiraConfigs(ctx, receiver.JiraConfigs, amc.GetNamespace(), store, amVersion)
=======
		err = checkMSTeamsV2Configs(ctx, receiver.MSTeamsV2Configs, amc.GetNamespace(), store, amVersion)
>>>>>>> 3c85b138
		if err != nil {
			return err
		}
	}

	return nil
}

func checkPagerDutyConfigs(
	ctx context.Context,
	configs []monitoringv1alpha1.PagerDutyConfig,
	namespace string,
	store *assets.StoreBuilder,
	amVersion semver.Version,
) error {
	for _, config := range configs {
		if err := checkHTTPConfig(config.HTTPConfig, amVersion); err != nil {
			return err
		}

		if config.RoutingKey != nil {
			if _, err := store.GetSecretKey(ctx, namespace, *config.RoutingKey); err != nil {
				return err
			}
		}

		if config.ServiceKey != nil {
			if _, err := store.GetSecretKey(ctx, namespace, *config.ServiceKey); err != nil {
				return err
			}
		}

		if config.URL != "" {
			if _, err := validation.ValidateURL(strings.TrimSpace(config.URL)); err != nil {
				return fmt.Errorf("failed to validate URL: %w ", err)
			}

		}

		if err := configureHTTPConfigInStore(ctx, config.HTTPConfig, namespace, store); err != nil {
			return err
		}
	}

	return nil
}

func checkOpsGenieConfigs(
	ctx context.Context,
	configs []monitoringv1alpha1.OpsGenieConfig,
	namespace string,
	store *assets.StoreBuilder,
	amVersion semver.Version,
) error {
	for _, config := range configs {
		if err := checkHTTPConfig(config.HTTPConfig, amVersion); err != nil {
			return err
		}
		if err := checkOpsGenieResponder(config.Responders, amVersion); err != nil {
			return err
		}

		if config.APIKey != nil {
			if _, err := store.GetSecretKey(ctx, namespace, *config.APIKey); err != nil {
				return err
			}
		}

		if err := configureHTTPConfigInStore(ctx, config.HTTPConfig, namespace, store); err != nil {
			return err
		}
	}

	return nil
}

func checkOpsGenieResponder(opsgenieResponder []monitoringv1alpha1.OpsGenieConfigResponder, amVersion semver.Version) error {
	lessThanV0_24 := amVersion.LT(semver.MustParse("0.24.0"))
	for _, resp := range opsgenieResponder {
		if resp.Type == "teams" && lessThanV0_24 {
			return fmt.Errorf("'teams' set in 'opsgenieResponder' but supported in Alertmanager >= 0.24.0 only")
		}
	}
	return nil
}

func checkDiscordConfigs(
	ctx context.Context,
	configs []monitoringv1alpha1.DiscordConfig,
	namespace string,
	store *assets.StoreBuilder,
	amVersion semver.Version,
) error {
	if len(configs) == 0 {
		return nil
	}

	if amVersion.LT(semver.MustParse("0.25.0")) {
		return fmt.Errorf(`discordConfigs' is available in Alertmanager >= 0.25.0 only - current %s`, amVersion)
	}

	for _, config := range configs {
		if err := checkHTTPConfig(config.HTTPConfig, amVersion); err != nil {
			return err
		}

		if err := configureHTTPConfigInStore(ctx, config.HTTPConfig, namespace, store); err != nil {
			return err
		}

		url, err := store.GetSecretKey(ctx, namespace, config.APIURL)
		if err != nil {
			return fmt.Errorf("failed to retrieve API URL: %w", err)
		}
		if err := validation.ValidateSecretURL(strings.TrimSpace(url)); err != nil {
			return fmt.Errorf("failed to validate API URL: %w", err)
		}
	}

	return nil
}

func checkSlackConfigs(
	ctx context.Context,
	configs []monitoringv1alpha1.SlackConfig,
	namespace string,
	store *assets.StoreBuilder,
	amVersion semver.Version,
) error {
	for _, config := range configs {
		if err := checkHTTPConfig(config.HTTPConfig, amVersion); err != nil {
			return err
		}

		if config.APIURL != nil {
			url, err := store.GetSecretKey(ctx, namespace, *config.APIURL)
			if err != nil {
				return err
			}
			if err := validation.ValidateSecretURL(strings.TrimSpace(url)); err != nil {
				return fmt.Errorf("failed to validate API URL: %w", err)
			}
		}

		if err := configureHTTPConfigInStore(ctx, config.HTTPConfig, namespace, store); err != nil {
			return err
		}
	}

	return nil
}

func checkWebhookConfigs(
	ctx context.Context,
	configs []monitoringv1alpha1.WebhookConfig,
	namespace string,
	store *assets.StoreBuilder,
	amVersion semver.Version,
) error {
	for _, config := range configs {
		if err := checkHTTPConfig(config.HTTPConfig, amVersion); err != nil {
			return err
		}

		if config.URLSecret != nil {
			url, err := store.GetSecretKey(ctx, namespace, *config.URLSecret)
			if err != nil {
				return err
			}
			if err := validation.ValidateSecretURL(strings.TrimSpace(url)); err != nil {
				return fmt.Errorf("failed to validate URL: %w", err)
			}
		}

		if err := configureHTTPConfigInStore(ctx, config.HTTPConfig, namespace, store); err != nil {
			return err
		}
	}

	return nil
}

func checkWechatConfigs(
	ctx context.Context,
	configs []monitoringv1alpha1.WeChatConfig,
	namespace string,
	store *assets.StoreBuilder,
	amVersion semver.Version,
) error {
	for _, config := range configs {
		if err := checkHTTPConfig(config.HTTPConfig, amVersion); err != nil {
			return err
		}

		if config.APISecret != nil {
			if _, err := store.GetSecretKey(ctx, namespace, *config.APISecret); err != nil {
				return err
			}
		}

		if err := configureHTTPConfigInStore(ctx, config.HTTPConfig, namespace, store); err != nil {
			return err
		}
	}

	return nil
}

func checkWebexConfigs(
	ctx context.Context,
	configs []monitoringv1alpha1.WebexConfig,
	namespace string,
	store *assets.StoreBuilder,
	amVersion semver.Version,
) error {
	if len(configs) == 0 {
		return nil
	}

	if amVersion.LT(semver.MustParse("0.25.0")) {
		return fmt.Errorf(`webexConfigs' is available in Alertmanager >= 0.25.0 only - current %s`, amVersion)
	}

	for _, config := range configs {
		if err := checkHTTPConfig(config.HTTPConfig, amVersion); err != nil {
			return err
		}

		if err := configureHTTPConfigInStore(ctx, config.HTTPConfig, namespace, store); err != nil {
			return err
		}
	}

	return nil
}

func checkEmailConfigs(ctx context.Context, configs []monitoringv1alpha1.EmailConfig, namespace string, store *assets.StoreBuilder) error {
	for _, config := range configs {
		if config.AuthPassword != nil {
			if _, err := store.GetSecretKey(ctx, namespace, *config.AuthPassword); err != nil {
				return err
			}
		}
		if config.AuthSecret != nil {
			if _, err := store.GetSecretKey(ctx, namespace, *config.AuthSecret); err != nil {
				return err
			}
		}

		if err := store.AddSafeTLSConfig(ctx, namespace, config.TLSConfig); err != nil {
			return err
		}
	}

	return nil
}

func checkVictorOpsConfigs(
	ctx context.Context,
	configs []monitoringv1alpha1.VictorOpsConfig,
	namespace string,
	store *assets.StoreBuilder,
	amVersion semver.Version,
) error {
	for _, config := range configs {
		if err := checkHTTPConfig(config.HTTPConfig, amVersion); err != nil {
			return err
		}
		if config.APIKey != nil {
			if _, err := store.GetSecretKey(ctx, namespace, *config.APIKey); err != nil {
				return err
			}
		}

		if err := configureHTTPConfigInStore(ctx, config.HTTPConfig, namespace, store); err != nil {
			return err
		}
	}

	return nil
}

func checkPushoverConfigs(
	ctx context.Context,
	configs []monitoringv1alpha1.PushoverConfig,
	namespace string,
	store *assets.StoreBuilder,
	amVersion semver.Version,
) error {
	checkSecret := func(secret *v1.SecretKeySelector, name string) error {
		if secret == nil {
			return fmt.Errorf("mandatory field %s is empty", name)
		}
		s, err := store.GetSecretKey(ctx, namespace, *secret)
		if err != nil {
			return err
		}
		if s == "" {
			return errors.New("mandatory field userKey is empty")
		}
		return nil
	}

	for _, config := range configs {
		if err := checkHTTPConfig(config.HTTPConfig, amVersion); err != nil {
			return err
		}
		if err := checkSecret(config.UserKey, "userKey"); err != nil {
			return err
		}
		if err := checkSecret(config.Token, "token"); err != nil {
			return err
		}

		if config.Expire != "" {
			if _, err := model.ParseDuration(config.Expire); err != nil {
				return err
			}
		}

		if config.Retry != "" {
			if _, err := model.ParseDuration(config.Retry); err != nil {
				return err
			}
		}

		if err := configureHTTPConfigInStore(ctx, config.HTTPConfig, namespace, store); err != nil {
			return err
		}
	}

	return nil
}

func checkSnsConfigs(
	ctx context.Context,
	configs []monitoringv1alpha1.SNSConfig,
	namespace string,
	store *assets.StoreBuilder,
	amVersion semver.Version,
) error {
	for _, config := range configs {
		if err := checkHTTPConfig(config.HTTPConfig, amVersion); err != nil {
			return err
		}

		if err := store.AddSigV4(ctx, namespace, config.Sigv4); err != nil {
			return err
		}

		if err := configureHTTPConfigInStore(ctx, config.HTTPConfig, namespace, store); err != nil {
			return err
		}
	}
	return nil
}

func checkTelegramConfigs(
	ctx context.Context,
	configs []monitoringv1alpha1.TelegramConfig,
	namespace string,
	store *assets.StoreBuilder,
	amVersion semver.Version,
) error {
	if len(configs) == 0 {
		return nil
	}

	if amVersion.LT(semver.MustParse("0.24.0")) {
		return fmt.Errorf(`telegramConfigs' is available in Alertmanager >= 0.24.0 only - current %s`, amVersion)
	}

	for _, config := range configs {
		if err := checkHTTPConfig(config.HTTPConfig, amVersion); err != nil {
			return err
		}

		if config.BotToken != nil {
			if _, err := store.GetSecretKey(ctx, namespace, *config.BotToken); err != nil {
				return err
			}
		}

		if err := configureHTTPConfigInStore(ctx, config.HTTPConfig, namespace, store); err != nil {
			return err
		}
	}

	return nil
}

func checkMSTeamsConfigs(
	ctx context.Context,
	configs []monitoringv1alpha1.MSTeamsConfig,
	namespace string,
	store *assets.StoreBuilder,
	amVersion semver.Version,
) error {
	if len(configs) == 0 {
		return nil
	}

	if amVersion.LT(semver.MustParse("0.26.0")) {
		return fmt.Errorf(`invalid syntax in receivers config; msteams integration is only available in Alertmanager >= 0.26.0`)
	}

	for _, config := range configs {
		if err := checkHTTPConfig(config.HTTPConfig, amVersion); err != nil {
			return err
		}

		if err := configureHTTPConfigInStore(ctx, config.HTTPConfig, namespace, store); err != nil {
			return err
		}
	}

	return nil
}

<<<<<<< HEAD
func checkJiraConfigs(
	ctx context.Context,
	configs []monitoringv1alpha1.JiraConfig,
=======
func checkMSTeamsV2Configs(
	ctx context.Context,
	configs []monitoringv1alpha1.MSTeamsV2Config,
>>>>>>> 3c85b138
	namespace string,
	store *assets.StoreBuilder,
	amVersion semver.Version,
) error {
	if len(configs) == 0 {
		return nil
	}

	if amVersion.LT(semver.MustParse("0.28.0")) {
<<<<<<< HEAD
		return fmt.Errorf(`invalid syntax in receivers config; Jira integration is only available in Alertmanager >= 0.28.0`)
	}

	for _, config := range configs {
=======
		return fmt.Errorf(`invalid syntax in receivers config; msteamsv2 integration is only available in Alertmanager >= 0.28.0`)
	}

	for _, config := range configs {
		if config.WebhookURL != nil {
			if _, err := store.GetSecretKey(ctx, namespace, *config.WebhookURL); err != nil {
				return err
			}
		}

>>>>>>> 3c85b138
		if err := checkHTTPConfig(config.HTTPConfig, amVersion); err != nil {
			return err
		}

		if err := configureHTTPConfigInStore(ctx, config.HTTPConfig, namespace, store); err != nil {
			return err
		}
	}

	return nil
}

func checkInhibitRules(amc *monitoringv1alpha1.AlertmanagerConfig, version semver.Version) error {
	matchersV2Allowed := version.GTE(semver.MustParse("0.22.0"))

	for i, rule := range amc.Spec.InhibitRules {
		if !matchersV2Allowed {
			// check if rule has provided invalid syntax and error if true
			if checkIsV2Matcher(rule.SourceMatch, rule.TargetMatch) {
				msg := fmt.Sprintf(
					`'sourceMatch' and/or 'targetMatch' are using matching syntax which is supported in Alertmanager >= 0.22.0 only (sourceMatch=%v, targetMatch=%v)`,
					rule.SourceMatch, rule.TargetMatch)
				return errors.New(msg)
			}
			continue
		}

		for j, tm := range rule.TargetMatch {
			if err := tm.Validate(); err != nil {
				return fmt.Errorf("invalid targetMatchers[%d] in inhibitRule[%d] in config %s: %w", j, i, amc.Name, err)
			}
		}

		for j, sm := range rule.SourceMatch {
			if err := sm.Validate(); err != nil {
				return fmt.Errorf("invalid sourceMatchers[%d] in inhibitRule[%d] in config %s: %w", j, i, amc.Name, err)
			}
		}
	}

	return nil
}

// configureHTTPConfigInStore configures the asset store for HTTPConfigs.
func configureHTTPConfigInStore(ctx context.Context, httpConfig *monitoringv1alpha1.HTTPConfig, namespace string, store *assets.StoreBuilder) error {
	if httpConfig == nil {
		return nil
	}

	var err error
	if httpConfig.BearerTokenSecret != nil {
		if _, err = store.GetSecretKey(ctx, namespace, *httpConfig.BearerTokenSecret); err != nil {
			return err
		}
	}

	if err = store.AddSafeAuthorizationCredentials(ctx, namespace, httpConfig.Authorization); err != nil {
		return err
	}

	if err = store.AddBasicAuth(ctx, namespace, httpConfig.BasicAuth); err != nil {
		return err
	}

	if err = store.AddSafeTLSConfig(ctx, namespace, httpConfig.TLSConfig); err != nil {
		return err
	}

	if err = store.AddProxyConfig(ctx, namespace, httpConfig.ProxyConfig); err != nil {
		return err
	}

	return store.AddOAuth2(ctx, namespace, httpConfig.OAuth2)
}

func (c *Operator) newTLSAssetSecret(am *monitoringv1.Alertmanager) *v1.Secret {
	s := &v1.Secret{
		Data: make(map[string][]byte),
	}

	operator.UpdateObject(
		s,
		operator.WithLabels(c.config.Labels),
		operator.WithAnnotations(c.config.Annotations),
		operator.WithManagingOwner(am),
		operator.WithName(fmt.Sprintf("%s-tls-assets", prefixedName(am.Name))),
		operator.WithNamespace(am.Namespace),
	)

	return s
}

func (c *Operator) createOrUpdateWebConfigSecret(ctx context.Context, a *monitoringv1.Alertmanager) error {
	var fields monitoringv1.WebConfigFileFields
	if a.Spec.Web != nil {
		fields = a.Spec.Web.WebConfigFileFields
	}

	webConfig, err := webconfig.New(
		webConfigDir,
		webConfigSecretName(a.Name),
		fields,
	)
	if err != nil {
		return fmt.Errorf("failed to initialize web config: %w", err)
	}

	s := &v1.Secret{}
	operator.UpdateObject(
		s,
		operator.WithLabels(c.config.Labels),
		operator.WithAnnotations(c.config.Annotations),
		operator.WithManagingOwner(a),
	)

	if err := webConfig.CreateOrUpdateWebConfigSecret(ctx, c.kclient.CoreV1().Secrets(a.Namespace), s); err != nil {
		return fmt.Errorf("failed to reconcile web config secret: %w", err)
	}

	return nil
}

func (c *Operator) createOrUpdateClusterTLSConfigSecret(ctx context.Context, a *monitoringv1.Alertmanager) error {
	clusterTLSConfig, err := clustertlsconfig.New(clusterTLSConfigDir, a)
	if err != nil {
		return fmt.Errorf("failed to initialize the configuration: %w", err)
	}

	data, err := clusterTLSConfig.ClusterTLSConfiguration()
	if err != nil {
		return fmt.Errorf("failed to generate the configuration: %w", err)
	}

	s := &v1.Secret{
		ObjectMeta: metav1.ObjectMeta{
			Name: clusterTLSConfig.GetSecretName(),
		},
		Data: map[string][]byte{
			clustertlsconfig.ConfigFileKey: data,
		},
	}
	operator.UpdateObject(
		s,
		operator.WithLabels(c.config.Labels),
		operator.WithAnnotations(c.config.Annotations),
		operator.WithManagingOwner(a),
	)

	if err = k8sutil.CreateOrUpdateSecret(ctx, c.kclient.CoreV1().Secrets(a.Namespace), s); err != nil {
		return fmt.Errorf("failed to reconcile secret: %w", err)
	}

	return nil
}

func logDeprecatedFields(logger *slog.Logger, a *monitoringv1.Alertmanager) {
	deprecationWarningf := "field %q is deprecated, field %q should be used instead"

	if a.Spec.BaseImage != "" {
		logger.Warn(fmt.Sprintf(deprecationWarningf, "spec.baseImage", "spec.image"))
	}

	if a.Spec.Tag != "" {
		logger.Warn(fmt.Sprintf(deprecationWarningf, "spec.tag", "spec.image"))
	}

	if a.Spec.SHA != "" {
		logger.Warn(fmt.Sprintf(deprecationWarningf, "spec.sha", "spec.image"))
	}
}

func ListOptions(name string) metav1.ListOptions {
	return metav1.ListOptions{
		LabelSelector: fields.SelectorFromSet(fields.Set(map[string]string{
			"app.kubernetes.io/name": "alertmanager",
			"alertmanager":           name,
		})).String(),
	}
}

func ApplyConfigurationFromAlertmanager(a *monitoringv1.Alertmanager, updateScaleSubresource bool) *monitoringv1ac.AlertmanagerApplyConfiguration {
	asac := monitoringv1ac.AlertmanagerStatus().
		WithPaused(a.Status.Paused).
		WithReplicas(a.Status.Replicas).
		WithAvailableReplicas(a.Status.AvailableReplicas).
		WithUpdatedReplicas(a.Status.UpdatedReplicas).
		WithUnavailableReplicas(a.Status.UnavailableReplicas)

	if updateScaleSubresource {
		asac = asac.WithSelector(a.Status.Selector)
	}

	for _, condition := range a.Status.Conditions {
		asac.WithConditions(
			monitoringv1ac.Condition().
				WithType(condition.Type).
				WithStatus(condition.Status).
				WithLastTransitionTime(condition.LastTransitionTime).
				WithReason(condition.Reason).
				WithMessage(condition.Message).
				WithObservedGeneration(condition.ObservedGeneration),
		)
	}

	return monitoringv1ac.Alertmanager(a.Name, a.Namespace).WithStatus(asac)
}<|MERGE_RESOLUTION|>--- conflicted
+++ resolved
@@ -1185,11 +1185,12 @@
 			return err
 		}
 
-<<<<<<< HEAD
 		err = checkJiraConfigs(ctx, receiver.JiraConfigs, amc.GetNamespace(), store, amVersion)
-=======
+    if err != nil {
+			return err
+		}
+
 		err = checkMSTeamsV2Configs(ctx, receiver.MSTeamsV2Configs, amc.GetNamespace(), store, amVersion)
->>>>>>> 3c85b138
 		if err != nil {
 			return err
 		}
@@ -1609,15 +1610,9 @@
 	return nil
 }
 
-<<<<<<< HEAD
 func checkJiraConfigs(
 	ctx context.Context,
 	configs []monitoringv1alpha1.JiraConfig,
-=======
-func checkMSTeamsV2Configs(
-	ctx context.Context,
-	configs []monitoringv1alpha1.MSTeamsV2Config,
->>>>>>> 3c85b138
 	namespace string,
 	store *assets.StoreBuilder,
 	amVersion semver.Version,
@@ -1627,12 +1622,35 @@
 	}
 
 	if amVersion.LT(semver.MustParse("0.28.0")) {
-<<<<<<< HEAD
 		return fmt.Errorf(`invalid syntax in receivers config; Jira integration is only available in Alertmanager >= 0.28.0`)
 	}
 
 	for _, config := range configs {
-=======
+		if err := checkHTTPConfig(config.HTTPConfig, amVersion); err != nil {
+			return err
+		}
+
+		if err := configureHTTPConfigInStore(ctx, config.HTTPConfig, namespace, store); err != nil {
+			return err
+		}
+	}
+
+	return nil
+}
+
+
+func checkMSTeamsV2Configs(
+	ctx context.Context,
+	configs []monitoringv1alpha1.MSTeamsV2Config,
+	namespace string,
+	store *assets.StoreBuilder,
+	amVersion semver.Version,
+) error {
+	if len(configs) == 0 {
+		return nil
+	}
+
+	if amVersion.LT(semver.MustParse("0.28.0")) {
 		return fmt.Errorf(`invalid syntax in receivers config; msteamsv2 integration is only available in Alertmanager >= 0.28.0`)
 	}
 
@@ -1643,7 +1661,6 @@
 			}
 		}
 
->>>>>>> 3c85b138
 		if err := checkHTTPConfig(config.HTTPConfig, amVersion); err != nil {
 			return err
 		}
