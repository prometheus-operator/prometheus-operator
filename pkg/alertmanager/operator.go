--- conflicted
+++ resolved
@@ -221,35 +221,6 @@
 		return errors.Wrap(err, "error creating statefulset informers")
 	}
 
-<<<<<<< HEAD
-	// newNamespaceInformer := func(o *Operator, allowList map[string]struct{}) cache.SharedIndexInformer {
-	// 	// nsResyncPeriod is used to control how often the namespace informer
-	// 	// should resync. If the unprivileged ListerWatcher is used, then the
-	// 	// informer must resync more often because it cannot watch for
-	// 	// namespace changes.
-	// 	nsResyncPeriod := 15 * time.Second
-	// 	// If the only namespace is v1.NamespaceAll, then the client must be
-	// 	// privileged and a regular cache.ListWatch will be used. In this case
-	// 	// watching works and we do not need to resync so frequently.
-	// 	if listwatch.IsAllNamespaces(allowList) {
-	// 		nsResyncPeriod = resyncPeriod
-	// 	}
-	// 	nsInf := cache.NewSharedIndexInformer(
-	// 		o.metrics.NewInstrumentedListerWatcher(
-	// 			listwatch.NewUnprivilegedNamespaceListWatchFromClient(ctx, o.logger, o.kclient.CoreV1().RESTClient(), allowList, o.config.Namespaces.DenyList, fields.Everything()),
-	// 		),
-	// 		&v1.Namespace{}, nsResyncPeriod, cache.Indexers{},
-	// 	)
-
-	// 	return nsInf
-	// }
-	// c.nsAlrtCfgInf = newNamespaceInformer(c, c.config.Namespaces.AllowList)
-	// if listwatch.IdenticalNamespaces(c.config.Namespaces.AllowList, c.config.Namespaces.AlertmanagerAllowList) {
-	// 	c.nsAlrtInf = c.nsAlrtCfgInf
-	// } else {
-	// 	c.nsAlrtInf = newNamespaceInformer(c, c.config.Namespaces.AlertmanagerAllowList)
-	// }
-=======
 	newNamespaceInformer := func(o *Operator, allowList map[string]struct{}) cache.SharedIndexInformer {
 		// nsResyncPeriod is used to control how often the namespace informer
 		// should resync. If the unprivileged ListerWatcher is used, then the
@@ -271,13 +242,13 @@
 
 		return nsInf
 	}
-	c.nsAlrtCfgInf = newNamespaceInformer(c, c.config.Namespaces.AlertmanagerConfigAllowList)
-	if listwatch.IdenticalNamespaces(c.config.Namespaces.AlertmanagerConfigAllowList, c.config.Namespaces.AlertmanagerAllowList) {
-		c.nsAlrtInf = c.nsAlrtCfgInf
-	} else {
-		c.nsAlrtInf = newNamespaceInformer(c, c.config.Namespaces.AlertmanagerAllowList)
-	}
->>>>>>> 8eda80dc
+
+	// c.nsAlrtCfgInf = newNamespaceInformer(c, c.config.Namespaces.AlertmanagerConfigAllowList)
+	// if listwatch.IdenticalNamespaces(c.config.Namespaces.AlertmanagerConfigAllowList, c.config.Namespaces.AlertmanagerAllowList) {
+	// 	c.nsAlrtInf = c.nsAlrtCfgInf
+	// } else {
+	// 	c.nsAlrtInf = newNamespaceInformer(c, c.config.Namespaces.AlertmanagerAllowList)
+	// }
 
 	return nil
 }
