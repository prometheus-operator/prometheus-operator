--- conflicted
+++ resolved
@@ -1204,16 +1204,12 @@
 			return err
 		}
 
-<<<<<<< HEAD
 		err = checkWebexConfigs(ctx, receiver.WebexConfigs, amc.GetNamespace(), amcKey, store, amVersion)
 		if err != nil {
 			return err
 		}
 
-		err = checkEmailConfigs(ctx, receiver.EmailConfigs, amc.GetNamespace(), amcKey, store)
-=======
 		err = checkEmailConfigs(ctx, receiver.EmailConfigs, amc.GetNamespace(), store)
->>>>>>> e13cdad9
 		if err != nil {
 			return err
 		}
@@ -1406,7 +1402,6 @@
 	return nil
 }
 
-<<<<<<< HEAD
 func checkWebexConfigs(
 	ctx context.Context,
 	configs []monitoringv1alpha1.WebexConfig,
@@ -1429,10 +1424,7 @@
 	return nil
 }
 
-func checkEmailConfigs(ctx context.Context, configs []monitoringv1alpha1.EmailConfig, namespace string, key string, store *assets.Store) error {
-=======
 func checkEmailConfigs(ctx context.Context, configs []monitoringv1alpha1.EmailConfig, namespace string, store *assets.Store) error {
->>>>>>> e13cdad9
 	for _, config := range configs {
 		if config.AuthPassword != nil {
 			if _, err := store.GetSecretKey(ctx, namespace, *config.AuthPassword); err != nil {
