--- conflicted
+++ resolved
@@ -31,13 +31,8 @@
 	monitoringclient "github.com/prometheus-operator/prometheus-operator/pkg/client/versioned"
 	"github.com/prometheus-operator/prometheus-operator/pkg/informers"
 	"github.com/prometheus-operator/prometheus-operator/pkg/k8sutil"
-<<<<<<< HEAD
 	"github.com/prometheus-operator/prometheus-operator/pkg/listwatch"
 
-=======
-
-	// "github.com/prometheus-operator/prometheus-operator/pkg/listwatch"
->>>>>>> d91cf228
 	"github.com/prometheus-operator/prometheus-operator/pkg/operator"
 
 	"github.com/go-kit/log"
@@ -77,14 +72,9 @@
 	mclient monitoringclient.Interface
 	logger  log.Logger
 
-<<<<<<< HEAD
 	// Namespace related feature need cluster role
 	nsAlrtInf    cache.SharedIndexInformer
 	nsAlrtCfgInf cache.SharedIndexInformer
-=======
-	// nsAlrtInf    cache.SharedIndexInformer
-	// nsAlrtCfgInf cache.SharedIndexInformer
->>>>>>> d91cf228
 
 	alrtInfs    *informers.ForResource
 	alrtCfgInfs *informers.ForResource
@@ -236,7 +226,6 @@
 		return errors.Wrap(err, "error creating statefulset informers")
 	}
 
-<<<<<<< HEAD
 	if c.config.HasClusterRole {
 		newNamespaceInformer := func(o *Operator, allowList map[string]struct{}) cache.SharedIndexInformer {
 			// nsResyncPeriod is used to control how often the namespace informer
@@ -259,36 +248,6 @@
 
 			return nsInf
 		}
-=======
-	// newNamespaceInformer := func(o *Operator, allowList map[string]struct{}) cache.SharedIndexInformer {
-	// 	// nsResyncPeriod is used to control how often the namespace informer
-	// 	// should resync. If the unprivileged ListerWatcher is used, then the
-	// 	// informer must resync more often because it cannot watch for
-	// 	// namespace changes.
-	// 	nsResyncPeriod := 15 * time.Second
-	// 	// If the only namespace is v1.NamespaceAll, then the client must be
-	// 	// privileged and a regular cache.ListWatch will be used. In this case
-	// 	// watching works and we do not need to resync so frequently.
-	// 	if listwatch.IsAllNamespaces(allowList) {
-	// 		nsResyncPeriod = resyncPeriod
-	// 	}
-	// 	nsInf := cache.NewSharedIndexInformer(
-	// 		o.metrics.NewInstrumentedListerWatcher(
-	// 			listwatch.NewUnprivilegedNamespaceListWatchFromClient(ctx, o.logger, o.kclient.CoreV1().RESTClient(), allowList, o.config.Namespaces.DenyList, fields.Everything()),
-	// 		),
-	// 		&v1.Namespace{}, nsResyncPeriod, cache.Indexers{},
-	// 	)
-
-	// 	return nsInf
-	// }
-
-	// c.nsAlrtCfgInf = newNamespaceInformer(c, c.config.Namespaces.AlertmanagerConfigAllowList)
-	// if listwatch.IdenticalNamespaces(c.config.Namespaces.AlertmanagerConfigAllowList, c.config.Namespaces.AlertmanagerAllowList) {
-	// 	c.nsAlrtInf = c.nsAlrtCfgInf
-	// } else {
-	// 	c.nsAlrtInf = newNamespaceInformer(c, c.config.Namespaces.AlertmanagerAllowList)
-	// }
->>>>>>> d91cf228
 
 		c.nsAlrtCfgInf = newNamespaceInformer(c, c.config.Namespaces.AlertmanagerConfigAllowList)
 		if listwatch.IdenticalNamespaces(c.config.Namespaces.AlertmanagerConfigAllowList, c.config.Namespaces.AlertmanagerAllowList) {
@@ -318,7 +277,6 @@
 		}
 	}
 
-<<<<<<< HEAD
 	if c.config.HasClusterRole {
 		for _, inf := range []struct {
 			name     string
@@ -332,20 +290,6 @@
 			}
 		}
 	}
-=======
-	// for _, inf := range []struct {
-	// 	name     string
-	// 	informer cache.SharedIndexInformer
-	// }{
-	// 	{"AlertmanagerNamespace", c.nsAlrtInf},
-	// 	{"AlertmanagerConfigNamespace", c.nsAlrtCfgInf},
-	// } {
-	// 	if !operator.WaitForNamedCacheSync(ctx, "alertmanager", log.With(c.logger, "informer", inf.name), inf.informer) {
-	// 		return errors.Errorf("failed to sync cache for %s informer", inf.name)
-	// 	}
-	// }
-
->>>>>>> d91cf228
 	level.Info(c.logger).Log("msg", "successfully synced all caches")
 	return nil
 }
@@ -378,17 +322,11 @@
 	// trigger a configuration change.
 	// It doesn't need to watch on addition/deletion though because it's
 	// already covered by the event handlers on alertmanagerconfigs.
-<<<<<<< HEAD
 	if c.config.HasClusterRole {
 		c.nsAlrtCfgInf.AddEventHandler(cache.ResourceEventHandlerFuncs{
 			UpdateFunc: c.handleNamespaceUpdate,
 		})
 	}
-=======
-	// c.nsAlrtCfgInf.AddEventHandler(cache.ResourceEventHandlerFuncs{
-	// 	UpdateFunc: c.handleNamespaceUpdate,
-	// })
->>>>>>> d91cf228
 }
 
 func (c *Operator) handleAlertmanagerConfigAdd(obj interface{}) {
@@ -462,7 +400,6 @@
 // enqueueForNamespace enqueues all Alertmanager object keys that belong to the
 // given namespace or select objects in the given namespace.
 func (c *Operator) enqueueForNamespace(nsName string) {
-<<<<<<< HEAD
 	var ns *v1.Namespace
 	if c.config.HasClusterRole {
 		nsObject, exists, err := c.nsAlrtCfgInf.GetStore().GetByKey(nsName)
@@ -481,24 +418,6 @@
 		}
 		ns = nsObject.(*v1.Namespace)
 	}
-=======
-	// nsObject, exists, err := c.nsAlrtCfgInf.GetStore().GetByKey(nsName)
-	// if err != nil {
-	// 	level.Error(c.logger).Log(
-	// 		"msg", "get namespace to enqueue Alertmanager instances failed",
-	// 		"err", err,
-	// 	)
-	// 	return
-	// }
-	// if !exists {
-	// 	level.Error(c.logger).Log(
-	// 		"msg", fmt.Sprintf("get namespace to enqueue Alertmanager instances failed: namespace %q does not exist", nsName),
-	// 	)
-	// 	return
-	// }
-	// ns := nsObject.(*v1.Namespace)
-
->>>>>>> d91cf228
 	err := c.alrtInfs.ListAll(labels.Everything(), func(obj interface{}) {
 		// Check for Alertmanager instances in the namespace.
 		am := obj.(*monitoringv1.Alertmanager)
@@ -506,7 +425,6 @@
 			c.enqueue(am)
 			return
 		}
-<<<<<<< HEAD
 		if c.config.HasClusterRole {
 			// Check for Alertmanager instances selecting AlertmanagerConfigs in
 			// the namespace.
@@ -524,24 +442,6 @@
 				return
 			}
 		}
-=======
-
-		// Check for Alertmanager instances selecting AlertmanagerConfigs in
-		// the namespace.
-		// acNSSelector, err := metav1.LabelSelectorAsSelector(am.Spec.AlertmanagerConfigNamespaceSelector)
-		// if err != nil {
-		// 	level.Error(c.logger).Log(
-		// 		"msg", fmt.Sprintf("failed to convert AlertmanagerConfigNamespaceSelector of %q to selector", am.Name),
-		// 		"err", err,
-		// 	)
-		// 	return
-		// }
-
-		// if acNSSelector.Matches(labels.Set(ns.Labels)) {
-		// 	c.enqueue(am)
-		// 	return
-		// }
->>>>>>> d91cf228
 	})
 	if err != nil {
 		level.Error(c.logger).Log(
@@ -582,7 +482,6 @@
 	go c.alrtCfgInfs.Start(ctx.Done())
 	go c.secrInfs.Start(ctx.Done())
 	go c.ssetInfs.Start(ctx.Done())
-<<<<<<< HEAD
 
 	if c.config.HasClusterRole {
 		go c.nsAlrtCfgInf.Run(ctx.Done())
@@ -591,12 +490,6 @@
 		}
 	}
 
-=======
-	// go c.nsAlrtCfgInf.Run(ctx.Done())
-	// if c.nsAlrtInf != c.nsAlrtCfgInf {
-	// 	go c.nsAlrtInf.Run(ctx.Done())
-	// }
->>>>>>> d91cf228
 	if err := c.waitForCacheSync(ctx); err != nil {
 		return err
 	}
@@ -1152,19 +1045,13 @@
 
 func (c *Operator) selectAlertmanagerConfigs(ctx context.Context, am *monitoringv1.Alertmanager, amVersion semver.Version, store *assets.Store) (map[string]*monitoringv1alpha1.AlertmanagerConfig, error) {
 	namespaces := []string{}
-<<<<<<< HEAD
 	if c.config.HasClusterRole {
-=======
-	namespaces = []string{"rio"}
-	/*
->>>>>>> d91cf228
 		// If 'AlertmanagerConfigNamespaceSelector' is nil, only check own namespace.
 		if am.Spec.AlertmanagerConfigNamespaceSelector == nil {
 			namespaces = append(namespaces, am.Namespace)
 
 			level.Debug(c.logger).Log("msg", "selecting AlertmanagerConfigs from alertmanager's namespace", "namespace", am.Namespace, "alertmanager", am.Name)
 		} else {
-<<<<<<< HEAD
 			amConfigNSSelector, err := metav1.LabelSelectorAsSelector(am.Spec.AlertmanagerConfigNamespaceSelector)
 			if err != nil {
 				return nil, err
@@ -1184,23 +1071,6 @@
 			namespaces = append(namespaces, ns)
 		}
 	}
-=======
-			// amConfigNSSelector, err := metav1.LabelSelectorAsSelector(am.Spec.AlertmanagerConfigNamespaceSelector)
-			// if err != nil {
-			// 	return nil, err
-			// }
-
-			// err = cache.ListAll(c.nsAlrtCfgInf.GetStore(), amConfigNSSelector, func(obj interface{}) {
-			// 	namespaces = append(namespaces, obj.(*v1.Namespace).Name)
-			// })
-			// if err != nil {
-			// 	return nil, errors.Wrap(err, "failed to list namespaces")
-			// }
-			namespaces = []string{"rio"}
-			level.Debug(c.logger).Log("msg", "filtering namespaces to select AlertmanagerConfigs from", "namespaces", strings.Join(namespaces, ","), "namespace", am.Namespace, "alertmanager", am.Name)
-		}
-	*/
->>>>>>> d91cf228
 	// Selectors (<namespace>/<name>) might overlap. Deduplicate them along the keyFunc.
 	amConfigs := make(map[string]*monitoringv1alpha1.AlertmanagerConfig)
 
