--- conflicted
+++ resolved
@@ -639,7 +639,6 @@
 		}
 	}
 
-<<<<<<< HEAD
 	var msteamsConfigs []*msteamsConfig
 	if l := len(in.MSTeamsConfigs); l > 0 {
 		msteamsConfigs = make([]*msteamsConfig, l)
@@ -649,7 +648,9 @@
 				return nil, errors.Wrapf(err, "MSTeamsConfig[%d]", i)
 			}
 			msteamsConfigs[i] = receiver
-=======
+		}
+	}
+
 	var webexConfigs []*webexConfig
 	if l := len(in.WebexConfigs); l > 0 {
 		webexConfigs = make([]*webexConfig, l)
@@ -659,7 +660,6 @@
 				return nil, errors.Wrapf(err, "WebexConfig[%d]", i)
 			}
 			webexConfigs[i] = receiver
->>>>>>> 9cc6a9db
 		}
 	}
 
@@ -676,11 +676,8 @@
 		PushoverConfigs:  pushoverConfigs,
 		SNSConfigs:       snsConfigs,
 		TelegramConfigs:  telegramConfigs,
-<<<<<<< HEAD
 		MSTeamsConfigs:   msteamsConfigs,
-=======
 		WebexConfigs:     webexConfigs,
->>>>>>> 9cc6a9db
 	}, nil
 }
 
