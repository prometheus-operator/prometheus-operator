// Copyright 2020 The prometheus-operator Authors
//
// Licensed under the Apache License, Version 2.0 (the "License");
// you may not use this file except in compliance with the License.
// You may obtain a copy of the License at
//
//     http://www.apache.org/licenses/LICENSE-2.0
//
// Unless required by applicable law or agreed to in writing, software
// distributed under the License is distributed on an "AS IS" BASIS,
// WITHOUT WARRANTIES OR CONDITIONS OF ANY KIND, either express or implied.
// See the License for the specific language governing permissions and
// limitations under the License.

package alertmanager

import (
	"context"
	"crypto/tls"
	"fmt"
	"net"
	"net/url"
	"path"
	"sort"
	"strings"
	"time"

	"github.com/blang/semver/v4"
	"github.com/go-kit/log"
	"github.com/go-kit/log/level"
	"github.com/pkg/errors"
	"github.com/prometheus/alertmanager/config"
	"github.com/prometheus/alertmanager/timeinterval"
	"github.com/prometheus/common/model"
	"gopkg.in/yaml.v2"
	v1 "k8s.io/api/core/v1"
	"k8s.io/apimachinery/pkg/types"

	"github.com/prometheus-operator/prometheus-operator/pkg/alertmanager/validation"
	monitoringv1 "github.com/prometheus-operator/prometheus-operator/pkg/apis/monitoring/v1"
	monitoringv1alpha1 "github.com/prometheus-operator/prometheus-operator/pkg/apis/monitoring/v1alpha1"
	"github.com/prometheus-operator/prometheus-operator/pkg/assets"
)

const inhibitRuleNamespaceKey = "namespace"

// alertmanagerConfigFrom returns a valid alertmanagerConfig from b
// or returns an error if
// 1. s fails validation provided by upstream
// 2. s fails to unmarshal into internal type
// 3. the unmarshalled output is invalid
func alertmanagerConfigFromBytes(b []byte) (*alertmanagerConfig, error) {
	// Run upstream Load function to get any validation checks that it runs.
	_, err := config.Load(string(b))
	if err != nil {
		return nil, err
	}

	cfg := &alertmanagerConfig{}
	err = yaml.UnmarshalStrict(b, cfg)
	if err != nil {
		return nil, err
	}

	if err := checkAlertmanagerConfigRootRoute(cfg.Route); err != nil {
		return nil, errors.Wrap(err, "check AlertmanagerConfig root route failed")
	}

	return cfg, nil
}

func checkAlertmanagerConfigRootRoute(rootRoute *route) error {
	if rootRoute == nil {
		return errors.New("root route must exist")
	}

	if rootRoute.Continue {
		return errors.New("cannot have continue in root route")
	}

	if rootRoute.Receiver == "" {
		return errors.New("root route's receiver must exist")
	}

	if len(rootRoute.Matchers) > 0 || len(rootRoute.Match) > 0 || len(rootRoute.MatchRE) > 0 {
		return errors.New("'matchers' not permitted on root route")
	}

	if len(rootRoute.MuteTimeIntervals) > 0 {
		return errors.New("'mute_time_intervals' not permitted on root route")
	}

	if len(rootRoute.ActiveTimeIntervals) > 0 {
		return errors.New("'active_time_intervals' not permitted on root route")
	}

	return nil
}

func (c alertmanagerConfig) String() string {
	b, err := yaml.Marshal(c)
	if err != nil {
		return fmt.Sprintf("<error creating config string: %s>", err)
	}
	return string(b)
}

type enforcer interface {
	processRoute(types.NamespacedName, *route) *route
	processInhibitRule(types.NamespacedName, *inhibitRule) *inhibitRule
}

// No enforcement
type noopEnforcer struct{}

func (ne *noopEnforcer) processInhibitRule(_ types.NamespacedName, ir *inhibitRule) *inhibitRule {
	return ir
}

func (ne *noopEnforcer) processRoute(_ types.NamespacedName, r *route) *route {
	r.Continue = true
	return r
}

// Enforcing the namespace label
type namespaceEnforcer struct {
	matchersV2Allowed bool
}

// processInhibitRule for namespaceEnforcer modifies the inhibition rule to match alerts
// originating only from the given namespace.
func (ne *namespaceEnforcer) processInhibitRule(crKey types.NamespacedName, ir *inhibitRule) *inhibitRule {
	// Inhibition rule created from AlertmanagerConfig resources should only match
	// alerts that come from the same namespace.
	delete(ir.SourceMatchRE, inhibitRuleNamespaceKey)
	delete(ir.TargetMatchRE, inhibitRuleNamespaceKey)

	if !ne.matchersV2Allowed {
		ir.SourceMatch[inhibitRuleNamespaceKey] = crKey.Namespace
		ir.TargetMatch[inhibitRuleNamespaceKey] = crKey.Namespace

		return ir
	}

	v2NamespaceMatcher := monitoringv1alpha1.Matcher{
		Name:      inhibitRuleNamespaceKey,
		Value:     crKey.Namespace,
		MatchType: monitoringv1alpha1.MatchEqual,
	}.String()

	if !contains(v2NamespaceMatcher, ir.SourceMatchers) {
		ir.SourceMatchers = append(ir.SourceMatchers, v2NamespaceMatcher)
	}
	if !contains(v2NamespaceMatcher, ir.TargetMatchers) {
		ir.TargetMatchers = append(ir.TargetMatchers, v2NamespaceMatcher)
	}

	delete(ir.SourceMatch, inhibitRuleNamespaceKey)
	delete(ir.TargetMatch, inhibitRuleNamespaceKey)

	return ir
}

// processRoute on namespaceEnforcer modifies the route configuration to match alerts
// originating only from the given namespace.
func (ne *namespaceEnforcer) processRoute(crKey types.NamespacedName, r *route) *route {
	// Routes created from AlertmanagerConfig resources should only match
	// alerts that come from the same namespace.
	if ne.matchersV2Allowed {
		r.Matchers = append(r.Matchers, monitoringv1alpha1.Matcher{
			Name:      "namespace",
			Value:     crKey.Namespace,
			MatchType: monitoringv1alpha1.MatchEqual,
		}.String())
	} else {
		r.Match["namespace"] = crKey.Namespace
	}
	// Alerts should still be evaluated by the following routes.
	r.Continue = true

	return r
}

// configBuilder knows how to build an Alertmanager configuration from a raw
// configuration and/or AlertmanagerConfig objects.
type configBuilder struct {
	cfg       *alertmanagerConfig
	logger    log.Logger
	amVersion semver.Version
	store     *assets.Store
	enforcer  enforcer
}

func newConfigBuilder(logger log.Logger, amVersion semver.Version, store *assets.Store, matcherStrategy monitoringv1.AlertmanagerConfigMatcherStrategy) *configBuilder {
	cg := &configBuilder{
		logger:    logger,
		amVersion: amVersion,
		store:     store,
		enforcer:  getEnforcer(matcherStrategy, amVersion),
	}
	return cg
}

func getEnforcer(matcherStrategy monitoringv1.AlertmanagerConfigMatcherStrategy, amVersion semver.Version) enforcer {
	if matcherStrategy.Type == "None" {
		return &noopEnforcer{}
	}
	return &namespaceEnforcer{
		matchersV2Allowed: amVersion.GTE(semver.MustParse("0.22.0")),
	}
}

func (cb *configBuilder) marshalJSON() ([]byte, error) {
	return yaml.Marshal(cb.cfg)
}

// initializeFromAlertmanagerConfig initializes the configuration from an AlertmanagerConfig object.
func (cb *configBuilder) initializeFromAlertmanagerConfig(ctx context.Context, globalConfig *monitoringv1.AlertmanagerGlobalConfig, amConfig *monitoringv1alpha1.AlertmanagerConfig) error {
	globalAlertmanagerConfig := &alertmanagerConfig{}

	crKey := types.NamespacedName{
		Namespace: amConfig.Namespace,
		Name:      amConfig.Name,
	}

	global, err := cb.convertGlobalConfig(ctx, globalConfig, crKey)
	if err != nil {
		return err
	}
	globalAlertmanagerConfig.Global = global

	// Add inhibitRules to globalAlertmanagerConfig.InhibitRules without enforce namespace
	for _, inhibitRule := range amConfig.Spec.InhibitRules {
		globalAlertmanagerConfig.InhibitRules = append(globalAlertmanagerConfig.InhibitRules, cb.convertInhibitRule(&inhibitRule))
	}

	// Add routes to globalAlertmanagerConfig.Route without enforce namespace
	globalAlertmanagerConfig.Route = cb.convertRoute(amConfig.Spec.Route, crKey)

	for _, receiver := range amConfig.Spec.Receivers {
		receivers, err := cb.convertReceiver(ctx, &receiver, crKey)
		if err != nil {
			return err
		}
		globalAlertmanagerConfig.Receivers = append(globalAlertmanagerConfig.Receivers, receivers)
	}

	for _, muteTimeInterval := range amConfig.Spec.MuteTimeIntervals {
		mti, err := convertMuteTimeInterval(&muteTimeInterval, crKey)
		if err != nil {
			return err
		}
		globalAlertmanagerConfig.MuteTimeIntervals = append(globalAlertmanagerConfig.MuteTimeIntervals, mti)
	}

	if err := globalAlertmanagerConfig.sanitize(cb.amVersion, cb.logger); err != nil {
		return err
	}

	if err := checkAlertmanagerConfigRootRoute(globalAlertmanagerConfig.Route); err != nil {
		return err
	}

	cb.cfg = globalAlertmanagerConfig
	return nil
}

// initializeFromRawConfiguration initializes the configuration from raw data.
func (cb *configBuilder) initializeFromRawConfiguration(b []byte) error {
	globalAlertmanagerConfig, err := alertmanagerConfigFromBytes(b)
	if err != nil {
		return err
	}

	cb.cfg = globalAlertmanagerConfig
	return nil
}

// addAlertmanagerConfigs adds AlertmanagerConfig objects to the current configuration.
func (cb *configBuilder) addAlertmanagerConfigs(ctx context.Context, amConfigs map[string]*monitoringv1alpha1.AlertmanagerConfig) error {
	// amConfigIdentifiers is a sorted slice of keys from
	// amConfigs map, used to always generate the config in the
	// same order.
	amConfigIdentifiers := make([]string, len(amConfigs))
	i := 0
	for k := range amConfigs {
		amConfigIdentifiers[i] = k
		i++
	}
	sort.Strings(amConfigIdentifiers)

	subRoutes := make([]*route, 0, len(amConfigs))
	for _, amConfigIdentifier := range amConfigIdentifiers {
		crKey := types.NamespacedName{
			Name:      amConfigs[amConfigIdentifier].Name,
			Namespace: amConfigs[amConfigIdentifier].Namespace,
		}

		// Add inhibitRules to baseConfig.InhibitRules.
		for _, inhibitRule := range amConfigs[amConfigIdentifier].Spec.InhibitRules {
			cb.cfg.InhibitRules = append(cb.cfg.InhibitRules,
				cb.enforcer.processInhibitRule(
					crKey,
					cb.convertInhibitRule(
						&inhibitRule,
					),
				),
			)
		}

		// Skip early if there's no route definition.
		if amConfigs[amConfigIdentifier].Spec.Route == nil {
			continue
		}

		subRoutes = append(subRoutes,
			cb.enforcer.processRoute(
				crKey,
				cb.convertRoute(
					amConfigs[amConfigIdentifier].Spec.Route,
					crKey,
				),
			),
		)

		for _, receiver := range amConfigs[amConfigIdentifier].Spec.Receivers {
			receivers, err := cb.convertReceiver(ctx, &receiver, crKey)
			if err != nil {
				return errors.Wrapf(err, "AlertmanagerConfig %s", crKey.String())
			}
			cb.cfg.Receivers = append(cb.cfg.Receivers, receivers)
		}

		for _, muteTimeInterval := range amConfigs[amConfigIdentifier].Spec.MuteTimeIntervals {
			mti, err := convertMuteTimeInterval(&muteTimeInterval, crKey)
			if err != nil {
				return errors.Wrapf(err, "AlertmanagerConfig %s", crKey.String())
			}
			cb.cfg.MuteTimeIntervals = append(cb.cfg.MuteTimeIntervals, mti)
		}
	}

	// For alerts to be processed by the AlertmanagerConfig routes, they need
	// to appear before the routes defined in the main configuration.
	// Because all first-level AlertmanagerConfig routes have "continue: true",
	// alerts will fall through.
	cb.cfg.Route.Routes = append(subRoutes, cb.cfg.Route.Routes...)

	return cb.cfg.sanitize(cb.amVersion, cb.logger)
}

func (cb *configBuilder) getValidURLFromSecret(ctx context.Context, namespace string, selector v1.SecretKeySelector) (string, error) {
	url, err := cb.store.GetSecretKey(ctx, namespace, selector)
	if err != nil {
		return "", errors.Wrap(err, "failed to get URL")
	}

	url = strings.TrimSpace(url)
	if _, err := validation.ValidateURL(url); err != nil {
		return url, errors.Wrapf(err, "invalid URL %q in key %q from secret %q", url, selector.Key, selector.Name)
	}
	return url, nil
}

func (cb *configBuilder) convertGlobalConfig(ctx context.Context, in *monitoringv1.AlertmanagerGlobalConfig, crKey types.NamespacedName) (*globalConfig, error) {
	if in == nil {
		return nil, nil
	}

	out := &globalConfig{}

	if in.SMTPConfig != nil {
		if err := cb.convertSMTPConfig(ctx, out, *in.SMTPConfig, crKey); err != nil {
			return nil, errors.Wrap(err, "invalid global smtpConfig")
		}
	}

	if in.HTTPConfig != nil {
		httpConfig, err := cb.convertHTTPConfigForV1(ctx, *in.HTTPConfig, crKey)
		if err != nil {
			return nil, errors.Wrap(err, "invalid global httpConfig")
		}
		out.HTTPConfig = httpConfig
	}

	if in.ResolveTimeout != "" {
		timeout, err := model.ParseDuration(string(in.ResolveTimeout))
		if err != nil {
			return nil, errors.Wrap(err, "parse resolve timeout")
		}
		out.ResolveTimeout = &timeout
	}

	if in.SlackAPIURL != nil {
		slackAPIURL, err := cb.store.GetSecretKey(ctx, crKey.Namespace, *in.SlackAPIURL)
		if err != nil {
			return nil, errors.Wrap(err, "failed to get Slack API URL")
		}
		u, err := url.Parse(slackAPIURL)
		if err != nil {
			return nil, errors.Wrap(err, "parse slack API URL")
		}
		out.SlackAPIURL = &config.URL{URL: u}
	}

	if in.OpsGenieAPIURL != nil {
		opsgenieAPIURL, err := cb.store.GetSecretKey(ctx, crKey.Namespace, *in.OpsGenieAPIURL)
		if err != nil {
			return nil, errors.Wrap(err, "failed to get OpsGenie API URL")
		}
		u, err := url.Parse(opsgenieAPIURL)
		if err != nil {
			return nil, errors.Wrap(err, "parse OpsGenie API URL")
		}
		out.OpsGenieAPIURL = &config.URL{URL: u}
	}

	if in.OpsGenieAPIKey != nil {
		opsGenieAPIKey, err := cb.store.GetSecretKey(ctx, crKey.Namespace, *in.OpsGenieAPIKey)
		if err != nil {
			return nil, errors.Wrap(err, "failed to get OpsGenie API KEY")
		}
		out.OpsGenieAPIKey = opsGenieAPIKey
	}

	if in.PagerdutyURL != nil {
		u, err := url.Parse(*in.PagerdutyURL)
		if err != nil {
			return nil, errors.Wrap(err, "parse Pagerduty URL")
		}
		out.PagerdutyURL = &config.URL{URL: u}
	}

	return out, nil
}

func (cb *configBuilder) convertRoute(in *monitoringv1alpha1.Route, crKey types.NamespacedName) *route {
	if in == nil {
		return nil
	}
	var matchers []string

	// deprecated
	match := map[string]string{}
	matchRE := map[string]string{}

	for _, matcher := range in.Matchers {
		// prefer matchers to deprecated config
		if matcher.MatchType != "" {
			matchers = append(matchers, matcher.String())
			continue
		}

		if matcher.Regex {
			matchRE[matcher.Name] = matcher.Value
		} else {
			match[matcher.Name] = matcher.Value
		}
	}

	var routes []*route
	if len(in.Routes) > 0 {
		routes = make([]*route, len(in.Routes))
		children, err := in.ChildRoutes()
		if err != nil {
			// The controller should already have checked that ChildRoutes()
			// doesn't return an error when selecting AlertmanagerConfig CRDs.
			// If there's an error here, we have a serious bug in the code.
			panic(err)
		}
		for i := range children {
			routes[i] = cb.convertRoute(&children[i], crKey)
		}
	}

	receiver := makeNamespacedString(in.Receiver, crKey)

	var prefixedMuteTimeIntervals []string
	if len(in.MuteTimeIntervals) > 0 {
		for _, mti := range in.MuteTimeIntervals {
			prefixedMuteTimeIntervals = append(prefixedMuteTimeIntervals, makeNamespacedString(mti, crKey))
		}
	}

	var prefixedActiveTimeIntervals []string
	if len(in.ActiveTimeIntervals) > 0 {
		for _, ati := range in.ActiveTimeIntervals {
			prefixedActiveTimeIntervals = append(prefixedActiveTimeIntervals, makeNamespacedString(ati, crKey))
		}
	}

	return &route{
		Receiver:            receiver,
		GroupByStr:          in.GroupBy,
		GroupWait:           in.GroupWait,
		GroupInterval:       in.GroupInterval,
		RepeatInterval:      in.RepeatInterval,
		Continue:            in.Continue,
		Match:               match,
		MatchRE:             matchRE,
		Matchers:            matchers,
		Routes:              routes,
		MuteTimeIntervals:   prefixedMuteTimeIntervals,
		ActiveTimeIntervals: prefixedActiveTimeIntervals,
	}
}

// convertReceiver converts a monitoringv1alpha1.Receiver to an alertmanager.receiver
func (cb *configBuilder) convertReceiver(ctx context.Context, in *monitoringv1alpha1.Receiver, crKey types.NamespacedName) (*receiver, error) {
	var pagerdutyConfigs []*pagerdutyConfig
	if l := len(in.PagerDutyConfigs); l > 0 {
		pagerdutyConfigs = make([]*pagerdutyConfig, l)
		for i := range in.PagerDutyConfigs {
			receiver, err := cb.convertPagerdutyConfig(ctx, in.PagerDutyConfigs[i], crKey)
			if err != nil {
				return nil, errors.Wrapf(err, "PagerDutyConfig[%d]", i)
			}
			pagerdutyConfigs[i] = receiver
		}
	}

	var discordConfigs []*discordConfig
	if l := len(in.DiscordConfigs); l > 0 {
		discordConfigs = make([]*discordConfig, l)
		for i := range in.DiscordConfigs {
			receiver, err := cb.convertDiscordConfig(ctx, in.DiscordConfigs[i], crKey)
			if err != nil {
				return nil, errors.Wrapf(err, "DiscordConfig[%d]", i)
			}
			discordConfigs[i] = receiver
		}
	}

	var slackConfigs []*slackConfig
	if l := len(in.SlackConfigs); l > 0 {
		slackConfigs = make([]*slackConfig, l)
		for i := range in.SlackConfigs {
			receiver, err := cb.convertSlackConfig(ctx, in.SlackConfigs[i], crKey)
			if err != nil {
				return nil, errors.Wrapf(err, "SlackConfig[%d]", i)
			}
			slackConfigs[i] = receiver
		}
	}

	var webhookConfigs []*webhookConfig
	if l := len(in.WebhookConfigs); l > 0 {
		webhookConfigs = make([]*webhookConfig, l)
		for i := range in.WebhookConfigs {
			receiver, err := cb.convertWebhookConfig(ctx, in.WebhookConfigs[i], crKey)
			if err != nil {
				return nil, errors.Wrapf(err, "WebhookConfig[%d]", i)
			}
			webhookConfigs[i] = receiver
		}
	}

	var opsgenieConfigs []*opsgenieConfig
	if l := len(in.OpsGenieConfigs); l > 0 {
		opsgenieConfigs = make([]*opsgenieConfig, l)
		for i := range in.OpsGenieConfigs {
			receiver, err := cb.convertOpsgenieConfig(ctx, in.OpsGenieConfigs[i], crKey)
			if err != nil {
				return nil, errors.Wrapf(err, "OpsGenieConfigs[%d]", i)
			}
			opsgenieConfigs[i] = receiver
		}
	}

	var weChatConfigs []*weChatConfig
	if l := len(in.WeChatConfigs); l > 0 {
		weChatConfigs = make([]*weChatConfig, l)
		for i := range in.WeChatConfigs {
			receiver, err := cb.convertWeChatConfig(ctx, in.WeChatConfigs[i], crKey)
			if err != nil {
				return nil, errors.Wrapf(err, "WeChatConfig[%d]", i)
			}
			weChatConfigs[i] = receiver
		}
	}

	var emailConfigs []*emailConfig
	if l := len(in.EmailConfigs); l > 0 {
		emailConfigs = make([]*emailConfig, l)
		for i := range in.EmailConfigs {
			receiver, err := cb.convertEmailConfig(ctx, in.EmailConfigs[i], crKey)
			if err != nil {
				return nil, errors.Wrapf(err, "EmailConfig[%d]", i)
			}
			emailConfigs[i] = receiver
		}
	}

	var victorOpsConfigs []*victorOpsConfig
	if l := len(in.VictorOpsConfigs); l > 0 {
		victorOpsConfigs = make([]*victorOpsConfig, l)
		for i := range in.VictorOpsConfigs {
			receiver, err := cb.convertVictorOpsConfig(ctx, in.VictorOpsConfigs[i], crKey)
			if err != nil {
				return nil, errors.Wrapf(err, "VictorOpsConfig[%d]", i)
			}
			victorOpsConfigs[i] = receiver
		}
	}

	var pushoverConfigs []*pushoverConfig
	if l := len(in.PushoverConfigs); l > 0 {
		pushoverConfigs = make([]*pushoverConfig, l)
		for i := range in.PushoverConfigs {
			receiver, err := cb.convertPushoverConfig(ctx, in.PushoverConfigs[i], crKey)
			if err != nil {
				return nil, errors.Wrapf(err, "PushoverConfig[%d]", i)
			}
			pushoverConfigs[i] = receiver
		}
	}

	var snsConfigs []*snsConfig
	if l := len(in.SNSConfigs); l > 0 {
		snsConfigs = make([]*snsConfig, l)
		for i := range in.SNSConfigs {
			receiver, err := cb.convertSnsConfig(ctx, in.SNSConfigs[i], crKey)
			if err != nil {
				return nil, errors.Wrapf(err, "SNSConfig[%d]", i)
			}
			snsConfigs[i] = receiver
		}
	}

	var telegramConfigs []*telegramConfig
	if l := len(in.TelegramConfigs); l > 0 {
		telegramConfigs = make([]*telegramConfig, l)
		for i := range in.TelegramConfigs {
			receiver, err := cb.convertTelegramConfig(ctx, in.TelegramConfigs[i], crKey)
			if err != nil {
				return nil, errors.Wrapf(err, "TelegramConfig[%d]", i)
			}
			telegramConfigs[i] = receiver
		}
	}

	var webexConfigs []*webexConfig
	if l := len(in.WebexConfigs); l > 0 {
		webexConfigs = make([]*webexConfig, l)
		for i := range in.WebexConfigs {
			receiver, err := cb.convertWebexConfig(ctx, in.WebexConfigs[i], crKey)
			if err != nil {
				return nil, errors.Wrapf(err, "WebexConfig[%d]", i)
			}
			webexConfigs[i] = receiver
		}
	}

	return &receiver{
		Name:             makeNamespacedString(in.Name, crKey),
		OpsgenieConfigs:  opsgenieConfigs,
		PagerdutyConfigs: pagerdutyConfigs,
		DiscordConfigs:   discordConfigs,
		SlackConfigs:     slackConfigs,
		WebhookConfigs:   webhookConfigs,
		WeChatConfigs:    weChatConfigs,
		EmailConfigs:     emailConfigs,
		VictorOpsConfigs: victorOpsConfigs,
		PushoverConfigs:  pushoverConfigs,
		SNSConfigs:       snsConfigs,
		TelegramConfigs:  telegramConfigs,
		WebexConfigs:     webexConfigs,
	}, nil
}

func (cb *configBuilder) convertWebhookConfig(ctx context.Context, in monitoringv1alpha1.WebhookConfig, crKey types.NamespacedName) (*webhookConfig, error) {
	out := &webhookConfig{
		VSendResolved: in.SendResolved,
	}

	if in.URLSecret != nil {
		url, err := cb.getValidURLFromSecret(ctx, crKey.Namespace, *in.URLSecret)
		if err != nil {
			return nil, err
		}
		out.URL = url
	} else if in.URL != nil {
		url, err := validation.ValidateURL(*in.URL)
		if err != nil {
			return nil, err
		}
		out.URL = url.String()
	}

	if in.HTTPConfig != nil {
		httpConfig, err := cb.convertHTTPConfig(ctx, *in.HTTPConfig, crKey)
		if err != nil {
			return nil, err
		}
		out.HTTPConfig = httpConfig
	}

	if in.MaxAlerts > 0 {
		out.MaxAlerts = in.MaxAlerts
	}

	return out, nil
}

func (cb *configBuilder) convertDiscordConfig(ctx context.Context, in monitoringv1alpha1.DiscordConfig, crKey types.NamespacedName) (*discordConfig, error) {
	out := &discordConfig{
		VSendResolved: in.SendResolved,
	}

	if in.Title != nil && *in.Title != "" {
		out.Title = *in.Title
	}

	if in.Message != nil && *in.Message != "" {
		out.Message = *in.Message
	}

	url, err := cb.getValidURLFromSecret(ctx, crKey.Namespace, in.APIURL)
	if err != nil {
		return nil, err
	}
	out.WebhookURL = url

	if in.HTTPConfig != nil {
		httpConfig, err := cb.convertHTTPConfig(ctx, *in.HTTPConfig, crKey)
		if err != nil {
			return nil, err
		}
		out.HTTPConfig = httpConfig
	}

	return out, nil
}

func (cb *configBuilder) convertSlackConfig(ctx context.Context, in monitoringv1alpha1.SlackConfig, crKey types.NamespacedName) (*slackConfig, error) {
	out := &slackConfig{
		VSendResolved: in.SendResolved,
		Channel:       in.Channel,
		Username:      in.Username,
		Color:         in.Color,
		Title:         in.Title,
		TitleLink:     in.TitleLink,
		Pretext:       in.Pretext,
		Text:          in.Text,
		ShortFields:   in.ShortFields,
		Footer:        in.Footer,
		Fallback:      in.Fallback,
		CallbackID:    in.CallbackID,
		IconEmoji:     in.IconEmoji,
		IconURL:       in.IconURL,
		ImageURL:      in.ImageURL,
		ThumbURL:      in.ThumbURL,
		LinkNames:     in.LinkNames,
		MrkdwnIn:      in.MrkdwnIn,
	}

	if in.APIURL != nil {
		url, err := cb.getValidURLFromSecret(ctx, crKey.Namespace, *in.APIURL)
		if err != nil {
			return nil, err
		}
		out.APIURL = url
	}

	var actions []slackAction
	if l := len(in.Actions); l > 0 {
		actions = make([]slackAction, l)
		for i, a := range in.Actions {
			action := slackAction{
				Type:  a.Type,
				Text:  a.Text,
				URL:   a.URL,
				Style: a.Style,
				Name:  a.Name,
				Value: a.Value,
			}

			if a.ConfirmField != nil {
				action.ConfirmField = &slackConfirmationField{
					Text:        a.ConfirmField.Text,
					Title:       a.ConfirmField.Title,
					OkText:      a.ConfirmField.OkText,
					DismissText: a.ConfirmField.DismissText,
				}
			}

			actions[i] = action
		}
		out.Actions = actions
	}

	if l := len(in.Fields); l > 0 {
		fields := make([]slackField, l)
		for i, f := range in.Fields {
			field := slackField{
				Title: f.Title,
				Value: f.Value,
			}

			if f.Short != nil {
				field.Short = *f.Short
			}
			fields[i] = field
		}
		out.Fields = fields
	}

	if in.HTTPConfig != nil {
		httpConfig, err := cb.convertHTTPConfig(ctx, *in.HTTPConfig, crKey)
		if err != nil {
			return nil, err
		}
		out.HTTPConfig = httpConfig
	}

	return out, nil
}

func (cb *configBuilder) convertPagerdutyConfig(ctx context.Context, in monitoringv1alpha1.PagerDutyConfig, crKey types.NamespacedName) (*pagerdutyConfig, error) {
	out := &pagerdutyConfig{
		VSendResolved: in.SendResolved,
		Class:         in.Class,
		Client:        in.Client,
		ClientURL:     in.ClientURL,
		Component:     in.Component,
		Description:   in.Description,
		Group:         in.Group,
		Severity:      in.Severity,
		URL:           in.URL,
	}

	if in.RoutingKey != nil {
		routingKey, err := cb.store.GetSecretKey(ctx, crKey.Namespace, *in.RoutingKey)
		if err != nil {
			return nil, errors.Wrap(err, "failed to get routing key")
		}
		out.RoutingKey = routingKey
	}

	if in.ServiceKey != nil {
		serviceKey, err := cb.store.GetSecretKey(ctx, crKey.Namespace, *in.ServiceKey)
		if err != nil {
			return nil, errors.Wrap(err, "failed to get service key")
		}
		out.ServiceKey = serviceKey
	}

	var details map[string]string
	if l := len(in.Details); l > 0 {
		details = make(map[string]string, l)
		for _, d := range in.Details {
			details[d.Key] = d.Value
		}
	}
	out.Details = details

	var linkConfigs []pagerdutyLink
	if l := len(in.PagerDutyLinkConfigs); l > 0 {
		linkConfigs = make([]pagerdutyLink, l)
		for i, lc := range in.PagerDutyLinkConfigs {
			linkConfigs[i] = pagerdutyLink{
				Href: lc.Href,
				Text: lc.Text,
			}
		}
	}
	out.Links = linkConfigs

	var imageConfig []pagerdutyImage
	if l := len(in.PagerDutyImageConfigs); l > 0 {
		imageConfig = make([]pagerdutyImage, l)
		for i, ic := range in.PagerDutyImageConfigs {
			imageConfig[i] = pagerdutyImage{
				Src:  ic.Src,
				Alt:  ic.Alt,
				Href: ic.Href,
			}
		}
	}
	out.Images = imageConfig

	if in.HTTPConfig != nil {
		httpConfig, err := cb.convertHTTPConfig(ctx, *in.HTTPConfig, crKey)
		if err != nil {
			return nil, err
		}
		out.HTTPConfig = httpConfig
	}

	return out, nil
}

func (cb *configBuilder) convertOpsgenieConfig(ctx context.Context, in monitoringv1alpha1.OpsGenieConfig, crKey types.NamespacedName) (*opsgenieConfig, error) {
	out := &opsgenieConfig{
		VSendResolved: in.SendResolved,
		APIURL:        in.APIURL,
		Message:       in.Message,
		Description:   in.Description,
		Source:        in.Source,
		Tags:          in.Tags,
		Note:          in.Note,
		Priority:      in.Priority,
		Actions:       in.Actions,
		Entity:        in.Entity,
		UpdateAlerts:  in.UpdateAlerts,
	}

	if in.APIKey != nil {
		apiKey, err := cb.store.GetSecretKey(ctx, crKey.Namespace, *in.APIKey)
		if err != nil {
			return nil, errors.Wrap(err, "failed to get API key")
		}
		out.APIKey = apiKey
	}

	var details map[string]string
	if l := len(in.Details); l > 0 {
		details = make(map[string]string, l)
		for _, d := range in.Details {
			details[d.Key] = d.Value
		}
	}
	out.Details = details

	var responders []opsgenieResponder
	if l := len(in.Responders); l > 0 {
		responders = make([]opsgenieResponder, 0, l)
		for _, r := range in.Responders {
			responder := opsgenieResponder{
				ID:       r.ID,
				Name:     r.Name,
				Username: r.Username,
				Type:     r.Type,
			}
			responders = append(responders, responder)
		}
	}
	out.Responders = responders

	if in.HTTPConfig != nil {
		httpConfig, err := cb.convertHTTPConfig(ctx, *in.HTTPConfig, crKey)
		if err != nil {
			return nil, err
		}
		out.HTTPConfig = httpConfig
	}

	return out, nil
}

func (cb *configBuilder) convertWeChatConfig(ctx context.Context, in monitoringv1alpha1.WeChatConfig, crKey types.NamespacedName) (*weChatConfig, error) {
	out := &weChatConfig{
		VSendResolved: in.SendResolved,
		APIURL:        in.APIURL,
		CorpID:        in.CorpID,
		AgentID:       in.AgentID,
		ToUser:        in.ToUser,
		ToParty:       in.ToParty,
		ToTag:         in.ToTag,
		Message:       in.Message,
		MessageType:   in.MessageType,
	}

	if in.APISecret != nil {
		apiSecret, err := cb.store.GetSecretKey(ctx, crKey.Namespace, *in.APISecret)
		if err != nil {
			return nil, errors.Wrap(err, "failed to get API secret")
		}
		out.APISecret = apiSecret
	}

	if in.HTTPConfig != nil {
		httpConfig, err := cb.convertHTTPConfig(ctx, *in.HTTPConfig, crKey)
		if err != nil {
			return nil, err
		}
		out.HTTPConfig = httpConfig
	}

	return out, nil
}

func (cb *configBuilder) convertWebexConfig(ctx context.Context, in monitoringv1alpha1.WebexConfig, crKey types.NamespacedName) (*webexConfig, error) {
	out := &webexConfig{
		VSendResolved: in.SendResolved,
		RoomID:        in.RoomID,
	}

	if in.APIURL != nil {
		out.APIURL = string(*in.APIURL)
	}

	if in.Message != nil {
		out.Message = *in.Message
	}

	if in.HTTPConfig != nil {
		httpConfig, err := cb.convertHTTPConfig(ctx, *in.HTTPConfig, crKey)
		if err != nil {
			return nil, err
		}
		out.HTTPConfig = httpConfig
	}

	return out, nil
}

func (cb *configBuilder) convertEmailConfig(ctx context.Context, in monitoringv1alpha1.EmailConfig, crKey types.NamespacedName) (*emailConfig, error) {
	out := &emailConfig{
		VSendResolved: in.SendResolved,
		To:            in.To,
		From:          in.From,
		Hello:         in.Hello,
		AuthUsername:  in.AuthUsername,
		AuthIdentity:  in.AuthIdentity,
		HTML:          in.HTML,
		Text:          in.Text,
		RequireTLS:    in.RequireTLS,
	}

	if in.Smarthost != "" {
		out.Smarthost.Host, out.Smarthost.Port, _ = net.SplitHostPort(in.Smarthost)
	}

	if in.AuthPassword != nil {
		authPassword, err := cb.store.GetSecretKey(ctx, crKey.Namespace, *in.AuthPassword)
		if err != nil {
			return nil, errors.Wrap(err, "failed to get auth password")
		}
		out.AuthPassword = authPassword
	}

	if in.AuthSecret != nil {
		authSecret, err := cb.store.GetSecretKey(ctx, crKey.Namespace, *in.AuthSecret)
		if err != nil {
			return nil, errors.Wrap(err, "failed to get auth secret")
		}
		out.AuthSecret = authSecret
	}

	if l := len(in.Headers); l > 0 {
		headers := make(map[string]string, l)
		for _, d := range in.Headers {
			headers[d.Key] = d.Value
		}
		out.Headers = headers
	}

	if in.TLSConfig != nil {
		out.TLSConfig = cb.convertTLSConfig(in.TLSConfig, crKey)
	}

	return out, nil
}

func (cb *configBuilder) convertVictorOpsConfig(ctx context.Context, in monitoringv1alpha1.VictorOpsConfig, crKey types.NamespacedName) (*victorOpsConfig, error) {
	out := &victorOpsConfig{
		VSendResolved:     in.SendResolved,
		APIURL:            in.APIURL,
		RoutingKey:        in.RoutingKey,
		MessageType:       in.MessageType,
		EntityDisplayName: in.EntityDisplayName,
		StateMessage:      in.StateMessage,
		MonitoringTool:    in.MonitoringTool,
	}

	if in.APIKey != nil {
		apiKey, err := cb.store.GetSecretKey(ctx, crKey.Namespace, *in.APIKey)
		if err != nil {
			return nil, errors.Wrap(err, "failed to get API key")
		}
		out.APIKey = apiKey
	}

	var customFields map[string]string
	if l := len(in.CustomFields); l > 0 {
		// from https://github.com/prometheus/alertmanager/blob/a7f9fdadbecbb7e692d2cd8d3334e3d6de1602e1/config/notifiers.go#L497
		reservedFields := map[string]struct{}{
			"routing_key":         {},
			"message_type":        {},
			"state_message":       {},
			"entity_display_name": {},
			"monitoring_tool":     {},
			"entity_id":           {},
			"entity_state":        {},
		}
		customFields = make(map[string]string, l)
		for _, d := range in.CustomFields {
			if _, ok := reservedFields[d.Key]; ok {
				return nil, errors.Errorf("VictorOps config contains custom field %s which cannot be used as it conflicts with the fixed/static fields", d.Key)
			}
			customFields[d.Key] = d.Value
		}
	}
	out.CustomFields = customFields

	if in.HTTPConfig != nil {
		httpConfig, err := cb.convertHTTPConfig(ctx, *in.HTTPConfig, crKey)
		if err != nil {
			return nil, err
		}
		out.HTTPConfig = httpConfig
	}
	return out, nil
}

func (cb *configBuilder) convertPushoverConfig(ctx context.Context, in monitoringv1alpha1.PushoverConfig, crKey types.NamespacedName) (*pushoverConfig, error) {
	out := &pushoverConfig{
		VSendResolved: in.SendResolved,
		Title:         in.Title,
		Message:       in.Message,
		URL:           in.URL,
		URLTitle:      in.URLTitle,
		Priority:      in.Priority,
		HTML:          in.HTML,
	}

	{
		userKey, err := cb.store.GetSecretKey(ctx, crKey.Namespace, *in.UserKey)
		if err != nil {
			return nil, errors.Wrap(err, "failed to get user key")
		}
		if userKey == "" {
			return nil, errors.Errorf("mandatory field %q is empty", "userKey")
		}
		out.UserKey = userKey
	}

	{
		token, err := cb.store.GetSecretKey(ctx, crKey.Namespace, *in.Token)
		if err != nil {
			return nil, errors.Wrap(err, "failed to get token")
		}
		if token == "" {
			return nil, errors.Errorf("mandatory field %q is empty", "token")
		}
		out.Token = token
	}

	{
		if in.Retry != "" {
			retry, _ := time.ParseDuration(in.Retry)
			out.Retry = duration(retry)
		}

		if in.Expire != "" {
			expire, _ := time.ParseDuration(in.Expire)
			out.Expire = duration(expire)
		}
	}

	if in.HTTPConfig != nil {
		httpConfig, err := cb.convertHTTPConfig(ctx, *in.HTTPConfig, crKey)
		if err != nil {
			return nil, err
		}
		out.HTTPConfig = httpConfig
	}

	return out, nil
}

func (cb *configBuilder) convertTelegramConfig(ctx context.Context, in monitoringv1alpha1.TelegramConfig, crKey types.NamespacedName) (*telegramConfig, error) {
	out := &telegramConfig{
		VSendResolved:        in.SendResolved,
		APIUrl:               in.APIURL,
		ChatID:               in.ChatID,
		Message:              in.Message,
		DisableNotifications: false,
		ParseMode:            in.ParseMode,
	}

	if in.HTTPConfig != nil {
		httpConfig, err := cb.convertHTTPConfig(ctx, *in.HTTPConfig, crKey)
		if err != nil {
			return nil, err
		}
		out.HTTPConfig = httpConfig
	}

	if in.BotToken != nil {
		botToken, err := cb.store.GetSecretKey(ctx, crKey.Namespace, *in.BotToken)
		if err != nil {
			return nil, errors.Wrap(err, "failed to get bot token")
		}
		if botToken == "" {
			return nil, fmt.Errorf("mandatory field %q is empty", "botToken")
		}
		out.BotToken = botToken
	}

	return out, nil
}

func (cb *configBuilder) convertSnsConfig(ctx context.Context, in monitoringv1alpha1.SNSConfig, crKey types.NamespacedName) (*snsConfig, error) {
	out := &snsConfig{
		VSendResolved: in.SendResolved,
		APIUrl:        in.ApiURL,
		TopicARN:      in.TopicARN,
		PhoneNumber:   in.PhoneNumber,
		TargetARN:     in.TargetARN,
		Subject:       in.Subject,
		Message:       in.Message,
		Attributes:    in.Attributes,
	}

	if in.HTTPConfig != nil {
		httpConfig, err := cb.convertHTTPConfig(ctx, *in.HTTPConfig, crKey)
		if err != nil {
			return nil, err
		}
		out.HTTPConfig = httpConfig
	}

	if in.Sigv4 != nil {
		out.Sigv4 = sigV4Config{
			Region:  in.Sigv4.Region,
			Profile: in.Sigv4.Profile,
			RoleARN: in.Sigv4.RoleArn,
		}

		if in.Sigv4.AccessKey != nil && in.Sigv4.SecretKey != nil {
			accessKey, err := cb.store.GetSecretKey(ctx, crKey.Namespace, *in.Sigv4.AccessKey)
			if err != nil {
				return nil, errors.Wrap(err, "failed to get access key")
			}

			secretKey, err := cb.store.GetSecretKey(ctx, crKey.Namespace, *in.Sigv4.SecretKey)
			if err != nil {
				return nil, errors.Wrap(err, "failed to get AWS secret key")

			}
			out.Sigv4.AccessKey = accessKey
			out.Sigv4.SecretKey = secretKey
		}
	}

	return out, nil
}

func (cb *configBuilder) convertInhibitRule(in *monitoringv1alpha1.InhibitRule) *inhibitRule {
	matchersV2Allowed := cb.amVersion.GTE(semver.MustParse("0.22.0"))
	var sourceMatchers []string
	var targetMatchers []string

	// todo (pgough) the following config are deprecated and can be removed when
	// support matrix has reached >= 0.22.0
	sourceMatch := map[string]string{}
	sourceMatchRE := map[string]string{}
	targetMatch := map[string]string{}
	targetMatchRE := map[string]string{}

	for _, sm := range in.SourceMatch {
		// prefer matchers to deprecated syntax
		if sm.MatchType != "" {
			sourceMatchers = append(sourceMatchers, sm.String())
			continue
		}

		if matchersV2Allowed {
			if sm.Regex {
				sourceMatchers = append(sourceMatchers, inhibitRuleRegexToV2(sm.Name, sm.Value))
			} else {
				sourceMatchers = append(sourceMatchers, inhibitRuleToV2(sm.Name, sm.Value))
			}
			continue
		}

		if sm.Regex {
			sourceMatchRE[sm.Name] = sm.Value
		} else {
			sourceMatch[sm.Name] = sm.Value
		}
	}

	for _, tm := range in.TargetMatch {
		// prefer matchers to deprecated config
		if tm.MatchType != "" {
			targetMatchers = append(targetMatchers, tm.String())
			continue
		}

		if matchersV2Allowed {
			if tm.Regex {
				targetMatchers = append(targetMatchers, inhibitRuleRegexToV2(tm.Name, tm.Value))
			} else {
				targetMatchers = append(targetMatchers, inhibitRuleToV2(tm.Name, tm.Value))
			}
			continue
		}

		if tm.Regex {
			targetMatchRE[tm.Name] = tm.Value
		} else {
			targetMatch[tm.Name] = tm.Value
		}
	}

	return &inhibitRule{
		SourceMatch:    sourceMatch,
		SourceMatchRE:  sourceMatchRE,
		SourceMatchers: sourceMatchers,
		TargetMatch:    targetMatch,
		TargetMatchRE:  targetMatchRE,
		TargetMatchers: targetMatchers,
		Equal:          in.Equal,
	}
}

func convertMuteTimeInterval(in *monitoringv1alpha1.MuteTimeInterval, crKey types.NamespacedName) (*timeInterval, error) {
	muteTimeInterval := &timeInterval{}

	for _, timeInterval := range in.TimeIntervals {
		ti := timeinterval.TimeInterval{}

		for _, time := range timeInterval.Times {
			parsedTime, err := time.Parse()
			if err != nil {
				return nil, err
			}
			ti.Times = append(ti.Times, timeinterval.TimeRange{
				StartMinute: parsedTime.Start,
				EndMinute:   parsedTime.End,
			})
		}

		for _, wd := range timeInterval.Weekdays {
			parsedWeekday, err := wd.Parse()
			if err != nil {
				return nil, err
			}
			ti.Weekdays = append(ti.Weekdays, timeinterval.WeekdayRange{
				InclusiveRange: timeinterval.InclusiveRange{
					Begin: parsedWeekday.Start,
					End:   parsedWeekday.End,
				},
			})
		}

		for _, dom := range timeInterval.DaysOfMonth {
			ti.DaysOfMonth = append(ti.DaysOfMonth, timeinterval.DayOfMonthRange{
				InclusiveRange: timeinterval.InclusiveRange{
					Begin: dom.Start,
					End:   dom.End,
				},
			})
		}

		for _, month := range timeInterval.Months {
			parsedMonth, err := month.Parse()
			if err != nil {
				return nil, err
			}
			ti.Months = append(ti.Months, timeinterval.MonthRange{
				InclusiveRange: timeinterval.InclusiveRange{
					Begin: parsedMonth.Start,
					End:   parsedMonth.End,
				},
			})
		}

		for _, year := range timeInterval.Years {
			parsedYear, err := year.Parse()
			if err != nil {
				return nil, err
			}
			ti.Years = append(ti.Years, timeinterval.YearRange{
				InclusiveRange: timeinterval.InclusiveRange{
					Begin: parsedYear.Start,
					End:   parsedYear.End,
				},
			})
		}

		muteTimeInterval.Name = makeNamespacedString(in.Name, crKey)
		muteTimeInterval.TimeIntervals = append(muteTimeInterval.TimeIntervals, ti)
	}

	return muteTimeInterval, nil
}

func makeNamespacedString(in string, crKey types.NamespacedName) string {
	if in == "" {
		return ""
	}
	return crKey.Namespace + "/" + crKey.Name + "/" + in
}

func (cb *configBuilder) convertSMTPConfig(ctx context.Context, out *globalConfig, in monitoringv1.GlobalSMTPConfig, crKey types.NamespacedName) error {
	if in.From != nil {
		out.SMTPFrom = *in.From
	}
	if in.Hello != nil {
		out.SMTPHello = *in.Hello
	}
	if in.AuthUsername != nil {
		out.SMTPAuthUsername = *in.AuthUsername
	}
	if in.AuthIdentity != nil {
		out.SMTPAuthIdentity = *in.AuthIdentity
	}
	out.SMTPRequireTLS = in.RequireTLS

	if in.SmartHost != nil {
		out.SMTPSmarthost.Host = in.SmartHost.Host
		out.SMTPSmarthost.Port = in.SmartHost.Port
	}

	if in.AuthPassword != nil {
		authPassword, err := cb.store.GetSecretKey(ctx, crKey.Namespace, *in.AuthPassword)
		if err != nil {
			return err
		}
		out.SMTPAuthPassword = authPassword
	}

	if in.AuthSecret != nil {
		authSecret, err := cb.store.GetSecretKey(ctx, crKey.Namespace, *in.AuthSecret)
		if err != nil {
			return err
		}
		out.SMTPAuthSecret = authSecret
	}

	return nil
}

func (cb *configBuilder) convertHTTPConfigForV1(ctx context.Context, in monitoringv1.HTTPConfig, crKey types.NamespacedName) (*httpClientConfig, error) {
	httpcfgv1alpha1 := &monitoringv1alpha1.HTTPConfig{
		Authorization:     in.Authorization,
		BasicAuth:         in.BasicAuth,
		OAuth2:            in.OAuth2,
		BearerTokenSecret: in.BearerTokenSecret,
		TLSConfig:         in.TLSConfig,
		ProxyURL:          in.ProxyURL,
		FollowRedirects:   in.FollowRedirects,
	}
	return cb.convertHTTPConfig(ctx, *httpcfgv1alpha1, crKey)
}

func (cb *configBuilder) convertHTTPConfig(ctx context.Context, in monitoringv1alpha1.HTTPConfig, crKey types.NamespacedName) (*httpClientConfig, error) {
	out := &httpClientConfig{
		ProxyURL:        in.ProxyURL,
		FollowRedirects: in.FollowRedirects,
	}

	if in.BasicAuth != nil {
		username, err := cb.store.GetSecretKey(ctx, crKey.Namespace, in.BasicAuth.Username)
		if err != nil {
			return nil, errors.Wrap(err, "failed to get BasicAuth username")
		}

		password, err := cb.store.GetSecretKey(ctx, crKey.Namespace, in.BasicAuth.Password)
		if err != nil {
			return nil, errors.Wrap(err, "failed to get BasicAuth password")
		}

		if username != "" || password != "" {
			out.BasicAuth = &basicAuth{Username: username, Password: password}
		}
	}

	if in.Authorization != nil {
		credentials, err := cb.store.GetSecretKey(ctx, crKey.Namespace, *in.Authorization.Credentials)
		if err != nil {
			return nil, errors.Wrap(err, "failed to get Authorization credentials")
		}

		if credentials != "" {
			authorizationType := in.Authorization.Type
			if authorizationType == "" {
				authorizationType = "Bearer"
			}
			out.Authorization = &authorization{Type: authorizationType, Credentials: credentials}
		}
	}

	if in.TLSConfig != nil {
		out.TLSConfig = cb.convertTLSConfig(in.TLSConfig, crKey)
	}

	if in.BearerTokenSecret != nil {
		bearerToken, err := cb.store.GetSecretKey(ctx, crKey.Namespace, *in.BearerTokenSecret)
		if err != nil {
			return nil, errors.Wrap(err, "failed to get bearer token")
		}
		out.BearerToken = bearerToken
	}

	if in.OAuth2 != nil {
		clientID, err := cb.store.GetKey(ctx, crKey.Namespace, in.OAuth2.ClientID)
		if err != nil {
			return nil, errors.Wrap(err, "failed to get clientID")
		}

		clientSecret, err := cb.store.GetSecretKey(ctx, crKey.Namespace, in.OAuth2.ClientSecret)
		if err != nil {
			return nil, errors.Wrap(err, "failed to get client secret")
		}
		out.OAuth2 = &oauth2{
			ClientID:       clientID,
			ClientSecret:   clientSecret,
			Scopes:         in.OAuth2.Scopes,
			TokenURL:       in.OAuth2.TokenURL,
			EndpointParams: in.OAuth2.EndpointParams,
		}
	}

	return out, nil
}

func (cb *configBuilder) convertTLSConfig(in *monitoringv1.SafeTLSConfig, crKey types.NamespacedName) *tlsConfig {
	out := tlsConfig{
		ServerName:         in.ServerName,
		InsecureSkipVerify: in.InsecureSkipVerify,
	}

	if in.CA != (monitoringv1.SecretOrConfigMap{}) {
		out.CAFile = path.Join(tlsAssetsDir, assets.TLSAssetKeyFromSelector(crKey.Namespace, in.CA).String())
	}
	if in.Cert != (monitoringv1.SecretOrConfigMap{}) {
		out.CertFile = path.Join(tlsAssetsDir, assets.TLSAssetKeyFromSelector(crKey.Namespace, in.Cert).String())
	}
	if in.KeySecret != nil {
		out.KeyFile = path.Join(tlsAssetsDir, assets.TLSAssetKeyFromSecretSelector(crKey.Namespace, in.KeySecret).String())
	}

	return &out
}

// sanitize the config against a specific Alertmanager version
// types may be sanitized in one of two ways:
// 1. stripping the unsupported config and log a warning
// 2. error which ensures that config will not be reconciled - this will be logged by a calling function
func (c *alertmanagerConfig) sanitize(amVersion semver.Version, logger log.Logger) error {
	if c == nil {
		return nil
	}

	if err := c.Global.sanitize(amVersion, logger); err != nil {
		return err
	}

	for _, receiver := range c.Receivers {
		if err := receiver.sanitize(amVersion, logger); err != nil {
			return err
		}
	}

	for i, rule := range c.InhibitRules {
		if err := rule.sanitize(amVersion, logger); err != nil {
			return errors.Wrapf(err, "inhibit_rules[%d]", i)
		}
	}

	if len(c.MuteTimeIntervals) > 0 && amVersion.LT(semver.MustParse("0.22.0")) {
		// mute time intervals are unsupported < 0.22.0, and we already log the situation
		// when handling the routes so just set to nil
		c.MuteTimeIntervals = nil
	}

	if len(c.TimeIntervals) > 0 && amVersion.LT(semver.MustParse("0.24.0")) {
		// time intervals are unsupported < 0.24.0, and we already log the situation
		// when handling the routes so just set to nil
		c.TimeIntervals = nil
	}

	for _, ti := range c.MuteTimeIntervals {
		if err := ti.sanitize(amVersion, logger); err != nil {
			return errors.Wrapf(err, "mute_time_intervals[%s]", ti.Name)
		}
	}

	for _, ti := range c.TimeIntervals {
		if err := ti.sanitize(amVersion, logger); err != nil {
			return errors.Wrapf(err, "time_intervals[%s]", ti.Name)
		}
	}

	return c.Route.sanitize(amVersion, logger)
}

// sanitize globalConfig
func (gc *globalConfig) sanitize(amVersion semver.Version, logger log.Logger) error {
	if gc == nil {
		return nil
	}

	if gc.HTTPConfig != nil {
		if err := gc.HTTPConfig.sanitize(amVersion, logger); err != nil {
			return err
		}
	}

	// We need to sanitize the config for slack globally
	// As of v0.22.0 Alertmanager config supports passing URL via file name
	if gc.SlackAPIURLFile != "" {
		if gc.SlackAPIURL != nil {
			msg := "'slack_api_url' and 'slack_api_url_file' are mutually exclusive - 'slack_api_url' has taken precedence"
			level.Warn(logger).Log("msg", msg)
			gc.SlackAPIURLFile = ""
		}

		if amVersion.LT(semver.MustParse("0.22.0")) {
			msg := "'slack_api_url_file' supported in Alertmanager >= 0.22.0 only - dropping field from provided config"
			level.Warn(logger).Log("msg", msg, "current_version", amVersion.String())
			gc.SlackAPIURLFile = ""
		}
	}

	if gc.OpsGenieAPIKeyFile != "" && amVersion.LT(semver.MustParse("0.24.0")) {
		msg := "'opsgenie_api_key_file' supported in Alertmanager >= 0.24.0 only - dropping field from provided config"
		level.Warn(logger).Log("msg", msg, "current_version", amVersion.String())
		gc.OpsGenieAPIKeyFile = ""
	}

	if gc.SMTPAuthPasswordFile != "" && amVersion.LT(semver.MustParse("0.25.0")) {
		msg := "'smtp_auth_password_file' supported in Alertmanager >= 0.25.0 only - dropping field from provided config"
		level.Warn(logger).Log("msg", msg, "current_version", amVersion.String())
		gc.SMTPAuthPasswordFile = ""
	}

	if gc.SMTPAuthPassword != "" && gc.SMTPAuthPasswordFile != "" {
		msg := "'smtp_auth_password' and 'smtp_auth_password_file' are mutually exclusive - 'smtp_auth_password' has taken precedence"
		level.Warn(logger).Log("msg", msg)
		gc.SMTPAuthPasswordFile = ""
	}

	if gc.VictorOpsAPIKeyFile != "" && amVersion.LT(semver.MustParse("0.25.0")) {
		msg := "'victorops_api_key_file' supported in Alertmanager >= 0.25.0 only - dropping field from provided config"
		level.Warn(logger).Log("msg", msg, "current_version", amVersion.String())
		gc.VictorOpsAPIKeyFile = ""
	}

	if gc.VictorOpsAPIKey != "" && gc.VictorOpsAPIKeyFile != "" {
		msg := "'victorops_api_key' and 'victorops_api_key_file' are mutually exclusive - 'victorops_api_key' has taken precedence"
		level.Warn(logger).Log("msg", msg)
		gc.VictorOpsAPIKeyFile = ""
	}

	return nil
}

func (hc *httpClientConfig) sanitize(amVersion semver.Version, logger log.Logger) error {
	if hc == nil {
		return nil
	}

	if hc.Authorization != nil && !amVersion.GTE(semver.MustParse("0.22.0")) {
		return fmt.Errorf("'authorization' set in 'http_config' but supported in Alertmanager >= 0.22.0 only")
	}

	if hc.OAuth2 != nil && !amVersion.GTE(semver.MustParse("0.22.0")) {
		return fmt.Errorf("'oauth2' set in 'http_config' but supported in Alertmanager >= 0.22.0 only")
	}

	if hc.FollowRedirects != nil && !amVersion.GTE(semver.MustParse("0.22.0")) {
		msg := "'follow_redirects' set in 'http_config' but supported in Alertmanager >= 0.22.0 only - dropping field from provided config"
		level.Warn(logger).Log("msg", msg, "current_version", amVersion.String())
		hc.FollowRedirects = nil
	}

	if hc.EnableHTTP2 != nil && !amVersion.GTE(semver.MustParse("0.25.0")) {
		msg := "'enable_http2' set in 'http_config' but supported in Alertmanager >= 0.25.0 only - dropping field from provided config"
		level.Warn(logger).Log("msg", msg, "current_version", amVersion.String())
		hc.EnableHTTP2 = nil
	}

	if err := hc.TLSConfig.sanitize(amVersion, logger); err != nil {
		return err
	}

	return hc.OAuth2.sanitize(amVersion, logger)
}

var tlsVersions = map[string]int{
	"":      0x0000,
	"TLS13": tls.VersionTLS13,
	"TLS12": tls.VersionTLS12,
	"TLS11": tls.VersionTLS11,
	"TLS10": tls.VersionTLS10,
}

func (tc *tlsConfig) sanitize(amVersion semver.Version, logger log.Logger) error {
	if tc == nil {
		return nil
	}

	if tc.MinVersion != "" && !amVersion.GTE(semver.MustParse("0.25.0")) {
		msg := "'min_version' set in 'tls_config' but supported in Alertmanager >= 0.25.0 only - dropping field from provided config"
		level.Warn(logger).Log("msg", msg, "current_version", amVersion.String())
		tc.MinVersion = ""
	}

	if tc.MaxVersion != "" && !amVersion.GTE(semver.MustParse("0.25.0")) {
		msg := "'max_version' set in 'tls_config' but supported in Alertmanager >= 0.25.0 only - dropping field from provided config"
		level.Warn(logger).Log("msg", msg, "current_version", amVersion.String())
		tc.MaxVersion = ""
	}

	minVersion, found := tlsVersions[tc.MinVersion]
	if !found {
		return fmt.Errorf("unknown TLS version: %s", tc.MinVersion)
	}

	maxVersion, found := tlsVersions[tc.MaxVersion]
	if !found {
		return fmt.Errorf("unknown TLS version: %s", tc.MaxVersion)
	}

	if minVersion != 0 && maxVersion != 0 && minVersion > maxVersion {
		return fmt.Errorf("max TLS version %q must be greater than or equal to min TLS version %q", tc.MaxVersion, tc.MinVersion)
	}

	return nil
}

func (o *oauth2) sanitize(amVersion semver.Version, logger log.Logger) error {
	if o == nil {
		return nil
	}

	if o.ProxyURL != "" && !amVersion.GTE(semver.MustParse("0.25.0")) {
		msg := "'proxy_url' set in 'oauth2' but supported in Alertmanager >= 0.25.0 only - dropping field from provided config"
		level.Warn(logger).Log("msg", msg, "current_version", amVersion.String())
		o.ProxyURL = ""
	}

	return nil
}

// sanitize the receiver
func (r *receiver) sanitize(amVersion semver.Version, logger log.Logger) error {
	if r == nil {
		return nil
	}
	withLogger := log.With(logger, "receiver", r.Name)

	for _, conf := range r.EmailConfigs {
		if err := conf.sanitize(amVersion, withLogger); err != nil {
			return err
		}
	}

	for _, conf := range r.OpsgenieConfigs {
		if err := conf.sanitize(amVersion, withLogger); err != nil {
			return err
		}
	}

	for _, conf := range r.PagerdutyConfigs {
		if err := conf.sanitize(amVersion, withLogger); err != nil {
			return err
		}
	}

	for _, conf := range r.PushoverConfigs {
		if err := conf.sanitize(amVersion, withLogger); err != nil {
			return err
		}
	}

	for _, conf := range r.SlackConfigs {
		if err := conf.sanitize(amVersion, withLogger); err != nil {
			return err
		}
	}

	for _, conf := range r.VictorOpsConfigs {
		if err := conf.sanitize(amVersion, withLogger); err != nil {
			return err
		}
	}

	for _, conf := range r.WebhookConfigs {
		if err := conf.sanitize(amVersion, withLogger); err != nil {
			return err
		}
	}

	for _, conf := range r.WeChatConfigs {
		if err := conf.sanitize(amVersion, withLogger); err != nil {
			return err
		}
	}

	for _, conf := range r.SNSConfigs {
		if err := conf.sanitize(amVersion, withLogger); err != nil {
			return err
		}
	}

	for _, conf := range r.TelegramConfigs {
		if err := conf.sanitize(amVersion, withLogger); err != nil {
			return err
		}
	}

	for _, conf := range r.DiscordConfigs {
		if err := conf.sanitize(amVersion, withLogger); err != nil {
			return err
		}
	}

	for _, conf := range r.WebexConfigs {
		if err := conf.sanitize(amVersion, withLogger); err != nil {
			return err
		}
	}

	return nil
}

func (ec *emailConfig) sanitize(amVersion semver.Version, logger log.Logger) error {
	if ec.AuthPasswordFile != "" && amVersion.LT(semver.MustParse("0.25.0")) {
		msg := "'auth_password_file' supported in Alertmanager >= 0.25.0 only - dropping field from provided config"
		level.Warn(logger).Log("msg", msg, "current_version", amVersion.String())
		ec.AuthPasswordFile = ""
	}

	if ec.AuthPassword != "" && ec.AuthPasswordFile != "" {
		level.Warn(logger).Log("msg", "'auth_password' and 'auth_password_file' are mutually exclusive for email receiver config - 'auth_password' has taken precedence")
		ec.AuthPasswordFile = ""
	}

	return nil
}

func (ogc *opsgenieConfig) sanitize(amVersion semver.Version, logger log.Logger) error {
	if err := ogc.HTTPConfig.sanitize(amVersion, logger); err != nil {
		return err
	}

	lessThanV0_24 := amVersion.LT(semver.MustParse("0.24.0"))

	if ogc.Actions != "" && lessThanV0_24 {
		msg := "opsgenie_config 'actions' supported in Alertmanager >= 0.24.0 only - dropping field from provided config"
		level.Warn(logger).Log("msg", msg, "current_version", amVersion.String())
		ogc.Actions = ""
	}

	if ogc.Entity != "" && lessThanV0_24 {
		msg := "opsgenie_config 'entity' supported in Alertmanager >= 0.24.0 only - dropping field from provided config"
		level.Warn(logger).Log("msg", msg, "current_version", amVersion.String())
		ogc.Entity = ""
	}
	if ogc.UpdateAlerts != nil && lessThanV0_24 {
		msg := "update_alerts 'entity' supported in Alertmanager >= 0.24.0 only - dropping field from provided config"
		level.Warn(logger).Log("msg", msg, "current_version", amVersion.String())
		ogc.UpdateAlerts = nil
	}
	for _, responder := range ogc.Responders {
		if err := responder.sanitize(amVersion); err != nil {
			return err
		}
	}

	if ogc.APIKey != "" && ogc.APIKeyFile != "" {
		level.Warn(logger).Log("msg", "'api_key' and 'api_key_file' are mutually exclusive for OpsGenie receiver config - 'api_key' has taken precedence")
		ogc.APIKeyFile = ""
	}

	if ogc.APIKeyFile == "" {
		return nil
	}

	if lessThanV0_24 {
		msg := "'api_key_file' supported in Alertmanager >= 0.24.0 only - dropping field from provided config"
		level.Warn(logger).Log("msg", msg, "current_version", amVersion.String())
		ogc.APIKeyFile = ""
	}

	return nil
}

func (ops *opsgenieResponder) sanitize(amVersion semver.Version) error {
	if ops.Type == "teams" && amVersion.LT(semver.MustParse("0.24.0")) {
		return fmt.Errorf("'teams' set in 'opsgenieResponder' but supported in Alertmanager >= 0.24.0 only")
	}
	return nil
}

func (pdc *pagerdutyConfig) sanitize(amVersion semver.Version, logger log.Logger) error {
	lessThanV0_25 := amVersion.LT(semver.MustParse("0.25.0"))

	if pdc.Source != "" && lessThanV0_25 {
		msg := "'source' supported in Alertmanager >= 0.25.0 only - dropping field from provided config"
		level.Warn(logger).Log("msg", msg, "current_version", amVersion.String())
		pdc.Source = ""
	}

	if pdc.RoutingKeyFile != "" && lessThanV0_25 {
		msg := "'routing_key_file' supported in Alertmanager >= 0.25.0 only - dropping field from provided config"
		level.Warn(logger).Log("msg", msg, "current_version", amVersion.String())
		pdc.RoutingKeyFile = ""
	}

	if pdc.ServiceKeyFile != "" && lessThanV0_25 {
		msg := "'service_key_file' supported in Alertmanager >= 0.25.0 only - dropping field from provided config"
		level.Warn(logger).Log("msg", msg, "current_version", amVersion.String())
		pdc.ServiceKeyFile = ""
	}

	if pdc.ServiceKey != "" && pdc.ServiceKeyFile != "" {
		msg := "'service_key' and 'service_key_file' are mutually exclusive for pagerdury receiver config - 'service_key' has taken precedence"
		level.Warn(logger).Log("msg", msg)
		pdc.ServiceKeyFile = ""
	}

	if pdc.RoutingKey != "" && pdc.RoutingKeyFile != "" {
		msg := "'routing_key' and 'routing_key_file' are mutually exclusive for pagerdury receiver config - 'routing_key' has taken precedence"
		level.Warn(logger).Log("msg", msg)
		pdc.RoutingKeyFile = ""
	}

	return pdc.HTTPConfig.sanitize(amVersion, logger)
}

func (poc *pushoverConfig) sanitize(amVersion semver.Version, logger log.Logger) error {
<<<<<<< HEAD
	lessThanV0_26 := amVersion.LT(semver.MustParse("0.26.0"))

	if poc.UserKeyFile != "" && lessThanV0_26 {
		msg := "'user_key_file' supported in Alertmanager >= 0.26.0 only - dropping field from pushover config"
=======
	if err := poc.HTTPConfig.sanitize(amVersion, logger); err != nil {
		return err
	}

	lessThanV0_26 := amVersion.LT(semver.MustParse("0.26.0"))

	if poc.UserKeyFile != "" && lessThanV0_26 {
		msg := "'user_key_file' supported in Alertmanager >= 0.26.0 only - dropping field from provided config"
>>>>>>> cba414fe
		level.Warn(logger).Log("msg", msg, "current_version", amVersion.String())
		poc.UserKeyFile = ""
	}

	if poc.TokenFile != "" && lessThanV0_26 {
<<<<<<< HEAD
		msg := "'token_file' supported in Alertmanager >= 0.26.0 only - dropping field from pushover config"
=======
		msg := "'token_file' supported in Alertmanager >= 0.26.0 only - dropping field from provided config"
>>>>>>> cba414fe
		level.Warn(logger).Log("msg", msg, "current_version", amVersion.String())
		poc.TokenFile = ""
	}

	if poc.UserKey != "" && poc.UserKeyFile != "" {
<<<<<<< HEAD
		msg := "'user_key' and 'user_key_file' are mutually exclusive for pushover config - 'user_key' has taken precedence"
=======
		msg := "'user_key' and 'user_key_file' are mutually exclusive for pushover receiver config - 'user_key' has taken precedence"
>>>>>>> cba414fe
		level.Warn(logger).Log("msg", msg)
		poc.UserKeyFile = ""
	}

	if poc.Token != "" && poc.TokenFile != "" {
<<<<<<< HEAD
		msg := "'token' and 'token_file' are mutually exclusive for pushover config - 'token' has taken precedence"
		level.Warn(logger).Log("msg", msg)
		poc.TokenFile = ""
	}
	return poc.HTTPConfig.sanitize(amVersion, logger)
=======
		msg := "'token' and 'token_file' are mutually exclusive for pushover receiver config - 'token' has taken precedence"
		level.Warn(logger).Log("msg", msg)
		poc.TokenFile = ""
	}

	return nil
>>>>>>> cba414fe
}

func (sc *slackConfig) sanitize(amVersion semver.Version, logger log.Logger) error {
	if err := sc.HTTPConfig.sanitize(amVersion, logger); err != nil {
		return err
	}

	if sc.APIURLFile == "" {
		return nil
	}

	// We need to sanitize the config for slack receivers
	// As of v0.22.0 Alertmanager config supports passing URL via file name
	if sc.APIURLFile != "" && amVersion.LT(semver.MustParse("0.22.0")) {
		msg := "'api_url_file' supported in Alertmanager >= 0.22.0 only - dropping field from provided config"
		level.Warn(logger).Log("msg", msg, "current_version", amVersion.String())
		sc.APIURLFile = ""
	}

	if sc.APIURL != "" && sc.APIURLFile != "" {
		msg := "'api_url' and 'api_url_file' are mutually exclusive for slack receiver config - 'api_url' has taken precedence"
		level.Warn(logger).Log("msg", msg)
		sc.APIURLFile = ""
	}

	return nil
}

func (voc *victorOpsConfig) sanitize(amVersion semver.Version, logger log.Logger) error {
	if err := voc.HTTPConfig.sanitize(amVersion, logger); err != nil {
		return err
	}

	if voc.APIKeyFile != "" && amVersion.LT(semver.MustParse("0.25.0")) {
		msg := "'api_key_file' supported in Alertmanager >= 0.25.0 only - dropping field from provided config"
		level.Warn(logger).Log("msg", msg, "current_version", amVersion.String())
		voc.APIKeyFile = ""
	}

	if voc.APIKey != "" && voc.APIKeyFile != "" {
		msg := "'api_key' and 'api_key_file' are mutually exclusive for victorops receiver config - 'api_url' has taken precedence"
		level.Warn(logger).Log("msg", msg)
		voc.APIKeyFile = ""
	}

	return nil
}

func (whc *webhookConfig) sanitize(amVersion semver.Version, logger log.Logger) error {
	if err := whc.HTTPConfig.sanitize(amVersion, logger); err != nil {
		return err
	}

	if whc.URLFile != "" && amVersion.LT(semver.MustParse("0.26.0")) {
		msg := "'url_file' supported in Alertmanager >= 0.26.0 only - dropping field from provided config"
		level.Warn(logger).Log("msg", msg, "current_version", amVersion.String())
		whc.URLFile = ""
	}

	if whc.URL != "" && whc.URLFile != "" {
		msg := "'url' and 'url_file' are mutually exclusive for webhook receiver config - 'url' has taken precedence"
		level.Warn(logger).Log("msg", msg)
		whc.URLFile = ""
	}

	return nil
}

func (wcc *weChatConfig) sanitize(amVersion semver.Version, logger log.Logger) error {
	return wcc.HTTPConfig.sanitize(amVersion, logger)
}

func (sc *snsConfig) sanitize(amVersion semver.Version, logger log.Logger) error {
	return sc.HTTPConfig.sanitize(amVersion, logger)
}

func (tc *telegramConfig) sanitize(amVersion semver.Version, logger log.Logger) error {
	lessThanV0_26 := amVersion.LT(semver.MustParse("0.26.0"))
	telegramAllowed := amVersion.GTE(semver.MustParse("0.24.0"))

	if !telegramAllowed {
		return fmt.Errorf(`invalid syntax in receivers config; telegram integration is available in Alertmanager >= 0.24.0`)
	}

	if tc.ChatID == 0 {
		return errors.Errorf("mandatory field %q is empty", "chatID")
	}

	if tc.BotTokenFile != "" && lessThanV0_26 {
		msg := "'bot_token_file' supported in Alertmanager >= 0.26.0 only - dropping field from provided config"
		level.Warn(logger).Log("msg", msg, "current_version", amVersion.String())
		tc.BotTokenFile = ""
	}

	if tc.BotToken == "" && tc.BotTokenFile == "" {
		return fmt.Errorf("missing mandatory field botToken or botTokenFile")
	}

	if tc.BotToken != "" && tc.BotTokenFile != "" {
		msg := "'bot_token' and 'bot_token_file' are mutually exclusive for telegram receiver config - 'bot_token' has taken precedence"
		level.Warn(logger).Log("msg", msg)
		tc.BotTokenFile = ""
	}

	return tc.HTTPConfig.sanitize(amVersion, logger)
}

func (tc *discordConfig) sanitize(amVersion semver.Version, logger log.Logger) error {
	discordAllowed := amVersion.GTE(semver.MustParse("0.25.0"))
	if !discordAllowed {
		return fmt.Errorf(`invalid syntax in receivers config; discord integration is available in Alertmanager >= 0.25.0`)
	}

	return tc.HTTPConfig.sanitize(amVersion, logger)
}

func (tc *webexConfig) sanitize(amVersion semver.Version, logger log.Logger) error {
	webexAllowed := amVersion.GTE(semver.MustParse("0.25.0"))
	if !webexAllowed {
		return fmt.Errorf(`invalid syntax in receivers config; webex integration is available in Alertmanager >= 0.25.0`)
	}

	if tc.RoomID == "" {
		return errors.Errorf("mandatory field %q is empty", "room_id")
	}

	return tc.HTTPConfig.sanitize(amVersion, logger)
}

func (ir *inhibitRule) sanitize(amVersion semver.Version, logger log.Logger) error {
	matchersV2Allowed := amVersion.GTE(semver.MustParse("0.22.0"))

	if !matchersV2Allowed {
		// check if rule has provided invalid syntax and error if true
		if checkNotEmptyStrSlice(ir.SourceMatchers, ir.TargetMatchers) {
			msg := fmt.Sprintf(`target_matchers and source_matchers matching is supported in Alertmanager >= 0.22.0 only (target_matchers=%v, source_matchers=%v)`, ir.TargetMatchers, ir.SourceMatchers)
			return errors.New(msg)
		}
		return nil
	}

	// we log a warning if the rule continues to use deprecated values in addition
	// to the namespace label we have injected - but we won't convert these
	if checkNotEmptyMap(ir.SourceMatch, ir.TargetMatch, ir.SourceMatchRE, ir.TargetMatchRE) {
		msg := "inhibit rule is using a deprecated match syntax which will be removed in future versions"
		level.Warn(logger).Log("msg", msg, "source_match", ir.SourceMatch, "target_match", ir.TargetMatch, "source_match_re", ir.SourceMatchRE, "target_match_re", ir.TargetMatchRE)
	}

	// ensure empty data structures are assigned nil so their yaml output is sanitized
	ir.TargetMatch = convertMapToNilIfEmpty(ir.TargetMatch)
	ir.TargetMatchRE = convertMapToNilIfEmpty(ir.TargetMatchRE)
	ir.SourceMatch = convertMapToNilIfEmpty(ir.SourceMatch)
	ir.SourceMatchRE = convertMapToNilIfEmpty(ir.SourceMatchRE)
	ir.TargetMatchers = convertSliceToNilIfEmpty(ir.TargetMatchers)
	ir.SourceMatchers = convertSliceToNilIfEmpty(ir.SourceMatchers)
	ir.Equal = convertSliceToNilIfEmpty(ir.Equal)

	return nil
}

func (ti *timeInterval) sanitize(amVersion semver.Version, logger log.Logger) error {
	if amVersion.GTE(semver.MustParse("0.25.0")) {
		return nil
	}

	for i, tis := range ti.TimeIntervals {
		if tis.Location != nil {
			level.Warn(logger).Log("msg", "time_interval location is supported in Alertmanager >= 0.25.0 only - dropping config")
			ti.TimeIntervals[i].Location = nil
		}
	}

	return nil
}

// sanitize a route and all its child routes.
// Warns if the config is using deprecated syntax against a later version.
// Returns an error if the config could potentially break routing logic
func (r *route) sanitize(amVersion semver.Version, logger log.Logger) error {
	if r == nil {
		return nil
	}

	matchersV2Allowed := amVersion.GTE(semver.MustParse("0.22.0"))
	muteTimeIntervalsAllowed := matchersV2Allowed
	activeTimeIntervalsAllowed := amVersion.GTE(semver.MustParse("0.24.0"))
	withLogger := log.With(logger, "receiver", r.Receiver)

	if !matchersV2Allowed && checkNotEmptyStrSlice(r.Matchers) {
		return fmt.Errorf(`invalid syntax in route config for 'matchers' comparison based matching is supported in Alertmanager >= 0.22.0 only (matchers=%v)`, r.Matchers)
	}

	if matchersV2Allowed && checkNotEmptyMap(r.Match, r.MatchRE) {
		msg := "'matchers' field is using a deprecated syntax which will be removed in future versions"
		level.Warn(withLogger).Log("msg", msg, "match", fmt.Sprint(r.Match), "match_re", fmt.Sprint(r.MatchRE))
	}

	if !muteTimeIntervalsAllowed {
		msg := "named mute time intervals in route is supported in Alertmanager >= 0.22.0 only - dropping config"
		level.Warn(withLogger).Log("msg", msg, "mute_time_intervals", fmt.Sprint(r.MuteTimeIntervals))
		r.MuteTimeIntervals = nil
	}

	if !activeTimeIntervalsAllowed {
		msg := "active time intervals in route is supported in Alertmanager >= 0.24.0 only - dropping config"
		level.Warn(withLogger).Log("msg", msg, "active_time_intervals", fmt.Sprint(r.ActiveTimeIntervals))
		r.ActiveTimeIntervals = nil
	}

	for i, child := range r.Routes {
		if err := child.sanitize(amVersion, logger); err != nil {
			return errors.Wrapf(err, "route[%d]", i)
		}
	}
	// Set to nil if empty so that it doesn't show up in the resulting yaml.
	r.Match = convertMapToNilIfEmpty(r.Match)
	r.MatchRE = convertMapToNilIfEmpty(r.MatchRE)
	r.Matchers = convertSliceToNilIfEmpty(r.Matchers)
	return nil
}

func checkNotEmptyMap(in ...map[string]string) bool {
	for _, input := range in {
		if len(input) > 0 {
			return true
		}
	}
	return false
}

func checkNotEmptyStrSlice(in ...[]string) bool {
	for _, input := range in {
		if len(input) > 0 {
			return true
		}
	}
	return false
}

func convertMapToNilIfEmpty(in map[string]string) map[string]string {
	if len(in) > 0 {
		return in
	}
	return nil
}

func convertSliceToNilIfEmpty(in []string) []string {
	if len(in) > 0 {
		return in
	}
	return nil
}

// contains will return true if any slice value with all whitespace removed
// is equal to the provided value with all whitespace removed
func contains(value string, in []string) bool {
	for _, str := range in {
		if strings.ReplaceAll(value, " ", "") == strings.ReplaceAll(str, " ", "") {
			return true
		}
	}
	return false
}

func inhibitRuleToV2(name, value string) string {
	return monitoringv1alpha1.Matcher{
		Name:      name,
		Value:     value,
		MatchType: monitoringv1alpha1.MatchEqual,
	}.String()
}

func inhibitRuleRegexToV2(name, value string) string {
	return monitoringv1alpha1.Matcher{
		Name:      name,
		Value:     value,
		MatchType: monitoringv1alpha1.MatchRegexp,
	}.String()
}

func checkIsV2Matcher(in ...[]monitoringv1alpha1.Matcher) bool {
	for _, input := range in {
		for _, matcher := range input {
			if matcher.MatchType != "" {
				return true
			}
		}
	}
	return false
}<|MERGE_RESOLUTION|>--- conflicted
+++ resolved
@@ -1917,60 +1917,31 @@
 }
 
 func (poc *pushoverConfig) sanitize(amVersion semver.Version, logger log.Logger) error {
-<<<<<<< HEAD
 	lessThanV0_26 := amVersion.LT(semver.MustParse("0.26.0"))
-
 	if poc.UserKeyFile != "" && lessThanV0_26 {
-		msg := "'user_key_file' supported in Alertmanager >= 0.26.0 only - dropping field from pushover config"
-=======
-	if err := poc.HTTPConfig.sanitize(amVersion, logger); err != nil {
-		return err
-	}
-
-	lessThanV0_26 := amVersion.LT(semver.MustParse("0.26.0"))
-
-	if poc.UserKeyFile != "" && lessThanV0_26 {
-		msg := "'user_key_file' supported in Alertmanager >= 0.26.0 only - dropping field from provided config"
->>>>>>> cba414fe
+		msg := "'user_key_file' supported in Alertmanager >= 0.26.0 only - dropping field from pushover receiver config"
 		level.Warn(logger).Log("msg", msg, "current_version", amVersion.String())
 		poc.UserKeyFile = ""
 	}
 
 	if poc.TokenFile != "" && lessThanV0_26 {
-<<<<<<< HEAD
-		msg := "'token_file' supported in Alertmanager >= 0.26.0 only - dropping field from pushover config"
-=======
-		msg := "'token_file' supported in Alertmanager >= 0.26.0 only - dropping field from provided config"
->>>>>>> cba414fe
+		msg := "'token_file' supported in Alertmanager >= 0.26.0 only - dropping field from pushover receiver config"
 		level.Warn(logger).Log("msg", msg, "current_version", amVersion.String())
 		poc.TokenFile = ""
 	}
 
 	if poc.UserKey != "" && poc.UserKeyFile != "" {
-<<<<<<< HEAD
-		msg := "'user_key' and 'user_key_file' are mutually exclusive for pushover config - 'user_key' has taken precedence"
-=======
 		msg := "'user_key' and 'user_key_file' are mutually exclusive for pushover receiver config - 'user_key' has taken precedence"
->>>>>>> cba414fe
 		level.Warn(logger).Log("msg", msg)
 		poc.UserKeyFile = ""
 	}
 
 	if poc.Token != "" && poc.TokenFile != "" {
-<<<<<<< HEAD
-		msg := "'token' and 'token_file' are mutually exclusive for pushover config - 'token' has taken precedence"
-		level.Warn(logger).Log("msg", msg)
-		poc.TokenFile = ""
-	}
-	return poc.HTTPConfig.sanitize(amVersion, logger)
-=======
 		msg := "'token' and 'token_file' are mutually exclusive for pushover receiver config - 'token' has taken precedence"
 		level.Warn(logger).Log("msg", msg)
 		poc.TokenFile = ""
 	}
-
-	return nil
->>>>>>> cba414fe
+	return poc.HTTPConfig.sanitize(amVersion, logger)
 }
 
 func (sc *slackConfig) sanitize(amVersion semver.Version, logger log.Logger) error {
