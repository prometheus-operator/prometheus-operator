--- conflicted
+++ resolved
@@ -478,13 +478,12 @@
 		return nil, fmt.Errorf("invalid global rocket chat config: %w", err)
 	}
 
-<<<<<<< HEAD
+	if err := cb.convertGlobalWebexConfig(out, in.WebexConfig); err != nil {
+		return nil, fmt.Errorf("invalid global webex config: %w", err)
+	}
+
 	if err := cb.convertGlobalWeChatConfig(ctx, out, in.WeChatConfig, crKey); err != nil {
 		return nil, fmt.Errorf("invalid global wechat config: %w", err)
-=======
-	if err := cb.convertGlobalWebexConfig(out, in.WebexConfig); err != nil {
-		return nil, fmt.Errorf("invalid global webex config: %w", err)
->>>>>>> f3bd79f1
 	}
 
 	return out, nil
@@ -1815,19 +1814,34 @@
 	return nil
 }
 
-<<<<<<< HEAD
-func (cb *ConfigBuilder) convertGlobalWeChatConfig(ctx context.Context, out *globalConfig, in *monitoringv1.GlobalWeChatConfig, crKey types.NamespacedName) error {
-=======
 func (cb *ConfigBuilder) convertGlobalWebexConfig(out *globalConfig, in *monitoringv1.GlobalWebexConfig) error {
->>>>>>> f3bd79f1
 	if in == nil {
 		return nil
 	}
 
-<<<<<<< HEAD
+	if cb.amVersion.LT(semver.MustParse("0.25.0")) {
+		return fmt.Errorf(`webex integration requires Alertmanager >= 0.25.0`)
+	}
+
 	if in.APIURL != nil {
 		u, err := url.Parse(string(*in.APIURL))
 		if err != nil {
+			return fmt.Errorf("parse Webex API URL: %w", err)
+		}
+		out.WebexAPIURL = &config.URL{URL: u}
+	}
+
+	return nil
+}
+
+func (cb *ConfigBuilder) convertGlobalWeChatConfig(ctx context.Context, out *globalConfig, in *monitoringv1.GlobalWeChatConfig, crKey types.NamespacedName) error {
+	if in == nil {
+		return nil
+	}
+
+	if in.APIURL != nil {
+		u, err := url.Parse(string(*in.APIURL))
+		if err != nil {
 			return fmt.Errorf("wechat API URL: %w", err)
 		}
 		out.WeChatAPIURL = &config.URL{URL: u}
@@ -1843,18 +1857,6 @@
 
 	if in.APICorpID != nil {
 		out.WeChatAPICorpID = *in.APICorpID
-=======
-	if cb.amVersion.LT(semver.MustParse("0.25.0")) {
-		return fmt.Errorf(`webex integration requires Alertmanager >= 0.25.0`)
-	}
-
-	if in.APIURL != nil {
-		u, err := url.Parse(string(*in.APIURL))
-		if err != nil {
-			return fmt.Errorf("parse Webex API URL: %w", err)
-		}
-		out.WebexAPIURL = &config.URL{URL: u}
->>>>>>> f3bd79f1
 	}
 
 	return nil
