--- conflicted
+++ resolved
@@ -1383,10 +1383,6 @@
 }
 
 func (ogc *opsgenieConfig) sanitize(amVersion semver.Version, logger log.Logger) error {
-<<<<<<< HEAD
-	actionsAndEntityAndUpdateAlertsAllowed := amVersion.GTE(semver.MustParse("0.24.0"))
-	if ogc.Actions != "" && !actionsAndEntityAndUpdateAlertsAllowed {
-=======
 	if err := ogc.HTTPConfig.sanitize(amVersion, logger); err != nil {
 		return err
 	}
@@ -1394,31 +1390,23 @@
 	lessThanV0_24 := amVersion.LT(semver.MustParse("0.24.0"))
 
 	if ogc.Actions != "" && lessThanV0_24 {
->>>>>>> 8eda80dc
 		msg := "opsgenie_config 'actions' supported in AlertManager >= 0.24.0 only - dropping field from provided config"
 		level.Warn(logger).Log("msg", msg, "current_version", amVersion.String())
 		ogc.Actions = ""
 	}
-<<<<<<< HEAD
-	if ogc.Entity != "" && !actionsAndEntityAndUpdateAlertsAllowed {
-=======
 
 	if ogc.Entity != "" && lessThanV0_24 {
->>>>>>> 8eda80dc
 		msg := "opsgenie_config 'entity' supported in AlertManager >= 0.24.0 only - dropping field from provided config"
 		level.Warn(logger).Log("msg", msg, "current_version", amVersion.String())
 		ogc.Entity = ""
 	}
-
-<<<<<<< HEAD
-	if ogc.UpdateAlerts != nil && !actionsAndEntityAndUpdateAlertsAllowed {
+	if ogc.UpdateAlerts != nil && lessThanV0_24 {
 		msg := "update_alerts 'entity' supported in AlertManager >= 0.24.0 only - dropping field from provided config"
 		level.Warn(logger).Log("msg", msg, "current_version", amVersion.String())
 		ogc.UpdateAlerts = nil
 	}
 
-	return ogc.HTTPConfig.sanitize(amVersion, logger)
-=======
+
 	if ogc.APIKey != "" {
 		level.Warn(logger).Log("msg", "'api_key' and 'api_key_file' are mutually exclusive for OpsGenie receiver config - 'api_key' has taken precedence")
 		ogc.APIKeyFile = ""
@@ -1435,7 +1423,6 @@
 	}
 
 	return nil
->>>>>>> 8eda80dc
 }
 
 func (pdc *pagerdutyConfig) sanitize(amVersion semver.Version, logger log.Logger) error {
