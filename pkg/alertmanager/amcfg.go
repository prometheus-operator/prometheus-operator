--- conflicted
+++ resolved
@@ -1382,7 +1382,6 @@
 	return out, nil
 }
 
-<<<<<<< HEAD
 func (cb *configBuilder) convertJiraConfig(ctx context.Context, in monitoringv1alpha1.JiraConfig, crKey types.NamespacedName) (*jiraConfig, error) {
 	out := &jiraConfig{
 		VSendResolved:     in.SendResolved,
@@ -1429,9 +1428,6 @@
 }
 
 func (cb *configBuilder) convertMSTeamsV2Config(
-=======
-func (cb *ConfigBuilder) convertMSTeamsV2Config(
->>>>>>> 1497a690
 	ctx context.Context, in monitoringv1alpha1.MSTeamsV2Config, crKey types.NamespacedName,
 ) (*msTeamsV2Config, error) {
 	out := &msTeamsV2Config{
