// Copyright 2020 The prometheus-operator Authors
//
// Licensed under the Apache License, Version 2.0 (the "License");
// you may not use this file except in compliance with the License.
// You may obtain a copy of the License at
//
//     http://www.apache.org/licenses/LICENSE-2.0
//
// Unless required by applicable law or agreed to in writing, software
// distributed under the License is distributed on an "AS IS" BASIS,
// WITHOUT WARRANTIES OR CONDITIONS OF ANY KIND, either express or implied.
// See the License for the specific language governing permissions and
// limitations under the License.

package alertmanager

import (
	"context"
	"crypto/tls"
	"errors"
	"fmt"
	"log/slog"
	"net"
	"net/url"
	"path"
	"strings"

	"github.com/blang/semver/v4"
	"github.com/prometheus/alertmanager/config"
	"github.com/prometheus/alertmanager/timeinterval"
	"github.com/prometheus/common/model"
	"gopkg.in/yaml.v2"
	v1 "k8s.io/api/core/v1"
	"k8s.io/apimachinery/pkg/types"
	"k8s.io/utils/ptr"

	"github.com/prometheus-operator/prometheus-operator/internal/util"
	"github.com/prometheus-operator/prometheus-operator/pkg/alertmanager/validation"
	monitoringv1 "github.com/prometheus-operator/prometheus-operator/pkg/apis/monitoring/v1"
	monitoringv1alpha1 "github.com/prometheus-operator/prometheus-operator/pkg/apis/monitoring/v1alpha1"
	"github.com/prometheus-operator/prometheus-operator/pkg/assets"
)

const inhibitRuleNamespaceKey = "namespace"

// alertmanagerConfigFrom returns a valid alertmanagerConfig from b
// or returns an error if
// 1. s fails validation provided by upstream
// 2. s fails to unmarshal into internal type
// 3. the unmarshalled output is invalid.
func alertmanagerConfigFromBytes(b []byte) (*alertmanagerConfig, error) {
	// Run upstream Load function to get any validation checks that it runs.
	_, err := config.Load(string(b))
	if err != nil {
		return nil, err
	}

	cfg := &alertmanagerConfig{}
	err = yaml.UnmarshalStrict(b, cfg)
	if err != nil {
		return nil, err
	}

	if err := checkAlertmanagerConfigRootRoute(cfg.Route); err != nil {
		return nil, fmt.Errorf("check AlertmanagerConfig root route failed: %w", err)
	}

	return cfg, nil
}

func checkAlertmanagerConfigRootRoute(rootRoute *route) error {
	if rootRoute == nil {
		return errors.New("root route must exist")
	}

	if rootRoute.Continue {
		return errors.New("cannot have continue in root route")
	}

	if rootRoute.Receiver == "" {
		return errors.New("root route's receiver must exist")
	}

	if len(rootRoute.Matchers) > 0 || len(rootRoute.Match) > 0 || len(rootRoute.MatchRE) > 0 {
		return errors.New("'matchers' not permitted on root route")
	}

	if len(rootRoute.MuteTimeIntervals) > 0 {
		return errors.New("'mute_time_intervals' not permitted on root route")
	}

	if len(rootRoute.ActiveTimeIntervals) > 0 {
		return errors.New("'active_time_intervals' not permitted on root route")
	}

	return nil
}

func (c *alertmanagerConfig) String() string {
	b, err := yaml.Marshal(c)
	if err != nil {
		return fmt.Sprintf("<error creating config string: %s>", err)
	}
	return string(b)
}

type enforcer interface {
	processRoute(types.NamespacedName, *route) *route
	processInhibitRule(types.NamespacedName, *inhibitRule) *inhibitRule
}

// continueToNextRoute is an enforcer that always sets `continue: true` for the
// top-level route.
type continueToNextRoute struct {
	e enforcer
}

var _ enforcer = &continueToNextRoute{}

func (cte *continueToNextRoute) processRoute(crKey types.NamespacedName, r *route) *route {
	r = cte.e.processRoute(crKey, r)
	r.Continue = true

	return r
}

func (cte *continueToNextRoute) processInhibitRule(crKey types.NamespacedName, ir *inhibitRule) *inhibitRule {
	return cte.e.processInhibitRule(crKey, ir)
}

// noopEnforcer is a passthrough enforcer.
type noopEnforcer struct{}

var _ enforcer = &noopEnforcer{}

func (ne *noopEnforcer) processInhibitRule(_ types.NamespacedName, ir *inhibitRule) *inhibitRule {
	return ir
}

func (ne *noopEnforcer) processRoute(_ types.NamespacedName, r *route) *route {
	return r
}

// namespaceEnforcer enforces a namespace label matcher.
type namespaceEnforcer struct {
	matchersV2Allowed bool
}

var _ enforcer = &namespaceEnforcer{}

// processInhibitRule for namespaceEnforcer modifies the inhibition rule to
// match alerts originating only from the given namespace.
func (ne *namespaceEnforcer) processInhibitRule(crKey types.NamespacedName, ir *inhibitRule) *inhibitRule {
	// Inhibition rule created from AlertmanagerConfig resources should only match
	// alerts that come from the same namespace.
	delete(ir.SourceMatchRE, inhibitRuleNamespaceKey)
	delete(ir.TargetMatchRE, inhibitRuleNamespaceKey)

	if !ne.matchersV2Allowed {
		ir.SourceMatch[inhibitRuleNamespaceKey] = crKey.Namespace
		ir.TargetMatch[inhibitRuleNamespaceKey] = crKey.Namespace

		return ir
	}

	v2NamespaceMatcher := monitoringv1alpha1.Matcher{
		Name:      inhibitRuleNamespaceKey,
		Value:     crKey.Namespace,
		MatchType: monitoringv1alpha1.MatchEqual,
	}.String()

	if !contains(v2NamespaceMatcher, ir.SourceMatchers) {
		ir.SourceMatchers = append(ir.SourceMatchers, v2NamespaceMatcher)
	}
	if !contains(v2NamespaceMatcher, ir.TargetMatchers) {
		ir.TargetMatchers = append(ir.TargetMatchers, v2NamespaceMatcher)
	}

	delete(ir.SourceMatch, inhibitRuleNamespaceKey)
	delete(ir.TargetMatch, inhibitRuleNamespaceKey)

	return ir
}

// processRoute on namespaceEnforcer modifies the route configuration to match alerts
// originating only from the given namespace.
func (ne *namespaceEnforcer) processRoute(crKey types.NamespacedName, r *route) *route {
	// Routes created from AlertmanagerConfig resources should only match
	// alerts that come from the same namespace.
	if ne.matchersV2Allowed {
		r.Matchers = append(r.Matchers, monitoringv1alpha1.Matcher{
			Name:      "namespace",
			Value:     crKey.Namespace,
			MatchType: monitoringv1alpha1.MatchEqual,
		}.String())
	} else {
		r.Match["namespace"] = crKey.Namespace
	}

	return r
}

// ConfigBuilder knows how to build an Alertmanager configuration from a raw
// configuration and/or AlertmanagerConfig objects.
// The API is public because it's used by Grafana Alloy (https://github.com/grafana/alloy).
// Note that the project makes no API stability guarantees.
type ConfigBuilder struct {
	cfg       *alertmanagerConfig
	logger    *slog.Logger
	amVersion semver.Version
	store     *assets.StoreBuilder
	enforcer  enforcer
}

func NewConfigBuilder(logger *slog.Logger, amVersion semver.Version, store *assets.StoreBuilder, matcherStrategy monitoringv1.AlertmanagerConfigMatcherStrategy) *ConfigBuilder {
	cg := &ConfigBuilder{
		logger:    logger,
		amVersion: amVersion,
		store:     store,
		enforcer:  getEnforcer(matcherStrategy, amVersion),
	}
	return cg
}

func getEnforcer(matcherStrategy monitoringv1.AlertmanagerConfigMatcherStrategy, amVersion semver.Version) enforcer {
	var e enforcer
	switch matcherStrategy.Type {
	case monitoringv1.NoneConfigMatcherStrategyType:
		e = &noopEnforcer{}
	default:
		e = &namespaceEnforcer{
			matchersV2Allowed: amVersion.GTE(semver.MustParse("0.22.0")),
		}
	}

	return &continueToNextRoute{e: e}
}

func (cb *ConfigBuilder) MarshalJSON() ([]byte, error) {
	return yaml.Marshal(cb.cfg)
}

// initializeFromAlertmanagerConfig initializes the configuration from an AlertmanagerConfig object.
func (cb *ConfigBuilder) initializeFromAlertmanagerConfig(ctx context.Context, globalConfig *monitoringv1.AlertmanagerGlobalConfig, amConfig *monitoringv1alpha1.AlertmanagerConfig) error {
	globalAlertmanagerConfig := &alertmanagerConfig{}

	crKey := types.NamespacedName{
		Namespace: amConfig.Namespace,
		Name:      amConfig.Name,
	}

	if err := checkAlertmanagerConfigResource(ctx, amConfig, cb.amVersion, cb.store); err != nil {
		return err
	}

	global, err := cb.convertGlobalConfig(ctx, globalConfig, crKey)
	if err != nil {
		return err
	}
	globalAlertmanagerConfig.Global = global

	// This is need to check required fields are set either at global or receiver level at later step.
	if global != nil {
		cb.cfg = &alertmanagerConfig{
			Global: global,
		}
	}

	// Add inhibitRules to globalAlertmanagerConfig.InhibitRules without enforce namespace
	for _, inhibitRule := range amConfig.Spec.InhibitRules {
		globalAlertmanagerConfig.InhibitRules = append(globalAlertmanagerConfig.InhibitRules, cb.convertInhibitRule(&inhibitRule))
	}

	// Add routes to globalAlertmanagerConfig.Route without enforce namespace
	globalAlertmanagerConfig.Route = cb.convertRoute(amConfig.Spec.Route, crKey)

	for _, receiver := range amConfig.Spec.Receivers {
		receivers, err := cb.convertReceiver(ctx, &receiver, crKey)
		if err != nil {
			return err
		}
		globalAlertmanagerConfig.Receivers = append(globalAlertmanagerConfig.Receivers, receivers)
	}

	for _, muteTimeInterval := range amConfig.Spec.MuteTimeIntervals {
		mti, err := convertMuteTimeInterval(&muteTimeInterval, crKey)
		if err != nil {
			return err
		}
		globalAlertmanagerConfig.MuteTimeIntervals = append(globalAlertmanagerConfig.MuteTimeIntervals, mti)
	}

	if err := globalAlertmanagerConfig.sanitize(cb.amVersion, cb.logger); err != nil {
		return err
	}

	if err := checkAlertmanagerConfigRootRoute(globalAlertmanagerConfig.Route); err != nil {
		return err
	}

	cb.cfg = globalAlertmanagerConfig
	return nil
}

// InitializeFromRawConfiguration initializes the configuration from raw data.
func (cb *ConfigBuilder) InitializeFromRawConfiguration(b []byte) error {
	globalAlertmanagerConfig, err := alertmanagerConfigFromBytes(b)
	if err != nil {
		return err
	}

	cb.cfg = globalAlertmanagerConfig
	return nil
}

// AddAlertmanagerConfigs adds AlertmanagerConfig objects to the current configuration.
func (cb *ConfigBuilder) AddAlertmanagerConfigs(ctx context.Context, amConfigs map[string]*monitoringv1alpha1.AlertmanagerConfig) error {
	subRoutes := make([]*route, 0, len(amConfigs))
	for _, amConfigIdentifier := range util.SortedKeys(amConfigs) {
		crKey := types.NamespacedName{
			Name:      amConfigs[amConfigIdentifier].Name,
			Namespace: amConfigs[amConfigIdentifier].Namespace,
		}

		// Add inhibitRules to baseConfig.InhibitRules.
		for _, inhibitRule := range amConfigs[amConfigIdentifier].Spec.InhibitRules {
			cb.cfg.InhibitRules = append(cb.cfg.InhibitRules,
				cb.enforcer.processInhibitRule(
					crKey,
					cb.convertInhibitRule(
						&inhibitRule,
					),
				),
			)
		}

		// Skip early if there's no route definition.
		if amConfigs[amConfigIdentifier].Spec.Route == nil {
			continue
		}

		subRoutes = append(subRoutes,
			cb.enforcer.processRoute(
				crKey,
				cb.convertRoute(
					amConfigs[amConfigIdentifier].Spec.Route,
					crKey,
				),
			),
		)

		for _, receiver := range amConfigs[amConfigIdentifier].Spec.Receivers {
			receivers, err := cb.convertReceiver(ctx, &receiver, crKey)
			if err != nil {
				return fmt.Errorf("AlertmanagerConfig %s: %w", crKey.String(), err)
			}
			cb.cfg.Receivers = append(cb.cfg.Receivers, receivers)
		}

		for _, muteTimeInterval := range amConfigs[amConfigIdentifier].Spec.MuteTimeIntervals {
			mti, err := convertMuteTimeInterval(&muteTimeInterval, crKey)
			if err != nil {
				return fmt.Errorf("AlertmanagerConfig %s: %w", crKey.String(), err)
			}
			cb.cfg.MuteTimeIntervals = append(cb.cfg.MuteTimeIntervals, mti)
		}
	}

	// For alerts to be processed by the AlertmanagerConfig routes, they need
	// to appear before the routes defined in the main configuration.
	// Because all first-level AlertmanagerConfig routes have "continue: true",
	// alerts will fall through.
	cb.cfg.Route.Routes = append(subRoutes, cb.cfg.Route.Routes...)

	return cb.cfg.sanitize(cb.amVersion, cb.logger)
}

func (cb *ConfigBuilder) getValidURLFromSecret(ctx context.Context, namespace string, selector v1.SecretKeySelector) (string, error) {
	url, err := cb.store.GetSecretKey(ctx, namespace, selector)
	if err != nil {
		return "", fmt.Errorf("failed to get URL: %w", err)
	}

	url = strings.TrimSpace(url)
	if _, err := validation.ValidateURL(url); err != nil {
		return url, fmt.Errorf("invalid URL %q in key %q from secret %q: %w", url, selector.Key, selector.Name, err)
	}
	return url, nil
}

func (cb *ConfigBuilder) convertGlobalConfig(ctx context.Context, in *monitoringv1.AlertmanagerGlobalConfig, crKey types.NamespacedName) (*globalConfig, error) {
	if in == nil {
		return nil, nil
	}

	out := &globalConfig{}

	if in.SMTPConfig != nil {
		if err := cb.convertSMTPConfig(ctx, out, *in.SMTPConfig, crKey); err != nil {
			return nil, fmt.Errorf("invalid global smtpConfig: %w", err)
		}
	}

	if in.HTTPConfig != nil {
		v1alpha1Config := monitoringv1alpha1.HTTPConfig{
			Authorization:     in.HTTPConfig.Authorization,
			BasicAuth:         in.HTTPConfig.BasicAuth,
			OAuth2:            in.HTTPConfig.OAuth2,
			BearerTokenSecret: in.HTTPConfig.BearerTokenSecret,
			TLSConfig:         in.HTTPConfig.TLSConfig,
			ProxyConfig:       in.HTTPConfig.ProxyConfig,
			FollowRedirects:   in.HTTPConfig.FollowRedirects,
		}
		httpConfig, err := cb.convertHTTPConfig(ctx, &v1alpha1Config, crKey)
		if err != nil {
			return nil, fmt.Errorf("invalid global httpConfig: %w", err)
		}
		out.HTTPConfig = httpConfig
	}

	if in.ResolveTimeout != "" {
		timeout, err := model.ParseDuration(string(in.ResolveTimeout))
		if err != nil {
			return nil, fmt.Errorf("parse resolve timeout: %w", err)
		}
		out.ResolveTimeout = &timeout
	}

	if in.SlackAPIURL != nil {
		slackAPIURL, err := cb.store.GetSecretKey(ctx, crKey.Namespace, *in.SlackAPIURL)
		if err != nil {
			return nil, fmt.Errorf("failed to get Slack API URL: %w", err)
		}
		u, err := url.Parse(slackAPIURL)
		if err != nil {
			return nil, fmt.Errorf("parse slack API URL: %w", err)
		}
		out.SlackAPIURL = &config.URL{URL: u}
	}

	if in.OpsGenieAPIURL != nil {
		opsgenieAPIURL, err := cb.store.GetSecretKey(ctx, crKey.Namespace, *in.OpsGenieAPIURL)
		if err != nil {
			return nil, fmt.Errorf("failed to get OpsGenie API URL: %w", err)
		}
		u, err := url.Parse(opsgenieAPIURL)
		if err != nil {
			return nil, fmt.Errorf("parse OpsGenie API URL: %w", err)
		}
		out.OpsGenieAPIURL = &config.URL{URL: u}
	}

	if in.OpsGenieAPIKey != nil {
		opsGenieAPIKey, err := cb.store.GetSecretKey(ctx, crKey.Namespace, *in.OpsGenieAPIKey)
		if err != nil {
			return nil, fmt.Errorf("failed to get OpsGenie API KEY: %w", err)
		}
		out.OpsGenieAPIKey = opsGenieAPIKey
	}

	if in.PagerdutyURL != nil {
		u, err := url.Parse(*in.PagerdutyURL)
		if err != nil {
			return nil, fmt.Errorf("parse Pagerduty URL: %w", err)
		}
		out.PagerdutyURL = &config.URL{URL: u}
	}

	if err := cb.convertGlobalTelegramConfig(out, in.TelegramConfig); err != nil {
		return nil, fmt.Errorf("invalid global telegram config: %w", err)
	}

	if err := cb.convertGlobalJiraConfig(out, in.JiraConfig); err != nil {
		return nil, fmt.Errorf("invalid global jira config: %w", err)
	}

<<<<<<< HEAD
	if err := cb.convertGlobalVictorOpsConfig(out, in.VictorOpsConfig); err != nil {
		return nil, fmt.Errorf("invalid global victorops config: %w", err)
=======
	if err := cb.convertGlobalRocketChatConfig(ctx, out, in.RocketChatConfig, crKey); err != nil {
		return nil, fmt.Errorf("invalid global rocket chat config: %w", err)
>>>>>>> 89a0ea9b
	}

	return out, nil
}

func (cb *ConfigBuilder) convertRoute(in *monitoringv1alpha1.Route, crKey types.NamespacedName) *route {
	if in == nil {
		return nil
	}

	matchers, match, matchRE := cb.convertMatchersV2(in.Matchers)

	var routes []*route
	if len(in.Routes) > 0 {
		routes = make([]*route, len(in.Routes))
		children, err := in.ChildRoutes()
		if err != nil {
			// The controller should already have checked that ChildRoutes()
			// doesn't return an error when selecting AlertmanagerConfig CRDs.
			// If there's an error here, we have a serious bug in the code.
			panic(err)
		}
		for i := range children {
			routes[i] = cb.convertRoute(&children[i], crKey)
		}
	}

	receiver := makeNamespacedString(in.Receiver, crKey)

	var prefixedMuteTimeIntervals []string
	if len(in.MuteTimeIntervals) > 0 {
		for _, mti := range in.MuteTimeIntervals {
			prefixedMuteTimeIntervals = append(prefixedMuteTimeIntervals, makeNamespacedString(mti, crKey))
		}
	}

	var prefixedActiveTimeIntervals []string
	if len(in.ActiveTimeIntervals) > 0 {
		for _, ati := range in.ActiveTimeIntervals {
			prefixedActiveTimeIntervals = append(prefixedActiveTimeIntervals, makeNamespacedString(ati, crKey))
		}
	}

	return &route{
		Receiver:            receiver,
		GroupByStr:          in.GroupBy,
		GroupWait:           in.GroupWait,
		GroupInterval:       in.GroupInterval,
		RepeatInterval:      in.RepeatInterval,
		Continue:            in.Continue,
		Match:               match,
		MatchRE:             matchRE,
		Matchers:            matchers,
		Routes:              routes,
		MuteTimeIntervals:   prefixedMuteTimeIntervals,
		ActiveTimeIntervals: prefixedActiveTimeIntervals,
	}
}

// convertReceiver converts a monitoringv1alpha1.Receiver to an alertmanager.receiver.
func (cb *ConfigBuilder) convertReceiver(ctx context.Context, in *monitoringv1alpha1.Receiver, crKey types.NamespacedName) (*receiver, error) {
	var pagerdutyConfigs []*pagerdutyConfig
	if l := len(in.PagerDutyConfigs); l > 0 {
		pagerdutyConfigs = make([]*pagerdutyConfig, l)
		for i := range in.PagerDutyConfigs {
			receiver, err := cb.convertPagerdutyConfig(ctx, in.PagerDutyConfigs[i], crKey)
			if err != nil {
				return nil, fmt.Errorf("PagerDutyConfig[%d]: %w", i, err)
			}
			pagerdutyConfigs[i] = receiver
		}
	}

	var discordConfigs []*discordConfig
	if l := len(in.DiscordConfigs); l > 0 {
		discordConfigs = make([]*discordConfig, l)
		for i := range in.DiscordConfigs {
			receiver, err := cb.convertDiscordConfig(ctx, in.DiscordConfigs[i], crKey)
			if err != nil {
				return nil, fmt.Errorf("DiscordConfig[%d]: %w", i, err)
			}
			discordConfigs[i] = receiver
		}
	}

	var slackConfigs []*slackConfig
	if l := len(in.SlackConfigs); l > 0 {
		slackConfigs = make([]*slackConfig, l)
		for i := range in.SlackConfigs {
			receiver, err := cb.convertSlackConfig(ctx, in.SlackConfigs[i], crKey)
			if err != nil {
				return nil, fmt.Errorf("SlackConfig[%d]: %w", i, err)
			}
			slackConfigs[i] = receiver
		}
	}

	var webhookConfigs []*webhookConfig
	if l := len(in.WebhookConfigs); l > 0 {
		webhookConfigs = make([]*webhookConfig, l)
		for i := range in.WebhookConfigs {
			receiver, err := cb.convertWebhookConfig(ctx, in.WebhookConfigs[i], crKey)
			if err != nil {
				return nil, fmt.Errorf("WebhookConfig[%d]: %w", i, err)
			}
			webhookConfigs[i] = receiver
		}
	}

	var opsgenieConfigs []*opsgenieConfig
	if l := len(in.OpsGenieConfigs); l > 0 {
		opsgenieConfigs = make([]*opsgenieConfig, l)
		for i := range in.OpsGenieConfigs {
			receiver, err := cb.convertOpsgenieConfig(ctx, in.OpsGenieConfigs[i], crKey)
			if err != nil {
				return nil, fmt.Errorf("OpsGenieConfigs[%d]: %w", i, err)
			}
			opsgenieConfigs[i] = receiver
		}
	}

	var weChatConfigs []*weChatConfig
	if l := len(in.WeChatConfigs); l > 0 {
		weChatConfigs = make([]*weChatConfig, l)
		for i := range in.WeChatConfigs {
			receiver, err := cb.convertWeChatConfig(ctx, in.WeChatConfigs[i], crKey)
			if err != nil {
				return nil, fmt.Errorf("WeChatConfig[%d]: %w", i, err)
			}
			weChatConfigs[i] = receiver
		}
	}

	var emailConfigs []*emailConfig
	if l := len(in.EmailConfigs); l > 0 {
		emailConfigs = make([]*emailConfig, l)
		for i := range in.EmailConfigs {
			receiver, err := cb.convertEmailConfig(ctx, in.EmailConfigs[i], crKey)
			if err != nil {
				return nil, fmt.Errorf("EmailConfig[%d]: %w", i, err)
			}
			emailConfigs[i] = receiver
		}
	}

	var victorOpsConfigs []*victorOpsConfig
	if l := len(in.VictorOpsConfigs); l > 0 {
		victorOpsConfigs = make([]*victorOpsConfig, l)
		for i := range in.VictorOpsConfigs {
			receiver, err := cb.convertVictorOpsConfig(ctx, in.VictorOpsConfigs[i], crKey)
			if err != nil {
				return nil, fmt.Errorf("VictorOpsConfig[%d]: %w", i, err)
			}
			victorOpsConfigs[i] = receiver
		}
	}

	var pushoverConfigs []*pushoverConfig
	if l := len(in.PushoverConfigs); l > 0 {
		pushoverConfigs = make([]*pushoverConfig, l)
		for i := range in.PushoverConfigs {
			receiver, err := cb.convertPushoverConfig(ctx, in.PushoverConfigs[i], crKey)
			if err != nil {
				return nil, fmt.Errorf("PushoverConfig[%d]: %w", i, err)
			}
			pushoverConfigs[i] = receiver
		}
	}

	var snsConfigs []*snsConfig
	if l := len(in.SNSConfigs); l > 0 {
		snsConfigs = make([]*snsConfig, l)
		for i := range in.SNSConfigs {
			receiver, err := cb.convertSnsConfig(ctx, in.SNSConfigs[i], crKey)
			if err != nil {
				return nil, fmt.Errorf("SNSConfig[%d]: %w", i, err)
			}
			snsConfigs[i] = receiver
		}
	}

	var telegramConfigs []*telegramConfig
	if l := len(in.TelegramConfigs); l > 0 {
		telegramConfigs = make([]*telegramConfig, l)
		for i := range in.TelegramConfigs {
			receiver, err := cb.convertTelegramConfig(ctx, in.TelegramConfigs[i], crKey)
			if err != nil {
				return nil, fmt.Errorf("TelegramConfig[%d]: %w", i, err)
			}
			telegramConfigs[i] = receiver
		}
	}

	var msTeamsConfigs []*msTeamsConfig
	if l := len(in.MSTeamsConfigs); l > 0 {
		msTeamsConfigs = make([]*msTeamsConfig, l)
		for i := range in.MSTeamsConfigs {
			receiver, err := cb.convertMSTeamsConfig(ctx, in.MSTeamsConfigs[i], crKey)
			if err != nil {
				return nil, fmt.Errorf("MSTeamsConfig[%d]: %w", i, err)
			}
			msTeamsConfigs[i] = receiver
		}
	}

	var msTeamsV2Configs []*msTeamsV2Config
	if l := len(in.MSTeamsV2Configs); l > 0 {
		msTeamsV2Configs = make([]*msTeamsV2Config, l)
		for i := range in.MSTeamsV2Configs {
			receiver, err := cb.convertMSTeamsV2Config(ctx, in.MSTeamsV2Configs[i], crKey)
			if err != nil {
				return nil, fmt.Errorf("MSTeamsConfigV2[%d]: %w", i, err)
			}
			msTeamsV2Configs[i] = receiver
		}
	}

	var webexConfigs []*webexConfig
	if l := len(in.WebexConfigs); l > 0 {
		webexConfigs = make([]*webexConfig, l)
		for i := range in.WebexConfigs {
			receiver, err := cb.convertWebexConfig(ctx, in.WebexConfigs[i], crKey)
			if err != nil {
				return nil, fmt.Errorf("WebexConfig[%d]: %w", i, err)
			}
			webexConfigs[i] = receiver
		}
	}

	return &receiver{
		Name:             makeNamespacedString(in.Name, crKey),
		OpsgenieConfigs:  opsgenieConfigs,
		PagerdutyConfigs: pagerdutyConfigs,
		DiscordConfigs:   discordConfigs,
		SlackConfigs:     slackConfigs,
		WebhookConfigs:   webhookConfigs,
		WeChatConfigs:    weChatConfigs,
		EmailConfigs:     emailConfigs,
		VictorOpsConfigs: victorOpsConfigs,
		PushoverConfigs:  pushoverConfigs,
		SNSConfigs:       snsConfigs,
		TelegramConfigs:  telegramConfigs,
		WebexConfigs:     webexConfigs,
		MSTeamsConfigs:   msTeamsConfigs,
		MSTeamsV2Configs: msTeamsV2Configs,
	}, nil
}

func (cb *ConfigBuilder) convertWebhookConfig(ctx context.Context, in monitoringv1alpha1.WebhookConfig, crKey types.NamespacedName) (*webhookConfig, error) {
	out := &webhookConfig{
		VSendResolved: in.SendResolved,
	}

	if in.URLSecret != nil {
		url, err := cb.getValidURLFromSecret(ctx, crKey.Namespace, *in.URLSecret)
		if err != nil {
			return nil, err
		}
		out.URL = url
	} else if in.URL != nil {
		url, err := validation.ValidateURL(*in.URL)
		if err != nil {
			return nil, err
		}
		out.URL = url.String()
	}

	httpConfig, err := cb.convertHTTPConfig(ctx, in.HTTPConfig, crKey)
	if err != nil {
		return nil, err
	}
	out.HTTPConfig = httpConfig

	if in.MaxAlerts > 0 {
		out.MaxAlerts = in.MaxAlerts
	}

	if in.Timeout != nil {
		if *in.Timeout != "" {
			timeout, err := model.ParseDuration(string(*in.Timeout))
			if err != nil {
				return nil, err
			}
			out.Timeout = &timeout
		}
	}

	return out, nil
}

func (cb *ConfigBuilder) convertDiscordConfig(ctx context.Context, in monitoringv1alpha1.DiscordConfig, crKey types.NamespacedName) (*discordConfig, error) {
	out := &discordConfig{
		VSendResolved: in.SendResolved,
	}

	if in.Title != nil && *in.Title != "" {
		out.Title = *in.Title
	}

	if in.Message != nil && *in.Message != "" {
		out.Message = *in.Message
	}

	if in.Content != nil && *in.Content != "" {
		out.Content = *in.Content
	}

	if in.Username != nil && *in.Username != "" {
		out.Username = *in.Username
	}

	if in.AvatarURL != nil && *in.AvatarURL != "" {
		out.AvatarURL = (string)(*in.AvatarURL)
	}

	url, err := cb.getValidURLFromSecret(ctx, crKey.Namespace, in.APIURL)
	if err != nil {
		return nil, err
	}
	out.WebhookURL = url

	httpConfig, err := cb.convertHTTPConfig(ctx, in.HTTPConfig, crKey)
	if err != nil {
		return nil, err
	}
	out.HTTPConfig = httpConfig

	return out, nil
}

func (cb *ConfigBuilder) convertSlackConfig(ctx context.Context, in monitoringv1alpha1.SlackConfig, crKey types.NamespacedName) (*slackConfig, error) {
	out := &slackConfig{
		VSendResolved: in.SendResolved,
		Channel:       in.Channel,
		Username:      in.Username,
		Color:         in.Color,
		Title:         in.Title,
		TitleLink:     in.TitleLink,
		Pretext:       in.Pretext,
		Text:          in.Text,
		ShortFields:   in.ShortFields,
		Footer:        in.Footer,
		Fallback:      in.Fallback,
		CallbackID:    in.CallbackID,
		IconEmoji:     in.IconEmoji,
		IconURL:       in.IconURL,
		ImageURL:      in.ImageURL,
		ThumbURL:      in.ThumbURL,
		LinkNames:     in.LinkNames,
		MrkdwnIn:      in.MrkdwnIn,
	}

	if in.APIURL != nil {
		url, err := cb.getValidURLFromSecret(ctx, crKey.Namespace, *in.APIURL)
		if err != nil {
			return nil, err
		}
		out.APIURL = url
	}

	var actions []slackAction
	if l := len(in.Actions); l > 0 {
		actions = make([]slackAction, l)
		for i, a := range in.Actions {
			action := slackAction{
				Type:  a.Type,
				Text:  a.Text,
				URL:   a.URL,
				Style: a.Style,
				Name:  a.Name,
				Value: a.Value,
			}

			if a.ConfirmField != nil {
				action.ConfirmField = &slackConfirmationField{
					Text:        a.ConfirmField.Text,
					Title:       a.ConfirmField.Title,
					OkText:      a.ConfirmField.OkText,
					DismissText: a.ConfirmField.DismissText,
				}
			}

			actions[i] = action
		}
		out.Actions = actions
	}

	if l := len(in.Fields); l > 0 {
		fields := make([]slackField, l)
		for i, f := range in.Fields {
			field := slackField{
				Title: f.Title,
				Value: f.Value,
			}

			if f.Short != nil {
				field.Short = *f.Short
			}
			fields[i] = field
		}
		out.Fields = fields
	}

	httpConfig, err := cb.convertHTTPConfig(ctx, in.HTTPConfig, crKey)
	if err != nil {
		return nil, err
	}
	out.HTTPConfig = httpConfig

	return out, nil
}

func (cb *ConfigBuilder) convertPagerdutyConfig(ctx context.Context, in monitoringv1alpha1.PagerDutyConfig, crKey types.NamespacedName) (*pagerdutyConfig, error) {
	out := &pagerdutyConfig{
		VSendResolved: in.SendResolved,
		Class:         in.Class,
		Client:        in.Client,
		ClientURL:     in.ClientURL,
		Component:     in.Component,
		Description:   in.Description,
		Group:         in.Group,
		Severity:      in.Severity,
		URL:           in.URL,
	}

	if in.RoutingKey != nil {
		routingKey, err := cb.store.GetSecretKey(ctx, crKey.Namespace, *in.RoutingKey)
		if err != nil {
			return nil, fmt.Errorf("failed to get routing key: %w", err)
		}
		out.RoutingKey = routingKey
	}

	if in.ServiceKey != nil {
		serviceKey, err := cb.store.GetSecretKey(ctx, crKey.Namespace, *in.ServiceKey)
		if err != nil {
			return nil, fmt.Errorf("failed to get service key: %w", err)
		}
		out.ServiceKey = serviceKey
	}

	var details map[string]string
	if l := len(in.Details); l > 0 {
		details = make(map[string]string, l)
		for _, d := range in.Details {
			details[d.Key] = d.Value
		}
	}
	out.Details = details

	var linkConfigs []pagerdutyLink
	if l := len(in.PagerDutyLinkConfigs); l > 0 {
		linkConfigs = make([]pagerdutyLink, l)
		for i, lc := range in.PagerDutyLinkConfigs {
			linkConfigs[i] = pagerdutyLink{
				Href: lc.Href,
				Text: lc.Text,
			}
		}
	}
	out.Links = linkConfigs

	var imageConfig []pagerdutyImage
	if l := len(in.PagerDutyImageConfigs); l > 0 {
		imageConfig = make([]pagerdutyImage, l)
		for i, ic := range in.PagerDutyImageConfigs {
			imageConfig[i] = pagerdutyImage{
				Src:  ic.Src,
				Alt:  ic.Alt,
				Href: ic.Href,
			}
		}
	}
	out.Images = imageConfig

	httpConfig, err := cb.convertHTTPConfig(ctx, in.HTTPConfig, crKey)
	if err != nil {
		return nil, err
	}
	out.HTTPConfig = httpConfig

	if in.Source != nil {
		out.Source = *in.Source
	}

	return out, nil
}

func (cb *ConfigBuilder) convertOpsgenieConfig(ctx context.Context, in monitoringv1alpha1.OpsGenieConfig, crKey types.NamespacedName) (*opsgenieConfig, error) {
	out := &opsgenieConfig{
		VSendResolved: in.SendResolved,
		APIURL:        in.APIURL,
		Message:       in.Message,
		Description:   in.Description,
		Source:        in.Source,
		Tags:          in.Tags,
		Note:          in.Note,
		Priority:      in.Priority,
		Actions:       in.Actions,
		Entity:        in.Entity,
		UpdateAlerts:  in.UpdateAlerts,
	}

	if in.APIKey != nil {
		apiKey, err := cb.store.GetSecretKey(ctx, crKey.Namespace, *in.APIKey)
		if err != nil {
			return nil, fmt.Errorf("failed to get API key: %w", err)
		}
		out.APIKey = apiKey
	}

	var details map[string]string
	if l := len(in.Details); l > 0 {
		details = make(map[string]string, l)
		for _, d := range in.Details {
			details[d.Key] = d.Value
		}
	}
	out.Details = details

	var responders []opsgenieResponder
	if l := len(in.Responders); l > 0 {
		responders = make([]opsgenieResponder, 0, l)
		for _, r := range in.Responders {
			responder := opsgenieResponder{
				ID:       r.ID,
				Name:     r.Name,
				Username: r.Username,
				Type:     r.Type,
			}
			responders = append(responders, responder)
		}
	}
	out.Responders = responders

	httpConfig, err := cb.convertHTTPConfig(ctx, in.HTTPConfig, crKey)
	if err != nil {
		return nil, err
	}
	out.HTTPConfig = httpConfig

	return out, nil
}

func (cb *ConfigBuilder) convertWeChatConfig(ctx context.Context, in monitoringv1alpha1.WeChatConfig, crKey types.NamespacedName) (*weChatConfig, error) {
	out := &weChatConfig{
		VSendResolved: in.SendResolved,
		APIURL:        in.APIURL,
		CorpID:        in.CorpID,
		AgentID:       in.AgentID,
		ToUser:        in.ToUser,
		ToParty:       in.ToParty,
		ToTag:         in.ToTag,
		Message:       in.Message,
		MessageType:   in.MessageType,
	}

	if in.APISecret != nil {
		apiSecret, err := cb.store.GetSecretKey(ctx, crKey.Namespace, *in.APISecret)
		if err != nil {
			return nil, fmt.Errorf("failed to get API secret: %w", err)
		}
		out.APISecret = apiSecret
	}

	httpConfig, err := cb.convertHTTPConfig(ctx, in.HTTPConfig, crKey)
	if err != nil {
		return nil, err
	}
	out.HTTPConfig = httpConfig

	return out, nil
}

func (cb *ConfigBuilder) convertWebexConfig(ctx context.Context, in monitoringv1alpha1.WebexConfig, crKey types.NamespacedName) (*webexConfig, error) {
	out := &webexConfig{
		VSendResolved: in.SendResolved,
		RoomID:        in.RoomID,
	}

	if in.APIURL != nil {
		out.APIURL = string(*in.APIURL)
	}

	if in.Message != nil {
		out.Message = *in.Message
	}

	httpConfig, err := cb.convertHTTPConfig(ctx, in.HTTPConfig, crKey)
	if err != nil {
		return nil, err
	}
	out.HTTPConfig = httpConfig

	return out, nil
}

func (cb *ConfigBuilder) convertEmailConfig(ctx context.Context, in monitoringv1alpha1.EmailConfig, crKey types.NamespacedName) (*emailConfig, error) {
	out := &emailConfig{
		VSendResolved: in.SendResolved,
		To:            in.To,
		From:          in.From,
		Hello:         in.Hello,
		AuthUsername:  in.AuthUsername,
		AuthIdentity:  in.AuthIdentity,
		HTML:          in.HTML,
		Text:          in.Text,
		RequireTLS:    in.RequireTLS,
	}

	if in.Smarthost == "" {
		if cb.cfg.Global == nil || cb.cfg.Global.SMTPSmarthost.Host == "" {
			return nil, fmt.Errorf("SMTP smarthost is a mandatory field, it is neither specified at global config nor at receiver level")
		}
	}

	if in.From == "" {
		if cb.cfg.Global == nil || cb.cfg.Global.SMTPFrom == "" {
			return nil, fmt.Errorf("SMTP from is a mandatory field, it is neither specified at global config nor at receiver level")
		}
	}

	if in.Smarthost != "" {
		out.Smarthost.Host, out.Smarthost.Port, _ = net.SplitHostPort(in.Smarthost)
	}

	if in.AuthPassword != nil {
		authPassword, err := cb.store.GetSecretKey(ctx, crKey.Namespace, *in.AuthPassword)
		if err != nil {
			return nil, fmt.Errorf("failed to get auth password: %w", err)
		}
		out.AuthPassword = authPassword
	}

	if in.AuthSecret != nil {
		authSecret, err := cb.store.GetSecretKey(ctx, crKey.Namespace, *in.AuthSecret)
		if err != nil {
			return nil, fmt.Errorf("failed to get auth secret: %w", err)
		}
		out.AuthSecret = authSecret
	}

	if l := len(in.Headers); l > 0 {
		headers := make(map[string]string, l)
		for _, d := range in.Headers {
			headers[d.Key] = d.Value
		}
		out.Headers = headers
	}

	if in.TLSConfig != nil {
		out.TLSConfig = cb.convertTLSConfig(in.TLSConfig, crKey)
	}

	return out, nil
}

func (cb *ConfigBuilder) convertVictorOpsConfig(ctx context.Context, in monitoringv1alpha1.VictorOpsConfig, crKey types.NamespacedName) (*victorOpsConfig, error) {
	out := &victorOpsConfig{
		VSendResolved:     in.SendResolved,
		APIURL:            in.APIURL,
		RoutingKey:        in.RoutingKey,
		MessageType:       in.MessageType,
		EntityDisplayName: in.EntityDisplayName,
		StateMessage:      in.StateMessage,
		MonitoringTool:    in.MonitoringTool,
	}

	if in.APIKey != nil {
		apiKey, err := cb.store.GetSecretKey(ctx, crKey.Namespace, *in.APIKey)
		if err != nil {
			return nil, fmt.Errorf("failed to get API key: %w", err)
		}
		out.APIKey = apiKey
	}

	var customFields map[string]string
	if l := len(in.CustomFields); l > 0 {
		// from https://github.com/prometheus/alertmanager/blob/a7f9fdadbecbb7e692d2cd8d3334e3d6de1602e1/config/notifiers.go#L497
		reservedFields := map[string]struct{}{
			"routing_key":         {},
			"message_type":        {},
			"state_message":       {},
			"entity_display_name": {},
			"monitoring_tool":     {},
			"entity_id":           {},
			"entity_state":        {},
		}
		customFields = make(map[string]string, l)
		for _, d := range in.CustomFields {
			if _, ok := reservedFields[d.Key]; ok {
				return nil, fmt.Errorf("VictorOps config contains custom field %s which cannot be used as it conflicts with the fixed/static fields", d.Key)
			}
			customFields[d.Key] = d.Value
		}
	}
	out.CustomFields = customFields

	httpConfig, err := cb.convertHTTPConfig(ctx, in.HTTPConfig, crKey)
	if err != nil {
		return nil, err
	}
	out.HTTPConfig = httpConfig

	return out, nil
}

func (cb *ConfigBuilder) convertPushoverConfig(ctx context.Context, in monitoringv1alpha1.PushoverConfig, crKey types.NamespacedName) (*pushoverConfig, error) {
	out := &pushoverConfig{
		VSendResolved: in.SendResolved,
		Title:         in.Title,
		Message:       in.Message,
		URL:           in.URL,
		URLTitle:      in.URLTitle,
		Priority:      in.Priority,
		HTML:          in.HTML,
	}

	if in.TTL != nil {
		out.TTL = string(*in.TTL)
	}

	if in.Device != nil {
		out.Device = *in.Device
	}

	{
		userKey, err := cb.store.GetSecretKey(ctx, crKey.Namespace, *in.UserKey)
		if err != nil {
			return nil, fmt.Errorf("failed to get user key: %w", err)
		}
		if userKey == "" {
			return nil, fmt.Errorf("mandatory field %q is empty", "userKey")
		}
		out.UserKey = userKey
	}

	{
		token, err := cb.store.GetSecretKey(ctx, crKey.Namespace, *in.Token)
		if err != nil {
			return nil, fmt.Errorf("failed to get token: %w", err)
		}
		if token == "" {
			return nil, fmt.Errorf("mandatory field %q is empty", "token")
		}
		out.Token = token
	}

	{
		if in.Retry != "" {
			retry, err := model.ParseDuration(in.Retry)
			if err != nil {
				return nil, fmt.Errorf("parse resolve retry: %w", err)
			}
			out.Retry = &retry
		}

		if in.Expire != "" {
			expire, err := model.ParseDuration(in.Expire)
			if err != nil {
				return nil, fmt.Errorf("parse resolve expire: %w", err)
			}
			out.Expire = &expire
		}
	}

	httpConfig, err := cb.convertHTTPConfig(ctx, in.HTTPConfig, crKey)
	if err != nil {
		return nil, err
	}
	out.HTTPConfig = httpConfig

	return out, nil
}

func (cb *ConfigBuilder) convertTelegramConfig(ctx context.Context, in monitoringv1alpha1.TelegramConfig, crKey types.NamespacedName) (*telegramConfig, error) {
	out := &telegramConfig{
		VSendResolved:        in.SendResolved,
		APIUrl:               in.APIURL,
		ChatID:               in.ChatID,
		Message:              in.Message,
		DisableNotifications: false,
		ParseMode:            in.ParseMode,
	}

	httpConfig, err := cb.convertHTTPConfig(ctx, in.HTTPConfig, crKey)
	if err != nil {
		return nil, err
	}
	out.HTTPConfig = httpConfig

	if in.MessageThreadID != nil {
		out.MessageThreadID = int(*in.MessageThreadID)
	}

	if in.BotToken != nil {
		botToken, err := cb.store.GetSecretKey(ctx, crKey.Namespace, *in.BotToken)
		if err != nil {
			return nil, fmt.Errorf("failed to get bot token: %w", err)
		}
		if botToken == "" {
			return nil, fmt.Errorf("mandatory field %q is empty", "botToken")
		}
		out.BotToken = botToken
	}

	return out, nil
}

func (cb *ConfigBuilder) convertSnsConfig(ctx context.Context, in monitoringv1alpha1.SNSConfig, crKey types.NamespacedName) (*snsConfig, error) {
	out := &snsConfig{
		VSendResolved: in.SendResolved,
		APIUrl:        in.ApiURL,
		TopicARN:      in.TopicARN,
		PhoneNumber:   in.PhoneNumber,
		TargetARN:     in.TargetARN,
		Subject:       in.Subject,
		Message:       in.Message,
		Attributes:    in.Attributes,
	}

	httpConfig, err := cb.convertHTTPConfig(ctx, in.HTTPConfig, crKey)
	if err != nil {
		return nil, err
	}
	out.HTTPConfig = httpConfig

	if in.Sigv4 != nil {
		out.Sigv4 = sigV4Config{
			Region:  in.Sigv4.Region,
			Profile: in.Sigv4.Profile,
			RoleARN: in.Sigv4.RoleArn,
		}

		if in.Sigv4.AccessKey != nil && in.Sigv4.SecretKey != nil {
			accessKey, err := cb.store.GetSecretKey(ctx, crKey.Namespace, *in.Sigv4.AccessKey)
			if err != nil {
				return nil, fmt.Errorf("failed to get access key: %w", err)
			}

			secretKey, err := cb.store.GetSecretKey(ctx, crKey.Namespace, *in.Sigv4.SecretKey)
			if err != nil {
				return nil, fmt.Errorf("failed to get AWS secret key: %w", err)

			}
			out.Sigv4.AccessKey = accessKey
			out.Sigv4.SecretKey = secretKey
		}
	}

	return out, nil
}

func (cb *ConfigBuilder) convertMSTeamsConfig(
	ctx context.Context, in monitoringv1alpha1.MSTeamsConfig, crKey types.NamespacedName,
) (*msTeamsConfig, error) {
	out := &msTeamsConfig{
		SendResolved: in.SendResolved,
	}

	if in.Title != nil {
		out.Title = *in.Title
	}

	if in.Text != nil {
		out.Text = *in.Text
	}

	if in.Summary != nil {
		out.Summary = *in.Summary
	}

	webHookURL, err := cb.store.GetSecretKey(ctx, crKey.Namespace, in.WebhookURL)
	if err != nil {
		return nil, err
	}

	out.WebhookURL = webHookURL

	httpConfig, err := cb.convertHTTPConfig(ctx, in.HTTPConfig, crKey)
	if err != nil {
		return nil, err
	}
	out.HTTPConfig = httpConfig

	return out, nil
}

func (cb *ConfigBuilder) convertMSTeamsV2Config(
	ctx context.Context, in monitoringv1alpha1.MSTeamsV2Config, crKey types.NamespacedName,
) (*msTeamsV2Config, error) {
	out := &msTeamsV2Config{
		SendResolved: in.SendResolved,
	}

	if in.Title != nil {
		out.Title = *in.Title
	}

	if in.Text != nil {
		out.Text = *in.Text
	}

	if in.WebhookURL != nil {
		webHookURL, err := cb.store.GetSecretKey(ctx, crKey.Namespace, *in.WebhookURL)
		if err != nil {
			return nil, err
		}

		out.WebhookURL = webHookURL
	}

	httpConfig, err := cb.convertHTTPConfig(ctx, in.HTTPConfig, crKey)
	if err != nil {
		return nil, err
	}
	out.HTTPConfig = httpConfig

	return out, nil
}

func (cb *ConfigBuilder) convertInhibitRule(in *monitoringv1alpha1.InhibitRule) *inhibitRule {
	sourceMatchers, sourceMatch, sourceMatchRE := cb.convertMatchersV2(in.SourceMatch)
	targetMatchers, targetMatch, targetMatchRE := cb.convertMatchersV2(in.TargetMatch)

	return &inhibitRule{
		SourceMatch:    sourceMatch,
		SourceMatchRE:  sourceMatchRE,
		SourceMatchers: sourceMatchers,
		TargetMatch:    targetMatch,
		TargetMatchRE:  targetMatchRE,
		TargetMatchers: targetMatchers,
		Equal:          in.Equal,
	}
}

func (cb *ConfigBuilder) convertMatchersV2(ms []monitoringv1alpha1.Matcher) ([]string, map[string]string, map[string]string) {
	matchersV2Allowed := cb.amVersion.GTE(semver.MustParse("0.22.0"))

	var matchers []string
	match := map[string]string{}
	matchRE := map[string]string{}

	for _, m := range ms {
		if m.MatchType != "" {
			matchers = append(matchers, m.String())
			continue
		}

		if matchersV2Allowed {
			if m.Regex {
				matchers = append(matchers, inhibitRuleRegexToV2(m.Name, m.Value))
			} else {
				matchers = append(matchers, inhibitRuleToV2(m.Name, m.Value))
			}
			continue
		}

		if m.Regex {
			matchRE[m.Name] = m.Value
		} else {
			match[m.Name] = m.Value
		}
	}

	return matchers, match, matchRE
}

func convertMuteTimeInterval(in *monitoringv1alpha1.MuteTimeInterval, crKey types.NamespacedName) (*timeInterval, error) {
	muteTimeInterval := &timeInterval{}

	for _, timeInterval := range in.TimeIntervals {
		ti := timeinterval.TimeInterval{}

		for _, time := range timeInterval.Times {
			parsedTime, err := time.Parse()
			if err != nil {
				return nil, err
			}
			ti.Times = append(ti.Times, timeinterval.TimeRange{
				StartMinute: parsedTime.Start,
				EndMinute:   parsedTime.End,
			})
		}

		for _, wd := range timeInterval.Weekdays {
			parsedWeekday, err := wd.Parse()
			if err != nil {
				return nil, err
			}
			ti.Weekdays = append(ti.Weekdays, timeinterval.WeekdayRange{
				InclusiveRange: timeinterval.InclusiveRange{
					Begin: parsedWeekday.Start,
					End:   parsedWeekday.End,
				},
			})
		}

		for _, dom := range timeInterval.DaysOfMonth {
			ti.DaysOfMonth = append(ti.DaysOfMonth, timeinterval.DayOfMonthRange{
				InclusiveRange: timeinterval.InclusiveRange{
					Begin: dom.Start,
					End:   dom.End,
				},
			})
		}

		for _, month := range timeInterval.Months {
			parsedMonth, err := month.Parse()
			if err != nil {
				return nil, err
			}
			ti.Months = append(ti.Months, timeinterval.MonthRange{
				InclusiveRange: timeinterval.InclusiveRange{
					Begin: parsedMonth.Start,
					End:   parsedMonth.End,
				},
			})
		}

		for _, year := range timeInterval.Years {
			parsedYear, err := year.Parse()
			if err != nil {
				return nil, err
			}
			ti.Years = append(ti.Years, timeinterval.YearRange{
				InclusiveRange: timeinterval.InclusiveRange{
					Begin: parsedYear.Start,
					End:   parsedYear.End,
				},
			})
		}

		muteTimeInterval.Name = makeNamespacedString(in.Name, crKey)
		muteTimeInterval.TimeIntervals = append(muteTimeInterval.TimeIntervals, ti)
	}

	return muteTimeInterval, nil
}

func makeNamespacedString(in string, crKey types.NamespacedName) string {
	if in == "" {
		return ""
	}
	return crKey.Namespace + "/" + crKey.Name + "/" + in
}

func (cb *ConfigBuilder) convertSMTPConfig(ctx context.Context, out *globalConfig, in monitoringv1.GlobalSMTPConfig, crKey types.NamespacedName) error {
	if in.From != nil {
		out.SMTPFrom = *in.From
	}
	if in.Hello != nil {
		out.SMTPHello = *in.Hello
	}
	if in.AuthUsername != nil {
		out.SMTPAuthUsername = *in.AuthUsername
	}
	if in.AuthIdentity != nil {
		out.SMTPAuthIdentity = *in.AuthIdentity
	}
	out.SMTPRequireTLS = in.RequireTLS

	if in.SmartHost != nil {
		out.SMTPSmarthost.Host = in.SmartHost.Host
		out.SMTPSmarthost.Port = in.SmartHost.Port
	}

	if in.TLSConfig != nil {
		out.SMTPTLSConfig = cb.convertTLSConfig(in.TLSConfig, crKey)
	}

	if in.AuthPassword != nil {
		authPassword, err := cb.store.GetSecretKey(ctx, crKey.Namespace, *in.AuthPassword)
		if err != nil {
			return err
		}
		out.SMTPAuthPassword = authPassword
	}

	if in.AuthSecret != nil {
		authSecret, err := cb.store.GetSecretKey(ctx, crKey.Namespace, *in.AuthSecret)
		if err != nil {
			return err
		}
		out.SMTPAuthSecret = authSecret
	}

	return nil
}

// convertHTTPConfig converts the HTTPConfig CRD field to the internal configuration struct.
func (cb *ConfigBuilder) convertHTTPConfig(ctx context.Context, in *monitoringv1alpha1.HTTPConfig, crKey types.NamespacedName) (*httpClientConfig, error) {
	if in == nil {
		return nil, nil
	}

	proxyConfig, err := cb.convertProxyConfig(ctx, in.ProxyConfig, crKey)
	if err != nil {
		return nil, err
	}

	// in.ProxyURL comes from the common v1.ProxyConfig struct and is
	// serialized as `proxyUrl` while in.ProxyURLOriginal is serialized as
	// `proxyURL`. ProxyURLOriginal existed first in the CRD spec hence it
	// can't be removed till the next API bump and should take precedence over
	// in.ProxyURL.
	if ptr.Deref(in.ProxyURLOriginal, "") != "" {
		proxyConfig.ProxyURL = *in.ProxyURLOriginal
	}

	out := &httpClientConfig{
		proxyConfig:     proxyConfig,
		FollowRedirects: in.FollowRedirects,
	}

	if in.BasicAuth != nil {
		username, err := cb.store.GetSecretKey(ctx, crKey.Namespace, in.BasicAuth.Username)
		if err != nil {
			return nil, fmt.Errorf("failed to get BasicAuth username: %w", err)
		}

		password, err := cb.store.GetSecretKey(ctx, crKey.Namespace, in.BasicAuth.Password)
		if err != nil {
			return nil, fmt.Errorf("failed to get BasicAuth password: %w", err)
		}

		if username != "" || password != "" {
			out.BasicAuth = &basicAuth{Username: username, Password: password}
		}
	}

	if in.Authorization != nil {
		credentials, err := cb.store.GetSecretKey(ctx, crKey.Namespace, *in.Authorization.Credentials)
		if err != nil {
			return nil, fmt.Errorf("failed to get Authorization credentials: %w", err)
		}

		if credentials != "" {
			authorizationType := in.Authorization.Type
			if authorizationType == "" {
				authorizationType = "Bearer"
			}
			out.Authorization = &authorization{Type: authorizationType, Credentials: credentials}
		}
	}

	if in.TLSConfig != nil {
		out.TLSConfig = cb.convertTLSConfig(in.TLSConfig, crKey)
	}

	if in.BearerTokenSecret != nil {
		bearerToken, err := cb.store.GetSecretKey(ctx, crKey.Namespace, *in.BearerTokenSecret)
		if err != nil {
			return nil, fmt.Errorf("failed to get bearer token: %w", err)
		}
		out.BearerToken = bearerToken
	}

	if in.OAuth2 != nil {
		clientID, err := cb.store.GetKey(ctx, crKey.Namespace, in.OAuth2.ClientID)
		if err != nil {
			return nil, fmt.Errorf("failed to get clientID: %w", err)
		}

		clientSecret, err := cb.store.GetSecretKey(ctx, crKey.Namespace, in.OAuth2.ClientSecret)
		if err != nil {
			return nil, fmt.Errorf("failed to get client secret: %w", err)
		}
		proxyConfig, err := cb.convertProxyConfig(ctx, in.OAuth2.ProxyConfig, crKey)
		if err != nil {
			return nil, err
		}
		out.OAuth2 = &oauth2{
			ClientID:       clientID,
			ClientSecret:   clientSecret,
			Scopes:         in.OAuth2.Scopes,
			TokenURL:       in.OAuth2.TokenURL,
			EndpointParams: in.OAuth2.EndpointParams,
			proxyConfig:    proxyConfig,
		}
	}

	return out, nil
}

func (cb *ConfigBuilder) convertTLSConfig(in *monitoringv1.SafeTLSConfig, crKey types.NamespacedName) *tlsConfig {
	out := tlsConfig{}

	if in.ServerName != nil {
		out.ServerName = *in.ServerName
	}

	if in.InsecureSkipVerify != nil {
		out.InsecureSkipVerify = *in.InsecureSkipVerify
	}

	s := cb.store.ForNamespace(crKey.Namespace)

	if in.CA != (monitoringv1.SecretOrConfigMap{}) {
		out.CAFile = path.Join(tlsAssetsDir, s.TLSAsset(in.CA))
	}

	if in.Cert != (monitoringv1.SecretOrConfigMap{}) {
		out.CertFile = path.Join(tlsAssetsDir, s.TLSAsset(in.Cert))
	}

	if in.KeySecret != nil {
		out.KeyFile = path.Join(tlsAssetsDir, s.TLSAsset(in.KeySecret))
	}

	if in.MinVersion != nil {
		out.MinVersion = string(*in.MinVersion)
	}

	if in.MaxVersion != nil {
		out.MaxVersion = string(*in.MaxVersion)
	}

	return &out
}

func (cb *ConfigBuilder) convertProxyConfig(ctx context.Context, in monitoringv1.ProxyConfig, crKey types.NamespacedName) (proxyConfig, error) {
	out := proxyConfig{}

	if in.ProxyURL != nil {
		out.ProxyURL = *in.ProxyURL
	}

	if in.NoProxy != nil {
		out.NoProxy = *in.NoProxy
	}

	if in.ProxyFromEnvironment != nil {
		out.ProxyFromEnvironment = *in.ProxyFromEnvironment
	}

	if len(in.ProxyConnectHeader) > 0 {
		proxyConnectHeader := make(map[string][]string, len(in.ProxyConnectHeader))
		for k, v := range in.ProxyConnectHeader {
			proxyConnectHeader[k] = []string{}
			for _, vv := range v {
				value, err := cb.store.GetSecretKey(ctx, crKey.Namespace, vv)
				if err != nil {
					return out, fmt.Errorf("failed to get proxyConnectHeader secretKey: %w", err)
				}
				proxyConnectHeader[k] = append(proxyConnectHeader[k], value)
			}
		}
		out.ProxyConnectHeader = proxyConnectHeader
	}

	return out, nil
}

func (cb *ConfigBuilder) convertGlobalTelegramConfig(out *globalConfig, in *monitoringv1.GlobalTelegramConfig) error {
	if in == nil {
		return nil
	}

	if cb.amVersion.LT(semver.MustParse("0.24.0")) {
		return fmt.Errorf("telegram integration requires Alertmanager >= 0.24.0")
	}

	if in.APIURL != nil {
		u, err := url.Parse(string(*in.APIURL))
		if err != nil {
			return fmt.Errorf("failed to parse Telegram API URL: %w", err)
		}
		out.TelegramAPIURL = &config.URL{URL: u}
	}

	return nil
}

func (cb *ConfigBuilder) convertGlobalJiraConfig(out *globalConfig, in *monitoringv1.GlobalJiraConfig) error {
	if in == nil {
		return nil
	}

	if cb.amVersion.LT(semver.MustParse("0.28.0")) {
		return errors.New("jira integration requires Alertmanager >= 0.28.0")
	}

	if in.APIURL != nil {
		u, err := url.Parse(string(*in.APIURL))
		if err != nil {
			return fmt.Errorf("failed to parse Jira API URL: %w", err)
		}
		out.JiraAPIURL = &config.URL{URL: u}
	}

	return nil
}

<<<<<<< HEAD
func (cb *ConfigBuilder) convertGlobalVictorOpsConfig(out *globalConfig, in *monitoringv1.GlobalVictorOpsConfig) error {
=======
func (cb *ConfigBuilder) convertGlobalRocketChatConfig(ctx context.Context, out *globalConfig, in *monitoringv1.GlobalRocketChatConfig, crKey types.NamespacedName) error {
>>>>>>> 89a0ea9b
	if in == nil {
		return nil
	}

<<<<<<< HEAD
	if in.APIURL != nil {
		u, err := url.Parse(string(*in.APIURL))
		if err != nil {
			return fmt.Errorf("parse VictorOps API URL: %w", err)
		}
		out.VictorOpsAPIURL = &config.URL{URL: u}
	}

	if in.APIKey != nil {
		out.VictorOpsAPIKey = *in.APIKey
=======
	if cb.amVersion.LT(semver.MustParse("0.28.0")) {
		return errors.New("rocket chat integration requires Alertmanager >= 0.28.0")
	}

	if in.APIURL != nil {
		u, err := url.Parse(string(*in.APIURL))
		if err != nil {
			return fmt.Errorf("failed to parse Rocket Chat API URL: %w", err)
		}
		out.RocketChatAPIURL = &config.URL{URL: u}
	}

	if in.Token != nil {
		token, err := cb.store.GetSecretKey(ctx, crKey.Namespace, *in.Token)
		if err != nil {
			return fmt.Errorf("failed to get Rocket Chat Token: %w", err)
		}
		out.RocketChatToken = token
	}

	if in.TokenID != nil {
		tokenID, err := cb.store.GetSecretKey(ctx, crKey.Namespace, *in.TokenID)
		if err != nil {
			return fmt.Errorf("failed to get Rocket Chat Token ID: %w", err)
		}
		out.RocketChatTokenID = tokenID
>>>>>>> 89a0ea9b
	}

	return nil
}

// sanitize the config against a specific Alertmanager version
// types may be sanitized in one of two ways:
// 1. stripping the unsupported config and log a warning
// 2. error which ensures that config will not be reconciled - this will be logged by a calling function.
func (c *alertmanagerConfig) sanitize(amVersion semver.Version, logger *slog.Logger) error {
	if c == nil {
		return nil
	}

	if err := c.Global.sanitize(amVersion, logger); err != nil {
		return err
	}

	for _, receiver := range c.Receivers {
		if err := receiver.sanitize(amVersion, logger); err != nil {
			return err
		}
	}

	for i, rule := range c.InhibitRules {
		if err := rule.sanitize(amVersion, logger); err != nil {
			return fmt.Errorf("inhibit_rules[%d]: %w", i, err)
		}
	}

	if len(c.MuteTimeIntervals) > 0 && amVersion.LT(semver.MustParse("0.22.0")) {
		// mute time intervals are unsupported < 0.22.0, and we already log the situation
		// when handling the routes so just set to nil
		c.MuteTimeIntervals = nil
	}

	if len(c.TimeIntervals) > 0 && amVersion.LT(semver.MustParse("0.24.0")) {
		// time intervals are unsupported < 0.24.0, and we already log the situation
		// when handling the routes so just set to nil
		c.TimeIntervals = nil
	}

	for _, ti := range c.MuteTimeIntervals {
		if err := ti.sanitize(amVersion, logger); err != nil {
			return fmt.Errorf("mute_time_intervals[%s]: %w", ti.Name, err)
		}
	}

	for _, ti := range c.TimeIntervals {
		if err := ti.sanitize(amVersion, logger); err != nil {
			return fmt.Errorf("time_intervals[%s]: %w", ti.Name, err)
		}
	}

	return c.Route.sanitize(amVersion, logger)
}

// sanitize globalConfig.
func (gc *globalConfig) sanitize(amVersion semver.Version, logger *slog.Logger) error {
	if gc == nil {
		return nil
	}

	if gc.HTTPConfig != nil {
		if err := gc.HTTPConfig.sanitize(amVersion, logger); err != nil {
			return err
		}
	}

	if gc.SMTPTLSConfig != nil && amVersion.LT(semver.MustParse("0.28.0")) {
		msg := "'smtp_tls_config' supported in Alertmanager >= 0.28.0 only - dropping field from provided config"
		logger.Warn(msg, "current_version", amVersion.String())
		gc.SMTPTLSConfig = nil
	}

	// We need to sanitize the config for slack globally
	// As of v0.22.0 Alertmanager config supports passing URL via file name
	if gc.SlackAPIURLFile != "" {
		if gc.SlackAPIURL != nil {
			msg := "'slack_api_url' and 'slack_api_url_file' are mutually exclusive - 'slack_api_url' has taken precedence"
			logger.Warn(msg)
			gc.SlackAPIURLFile = ""
		}

		if amVersion.LT(semver.MustParse("0.22.0")) {
			msg := "'slack_api_url_file' supported in Alertmanager >= 0.22.0 only - dropping field from provided config"
			logger.Warn(msg, "current_version", amVersion.String())
			gc.SlackAPIURLFile = ""
		}
	}

	if gc.OpsGenieAPIKeyFile != "" && amVersion.LT(semver.MustParse("0.24.0")) {
		msg := "'opsgenie_api_key_file' supported in Alertmanager >= 0.24.0 only - dropping field from provided config"
		logger.Warn(msg, "current_version", amVersion.String())
		gc.OpsGenieAPIKeyFile = ""
	}

	if gc.SMTPAuthPasswordFile != "" && amVersion.LT(semver.MustParse("0.25.0")) {
		msg := "'smtp_auth_password_file' supported in Alertmanager >= 0.25.0 only - dropping field from provided config"
		logger.Warn(msg, "current_version", amVersion.String())
		gc.SMTPAuthPasswordFile = ""
	}

	if gc.SMTPAuthPassword != "" && gc.SMTPAuthPasswordFile != "" {
		msg := "'smtp_auth_password' and 'smtp_auth_password_file' are mutually exclusive - 'smtp_auth_password' has taken precedence"
		logger.Warn(msg)
		gc.SMTPAuthPasswordFile = ""
	}

	if gc.VictorOpsAPIKeyFile != "" && amVersion.LT(semver.MustParse("0.25.0")) {
		msg := "'victorops_api_key_file' supported in Alertmanager >= 0.25.0 only - dropping field from provided config"
		logger.Warn(msg, "current_version", amVersion.String())
		gc.VictorOpsAPIKeyFile = ""
	}

	if gc.VictorOpsAPIKey != "" && gc.VictorOpsAPIKeyFile != "" {
		msg := "'victorops_api_key' and 'victorops_api_key_file' are mutually exclusive - 'victorops_api_key' has taken precedence"
		logger.Warn(msg)
		gc.VictorOpsAPIKeyFile = ""
	}

	return nil
}

func (hc *httpClientConfig) sanitize(amVersion semver.Version, logger *slog.Logger) error {
	if hc == nil {
		return nil
	}

	if hc.Authorization != nil && !amVersion.GTE(semver.MustParse("0.22.0")) {
		return fmt.Errorf("'authorization' set in 'http_config' but supported in Alertmanager >= 0.22.0 only")
	}

	if hc.OAuth2 != nil && !amVersion.GTE(semver.MustParse("0.22.0")) {
		return fmt.Errorf("'oauth2' set in 'http_config' but supported in Alertmanager >= 0.22.0 only")
	}

	if hc.FollowRedirects != nil && !amVersion.GTE(semver.MustParse("0.22.0")) {
		msg := "'follow_redirects' set in 'http_config' but supported in Alertmanager >= 0.22.0 only - dropping field from provided config"
		logger.Warn(msg, "current_version", amVersion.String())
		hc.FollowRedirects = nil
	}

	if hc.EnableHTTP2 != nil && !amVersion.GTE(semver.MustParse("0.25.0")) {
		msg := "'enable_http2' set in 'http_config' but supported in Alertmanager >= 0.25.0 only - dropping field from provided config"
		logger.Warn(msg, "current_version", amVersion.String())
		hc.EnableHTTP2 = nil
	}

	if err := hc.TLSConfig.sanitize(amVersion, logger); err != nil {
		return err
	}

	if err := hc.proxyConfig.sanitize(amVersion, logger); err != nil {
		return err
	}

	return hc.OAuth2.sanitize(amVersion, logger)
}

var tlsVersions = map[string]int{
	"":      0x0000,
	"TLS13": tls.VersionTLS13,
	"TLS12": tls.VersionTLS12,
	"TLS11": tls.VersionTLS11,
	"TLS10": tls.VersionTLS10,
}

func (tc *tlsConfig) sanitize(amVersion semver.Version, logger *slog.Logger) error {
	if tc == nil {
		return nil
	}

	if tc.MinVersion != "" && !amVersion.GTE(semver.MustParse("0.25.0")) {
		msg := "'min_version' set in 'tls_config' but supported in Alertmanager >= 0.25.0 only - dropping field from provided config"
		logger.Warn(msg, "current_version", amVersion.String())
		tc.MinVersion = ""
	}

	if tc.MaxVersion != "" && !amVersion.GTE(semver.MustParse("0.25.0")) {
		msg := "'max_version' set in 'tls_config' but supported in Alertmanager >= 0.25.0 only - dropping field from provided config"
		logger.Warn(msg, "current_version", amVersion.String())
		tc.MaxVersion = ""
	}

	minVersion, found := tlsVersions[tc.MinVersion]
	if !found {
		return fmt.Errorf("unknown TLS version: %s", tc.MinVersion)
	}

	maxVersion, found := tlsVersions[tc.MaxVersion]
	if !found {
		return fmt.Errorf("unknown TLS version: %s", tc.MaxVersion)
	}

	if minVersion != 0 && maxVersion != 0 && minVersion > maxVersion {
		return fmt.Errorf("max TLS version %q must be greater than or equal to min TLS version %q", tc.MaxVersion, tc.MinVersion)
	}

	return nil
}

func (pc *proxyConfig) sanitize(amVersion semver.Version, logger *slog.Logger) error {
	if pc == nil {
		return nil
	}

	// All proxy options are supported starting from v0.26.0. Below this
	// version, only 'proxy_url' is supported.
	if amVersion.GTE(semver.MustParse("0.26.0")) {
		if len(pc.ProxyConnectHeader) > 0 && (!pc.ProxyFromEnvironment && pc.ProxyURL == "") {
			return fmt.Errorf("if 'proxy_connect_header' is configured, 'proxy_url' or 'proxy_from_environment' must also be configured")
		}

		if pc.ProxyFromEnvironment && pc.ProxyURL != "" {
			return fmt.Errorf("if 'proxy_from_environment' is configured, 'proxy_url' must not be configured")
		}

		if pc.ProxyFromEnvironment && pc.NoProxy != "" {
			return fmt.Errorf("if 'proxy_from_environment' is configured, 'no_proxy' must not be configured")
		}

		if pc.ProxyURL == "" && pc.NoProxy != "" {
			return fmt.Errorf("if 'no_proxy' is configured, 'proxy_url' must also be configured")
		}

		return nil
	}

	if pc.ProxyFromEnvironment {
		msg := "'proxy_from_environment' set to true but supported in Alertmanager >= 0.26.0 only - dropping field from provided config"
		logger.Warn(msg, "current_version", amVersion.String())
		pc.ProxyFromEnvironment = false
	}

	if pc.NoProxy != "" {
		msg := "'no_proxy' configured but supported in Alertmanager >= 0.26.0 only - dropping field from provided config"
		logger.Warn(msg, "current_version", amVersion.String())
		pc.NoProxy = ""
	}

	if len(pc.ProxyConnectHeader) > 0 {
		msg := "'proxy_connect_header' configured but supported in Alertmanager >= 0.26.0 only - dropping field from provided config"
		logger.Warn(msg, "current_version", amVersion.String())
		pc.ProxyConnectHeader = nil
	}

	return nil
}

func (o *oauth2) sanitize(amVersion semver.Version, logger *slog.Logger) error {
	if o == nil {
		return nil
	}

	if (o.ProxyURL != "" || o.NoProxy != "" || len(o.ProxyConnectHeader) > 0) &&
		!amVersion.GTE(semver.MustParse("0.25.0")) {
		msg := "'proxyConfig' set in 'oauth2' but supported in Alertmanager >= 0.25.0 only - dropping field from provided config"
		logger.Warn(msg, "current_version", amVersion.String())
		o.ProxyURL = ""
		o.NoProxy = ""
		o.ProxyFromEnvironment = false
		o.ProxyConnectHeader = nil
	}

	return nil
}

// sanitize the receiver.
func (r *receiver) sanitize(amVersion semver.Version, logger *slog.Logger) error {
	if r == nil {
		return nil
	}
	withLogger := logger.With("receiver", r.Name)

	for _, conf := range r.EmailConfigs {
		if err := conf.sanitize(amVersion, withLogger); err != nil {
			return err
		}
	}

	for _, conf := range r.OpsgenieConfigs {
		if err := conf.sanitize(amVersion, withLogger); err != nil {
			return err
		}
	}

	for _, conf := range r.PagerdutyConfigs {
		if err := conf.sanitize(amVersion, withLogger); err != nil {
			return err
		}
	}

	for _, conf := range r.PushoverConfigs {
		if err := conf.sanitize(amVersion, withLogger); err != nil {
			return err
		}
	}

	for _, conf := range r.SlackConfigs {
		if err := conf.sanitize(amVersion, withLogger); err != nil {
			return err
		}
	}

	for _, conf := range r.VictorOpsConfigs {
		if err := conf.sanitize(amVersion, withLogger); err != nil {
			return err
		}
	}

	for _, conf := range r.WebhookConfigs {
		if err := conf.sanitize(amVersion, withLogger); err != nil {
			return err
		}
	}

	for _, conf := range r.WeChatConfigs {
		if err := conf.sanitize(amVersion, withLogger); err != nil {
			return err
		}
	}

	for _, conf := range r.SNSConfigs {
		if err := conf.sanitize(amVersion, withLogger); err != nil {
			return err
		}
	}

	for _, conf := range r.TelegramConfigs {
		if err := conf.sanitize(amVersion, withLogger); err != nil {
			return err
		}
	}

	for _, conf := range r.DiscordConfigs {
		if err := conf.sanitize(amVersion, withLogger); err != nil {
			return err
		}
	}

	for _, conf := range r.WebexConfigs {
		if err := conf.sanitize(amVersion, withLogger); err != nil {
			return err
		}
	}

	for _, conf := range r.MSTeamsConfigs {
		if err := conf.sanitize(amVersion, withLogger); err != nil {
			return err
		}
	}

	for _, conf := range r.MSTeamsV2Configs {
		if err := conf.sanitize(amVersion, withLogger); err != nil {
			return err
		}
	}

	for _, conf := range r.JiraConfigs {
		if err := conf.sanitize(amVersion, withLogger); err != nil {
			return err
		}
	}

	for _, conf := range r.RocketChatConfigs {
		if err := conf.sanitize(amVersion, withLogger); err != nil {
			return err
		}
	}
	return nil
}

func (ec *emailConfig) sanitize(amVersion semver.Version, logger *slog.Logger) error {
	if ec.AuthPasswordFile != "" && amVersion.LT(semver.MustParse("0.25.0")) {
		msg := "'auth_password_file' supported in Alertmanager >= 0.25.0 only - dropping field from provided config"
		logger.Warn(msg, "current_version", amVersion.String())
		ec.AuthPasswordFile = ""
	}

	if ec.AuthPassword != "" && ec.AuthPasswordFile != "" {
		logger.Warn("'auth_password' and 'auth_password_file' are mutually exclusive for email receiver config - 'auth_password' has taken precedence")
		ec.AuthPasswordFile = ""
	}

	return nil
}

func (ogc *opsgenieConfig) sanitize(amVersion semver.Version, logger *slog.Logger) error {
	if err := ogc.HTTPConfig.sanitize(amVersion, logger); err != nil {
		return err
	}

	lessThanV0_24 := amVersion.LT(semver.MustParse("0.24.0"))

	if ogc.Actions != "" && lessThanV0_24 {
		msg := "opsgenie_config 'actions' supported in Alertmanager >= 0.24.0 only - dropping field from provided config"
		logger.Warn(msg, "current_version", amVersion.String())
		ogc.Actions = ""
	}

	if ogc.Entity != "" && lessThanV0_24 {
		msg := "opsgenie_config 'entity' supported in Alertmanager >= 0.24.0 only - dropping field from provided config"
		logger.Warn(msg, "current_version", amVersion.String())
		ogc.Entity = ""
	}
	if ogc.UpdateAlerts != nil && lessThanV0_24 {
		msg := "update_alerts 'entity' supported in Alertmanager >= 0.24.0 only - dropping field from provided config"
		logger.Warn(msg, "current_version", amVersion.String())
		ogc.UpdateAlerts = nil
	}
	for _, responder := range ogc.Responders {
		if err := responder.sanitize(amVersion); err != nil {
			return err
		}
	}

	if ogc.APIKey != "" && ogc.APIKeyFile != "" {
		logger.Warn("'api_key' and 'api_key_file' are mutually exclusive for OpsGenie receiver config - 'api_key' has taken precedence")
		ogc.APIKeyFile = ""
	}

	if ogc.APIKeyFile == "" {
		return nil
	}

	if lessThanV0_24 {
		msg := "'api_key_file' supported in Alertmanager >= 0.24.0 only - dropping field from provided config"
		logger.Warn(msg, "current_version", amVersion.String())
		ogc.APIKeyFile = ""
	}

	return nil
}

func (ops *opsgenieResponder) sanitize(amVersion semver.Version) error {
	if ops.Type == "teams" && amVersion.LT(semver.MustParse("0.24.0")) {
		return fmt.Errorf("'teams' set in 'opsgenieResponder' but supported in Alertmanager >= 0.24.0 only")
	}
	return nil
}

func (pdc *pagerdutyConfig) sanitize(amVersion semver.Version, logger *slog.Logger) error {
	lessThanV0_25 := amVersion.LT(semver.MustParse("0.25.0"))

	if pdc.Source != "" && lessThanV0_25 {
		msg := "'source' supported in Alertmanager >= 0.25.0 only - dropping field from provided config"
		logger.Warn(msg, "current_version", amVersion.String())
		pdc.Source = ""
	}

	if pdc.RoutingKeyFile != "" && lessThanV0_25 {
		msg := "'routing_key_file' supported in Alertmanager >= 0.25.0 only - dropping field from provided config"
		logger.Warn(msg, "current_version", amVersion.String())
		pdc.RoutingKeyFile = ""
	}

	if pdc.ServiceKeyFile != "" && lessThanV0_25 {
		msg := "'service_key_file' supported in Alertmanager >= 0.25.0 only - dropping field from provided config"
		logger.Warn(msg, "current_version", amVersion.String())
		pdc.ServiceKeyFile = ""
	}

	if pdc.ServiceKey != "" && pdc.ServiceKeyFile != "" {
		msg := "'service_key' and 'service_key_file' are mutually exclusive for pagerdury receiver config - 'service_key' has taken precedence"
		logger.Warn(msg)
		pdc.ServiceKeyFile = ""
	}

	if pdc.RoutingKey != "" && pdc.RoutingKeyFile != "" {
		msg := "'routing_key' and 'routing_key_file' are mutually exclusive for pagerdury receiver config - 'routing_key' has taken precedence"
		logger.Warn(msg)
		pdc.RoutingKeyFile = ""
	}

	return pdc.HTTPConfig.sanitize(amVersion, logger)
}

func (poc *pushoverConfig) sanitize(amVersion semver.Version, logger *slog.Logger) error {
	lessThanV0_26 := amVersion.LT(semver.MustParse("0.26.0"))
	lessThanV0_27 := amVersion.LT(semver.MustParse("0.27.0"))

	if poc.UserKeyFile != "" && lessThanV0_26 {
		msg := "'user_key_file' supported in Alertmanager >= 0.26.0 only - dropping field from pushover receiver config"
		logger.Warn(msg, "current_version", amVersion.String())
		poc.UserKeyFile = ""
	}

	if poc.UserKey == "" && poc.UserKeyFile == "" {
		return fmt.Errorf("missing mandatory field user_key or user_key_file")
	}

	if poc.UserKey != "" && poc.UserKeyFile != "" {
		msg := "'user_key' and 'user_key_file' are mutually exclusive for pushover receiver config - 'user_key' has taken precedence"
		logger.Warn(msg)
		poc.UserKeyFile = ""
	}

	if poc.TokenFile != "" && lessThanV0_26 {
		msg := "'token_file' supported in Alertmanager >= 0.26.0 only - dropping field from pushover receiver config"
		logger.Warn(msg, "current_version", amVersion.String())
		poc.TokenFile = ""
	}

	if poc.Token == "" && poc.TokenFile == "" {
		return fmt.Errorf("missing mandatory field token or token_file")
	}

	if poc.Token != "" && poc.TokenFile != "" {
		msg := "'token' and 'token_file' are mutually exclusive for pushover receiver config - 'token' has taken precedence"
		logger.Warn(msg)
		poc.TokenFile = ""
	}

	if poc.TTL != "" && lessThanV0_27 {
		msg := "'ttl' supported in Alertmanager >= 0.27.0 only - dropping field from pushover receiver config"
		logger.Warn(msg, "current_version", amVersion.String())
		poc.TTL = ""
	}

	if poc.Device != "" && lessThanV0_26 {
		msg := "'device' supported in Alertmanager >= 0.26.0 only - dropping field from pushover receiver config"
		logger.Warn(msg, "current_version", amVersion.String())
		poc.Device = ""
	}

	return poc.HTTPConfig.sanitize(amVersion, logger)
}

func (sc *slackConfig) sanitize(amVersion semver.Version, logger *slog.Logger) error {
	if err := sc.HTTPConfig.sanitize(amVersion, logger); err != nil {
		return err
	}

	if sc.APIURLFile == "" {
		return nil
	}

	// We need to sanitize the config for slack receivers
	// As of v0.22.0 Alertmanager config supports passing URL via file name
	if sc.APIURLFile != "" && amVersion.LT(semver.MustParse("0.22.0")) {
		msg := "'api_url_file' supported in Alertmanager >= 0.22.0 only - dropping field from provided config"
		logger.Warn(msg, "current_version", amVersion.String())
		sc.APIURLFile = ""
	}

	if sc.APIURL != "" && sc.APIURLFile != "" {
		msg := "'api_url' and 'api_url_file' are mutually exclusive for slack receiver config - 'api_url' has taken precedence"
		logger.Warn(msg)
		sc.APIURLFile = ""
	}

	return nil
}

func (voc *victorOpsConfig) sanitize(amVersion semver.Version, logger *slog.Logger) error {
	if err := voc.HTTPConfig.sanitize(amVersion, logger); err != nil {
		return err
	}

	if voc.APIKeyFile != "" && amVersion.LT(semver.MustParse("0.25.0")) {
		msg := "'api_key_file' supported in Alertmanager >= 0.25.0 only - dropping field from provided config"
		logger.Warn(msg, "current_version", amVersion.String())
		voc.APIKeyFile = ""
	}

	if voc.APIKey != "" && voc.APIKeyFile != "" {
		msg := "'api_key' and 'api_key_file' are mutually exclusive for victorops receiver config - 'api_url' has taken precedence"
		logger.Warn(msg)
		voc.APIKeyFile = ""
	}

	return nil
}

func (whc *webhookConfig) sanitize(amVersion semver.Version, logger *slog.Logger) error {
	if err := whc.HTTPConfig.sanitize(amVersion, logger); err != nil {
		return err
	}

	if whc.URLFile != "" && amVersion.LT(semver.MustParse("0.26.0")) {
		msg := "'url_file' supported in Alertmanager >= 0.26.0 only - dropping field from provided config"
		logger.Warn(msg, "current_version", amVersion.String())
		whc.URLFile = ""
	}

	if whc.URL != "" && whc.URLFile != "" {
		msg := "'url' and 'url_file' are mutually exclusive for webhook receiver config - 'url' has taken precedence"
		logger.Warn(msg)
		whc.URLFile = ""
	}

	if whc.Timeout != nil && amVersion.LT(semver.MustParse("0.28.0")) {
		msg := "'timeout' supported in Alertmanager >= 0.28.0 only - dropping field from provided config"
		logger.Warn(msg, "current_version", amVersion.String())
		whc.Timeout = nil
	}

	return nil
}

func (tc *msTeamsConfig) sanitize(amVersion semver.Version, logger *slog.Logger) error {
	if amVersion.LT(semver.MustParse("0.26.0")) {
		return fmt.Errorf(`invalid syntax in receivers config; msteams integration is only available in Alertmanager >= 0.26.0`)
	}

	if tc.WebhookURL == "" {
		return fmt.Errorf("mandatory field %q is empty", "webhook_url")
	}

	if tc.Summary != "" && amVersion.LT(semver.MustParse("0.27.0")) {
		msg := "'summary' supported in Alertmanager >= 0.27.0 only - dropping field `summary` from msteams config"
		logger.Warn(msg, "current_version", amVersion.String())
		tc.Summary = ""
	}

	return tc.HTTPConfig.sanitize(amVersion, logger)
}

func (tc *msTeamsV2Config) sanitize(amVersion semver.Version, logger *slog.Logger) error {
	msTeamsV2Allowed := amVersion.GTE(semver.MustParse("0.28.0"))
	if !msTeamsV2Allowed {
		return fmt.Errorf(`invalid syntax in receivers config; msteams v2 integration is available in Alertmanager >= 0.28.0`)
	}

	if tc.WebhookURL == "" && len(tc.WebhookURLFile) == 0 {
		return errors.New("no webhook_url or webhook_url_file provided")
	}

	if tc.WebhookURL != "" && len(tc.WebhookURLFile) != 0 {
		return errors.New("both webhook_url and webhook_url_file cannot be set at the same time")
	}

	return tc.HTTPConfig.sanitize(amVersion, logger)
}

func (wcc *weChatConfig) sanitize(amVersion semver.Version, logger *slog.Logger) error {
	return wcc.HTTPConfig.sanitize(amVersion, logger)
}

func (sc *snsConfig) sanitize(amVersion semver.Version, logger *slog.Logger) error {
	return sc.HTTPConfig.sanitize(amVersion, logger)
}

func (tc *telegramConfig) sanitize(amVersion semver.Version, logger *slog.Logger) error {
	lessThanV0_26 := amVersion.LT(semver.MustParse("0.26.0"))
	telegramAllowed := amVersion.GTE(semver.MustParse("0.24.0"))

	if !telegramAllowed {
		return fmt.Errorf(`invalid syntax in receivers config; telegram integration is available in Alertmanager >= 0.24.0`)
	}

	if tc.ChatID == 0 {
		return fmt.Errorf("mandatory field %q is empty", "chatID")
	}

	if tc.BotTokenFile != "" && lessThanV0_26 {
		msg := "'bot_token_file' supported in Alertmanager >= 0.26.0 only - dropping field from provided config"
		logger.Warn(msg, "current_version", amVersion.String())
		tc.BotTokenFile = ""
	}

	if tc.BotToken == "" && tc.BotTokenFile == "" {
		return fmt.Errorf("missing mandatory field botToken or botTokenFile")
	}

	if tc.BotToken != "" && tc.BotTokenFile != "" {
		msg := "'bot_token' and 'bot_token_file' are mutually exclusive for telegram receiver config - 'bot_token' has taken precedence"
		logger.Warn(msg)
		tc.BotTokenFile = ""
	}

	if tc.MessageThreadID != 0 && lessThanV0_26 {
		msg := "'message_thread_id' supported in Alertmanager >= 0.26.0 only - dropping field from provided config"
		logger.Warn(msg, "current_version", amVersion.String())
		tc.MessageThreadID = 0
	}

	return tc.HTTPConfig.sanitize(amVersion, logger)
}

func (dc *discordConfig) sanitize(amVersion semver.Version, logger *slog.Logger) error {
	discordAllowed := amVersion.GTE(semver.MustParse("0.25.0"))
	lessThanV0_28 := amVersion.LT(semver.MustParse("0.28.0"))

	if !discordAllowed {
		return fmt.Errorf(`invalid syntax in receivers config; discord integration is available in Alertmanager >= 0.25.0`)
	}

	if dc.Content != "" && lessThanV0_28 {
		msg := "'content' supported in Alertmanager >= 0.28.0 only - dropping field from provided config"
		logger.Warn(msg, "current_version", amVersion.String())
		dc.Content = ""
	}

	if dc.Username != "" && lessThanV0_28 {
		msg := "'username' supported in Alertmanager >= 0.28.0 only - dropping field from provided config"
		logger.Warn(msg, "current_version", amVersion.String())
		dc.Username = ""
	}

	if dc.AvatarURL != "" && lessThanV0_28 {
		msg := "'avatar_url' supported in Alertmanager >= 0.28.0 only - dropping field from provided config"
		logger.Warn(msg, "current_version", amVersion.String())
		dc.AvatarURL = ""
	}

	return dc.HTTPConfig.sanitize(amVersion, logger)
}

func (tc *webexConfig) sanitize(amVersion semver.Version, logger *slog.Logger) error {
	webexAllowed := amVersion.GTE(semver.MustParse("0.25.0"))
	if !webexAllowed {
		return fmt.Errorf(`invalid syntax in receivers config; webex integration is available in Alertmanager >= 0.25.0`)
	}

	if tc.RoomID == "" {
		return fmt.Errorf("mandatory field %q is empty", "room_id")
	}

	return tc.HTTPConfig.sanitize(amVersion, logger)
}

func (jc *jiraConfig) sanitize(amVersion semver.Version, logger *slog.Logger) error {
	jiraConfigAllowed := amVersion.GTE(semver.MustParse("0.28.0"))
	if !jiraConfigAllowed {
		return fmt.Errorf(`invalid syntax in receivers config; jira integration is available in Alertmanager >= 0.28.0`)
	}

	if jc.Project == "" {
		return fmt.Errorf("missing project in jira_config")
	}
	if jc.IssueType == "" {
		return errors.New("missing issue_type in jira_config")
	}

	return jc.HTTPConfig.sanitize(amVersion, logger)
}

func (rc *rocketChatConfig) sanitize(amVersion semver.Version, logger *slog.Logger) error {
	rocketChatAllowed := amVersion.GTE(semver.MustParse("0.28.0"))
	if !rocketChatAllowed {
		return fmt.Errorf(`invalid syntax in receivers config; rocketchat integration is available in Alertmanager >= 0.28.0`)
	}

	if rc.Token != nil && len(rc.TokenFile) > 0 {
		return fmt.Errorf("at most one of token & token_file must be configured")
	}
	if rc.TokenID != nil && len(rc.TokenIDFile) > 0 {
		return fmt.Errorf("at most one of token_id & token_id_file must be configured")
	}

	return rc.HTTPConfig.sanitize(amVersion, logger)
}

func (ir *inhibitRule) sanitize(amVersion semver.Version, logger *slog.Logger) error {
	matchersV2Allowed := amVersion.GTE(semver.MustParse("0.22.0"))

	if !matchersV2Allowed {
		// check if rule has provided invalid syntax and error if true
		if checkNotEmptyStrSlice(ir.SourceMatchers, ir.TargetMatchers) {
			msg := fmt.Sprintf(`target_matchers and source_matchers matching is supported in Alertmanager >= 0.22.0 only (target_matchers=%v, source_matchers=%v)`, ir.TargetMatchers, ir.SourceMatchers)
			return errors.New(msg)
		}
		return nil
	}

	// we log a warning if the rule continues to use deprecated values in addition
	// to the namespace label we have injected - but we won't convert these
	if checkNotEmptyMap(ir.SourceMatch, ir.TargetMatch, ir.SourceMatchRE, ir.TargetMatchRE) {
		msg := "inhibit rule is using a deprecated match syntax which will be removed in future versions"
		logger.Warn(msg, "source_match", ir.SourceMatch, "target_match", ir.TargetMatch, "source_match_re", ir.SourceMatchRE, "target_match_re", ir.TargetMatchRE)
	}

	// ensure empty data structures are assigned nil so their yaml output is sanitized
	ir.TargetMatch = convertMapToNilIfEmpty(ir.TargetMatch)
	ir.TargetMatchRE = convertMapToNilIfEmpty(ir.TargetMatchRE)
	ir.SourceMatch = convertMapToNilIfEmpty(ir.SourceMatch)
	ir.SourceMatchRE = convertMapToNilIfEmpty(ir.SourceMatchRE)
	ir.TargetMatchers = convertSliceToNilIfEmpty(ir.TargetMatchers)
	ir.SourceMatchers = convertSliceToNilIfEmpty(ir.SourceMatchers)
	ir.Equal = convertSliceToNilIfEmpty(ir.Equal)

	return nil
}

func (ti *timeInterval) sanitize(amVersion semver.Version, logger *slog.Logger) error {
	if amVersion.GTE(semver.MustParse("0.25.0")) {
		return nil
	}

	for i, tis := range ti.TimeIntervals {
		if tis.Location != nil {
			logger.Warn("time_interval location is supported in Alertmanager >= 0.25.0 only - dropping config")
			ti.TimeIntervals[i].Location = nil
		}
	}

	return nil
}

// sanitize a route and all its child routes.
// Warns if the config is using deprecated syntax against a later version.
// Returns an error if the config could potentially break routing logic.
func (r *route) sanitize(amVersion semver.Version, logger *slog.Logger) error {
	if r == nil {
		return nil
	}

	matchersV2Allowed := amVersion.GTE(semver.MustParse("0.22.0"))
	muteTimeIntervalsAllowed := matchersV2Allowed
	activeTimeIntervalsAllowed := amVersion.GTE(semver.MustParse("0.24.0"))
	withLogger := logger.With("receiver", r.Receiver)

	if !matchersV2Allowed && checkNotEmptyStrSlice(r.Matchers) {
		return fmt.Errorf(`invalid syntax in route config for 'matchers' comparison based matching is supported in Alertmanager >= 0.22.0 only (matchers=%v)`, r.Matchers)
	}

	if matchersV2Allowed && checkNotEmptyMap(r.Match, r.MatchRE) {
		msg := "'matchers' field is using a deprecated syntax which will be removed in future versions"
		withLogger.Warn(msg, "match", fmt.Sprint(r.Match), "match_re", fmt.Sprint(r.MatchRE))
	}

	if !muteTimeIntervalsAllowed {
		msg := "named mute time intervals in route is supported in Alertmanager >= 0.22.0 only - dropping config"
		withLogger.Warn(msg, "mute_time_intervals", fmt.Sprint(r.MuteTimeIntervals))
		r.MuteTimeIntervals = nil
	}

	if !activeTimeIntervalsAllowed {
		msg := "active time intervals in route is supported in Alertmanager >= 0.24.0 only - dropping config"
		withLogger.Warn(msg, "active_time_intervals", fmt.Sprint(r.ActiveTimeIntervals))
		r.ActiveTimeIntervals = nil
	}

	for i, child := range r.Routes {
		if err := child.sanitize(amVersion, logger); err != nil {
			return fmt.Errorf("route[%d]: %w", i, err)
		}
	}
	// Set to nil if empty so that it doesn't show up in the resulting yaml.
	r.Match = convertMapToNilIfEmpty(r.Match)
	r.MatchRE = convertMapToNilIfEmpty(r.MatchRE)
	r.Matchers = convertSliceToNilIfEmpty(r.Matchers)
	return nil
}

func checkNotEmptyMap(in ...map[string]string) bool {
	for _, input := range in {
		if len(input) > 0 {
			return true
		}
	}
	return false
}

func checkNotEmptyStrSlice(in ...[]string) bool {
	for _, input := range in {
		if len(input) > 0 {
			return true
		}
	}
	return false
}

func convertMapToNilIfEmpty(in map[string]string) map[string]string {
	if len(in) > 0 {
		return in
	}
	return nil
}

func convertSliceToNilIfEmpty(in []string) []string {
	if len(in) > 0 {
		return in
	}
	return nil
}

// contains will return true if any slice value with all whitespace removed
// is equal to the provided value with all whitespace removed.
func contains(value string, in []string) bool {
	for _, str := range in {
		if strings.ReplaceAll(value, " ", "") == strings.ReplaceAll(str, " ", "") {
			return true
		}
	}
	return false
}

func inhibitRuleToV2(name, value string) string {
	return monitoringv1alpha1.Matcher{
		Name:      name,
		Value:     value,
		MatchType: monitoringv1alpha1.MatchEqual,
	}.String()
}

func inhibitRuleRegexToV2(name, value string) string {
	return monitoringv1alpha1.Matcher{
		Name:      name,
		Value:     value,
		MatchType: monitoringv1alpha1.MatchRegexp,
	}.String()
}

func checkIsV2Matcher(in ...[]monitoringv1alpha1.Matcher) bool {
	for _, input := range in {
		for _, matcher := range input {
			if matcher.MatchType != "" {
				return true
			}
		}
	}
	return false
}<|MERGE_RESOLUTION|>--- conflicted
+++ resolved
@@ -474,13 +474,12 @@
 		return nil, fmt.Errorf("invalid global jira config: %w", err)
 	}
 
-<<<<<<< HEAD
+	if err := cb.convertGlobalRocketChatConfig(ctx, out, in.RocketChatConfig, crKey); err != nil {
+		return nil, fmt.Errorf("invalid global rocket chat config: %w", err)
+	}
+
 	if err := cb.convertGlobalVictorOpsConfig(out, in.VictorOpsConfig); err != nil {
 		return nil, fmt.Errorf("invalid global victorops config: %w", err)
-=======
-	if err := cb.convertGlobalRocketChatConfig(ctx, out, in.RocketChatConfig, crKey); err != nil {
-		return nil, fmt.Errorf("invalid global rocket chat config: %w", err)
->>>>>>> 89a0ea9b
 	}
 
 	return out, nil
@@ -1775,19 +1774,50 @@
 	return nil
 }
 
-<<<<<<< HEAD
-func (cb *ConfigBuilder) convertGlobalVictorOpsConfig(out *globalConfig, in *monitoringv1.GlobalVictorOpsConfig) error {
-=======
 func (cb *ConfigBuilder) convertGlobalRocketChatConfig(ctx context.Context, out *globalConfig, in *monitoringv1.GlobalRocketChatConfig, crKey types.NamespacedName) error {
->>>>>>> 89a0ea9b
 	if in == nil {
 		return nil
 	}
 
-<<<<<<< HEAD
+	if cb.amVersion.LT(semver.MustParse("0.28.0")) {
+		return errors.New("rocket chat integration requires Alertmanager >= 0.28.0")
+	}
+
 	if in.APIURL != nil {
 		u, err := url.Parse(string(*in.APIURL))
 		if err != nil {
+			return fmt.Errorf("failed to parse Rocket Chat API URL: %w", err)
+		}
+		out.RocketChatAPIURL = &config.URL{URL: u}
+	}
+
+	if in.Token != nil {
+		token, err := cb.store.GetSecretKey(ctx, crKey.Namespace, *in.Token)
+		if err != nil {
+			return fmt.Errorf("failed to get Rocket Chat Token: %w", err)
+		}
+		out.RocketChatToken = token
+	}
+
+	if in.TokenID != nil {
+		tokenID, err := cb.store.GetSecretKey(ctx, crKey.Namespace, *in.TokenID)
+		if err != nil {
+			return fmt.Errorf("failed to get Rocket Chat Token ID: %w", err)
+		}
+		out.RocketChatTokenID = tokenID
+	}
+
+	return nil
+}
+
+func (cb *ConfigBuilder) convertGlobalVictorOpsConfig(out *globalConfig, in *monitoringv1.GlobalVictorOpsConfig) error {
+	if in == nil {
+		return nil
+	}
+
+	if in.APIURL != nil {
+		u, err := url.Parse(string(*in.APIURL))
+		if err != nil {
 			return fmt.Errorf("parse VictorOps API URL: %w", err)
 		}
 		out.VictorOpsAPIURL = &config.URL{URL: u}
@@ -1795,34 +1825,6 @@
 
 	if in.APIKey != nil {
 		out.VictorOpsAPIKey = *in.APIKey
-=======
-	if cb.amVersion.LT(semver.MustParse("0.28.0")) {
-		return errors.New("rocket chat integration requires Alertmanager >= 0.28.0")
-	}
-
-	if in.APIURL != nil {
-		u, err := url.Parse(string(*in.APIURL))
-		if err != nil {
-			return fmt.Errorf("failed to parse Rocket Chat API URL: %w", err)
-		}
-		out.RocketChatAPIURL = &config.URL{URL: u}
-	}
-
-	if in.Token != nil {
-		token, err := cb.store.GetSecretKey(ctx, crKey.Namespace, *in.Token)
-		if err != nil {
-			return fmt.Errorf("failed to get Rocket Chat Token: %w", err)
-		}
-		out.RocketChatToken = token
-	}
-
-	if in.TokenID != nil {
-		tokenID, err := cb.store.GetSecretKey(ctx, crKey.Namespace, *in.TokenID)
-		if err != nil {
-			return fmt.Errorf("failed to get Rocket Chat Token ID: %w", err)
-		}
-		out.RocketChatTokenID = tokenID
->>>>>>> 89a0ea9b
 	}
 
 	return nil
