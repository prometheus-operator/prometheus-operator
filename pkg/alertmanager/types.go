// Copyright 2020 The prometheus-operator Authors
//
// Licensed under the Apache License, Version 2.0 (the "License");
// you may not use this file except in compliance with the License.
// You may obtain a copy of the License at
//
//     http://www.apache.org/licenses/LICENSE-2.0
//
// Unless required by applicable law or agreed to in writing, software
// distributed under the License is distributed on an "AS IS" BASIS,
// WITHOUT WARRANTIES OR CONDITIONS OF ANY KIND, either express or implied.
// See the License for the specific language governing permissions and
// limitations under the License.

package alertmanager

import (
	"time"

	"github.com/prometheus/alertmanager/config"
	"github.com/prometheus/common/model"
)

// Customization of Config type from alertmanager repo:
// https://github.com/prometheus/alertmanager/blob/main/config/config.go
//
// Custom global type to get around obfuscation of secret values when
// marshalling. See the following issue for details:
// https://github.com/prometheus/alertmanager/issues/1985
type alertmanagerConfig struct {
	Global            *globalConfig   `yaml:"global,omitempty" json:"global,omitempty"`
	Route             *route          `yaml:"route,omitempty" json:"route,omitempty"`
	InhibitRules      []*inhibitRule  `yaml:"inhibit_rules,omitempty" json:"inhibit_rules,omitempty"`
	Receivers         []*receiver     `yaml:"receivers,omitempty" json:"receivers,omitempty"`
	MuteTimeIntervals []*timeInterval `yaml:"mute_time_intervals,omitempty" json:"mute_time_intervals,omitempty"`
	TimeIntervals     []*timeInterval `yaml:"time_intervals,omitempty" json:"time_intervals,omitempty"`
	Templates         []string        `yaml:"templates" json:"templates"`
}

type globalConfig struct {
	// ResolveTimeout is the time after which an alert is declared resolved
	// if it has not been updated.
	ResolveTimeout *model.Duration `yaml:"resolve_timeout,omitempty" json:"resolve_timeout,omitempty"`

	HTTPConfig *httpClientConfig `yaml:"http_config,omitempty" json:"http_config,omitempty"`

	SMTPFrom             string          `yaml:"smtp_from,omitempty" json:"smtp_from,omitempty"`
	SMTPHello            string          `yaml:"smtp_hello,omitempty" json:"smtp_hello,omitempty"`
	SMTPSmarthost        config.HostPort `yaml:"smtp_smarthost,omitempty" json:"smtp_smarthost,omitempty"`
	SMTPAuthUsername     string          `yaml:"smtp_auth_username,omitempty" json:"smtp_auth_username,omitempty"`
	SMTPAuthPassword     string          `yaml:"smtp_auth_password,omitempty" json:"smtp_auth_password,omitempty"`
	SMTPAuthPasswordFile string          `yaml:"smtp_auth_password_file,omitempty" json:"smtp_auth_password_file,omitempty"`
	SMTPAuthSecret       string          `yaml:"smtp_auth_secret,omitempty" json:"smtp_auth_secret,omitempty"`
	SMTPAuthIdentity     string          `yaml:"smtp_auth_identity,omitempty" json:"smtp_auth_identity,omitempty"`
	SMTPRequireTLS       *bool           `yaml:"smtp_require_tls,omitempty" json:"smtp_require_tls,omitempty"`
	SMTPTLSConfig        *tlsConfig      `yaml:"smtp_tls_config,omitempty" json:"smtp_tls_config,omitempty"`
	SlackAPIURL          *config.URL     `yaml:"slack_api_url,omitempty" json:"slack_api_url,omitempty"`
	SlackAPIURLFile      string          `yaml:"slack_api_url_file,omitempty" json:"slack_api_url_file,omitempty"`
	PagerdutyURL         *config.URL     `yaml:"pagerduty_url,omitempty" json:"pagerduty_url,omitempty"`
	HipchatAPIURL        *config.URL     `yaml:"hipchat_api_url,omitempty" json:"hipchat_api_url,omitempty"`
	HipchatAuthToken     string          `yaml:"hipchat_auth_token,omitempty" json:"hipchat_auth_token,omitempty"`
	OpsGenieAPIURL       *config.URL     `yaml:"opsgenie_api_url,omitempty" json:"opsgenie_api_url,omitempty"`
	OpsGenieAPIKey       string          `yaml:"opsgenie_api_key,omitempty" json:"opsgenie_api_key,omitempty"`
	OpsGenieAPIKeyFile   string          `yaml:"opsgenie_api_key_file,omitempty" json:"opsgenie_api_key_file,omitempty"`
	WeChatAPIURL         *config.URL     `yaml:"wechat_api_url,omitempty" json:"wechat_api_url,omitempty"`
	WeChatAPISecret      string          `yaml:"wechat_api_secret,omitempty" json:"wechat_api_secret,omitempty"`
	WeChatAPICorpID      string          `yaml:"wechat_api_corp_id,omitempty" json:"wechat_api_corp_id,omitempty"`
	VictorOpsAPIURL      *config.URL     `yaml:"victorops_api_url,omitempty" json:"victorops_api_url,omitempty"`
	VictorOpsAPIKey      string          `yaml:"victorops_api_key,omitempty" json:"victorops_api_key,omitempty"`
	VictorOpsAPIKeyFile  string          `yaml:"victorops_api_key_file,omitempty" json:"victorops_api_key_file,omitempty"`
	TelegramAPIURL       *config.URL     `yaml:"telegram_api_url,omitempty" json:"telegram_api_url,omitempty"`
	WebexAPIURL          *config.URL     `yaml:"webex_api_url,omitempty" json:"webex_api_url,omitempty"`
	JiraAPIURL           *config.URL     `yaml:"jira_api_url,omitempty" json:"jira_api_url,omitempty"`
}

type route struct {
	Receiver            string            `yaml:"receiver,omitempty" json:"receiver,omitempty"`
	GroupByStr          []string          `yaml:"group_by,omitempty" json:"group_by,omitempty"`
	Match               map[string]string `yaml:"match,omitempty" json:"match,omitempty"`
	MatchRE             map[string]string `yaml:"match_re,omitempty" json:"match_re,omitempty"`
	Matchers            []string          `yaml:"matchers,omitempty" json:"matchers,omitempty"`
	Continue            bool              `yaml:"continue,omitempty" json:"continue,omitempty"`
	Routes              []*route          `yaml:"routes,omitempty" json:"routes,omitempty"`
	GroupWait           string            `yaml:"group_wait,omitempty" json:"group_wait,omitempty"`
	GroupInterval       string            `yaml:"group_interval,omitempty" json:"group_interval,omitempty"`
	RepeatInterval      string            `yaml:"repeat_interval,omitempty" json:"repeat_interval,omitempty"`
	MuteTimeIntervals   []string          `yaml:"mute_time_intervals,omitempty" json:"mute_time_intervals,omitempty"`
	ActiveTimeIntervals []string          `yaml:"active_time_intervals,omitempty" json:"active_time_intervals,omitempty"`
}

type inhibitRule struct {
	TargetMatch    map[string]string `yaml:"target_match,omitempty" json:"target_match,omitempty"`
	TargetMatchRE  map[string]string `yaml:"target_match_re,omitempty" json:"target_match_re,omitempty"`
	TargetMatchers []string          `yaml:"target_matchers,omitempty" json:"target_matchers,omitempty"`
	SourceMatch    map[string]string `yaml:"source_match,omitempty" json:"source_match,omitempty"`
	SourceMatchRE  map[string]string `yaml:"source_match_re,omitempty" json:"source_match_re,omitempty"`
	SourceMatchers []string          `yaml:"source_matchers,omitempty" json:"source_matchers,omitempty"`
	Equal          []string          `yaml:"equal,omitempty" json:"equal,omitempty"`
}

type receiver struct {
<<<<<<< HEAD
	Name             string             `yaml:"name" json:"name"`
	OpsgenieConfigs  []*opsgenieConfig  `yaml:"opsgenie_configs,omitempty" json:"opsgenie_configs,omitempty"`
	PagerdutyConfigs []*pagerdutyConfig `yaml:"pagerduty_configs,omitempty" json:"pagerduty_configs,omitempty"`
	SlackConfigs     []*slackConfig     `yaml:"slack_configs,omitempty" json:"slack_configs,omitempty"`
	WebhookConfigs   []*webhookConfig   `yaml:"webhook_configs,omitempty" json:"webhook_configs,omitempty"`
	WeChatConfigs    []*weChatConfig    `yaml:"wechat_configs,omitempty" json:"wechat_config,omitempty"`
	EmailConfigs     []*emailConfig     `yaml:"email_configs,omitempty" json:"email_configs,omitempty"`
	PushoverConfigs  []*pushoverConfig  `yaml:"pushover_configs,omitempty" json:"pushover_configs,omitempty"`
	VictorOpsConfigs []*victorOpsConfig `yaml:"victorops_configs,omitempty" json:"victorops_configs,omitempty"`
	SNSConfigs       []*snsConfig       `yaml:"sns_configs,omitempty" json:"sns_configs,omitempty"`
	TelegramConfigs  []*telegramConfig  `yaml:"telegram_configs,omitempty" json:"telegram_configs,omitempty"`
	DiscordConfigs   []*discordConfig   `yaml:"discord_configs,omitempty"`
	WebexConfigs     []*webexConfig     `yaml:"webex_configs,omitempty"`
	MSTeamsConfigs   []*msTeamsConfig   `yaml:"msteams_configs,omitempty"`
	JiraConfigs      []*jiraConfig      `yaml:"jira_configs,omitempty" json:"jira_configs,omitempty"`
=======
	Name              string              `yaml:"name" json:"name"`
	OpsgenieConfigs   []*opsgenieConfig   `yaml:"opsgenie_configs,omitempty" json:"opsgenie_configs,omitempty"`
	PagerdutyConfigs  []*pagerdutyConfig  `yaml:"pagerduty_configs,omitempty" json:"pagerduty_configs,omitempty"`
	SlackConfigs      []*slackConfig      `yaml:"slack_configs,omitempty" json:"slack_configs,omitempty"`
	WebhookConfigs    []*webhookConfig    `yaml:"webhook_configs,omitempty" json:"webhook_configs,omitempty"`
	WeChatConfigs     []*weChatConfig     `yaml:"wechat_configs,omitempty" json:"wechat_config,omitempty"`
	EmailConfigs      []*emailConfig      `yaml:"email_configs,omitempty" json:"email_configs,omitempty"`
	PushoverConfigs   []*pushoverConfig   `yaml:"pushover_configs,omitempty" json:"pushover_configs,omitempty"`
	VictorOpsConfigs  []*victorOpsConfig  `yaml:"victorops_configs,omitempty" json:"victorops_configs,omitempty"`
	SNSConfigs        []*snsConfig        `yaml:"sns_configs,omitempty" json:"sns_configs,omitempty"`
	TelegramConfigs   []*telegramConfig   `yaml:"telegram_configs,omitempty" json:"telegram_configs,omitempty"`
	DiscordConfigs    []*discordConfig    `yaml:"discord_configs,omitempty"`
	WebexConfigs      []*webexConfig      `yaml:"webex_configs,omitempty"`
	MSTeamsConfigs    []*msTeamsConfig    `yaml:"msteams_configs,omitempty"`
	MSTeamsV2Configs  []*msTeamsV2Config  `yaml:"msteamsv2_configs,omitempty"`
	JiraConfigs       []*jiraConfig       `yaml:"jira_configs,omitempty"`
	RocketChatConfigs []*rocketChatConfig `yaml:"rocketchat_configs,omitempty"`
>>>>>>> ea005e84
}

type webhookConfig struct {
	VSendResolved *bool             `yaml:"send_resolved,omitempty" json:"send_resolved,omitempty"`
	URL           string            `yaml:"url,omitempty" json:"url,omitempty"`
	URLFile       string            `yaml:"url_file,omitempty" json:"url_file,omitempty"`
	HTTPConfig    *httpClientConfig `yaml:"http_config,omitempty" json:"http_config,omitempty"`
	MaxAlerts     int32             `yaml:"max_alerts,omitempty" json:"max_alerts,omitempty"`
	Timeout       *model.Duration   `yaml:"timeout,omitempty" json:"timeout,omitempty"`
}

type pagerdutyConfig struct {
	VSendResolved  *bool             `yaml:"send_resolved,omitempty" json:"send_resolved,omitempty"`
	HTTPConfig     *httpClientConfig `yaml:"http_config,omitempty" json:"http_config,omitempty"`
	ServiceKey     string            `yaml:"service_key,omitempty" json:"service_key,omitempty"`
	ServiceKeyFile string            `yaml:"service_key_file,omitempty" json:"service_key_file,omitempty"`
	RoutingKey     string            `yaml:"routing_key,omitempty" json:"routing_key,omitempty"`
	RoutingKeyFile string            `yaml:"routing_key_file,omitempty" json:"routing_key_file,omitempty"`
	URL            string            `yaml:"url,omitempty" json:"url,omitempty"`
	Client         string            `yaml:"client,omitempty" json:"client,omitempty"`
	ClientURL      string            `yaml:"client_url,omitempty" json:"client_url,omitempty"`
	Description    string            `yaml:"description,omitempty" json:"description,omitempty"`
	Details        map[string]string `yaml:"details,omitempty" json:"details,omitempty"`
	Images         []pagerdutyImage  `yaml:"images,omitempty" json:"images,omitempty"`
	Links          []pagerdutyLink   `yaml:"links,omitempty" json:"links,omitempty"`
	Severity       string            `yaml:"severity,omitempty" json:"severity,omitempty"`
	Class          string            `yaml:"class,omitempty" json:"class,omitempty"`
	Component      string            `yaml:"component,omitempty" json:"component,omitempty"`
	Group          string            `yaml:"group,omitempty" json:"group,omitempty"`
	Source         string            `yaml:"source,omitempty" json:"source,omitempty"`
}

type opsgenieConfig struct {
	VSendResolved *bool               `yaml:"send_resolved,omitempty" json:"send_resolved,omitempty"`
	HTTPConfig    *httpClientConfig   `yaml:"http_config,omitempty" json:"http_config,omitempty"`
	APIKey        string              `yaml:"api_key,omitempty" json:"api_key,omitempty"`
	APIKeyFile    string              `yaml:"api_key_file,omitempty" json:"api_key_file,omitempty"`
	APIURL        string              `yaml:"api_url,omitempty" json:"api_url,omitempty"`
	Message       string              `yaml:"message,omitempty" json:"message,omitempty"`
	Description   string              `yaml:"description,omitempty" json:"description,omitempty"`
	Source        string              `yaml:"source,omitempty" json:"source,omitempty"`
	Details       map[string]string   `yaml:"details,omitempty" json:"details,omitempty"`
	Responders    []opsgenieResponder `yaml:"responders,omitempty" json:"responders,omitempty"`
	Tags          string              `yaml:"tags,omitempty" json:"tags,omitempty"`
	Note          string              `yaml:"note,omitempty" json:"note,omitempty"`
	Priority      string              `yaml:"priority,omitempty" json:"priority,omitempty"`
	UpdateAlerts  *bool               `yaml:"update_alerts,omitempty" json:"update_alerts,omitempty"`
	Entity        string              `yaml:"entity,omitempty" json:"entity,omitempty"`
	Actions       string              `yaml:"actions,omitempty" json:"actions,omitempty"`
}

type weChatConfig struct {
	VSendResolved *bool             `yaml:"send_resolved,omitempty" json:"send_resolved,omitempty"`
	APISecret     string            `yaml:"api_secret,omitempty" json:"api_secret,omitempty"`
	APIURL        string            `yaml:"api_url,omitempty" json:"api_url,omitempty"`
	CorpID        string            `yaml:"corp_id,omitempty" json:"corp_id,omitempty"`
	AgentID       string            `yaml:"agent_id,omitempty" json:"agent_id,omitempty"`
	ToUser        string            `yaml:"to_user,omitempty" json:"to_user,omitempty"`
	ToParty       string            `yaml:"to_party,omitempty" json:"to_party,omitempty"`
	ToTag         string            `yaml:"to_tag,omitempty" json:"to_tag,omitempty"`
	Message       string            `yaml:"message,omitempty" json:"message,omitempty"`
	MessageType   string            `yaml:"message_type,omitempty" json:"message_type,omitempty"`
	HTTPConfig    *httpClientConfig `yaml:"http_config,omitempty" json:"http_config,omitempty"`
}

type slackConfig struct {
	VSendResolved *bool             `yaml:"send_resolved,omitempty" json:"send_resolved,omitempty"`
	HTTPConfig    *httpClientConfig `yaml:"http_config,omitempty" json:"http_config,omitempty"`
	APIURL        string            `yaml:"api_url,omitempty" json:"api_url,omitempty"`
	APIURLFile    string            `yaml:"api_url_file,omitempty" json:"api_url_file,omitempty"`
	Channel       string            `yaml:"channel,omitempty" json:"channel,omitempty"`
	Username      string            `yaml:"username,omitempty" json:"username,omitempty"`
	Color         string            `yaml:"color,omitempty" json:"color,omitempty"`
	Title         string            `yaml:"title,omitempty" json:"title,omitempty"`
	TitleLink     string            `yaml:"title_link,omitempty" json:"title_link,omitempty"`
	Pretext       string            `yaml:"pretext,omitempty" json:"pretext,omitempty"`
	Text          string            `yaml:"text,omitempty" json:"text,omitempty"`
	Fields        []slackField      `yaml:"fields,omitempty" json:"fields,omitempty"`
	ShortFields   bool              `yaml:"short_fields,omitempty" json:"short_fields,omitempty"`
	Footer        string            `yaml:"footer,omitempty" json:"footer,omitempty"`
	Fallback      string            `yaml:"fallback,omitempty" json:"fallback,omitempty"`
	CallbackID    string            `yaml:"callback_id,omitempty" json:"callback_id,omitempty"`
	IconEmoji     string            `yaml:"icon_emoji,omitempty" json:"icon_emoji,omitempty"`
	IconURL       string            `yaml:"icon_url,omitempty" json:"icon_url,omitempty"`
	ImageURL      string            `yaml:"image_url,omitempty" json:"image_url,omitempty"`
	ThumbURL      string            `yaml:"thumb_url,omitempty" json:"thumb_url,omitempty"`
	LinkNames     bool              `yaml:"link_names,omitempty" json:"link_names,omitempty"`
	MrkdwnIn      []string          `yaml:"mrkdwn_in,omitempty" json:"mrkdwn_in,omitempty"`
	Actions       []slackAction     `yaml:"actions,omitempty" json:"actions,omitempty"`
}

type httpClientConfig struct {
	Authorization   *authorization `yaml:"authorization,omitempty"`
	BasicAuth       *basicAuth     `yaml:"basic_auth,omitempty"`
	OAuth2          *oauth2        `yaml:"oauth2,omitempty"`
	BearerToken     string         `yaml:"bearer_token,omitempty"`
	BearerTokenFile string         `yaml:"bearer_token_file,omitempty"`
	TLSConfig       *tlsConfig     `yaml:"tls_config,omitempty"`
	FollowRedirects *bool          `yaml:"follow_redirects,omitempty"`
	EnableHTTP2     *bool          `yaml:"enable_http2,omitempty"`

	proxyConfig `yaml:",inline"`
}

type proxyConfig struct {
	ProxyURL             string              `yaml:"proxy_url,omitempty"`
	NoProxy              string              `yaml:"no_proxy,omitempty"`
	ProxyFromEnvironment bool                `yaml:"proxy_from_environment,omitempty"`
	ProxyConnectHeader   map[string][]string `yaml:"proxy_connect_header,omitempty"`
}

type tlsConfig struct {
	CAFile             string `yaml:"ca_file,omitempty"`
	CertFile           string `yaml:"cert_file,omitempty"`
	KeyFile            string `yaml:"key_file,omitempty"`
	ServerName         string `yaml:"server_name,omitempty"`
	InsecureSkipVerify bool   `yaml:"insecure_skip_verify"`
	MinVersion         string `yaml:"min_version,omitempty"`
	MaxVersion         string `yaml:"max_version,omitempty"`
}

type authorization struct {
	Type            string `yaml:"type,omitempty"`
	Credentials     string `yaml:"credentials,omitempty"`
	CredentialsFile string `yaml:"credentials_file,omitempty"`
}

type basicAuth struct {
	Username     string `yaml:"username"`
	Password     string `yaml:"password,omitempty"`
	PasswordFile string `yaml:"password_file,omitempty"`
}

type oauth2 struct {
	ClientID         string            `yaml:"client_id"`
	ClientSecret     string            `yaml:"client_secret"`
	ClientSecretFile string            `yaml:"client_secret_file,omitempty"`
	Scopes           []string          `yaml:"scopes,omitempty"`
	TokenURL         string            `yaml:"token_url"`
	EndpointParams   map[string]string `yaml:"endpoint_params,omitempty"`
	proxyConfig      `yaml:",inline"`

	TLSConfig *tlsConfig `yaml:"tls_config,omitempty"`
}

type pagerdutyLink struct {
	Href string `yaml:"href,omitempty" json:"href,omitempty"`
	Text string `yaml:"text,omitempty" json:"text,omitempty"`
}

type pagerdutyImage struct {
	Src  string `yaml:"src,omitempty" json:"src,omitempty"`
	Alt  string `yaml:"alt,omitempty" json:"alt,omitempty"`
	Href string `yaml:"href,omitempty" json:"href,omitempty"`
}

type opsgenieResponder struct {
	ID       string `yaml:"id,omitempty" json:"id,omitempty"`
	Name     string `yaml:"name,omitempty" json:"name,omitempty"`
	Username string `yaml:"username,omitempty" json:"username,omitempty"`
	Type     string `yaml:"type,omitempty" json:"type,omitempty"`
}

type slackField struct {
	Title string `yaml:"title,omitempty" json:"title,omitempty"`
	Value string `yaml:"value,omitempty" json:"value,omitempty"`
	Short bool   `yaml:"short,omitempty" json:"short,omitempty"`
}

type slackAction struct {
	Type         string                  `yaml:"type,omitempty"  json:"type,omitempty"`
	Text         string                  `yaml:"text,omitempty"  json:"text,omitempty"`
	URL          string                  `yaml:"url,omitempty"   json:"url,omitempty"`
	Style        string                  `yaml:"style,omitempty" json:"style,omitempty"`
	Name         string                  `yaml:"name,omitempty"  json:"name,omitempty"`
	Value        string                  `yaml:"value,omitempty"  json:"value,omitempty"`
	ConfirmField *slackConfirmationField `yaml:"confirm,omitempty"  json:"confirm,omitempty"`
}

type slackConfirmationField struct {
	Text        string `yaml:"text,omitempty"  json:"text,omitempty"`
	Title       string `yaml:"title,omitempty"  json:"title,omitempty"`
	OkText      string `yaml:"ok_text,omitempty"  json:"ok_text,omitempty"`
	DismissText string `yaml:"dismiss_text,omitempty"  json:"dismiss_text,omitempty"`
}

type emailConfig struct {
	VSendResolved    *bool             `yaml:"send_resolved,omitempty" json:"send_resolved,omitempty"`
	To               string            `yaml:"to,omitempty" json:"to,omitempty"`
	From             string            `yaml:"from,omitempty" json:"from,omitempty"`
	Hello            string            `yaml:"hello,omitempty" json:"hello,omitempty"`
	Smarthost        config.HostPort   `yaml:"smarthost,omitempty" json:"smarthost,omitempty"`
	AuthUsername     string            `yaml:"auth_username,omitempty" json:"auth_username,omitempty"`
	AuthPassword     string            `yaml:"auth_password,omitempty" json:"auth_password,omitempty"`
	AuthPasswordFile string            `yaml:"auth_password_file,omitempty" json:"auth_password_file,omitempty"`
	AuthSecret       string            `yaml:"auth_secret,omitempty" json:"auth_secret,omitempty"`
	AuthIdentity     string            `yaml:"auth_identity,omitempty" json:"auth_identity,omitempty"`
	Headers          map[string]string `yaml:"headers,omitempty" json:"headers,omitempty"`
	HTML             *string           `yaml:"html,omitempty" json:"html,omitempty"`
	Text             *string           `yaml:"text,omitempty" json:"text,omitempty"`
	RequireTLS       *bool             `yaml:"require_tls,omitempty" json:"require_tls,omitempty"`
	TLSConfig        *tlsConfig        `yaml:"tls_config,omitempty" json:"tls_config,omitempty"`
}

type pushoverConfig struct {
	VSendResolved *bool             `yaml:"send_resolved,omitempty" json:"send_resolved,omitempty"`
	HTTPConfig    *httpClientConfig `yaml:"http_config,omitempty" json:"http_config,omitempty"`
	UserKey       string            `yaml:"user_key,omitempty" json:"user_key,omitempty"`
	UserKeyFile   string            `yaml:"user_key_file,omitempty" json:"user_key_file,omitempty"`
	Token         string            `yaml:"token,omitempty" json:"token,omitempty"`
	TokenFile     string            `yaml:"token_file,omitempty" json:"token_file,omitempty"`
	Title         string            `yaml:"title,omitempty" json:"title,omitempty"`
	Message       string            `yaml:"message,omitempty" json:"message,omitempty"`
	URL           string            `yaml:"url,omitempty" json:"url,omitempty"`
	URLTitle      string            `yaml:"url_title,omitempty" json:"url_title,omitempty"`
	TTL           string            `yaml:"ttl,omitempty" json:"ttl,omitempty"`
	Device        string            `yaml:"device,omitempty" json:"device,omitempty"`
	Sound         string            `yaml:"sound,omitempty" json:"sound,omitempty"`
	Priority      string            `yaml:"priority,omitempty" json:"priority,omitempty"`
	Retry         duration          `yaml:"retry,omitempty" json:"retry,omitempty"`
	Expire        duration          `yaml:"expire,omitempty" json:"expire,omitempty"`
	HTML          bool              `yaml:"html,omitempty" json:"html,omitempty"`
}

type snsConfig struct {
	VSendResolved *bool             `yaml:"send_resolved,omitempty" json:"send_resolved,omitempty"`
	HTTPConfig    *httpClientConfig `yaml:"http_config,omitempty" json:"http_config,omitempty"`
	APIUrl        string            `yaml:"api_url,omitempty" json:"api_url,omitempty"`
	Sigv4         sigV4Config       `yaml:"sigv4,omitempty" json:"sigv4,omitempty"`
	TopicARN      string            `yaml:"topic_arn,omitempty" json:"topic_arn,omitempty"`
	PhoneNumber   string            `yaml:"phone_number,omitempty" json:"phone_number,omitempty"`
	TargetARN     string            `yaml:"target_arn,omitempty" json:"target_arn,omitempty"`
	Subject       string            `yaml:"subject,omitempty" json:"subject,omitempty"`
	Message       string            `yaml:"message,omitempty" json:"message,omitempty"`
	Attributes    map[string]string `yaml:"attributes,omitempty" json:"attributes,omitempty"`
}

type telegramConfig struct {
	VSendResolved        *bool             `yaml:"send_resolved,omitempty" json:"send_resolved,omitempty"`
	APIUrl               string            `yaml:"api_url,omitempty" json:"api_url,omitempty"`
	BotToken             string            `yaml:"bot_token,omitempty" json:"bot_token,omitempty"`
	BotTokenFile         string            `yaml:"bot_token_file,omitempty" json:"bot_token_file,omitempty"`
	ChatID               int64             `yaml:"chat_id,omitempty" json:"chat_id,omitempty"`
	MessageThreadID      int               `yaml:"message_thread_id,omitempty" json:"message_thread_id,omitempty"`
	Message              string            `yaml:"message,omitempty" json:"message,omitempty"`
	DisableNotifications bool              `yaml:"disable_notifications,omitempty" json:"disable_notifications,omitempty"`
	ParseMode            string            `yaml:"parse_mode,omitempty" json:"parse_mode,omitempty"`
	HTTPConfig           *httpClientConfig `yaml:"http_config,omitempty" json:"http_config,omitempty"`
}

type discordConfig struct {
	VSendResolved *bool             `yaml:"send_resolved,omitempty"`
	HTTPConfig    *httpClientConfig `yaml:"http_config,omitempty"`
	WebhookURL    string            `yaml:"webhook_url,omitempty"`
	Title         string            `yaml:"title,omitempty"`
	Message       string            `yaml:"message,omitempty"`
	Content       string            `yaml:"content,omitempty"`
	Username      string            `yaml:"username,omitempty"`
	AvatarURL     string            `yaml:"avatar_url,omitempty"`
}

type webexConfig struct {
	VSendResolved *bool             `yaml:"send_resolved,omitempty"`
	HTTPConfig    *httpClientConfig `yaml:"http_config,omitempty"`
	APIURL        string            `yaml:"api_url,omitempty"`
	Message       string            `yaml:"message,omitempty"`
	RoomID        string            `yaml:"room_id"`
}

type sigV4Config struct {
	Region    string `yaml:"region,omitempty" json:"region,omitempty"`
	AccessKey string `yaml:"access_key,omitempty" json:"access_key,omitempty"`
	SecretKey string `yaml:"secret_key,omitempty" json:"secret_key,omitempty"`
	Profile   string `yaml:"profile,omitempty" json:"profile,omitempty"`
	RoleARN   string `yaml:"role_arn,omitempty" json:"role_arn,omitempty"`
}

type duration time.Duration

func (d *duration) UnmarshalText(text []byte) error {
	parsed, err := time.ParseDuration(string(text))
	if err == nil {
		*d = duration(parsed)
	}
	return err
}

func (d *duration) MarshalText() ([]byte, error) {
	return []byte(time.Duration(*d).String()), nil
}

type victorOpsConfig struct {
	VSendResolved     *bool             `yaml:"send_resolved,omitempty" json:"send_resolved,omitempty"`
	HTTPConfig        *httpClientConfig `yaml:"http_config,omitempty" json:"http_config,omitempty"`
	APIKey            string            `yaml:"api_key,omitempty" json:"api_key,omitempty"`
	APIKeyFile        string            `yaml:"api_key_file,omitempty" json:"api_key_file,omitempty"`
	APIURL            string            `yaml:"api_url,omitempty" json:"api_url,omitempty"`
	RoutingKey        string            `yaml:"routing_key,omitempty" json:"routing_key,omitempty"`
	MessageType       string            `yaml:"message_type,omitempty" json:"message_type,omitempty"`
	StateMessage      string            `yaml:"state_message,omitempty" json:"state_message,omitempty"`
	EntityDisplayName string            `yaml:"entity_display_name,omitempty" json:"entity_display_name,omitempty"`
	MonitoringTool    string            `yaml:"monitoring_tool,omitempty" json:"monitoring_tool,omitempty"`
	CustomFields      map[string]string `yaml:"custom_fields,omitempty" json:"custom_fields,omitempty"`
}

type msTeamsConfig struct {
	SendResolved *bool             `yaml:"send_resolved,omitempty"`
	WebhookURL   string            `yaml:"webhook_url"`
	Title        string            `yaml:"title,omitempty"`
	Summary      string            `yaml:"summary,omitempty"`
	Text         string            `yaml:"text,omitempty"`
	HTTPConfig   *httpClientConfig `yaml:"http_config,omitempty"`
}

<<<<<<< HEAD
type jiraConfig struct {
	VSendResolved     *bool                  `yaml:"send_resolved,omitempty" json:"send_resolved,omitempty"`
	HTTPConfig        *httpClientConfig      `yaml:"http_config,omitempty" json:"http_config,omitempty"`
	APIURL            *string                `yaml:"api_url,omitempty" json:"api_url,omitempty"`
	Project           string                 `yaml:"project" json:"project"`
	Summary           *string                `yaml:"summary,omitempty" json:"summary,omitempty"`
	Description       *string                `yaml:"description,omitempty" json:"description,omitempty"`
	Labels            []string               `yaml:"labels,omitempty" json:"labels,omitempty"`
	Priority          *string                `yaml:"priority,omitempty" json:"priority,omitempty"`
	IssueType         *string                `yaml:"issue_type,omitempty" json:"issue_type,omitempty"`
	ResolveTransition *string                `yaml:"resolve_transition,omitempty" json:"resolve_transition,omitempty"`
	ReopenTransition  *string                `yaml:"reopen_transition,omitempty" json:"reopen_transition,omitempty"`
	WontFixResolution *string                `yaml:"wont_fix_resolution,omitempty" json:"wont_fix_resolution,omitempty"`
	ReopenDuration    *model.Duration        `yaml:"reopen_duration,omitempty" json:"reopen_duration,omitempty"`
	Fields            map[string]interface{} `yaml:"fields,omitempty" json:"fields,omitempty"`
=======
type msTeamsV2Config struct {
	SendResolved   *bool             `yaml:"send_resolved,omitempty"`
	WebhookURL     string            `yaml:"webhook_url"`
	WebhookURLFile string            `yaml:"webhook_url_file"`
	Title          string            `yaml:"title,omitempty"`
	Text           string            `yaml:"text,omitempty"`
	HTTPConfig     *httpClientConfig `yaml:"http_config,omitempty"`
}

type jiraConfig struct {
	HTTPConfig        *httpClientConfig `yaml:"http_config,omitempty"`
	APIURL            string            `yaml:"api_url,omitempty"`
	Project           string            `yaml:"project,omitempty"`
	Summary           string            `yaml:"summary,omitempty"`
	Description       string            `yaml:"description,omitempty"`
	Labels            []string          `yaml:"labels,omitempty"`
	Priority          string            `yaml:"priority,omitempty"`
	IssueType         string            `yaml:"issue_type,omitempty"`
	ReopenTransition  string            `yaml:"reopen_transition,omitempty"`
	ResolveTransition string            `yaml:"resolve_transition,omitempty"`
	WontFixResolution string            `yaml:"wont_fix_resolution,omitempty"`
	ReopenDuration    model.Duration    `yaml:"reopen_duration,omitempty"`
	Fields            map[string]any    `yaml:"fields,omitempty"`
}

type rocketchatAttachmentField struct {
	Short *bool  `yaml:"short"`
	Title string `yaml:"title,omitempty"`
	Value string `yaml:"value,omitempty"`
}

type rocketchatAttachmentAction struct {
	Type               string `yaml:"type,omitempty"`
	Text               string `yaml:"text,omitempty"`
	URL                string `yaml:"url,omitempty"`
	ImageURL           string `yaml:"image_url,omitempty"`
	IsWebView          bool   `yaml:"is_webview"`
	WebviewHeightRatio string `yaml:"webview_height_ratio,omitempty"`
	Msg                string `yaml:"msg,omitempty"`
	MsgInChatWindow    bool   `yaml:"msg_in_chat_window"`
	MsgProcessingType  string `yaml:"msg_processing_type,omitempty"`
}

type rocketChatConfig struct {
	HTTPConfig  *httpClientConfig `yaml:"http_config,omitempty"`
	APIURL      string            `yaml:"api_url,omitempty"`
	TokenID     *string           `yaml:"token_id,omitempty"`
	TokenIDFile string            `yaml:"token_id_file,omitempty"`
	Token       *string           `yaml:"token,omitempty"`
	TokenFile   string            `yaml:"token_file,omitempty"`
	// RocketChat channel override, (like #other-channel or @username).
	Channel     string                        `yaml:"channel,omitempty"`
	Color       string                        `yaml:"color,omitempty"`
	Title       string                        `yaml:"title,omitempty"`
	TitleLink   string                        `yaml:"title_link,omitempty"`
	Text        string                        `yaml:"text,omitempty"`
	Fields      []*rocketchatAttachmentField  `yaml:"fields,omitempty"`
	ShortFields bool                          `yaml:"short_fields"`
	Emoji       string                        `yaml:"emoji,omitempty"`
	IconURL     string                        `yaml:"icon_url,omitempty"`
	ImageURL    string                        `yaml:"image_url,omitempty"`
	ThumbURL    string                        `yaml:"thumb_url,omitempty"`
	LinkNames   bool                          `yaml:"link_names"`
	Actions     []*rocketchatAttachmentAction `yaml:"actions,omitempty"`
>>>>>>> ea005e84
}

type timeInterval config.TimeInterval<|MERGE_RESOLUTION|>--- conflicted
+++ resolved
@@ -99,23 +99,6 @@
 }
 
 type receiver struct {
-<<<<<<< HEAD
-	Name             string             `yaml:"name" json:"name"`
-	OpsgenieConfigs  []*opsgenieConfig  `yaml:"opsgenie_configs,omitempty" json:"opsgenie_configs,omitempty"`
-	PagerdutyConfigs []*pagerdutyConfig `yaml:"pagerduty_configs,omitempty" json:"pagerduty_configs,omitempty"`
-	SlackConfigs     []*slackConfig     `yaml:"slack_configs,omitempty" json:"slack_configs,omitempty"`
-	WebhookConfigs   []*webhookConfig   `yaml:"webhook_configs,omitempty" json:"webhook_configs,omitempty"`
-	WeChatConfigs    []*weChatConfig    `yaml:"wechat_configs,omitempty" json:"wechat_config,omitempty"`
-	EmailConfigs     []*emailConfig     `yaml:"email_configs,omitempty" json:"email_configs,omitempty"`
-	PushoverConfigs  []*pushoverConfig  `yaml:"pushover_configs,omitempty" json:"pushover_configs,omitempty"`
-	VictorOpsConfigs []*victorOpsConfig `yaml:"victorops_configs,omitempty" json:"victorops_configs,omitempty"`
-	SNSConfigs       []*snsConfig       `yaml:"sns_configs,omitempty" json:"sns_configs,omitempty"`
-	TelegramConfigs  []*telegramConfig  `yaml:"telegram_configs,omitempty" json:"telegram_configs,omitempty"`
-	DiscordConfigs   []*discordConfig   `yaml:"discord_configs,omitempty"`
-	WebexConfigs     []*webexConfig     `yaml:"webex_configs,omitempty"`
-	MSTeamsConfigs   []*msTeamsConfig   `yaml:"msteams_configs,omitempty"`
-	JiraConfigs      []*jiraConfig      `yaml:"jira_configs,omitempty" json:"jira_configs,omitempty"`
-=======
 	Name              string              `yaml:"name" json:"name"`
 	OpsgenieConfigs   []*opsgenieConfig   `yaml:"opsgenie_configs,omitempty" json:"opsgenie_configs,omitempty"`
 	PagerdutyConfigs  []*pagerdutyConfig  `yaml:"pagerduty_configs,omitempty" json:"pagerduty_configs,omitempty"`
@@ -133,7 +116,6 @@
 	MSTeamsV2Configs  []*msTeamsV2Config  `yaml:"msteamsv2_configs,omitempty"`
 	JiraConfigs       []*jiraConfig       `yaml:"jira_configs,omitempty"`
 	RocketChatConfigs []*rocketChatConfig `yaml:"rocketchat_configs,omitempty"`
->>>>>>> ea005e84
 }
 
 type webhookConfig struct {
@@ -448,7 +430,6 @@
 	HTTPConfig   *httpClientConfig `yaml:"http_config,omitempty"`
 }
 
-<<<<<<< HEAD
 type jiraConfig struct {
 	VSendResolved     *bool                  `yaml:"send_resolved,omitempty" json:"send_resolved,omitempty"`
 	HTTPConfig        *httpClientConfig      `yaml:"http_config,omitempty" json:"http_config,omitempty"`
@@ -464,7 +445,8 @@
 	WontFixResolution *string                `yaml:"wont_fix_resolution,omitempty" json:"wont_fix_resolution,omitempty"`
 	ReopenDuration    *model.Duration        `yaml:"reopen_duration,omitempty" json:"reopen_duration,omitempty"`
 	Fields            map[string]interface{} `yaml:"fields,omitempty" json:"fields,omitempty"`
-=======
+}
+
 type msTeamsV2Config struct {
 	SendResolved   *bool             `yaml:"send_resolved,omitempty"`
 	WebhookURL     string            `yaml:"webhook_url"`
@@ -472,22 +454,6 @@
 	Title          string            `yaml:"title,omitempty"`
 	Text           string            `yaml:"text,omitempty"`
 	HTTPConfig     *httpClientConfig `yaml:"http_config,omitempty"`
-}
-
-type jiraConfig struct {
-	HTTPConfig        *httpClientConfig `yaml:"http_config,omitempty"`
-	APIURL            string            `yaml:"api_url,omitempty"`
-	Project           string            `yaml:"project,omitempty"`
-	Summary           string            `yaml:"summary,omitempty"`
-	Description       string            `yaml:"description,omitempty"`
-	Labels            []string          `yaml:"labels,omitempty"`
-	Priority          string            `yaml:"priority,omitempty"`
-	IssueType         string            `yaml:"issue_type,omitempty"`
-	ReopenTransition  string            `yaml:"reopen_transition,omitempty"`
-	ResolveTransition string            `yaml:"resolve_transition,omitempty"`
-	WontFixResolution string            `yaml:"wont_fix_resolution,omitempty"`
-	ReopenDuration    model.Duration    `yaml:"reopen_duration,omitempty"`
-	Fields            map[string]any    `yaml:"fields,omitempty"`
 }
 
 type rocketchatAttachmentField struct {
@@ -529,7 +495,6 @@
 	ThumbURL    string                        `yaml:"thumb_url,omitempty"`
 	LinkNames   bool                          `yaml:"link_names"`
 	Actions     []*rocketchatAttachmentAction `yaml:"actions,omitempty"`
->>>>>>> ea005e84
 }
 
 type timeInterval config.TimeInterval