--- conflicted
+++ resolved
@@ -24,11 +24,8 @@
 	"os"
 	"os/signal"
 	"regexp"
-<<<<<<< HEAD
 	"runtime/debug"
 	"strings"
-=======
->>>>>>> 6a5aa140
 	"syscall"
 
 	"github.com/KimMachineGun/automemlimit/memlimit"
