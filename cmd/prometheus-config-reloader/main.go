--- conflicted
+++ resolved
@@ -128,7 +128,6 @@
 		stdlog.Fatal(err)
 	}
 
-<<<<<<< HEAD
 	if *memlimitRatio <= 0.0 || *memlimitRatio > 1.0 {
 		level.Error(logger).Log("--auto-gomemlimit-ratio must be greater than 0 and less than or equal to 1.",
 			"memlimitRatio", *memlimitRatio)
@@ -154,8 +153,6 @@
 		level.Warn(logger).Log("msg", "Failed to set GOMAXPROCS automatically", "err", err)
 	}
 
-=======
->>>>>>> 6a5aa140
 	err = web.Validate(*webConfig)
 	if err != nil {
 		level.Error(logger).Log("msg", "Unable to validate web configuration file", "err", err)
