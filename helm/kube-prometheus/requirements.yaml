--- conflicted
+++ resolved
@@ -6,11 +6,7 @@
     condition: deployAlertManager
 
   - name: prometheus
-<<<<<<< HEAD
-    version: 0.0.45
-=======
     version: 0.0.48
->>>>>>> cbc69a4d
     #e2e-repository: file://../prometheus
     repository: https://s3-eu-west-1.amazonaws.com/coreos-charts/stable/
 
