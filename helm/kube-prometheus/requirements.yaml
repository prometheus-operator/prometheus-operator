dependencies:
  - name: alertmanager
    version: 0.0.12
    #e2e-repository: file://../alertmanager
    repository: https://s3-eu-west-1.amazonaws.com/coreos-charts/stable/
    condition: deployAlertManager

  - name: prometheus
    version: 0.0.18
    #e2e-repository: file://../prometheus
    repository: https://s3-eu-west-1.amazonaws.com/coreos-charts/stable/

  - name: exporter-kube-controller-manager
    version: 0.1.5
    #e2e-repository: file://../exporter-kube-controller-manager
    repository: https://s3-eu-west-1.amazonaws.com/coreos-charts/stable/

  - name: exporter-kube-dns
    version: 0.1.4
    #e2e-repository: file://../exporter-kube-dns
    repository: https://s3-eu-west-1.amazonaws.com/coreos-charts/stable/

  - name: exporter-kube-etcd
    version: 0.1.7
    #e2e-repository: file://../exporter-kube-etcd
    repository: https://s3-eu-west-1.amazonaws.com/coreos-charts/stable/

  - name: exporter-kube-scheduler
    version: 0.1.5
    #e2e-repository: file://../exporter-kube-scheduler
    repository: https://s3-eu-west-1.amazonaws.com/coreos-charts/stable/

  - name: exporter-kube-state
    version: 0.1.10
    #e2e-repository: file://../exporter-kube-state
    repository: https://s3-eu-west-1.amazonaws.com/coreos-charts/stable/

  - name: exporter-kubelets
    version: 0.2.5
    #e2e-repository: file://../exporter-kubelets
    repository: https://s3-eu-west-1.amazonaws.com/coreos-charts/stable/

  - name: exporter-kubernetes
    version: 0.1.4
    #e2e-repository: file://../exporter-kubernetes
    repository: https://s3-eu-west-1.amazonaws.com/coreos-charts/stable/

  - name: exporter-node
    version: 0.1.7
    #e2e-repository: file://../exporter-node
    repository: https://s3-eu-west-1.amazonaws.com/coreos-charts/stable/
    condition: deployExporterNode

  - name: grafana
<<<<<<< HEAD
    version: 0.0.16
=======
    version: 0.0.15
>>>>>>> 86542a4e
    #e2e-repository: file://../grafana
    repository: https://s3-eu-west-1.amazonaws.com/coreos-charts/stable/
    condition: deployGrafana<|MERGE_RESOLUTION|>--- conflicted
+++ resolved
@@ -52,11 +52,7 @@
     condition: deployExporterNode
 
   - name: grafana
-<<<<<<< HEAD
     version: 0.0.16
-=======
-    version: 0.0.15
->>>>>>> 86542a4e
     #e2e-repository: file://../grafana
     repository: https://s3-eu-west-1.amazonaws.com/coreos-charts/stable/
     condition: deployGrafana