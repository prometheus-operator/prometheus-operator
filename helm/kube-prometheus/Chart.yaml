apiVersion: v1
description: Manifests, dashboards, and alerting rules for end-to-end Kubernetes cluster monitoring.
engine: gotpl
maintainers:
  - name: Giancarlo Rubio
    email: gianrubio@gmail.com
name: kube-prometheus
sources:
  - https://github.com/coreos/prometheus-operator
<<<<<<< HEAD
version: 0.0.92
=======
version: 0.0.90
>>>>>>> 041acb18
<|MERGE_RESOLUTION|>--- conflicted
+++ resolved
@@ -7,8 +7,4 @@
 name: kube-prometheus
 sources:
   - https://github.com/coreos/prometheus-operator
-<<<<<<< HEAD
-version: 0.0.92
-=======
-version: 0.0.90
->>>>>>> 041acb18
+version: 0.0.91