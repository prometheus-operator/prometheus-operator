--- conflicted
+++ resolved
@@ -9,8 +9,4 @@
 name: kube-prometheus
 sources:
   - https://github.com/coreos/prometheus-operator
-<<<<<<< HEAD
-version: 0.0.43
-=======
-version: 0.0.45
->>>>>>> 68faa83e
+version: 0.0.46