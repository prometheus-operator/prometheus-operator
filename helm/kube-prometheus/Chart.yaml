apiVersion: v1
description: Manifests, dashboards, and alerting rules for end-to-end Kubernetes cluster monitoring.
engine: gotpl
maintainers:
  - name: Giancarlo Rubio
    email: gianrubio@gmail.com
name: kube-prometheus
sources:
  - https://github.com/coreos/prometheus-operator
<<<<<<< HEAD
version: 0.0.98
=======
version: 0.0.99
>>>>>>> 4d9a8af8
<|MERGE_RESOLUTION|>--- conflicted
+++ resolved
@@ -7,8 +7,4 @@
 name: kube-prometheus
 sources:
   - https://github.com/coreos/prometheus-operator
-<<<<<<< HEAD
-version: 0.0.98
-=======
-version: 0.0.99
->>>>>>> 4d9a8af8
+version: 0.0.100