--- conflicted
+++ resolved
@@ -9,8 +9,4 @@
 name: kube-prometheus
 sources:
   - https://github.com/coreos/prometheus-operator
-<<<<<<< HEAD
-version: 0.0.56
-=======
-version: 0.0.60
->>>>>>> e7c84c6c
+version: 0.0.61