apiVersion: v1
description: Manifests, dashboards, and alerting rules for end-to-end Kubernetes cluster monitoring.
engine: gotpl
maintainers:
  - name: Michael Goodness
    email: mgoodness@gmail.com
  - name: Giancarlo Rubio
    email: gianrubio@gmail.com
name: kube-prometheus
sources:
  - https://github.com/coreos/prometheus-operator
<<<<<<< HEAD
version: 0.0.39
=======
version: 0.0.42
>>>>>>> 71c6c5da
<|MERGE_RESOLUTION|>--- conflicted
+++ resolved
@@ -9,8 +9,4 @@
 name: kube-prometheus
 sources:
   - https://github.com/coreos/prometheus-operator
-<<<<<<< HEAD
-version: 0.0.39
-=======
-version: 0.0.42
->>>>>>> 71c6c5da
+version: 0.0.43