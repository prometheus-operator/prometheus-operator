apiVersion: v1
description: Manifests, dashboards, and alerting rules for end-to-end Kubernetes cluster monitoring.
engine: gotpl
maintainers:
  - name: Giancarlo Rubio
    email: gianrubio@gmail.com
name: kube-prometheus
sources:
  - https://github.com/coreos/prometheus-operator
<<<<<<< HEAD
version: 0.0.66
=======
version: 0.0.65
>>>>>>> 0bc2f76f
<|MERGE_RESOLUTION|>--- conflicted
+++ resolved
@@ -7,8 +7,4 @@
 name: kube-prometheus
 sources:
   - https://github.com/coreos/prometheus-operator
-<<<<<<< HEAD
-version: 0.0.66
-=======
-version: 0.0.65
->>>>>>> 0bc2f76f
+version: 0.0.66