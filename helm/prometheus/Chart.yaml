apiVersion: v1
description: Prometheus instance created by the CoreOS Prometheus Operator
engine: gotpl
maintainers:
  - name: Giancarlo Rubio
    email: gianrubio@gmail.com
name: prometheus
sources:
  - https://github.com/coreos/prometheus-operator
<<<<<<< HEAD
version: 0.0.45
=======
version: 0.0.48
>>>>>>> cbc69a4d
<|MERGE_RESOLUTION|>--- conflicted
+++ resolved
@@ -7,8 +7,4 @@
 name: prometheus
 sources:
   - https://github.com/coreos/prometheus-operator
-<<<<<<< HEAD
-version: 0.0.45
-=======
 version: 0.0.48
->>>>>>> cbc69a4d
