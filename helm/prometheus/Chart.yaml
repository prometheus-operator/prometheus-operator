--- conflicted
+++ resolved
@@ -7,8 +7,4 @@
 name: prometheus
 sources:
   - https://github.com/coreos/prometheus-operator
-<<<<<<< HEAD
-version: 0.0.50
-=======
-version: 0.0.50
->>>>>>> a24386e2
+version: 0.0.50