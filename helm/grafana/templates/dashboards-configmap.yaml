--- conflicted
+++ resolved
@@ -9,14 +9,9 @@
   name: {{ template "grafana.server.fullname" . }}
 data:
   {{- if .Values.serverDashboardFiles }}
-<<<<<<< HEAD
-  {{ toYaml .Values.serverDashboardFiles | indent 2 }}
+{{ toYaml .Values.serverDashboardFiles | indent 2 }}
   {{ end }}
   {{- if .Values.keepOriginalDashboards }}
-=======
-{{ toYaml .Values.serverDashboardFiles | indent 2 }}
-  {{ else }}
->>>>>>> 54720d2e
   {{- include "grafana-dashboards.yaml.tpl" . | indent 2}}
   {{- end }}
   {{- if .Values.dataSource }}
