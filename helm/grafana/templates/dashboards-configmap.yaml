apiVersion: v1
kind: ConfigMap
metadata:
  labels:
    app: {{ template "grafana.fullname" . }}
    chart: "{{ .Chart.Name }}-{{ .Chart.Version }}"
    heritage: "{{ .Release.Service }}"
    release: "{{ .Release.Name }}"
  name: {{ template "grafana.server.fullname" . }}
data:
  {{- if .Values.serverDashboardFiles }}
{{ toYaml .Values.serverDashboardFiles | indent 2 }}
<<<<<<< HEAD
  {{ else }}
{{ (.Files.Glob "dashboards/*.json").AsConfig | indent 2 }}
=======
  {{ end }}
  {{- if .Values.keepOriginalDashboards }}
  {{- include "grafana-dashboards.yaml.tpl" . | indent 2}}
>>>>>>> aa8e67f1
  {{- end }}
  {{- if .Values.dataSource }}
{{ toYaml .Values.dataSource | indent 2 }}
  {{- end }}
  {{- if .Values.keepOriginalDatasources }}
  prometheus-datasource.json: |+
    {
      "access": "proxy",
      "basicAuth": false,
      "name": "prometheus",
      "type": "prometheus",
      "url": "http://{{ printf "%s-%s" .Release.Name "prometheus" }}:9090"
    }
  {{- end }}<|MERGE_RESOLUTION|>--- conflicted
+++ resolved
@@ -10,14 +10,9 @@
 data:
   {{- if .Values.serverDashboardFiles }}
 {{ toYaml .Values.serverDashboardFiles | indent 2 }}
-<<<<<<< HEAD
-  {{ else }}
-{{ (.Files.Glob "dashboards/*.json").AsConfig | indent 2 }}
-=======
   {{ end }}
   {{- if .Values.keepOriginalDashboards }}
-  {{- include "grafana-dashboards.yaml.tpl" . | indent 2}}
->>>>>>> aa8e67f1
+{{ (.Files.Glob "dashboards/*.json").AsConfig | indent 2 }}
   {{- end }}
   {{- if .Values.dataSource }}
 {{ toYaml .Values.dataSource | indent 2 }}
