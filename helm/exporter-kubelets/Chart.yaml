--- conflicted
+++ resolved
@@ -1,11 +1,7 @@
-apiVersion: v1
+  apiVersion: v1
 description: A Helm chart for Kubernetes
 name: exporter-kubelets
-<<<<<<< HEAD
-version: 0.2.5
-=======
 version: 0.2.6
->>>>>>> 0a5c24ef
 maintainers:
   - name: Michael Goodness
     email: mgoodness@gmail.com
