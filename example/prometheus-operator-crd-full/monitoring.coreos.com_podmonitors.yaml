--- conflicted
+++ resolved
@@ -3,14 +3,8 @@
 kind: CustomResourceDefinition
 metadata:
   annotations:
-<<<<<<< HEAD
     controller-gen.kubebuilder.io/version: v0.11.1
-  creationTimestamp: null
   name: podmonitors.azmonitoring.coreos.com
-=======
-    controller-gen.kubebuilder.io/version: v0.13.0
-  name: podmonitors.monitoring.coreos.com
->>>>>>> 0a2b0234
 spec:
   group: azmonitoring.coreos.com
   names:
