apiVersion: apps/v1
kind: Deployment
metadata:
  labels:
    app.kubernetes.io/component: controller
    app.kubernetes.io/name: prometheus-operator
    app.kubernetes.io/version: 0.76.2
  name: prometheus-operator
  namespace: default
spec:
  replicas: 1
  selector:
    matchLabels:
      app.kubernetes.io/component: controller
      app.kubernetes.io/name: prometheus-operator
  template:
    metadata:
      annotations:
        kubectl.kubernetes.io/default-container: prometheus-operator
      labels:
        app.kubernetes.io/component: controller
        app.kubernetes.io/name: prometheus-operator
        app.kubernetes.io/version: 0.76.2
    spec:
      automountServiceAccountToken: true
      containers:
      - args:
        - --kubelet-service=kube-system/kubelet
<<<<<<< HEAD
        - --prometheus-config-reloader=quay.io/prometheus-operator/prometheus-config-reloader:v0.76.1
        - --kubelet-endpoints=true
        - --kubelet-endpointslice=false
=======
        - --prometheus-config-reloader=quay.io/prometheus-operator/prometheus-config-reloader:v0.76.2
>>>>>>> 9092aa95
        env:
        - name: GOGC
          value: "30"
        image: quay.io/prometheus-operator/prometheus-operator:v0.76.2
        name: prometheus-operator
        ports:
        - containerPort: 8080
          name: http
        resources:
          limits:
            cpu: 200m
            memory: 200Mi
          requests:
            cpu: 100m
            memory: 100Mi
        securityContext:
          allowPrivilegeEscalation: false
          capabilities:
            drop:
            - ALL
          readOnlyRootFilesystem: true
      nodeSelector:
        kubernetes.io/os: linux
      securityContext:
        runAsNonRoot: true
        runAsUser: 65534
        seccompProfile:
          type: RuntimeDefault
      serviceAccountName: prometheus-operator<|MERGE_RESOLUTION|>--- conflicted
+++ resolved
@@ -26,13 +26,9 @@
       containers:
       - args:
         - --kubelet-service=kube-system/kubelet
-<<<<<<< HEAD
-        - --prometheus-config-reloader=quay.io/prometheus-operator/prometheus-config-reloader:v0.76.1
+        - --prometheus-config-reloader=quay.io/prometheus-operator/prometheus-config-reloader:v0.76.2
         - --kubelet-endpoints=true
         - --kubelet-endpointslice=false
-=======
-        - --prometheus-config-reloader=quay.io/prometheus-operator/prometheus-config-reloader:v0.76.2
->>>>>>> 9092aa95
         env:
         - name: GOGC
           value: "30"
