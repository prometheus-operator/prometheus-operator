--- conflicted
+++ resolved
@@ -1790,6 +1790,10 @@
                         description: PushoverConfig configures notifications via Pushover.
                           See https://prometheus.io/docs/alerting/latest/configuration/#pushover_config
                         properties:
+                          device:
+                            description: The name of a device to send the notification
+                              to
+                            type: string
                           expire:
                             description: How long your notification will continue
                               to be retried for, unless the user acknowledges the
@@ -2230,17 +2234,6 @@
                         description: SlackConfig configures notifications via Slack.
                           See https://prometheus.io/docs/alerting/latest/configuration/#slack_config
                         properties:
-<<<<<<< HEAD
-                          device:
-                            description: The name of a device to send the notification
-                              to
-                            type: string
-                          expire:
-                            description: How long your notification will continue
-                              to be retried for, unless the user acknowledges the
-                              notification.
-                            pattern: ^(([0-9]+)y)?(([0-9]+)w)?(([0-9]+)d)?(([0-9]+)h)?(([0-9]+)m)?(([0-9]+)s)?(([0-9]+)ms)?$
-=======
                           actions:
                             description: A list of Slack actions that are sent with
                               each notification.
@@ -2346,7 +2339,6 @@
                               type: object
                             type: array
                           footer:
->>>>>>> be71cb80
                             type: string
                           httpConfig:
                             description: HTTP client configuration.
