// Copyright 2017 The prometheus-operator Authors
//
// Licensed under the Apache License, Version 2.0 (the "License");
// you may not use this file except in compliance with the License.
// You may obtain a copy of the License at
//
//     http://www.apache.org/licenses/LICENSE-2.0
//
// Unless required by applicable law or agreed to in writing, software
// distributed under the License is distributed on an "AS IS" BASIS,
// WITHOUT WARRANTIES OR CONDITIONS OF ANY KIND, either express or implied.
// See the License for the specific language governing permissions and
// limitations under the License.

package framework

import (
	"fmt"
	"time"

	"github.com/pkg/errors"
	appsv1 "k8s.io/api/apps/v1"
	apierrors "k8s.io/apimachinery/pkg/api/errors"
	metav1 "k8s.io/apimachinery/pkg/apis/meta/v1"
	"k8s.io/apimachinery/pkg/util/wait"
	"k8s.io/apimachinery/pkg/util/yaml"
	"k8s.io/client-go/kubernetes"
)

func (f *Framework) GetDeployment(ns, name string) (*appsv1.Deployment, error) {
	return f.KubeClient.AppsV1().Deployments(ns).Get(f.Ctx, name, metav1.GetOptions{})
}

func (f *Framework) UpdateDeployment(deployment *appsv1.Deployment) (*appsv1.Deployment, error) {
	return f.KubeClient.AppsV1().Deployments(deployment.Namespace).Update(f.Ctx, deployment, metav1.UpdateOptions{})
}

func MakeDeployment(pathToYaml string) (*appsv1.Deployment, error) {
	manifest, err := PathToOSFile(pathToYaml)
	if err != nil {
		return nil, err
	}
	deployment := appsv1.Deployment{}
	if err := yaml.NewYAMLOrJSONDecoder(manifest, 100).Decode(&deployment); err != nil {
		return nil, errors.Wrap(err, fmt.Sprintf("failed to decode file %s", pathToYaml))
	}

	return &deployment, nil
}

func (f *Framework) CreateDeployment(namespace string, d *appsv1.Deployment) error {
	d.Namespace = namespace
<<<<<<< HEAD

	_, err := kubeClient.AppsV1().Deployments(namespace).Get(context.TODO(), d.Name, metav1.GetOptions{})
	if err != nil {
		if !apierrors.IsNotFound(err) {
			return errors.Wrap(err, fmt.Sprintf("failed to create deployment %s", d.Name))
		} else {
			_, err := kubeClient.AppsV1().Deployments(namespace).Create(context.TODO(), d, metav1.CreateOptions{})
			if err != nil {
				return errors.Wrap(err, fmt.Sprintf("failed to create deployment %s", d.Name))
			}
		}
	}
	_, err = kubeClient.AppsV1().Deployments(namespace).Update(context.TODO(), d, metav1.UpdateOptions{})
=======
	_, err := f.KubeClient.AppsV1().Deployments(namespace).Create(f.Ctx, d, metav1.CreateOptions{})
>>>>>>> f0ddd0a0
	if err != nil {
		return errors.Wrap(err, fmt.Sprintf("failed to create deployment %s", d.Name))
	}

	return nil
}

func (f *Framework) DeleteDeployment(namespace, name string) error {
	d, err := f.KubeClient.AppsV1().Deployments(namespace).Get(f.Ctx, name, metav1.GetOptions{})
	if err != nil {
		return err
	}

	zero := int32(0)
	d.Spec.Replicas = &zero

	d, err = f.KubeClient.AppsV1().Deployments(namespace).Update(f.Ctx, d, metav1.UpdateOptions{})
	if err != nil {
		return err
	}
	return f.KubeClient.AppsV1beta2().Deployments(namespace).Delete(f.Ctx, d.Name, metav1.DeleteOptions{})
}

func (f *Framework) WaitUntilDeploymentGone(kubeClient kubernetes.Interface, namespace, name string, timeout time.Duration) error {
	return wait.Poll(time.Second, timeout, func() (bool, error) {
		_, err := f.KubeClient.
			AppsV1beta2().Deployments(namespace).
			Get(f.Ctx, name, metav1.GetOptions{})

		if err != nil {
			if apierrors.IsNotFound(err) {
				return true, nil
			}

			return false, err
		}

		return false, nil
	})
}<|MERGE_RESOLUTION|>--- conflicted
+++ resolved
@@ -50,9 +50,8 @@
 
 func (f *Framework) CreateDeployment(namespace string, d *appsv1.Deployment) error {
 	d.Namespace = namespace
-<<<<<<< HEAD
 
-	_, err := kubeClient.AppsV1().Deployments(namespace).Get(context.TODO(), d.Name, metav1.GetOptions{})
+	_, err := f.KubeClient.AppsV1().Deployments(namespace).Get(context.TODO(), d.Name, metav1.GetOptions{})
 	if err != nil {
 		if !apierrors.IsNotFound(err) {
 			return errors.Wrap(err, fmt.Sprintf("failed to create deployment %s", d.Name))
@@ -63,10 +62,7 @@
 			}
 		}
 	}
-	_, err = kubeClient.AppsV1().Deployments(namespace).Update(context.TODO(), d, metav1.UpdateOptions{})
-=======
-	_, err := f.KubeClient.AppsV1().Deployments(namespace).Create(f.Ctx, d, metav1.CreateOptions{})
->>>>>>> f0ddd0a0
+	_, err = f.KubeClient.AppsV1().Deployments(namespace).Update(context.TODO(), d, metav1.UpdateOptions{})
 	if err != nil {
 		return errors.Wrap(err, fmt.Sprintf("failed to create deployment %s", d.Name))
 	}
