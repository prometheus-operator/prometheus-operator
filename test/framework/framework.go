--- conflicted
+++ resolved
@@ -645,8 +645,7 @@
 		return nil, nil, errors.Wrap(err, "failed to create admission webhook server service")
 	}
 
-<<<<<<< HEAD
-	return certBytes, nil
+	return service, certBytes, nil
 }
 
 // CreatePrometheusOperator creates a Prometheus Operator Kubernetes Deployment
@@ -1009,7 +1008,4 @@
 	}
 
 	return certBytes, nil
-=======
-	return service, certBytes, nil
->>>>>>> d91cf228
 }