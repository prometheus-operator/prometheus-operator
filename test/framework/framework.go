--- conflicted
+++ resolved
@@ -357,13 +357,8 @@
 		return nil, fmt.Errorf("initialize PrometheusAgent v1alpha1 CRD: %w", err)
 	}
 
-<<<<<<< HEAD
-	if createScrapeConfigCrd {
+	if opts.EnableScrapeConfigs {
 		err = f.CreateOrUpdateCRDAndWaitUntilReady(ctx, monitoringv1alpha1.ScrapeConfigName, v1Alpha1GroupName, func(opts metav1.ListOptions) (runtime.Object, error) {
-=======
-	if opts.EnableScrapeConfigs {
-		err = f.CreateOrUpdateCRDAndWaitUntilReady(ctx, monitoringv1alpha1.ScrapeConfigName, func(opts metav1.ListOptions) (runtime.Object, error) {
->>>>>>> ddfea891
 			return f.MonClientV1alpha1.ScrapeConfigs(v1.NamespaceAll).List(ctx, opts)
 		})
 		if err != nil {
