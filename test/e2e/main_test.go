--- conflicted
+++ resolved
@@ -414,23 +414,14 @@
 func TestGatedFeatures(t *testing.T) {
 	skipFeatureGatedTests(t)
 	testFuncs := map[string]func(t *testing.T){
-<<<<<<< HEAD
 		"CreatePrometheusAgentDaemonSet":            testCreatePrometheusAgentDaemonSet,
 		"PromAgentDaemonSetResourceUpdate":          testPromAgentDaemonSetResourceUpdate,
 		"PromAgentReconcileDaemonSetResourceUpdate": testPromAgentReconcileDaemonSetResourceUpdate,
 		"PromAgentReconcileDaemonSetResourceDelete": testPromAgentReconcileDaemonSetResourceDelete,
 		"PrometheusAgentDaemonSetSelectPodMonitor":  testPrometheusAgentDaemonSetSelectPodMonitor,
 		"PrometheusRetentionPolicies":               testPrometheusRetentionPolicies,
+		"FinalizerWhenStatusForConfigResourcesEnabled": testFinalizerWhenStatusForConfigResourcesEnabled,
 		"PrometheusAgentDaemonSetCELValidations":    testPrometheusAgentDaemonSetCELValidations,
-=======
-		"CreatePrometheusAgentDaemonSet":               testCreatePrometheusAgentDaemonSet,
-		"PromAgentDaemonSetResourceUpdate":             testPromAgentDaemonSetResourceUpdate,
-		"PromAgentReconcileDaemonSetResourceUpdate":    testPromAgentReconcileDaemonSetResourceUpdate,
-		"PromAgentReconcileDaemonSetResourceDelete":    testPromAgentReconcileDaemonSetResourceDelete,
-		"PrometheusAgentDaemonSetSelectPodMonitor":     testPrometheusAgentDaemonSetSelectPodMonitor,
-		"PrometheusRetentionPolicies":                  testPrometheusRetentionPolicies,
-		"FinalizerWhenStatusForConfigResourcesEnabled": testFinalizerWhenStatusForConfigResourcesEnabled,
->>>>>>> ae005bd5
 	}
 
 	for name, f := range testFuncs {
