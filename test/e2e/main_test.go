--- conflicted
+++ resolved
@@ -426,18 +426,6 @@
 func TestGatedFeatures(t *testing.T) {
 	skipFeatureGatedTests(t)
 	testFuncs := map[string]func(t *testing.T){
-<<<<<<< HEAD
-		"CreatePrometheusAgentDaemonSet":               testCreatePrometheusAgentDaemonSet,
-		"PromAgentDaemonSetResourceUpdate":             testPromAgentDaemonSetResourceUpdate,
-		"PromAgentReconcileDaemonSetResourceUpdate":    testPromAgentReconcileDaemonSetResourceUpdate,
-		"PromAgentReconcileDaemonSetResourceDelete":    testPromAgentReconcileDaemonSetResourceDelete,
-		"PrometheusAgentDaemonSetSelectPodMonitor":     testPrometheusAgentDaemonSetSelectPodMonitor,
-		"PrometheusRetentionPolicies":                  testPrometheusRetentionPolicies,
-		"FinalizerWhenStatusForConfigResourcesEnabled": testFinalizerWhenStatusForConfigResourcesEnabled,
-		"PrometheusAgentDaemonSetCELValidations":       testPrometheusAgentDaemonSetCELValidations,
-		"PrometheusAgentDaemonSetWithVolumes":          testPrometheusAgentDaemonSetWithVolumes,
-		"ServiceMonitorStatusSubresource":              testServiceMonitorStatusSubresource,
-=======
 		"CreatePrometheusAgentDaemonSet":                     testCreatePrometheusAgentDaemonSet,
 		"PromAgentDaemonSetResourceUpdate":                   testPromAgentDaemonSetResourceUpdate,
 		"PromAgentReconcileDaemonSetResourceUpdate":          testPromAgentReconcileDaemonSetResourceUpdate,
@@ -458,7 +446,7 @@
 		"GarbageCollectionOfScrapeConfigBinding":             testGarbageCollectionOfScrapeConfigBinding,
 		"RmScrapeConfigBindingDuringWorkloadDelete":          testRmScrapeConfigBindingDuringWorkloadDelete,
 		"FinalizerForPromAgentWhenStatusForConfigResEnabled": testFinalizerForPromAgentWhenStatusForConfigResEnabled,
->>>>>>> 2f66af64
+		"PrometheusAgentDaemonSetWithVolumes":          testPrometheusAgentDaemonSetWithVolumes,
 	}
 
 	for name, f := range testFuncs {
