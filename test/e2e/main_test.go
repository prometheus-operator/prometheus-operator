--- conflicted
+++ resolved
@@ -439,12 +439,9 @@
 		"GarbageCollectionOfServiceMonitorBinding":           testGarbageCollectionOfServiceMonitorBinding,
 		"RmServiceMonitorBindingDuringWorkloadDelete":        testRmServiceMonitorBindingDuringWorkloadDelete,
 		"PodMonitorStatusSubresource":                        testPodMonitorStatusSubresource,
-<<<<<<< HEAD
 		"ProbeStatusSubresource":                             testProbeStatusSubresource,
-=======
 		"GarbageCollectionOfPodMonitorBinding":               testGarbageCollectionOfPodMonitorBinding,
 		"RmPodMonitorBindingDuringWorkloadDelete":            testRmPodMonitorBindingDuringWorkloadDelete,
->>>>>>> 7a2bb758
 		"FinalizerForPromAgentWhenStatusForConfigResEnabled": testFinalizerForPromAgentWhenStatusForConfigResEnabled,
 	}
 
