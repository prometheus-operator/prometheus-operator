--- conflicted
+++ resolved
@@ -1783,21 +1783,6 @@
 				RequireTLS: ptr.To(true),
 			},
 			ResolveTimeout: "30s",
-<<<<<<< HEAD
-			HTTPConfig: &monitoringv1.HTTPConfig{
-				OAuth2: &monitoringv1.OAuth2{
-					ClientID: monitoringv1.SecretOrConfigMap{
-						ConfigMap: &corev1.ConfigMapKeySelector{
-							LocalObjectReference: corev1.LocalObjectReference{
-								Name: "webhook-client-id",
-							},
-							Key: "test",
-						},
-					},
-					ClientSecret: corev1.SecretKeySelector{
-						LocalObjectReference: corev1.LocalObjectReference{
-							Name: "webhook-client-secret",
-=======
 			HTTPConfigWithProxy: &monitoringv1.HTTPConfigWithProxy{
 				HTTPConfig: monitoringv1.HTTPConfig{
 					OAuth2: &monitoringv1.OAuth2{
@@ -1819,7 +1804,6 @@
 						Scopes:   []string{"any"},
 						EndpointParams: map[string]string{
 							"some": "value",
->>>>>>> 1bbd19e1
 						},
 					},
 					FollowRedirects: ptr.To(true),
