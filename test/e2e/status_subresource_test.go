// Copyright 2022 The prometheus-operator Authors
//
// Licensed under the Apache License, Version 2.0 (the "License");
// you may not use this file except in compliance with the License.
// You may obtain a copy of the License at
//
//     http://www.apache.org/licenses/LICENSE-2.0
//
// Unless required by applicable law or agreed to in writing, software
// distributed under the License is distributed on an "AS IS" BASIS,
// WITHOUT WARRANTIES OR CONDITIONS OF ANY KIND, either express or implied.
// See the License for the specific language governing permissions and
// limitations under the License.

package e2e

import (
	"context"
	"fmt"
	"testing"
	"time"

	"github.com/stretchr/testify/require"
	corev1 "k8s.io/api/core/v1"
	metav1 "k8s.io/apimachinery/pkg/apis/meta/v1"
	v1 "k8s.io/apimachinery/pkg/apis/meta/v1"

	monitoringv1 "github.com/prometheus-operator/prometheus-operator/pkg/apis/monitoring/v1"
	"github.com/prometheus-operator/prometheus-operator/pkg/operator"
	testFramework "github.com/prometheus-operator/prometheus-operator/test/framework"
)

// testFinalizerWhenStatusForConfigResourcesEnabled tests the adding/removing of status-cleanup finalizer for Prometheus when StatusForConfigurationResourcesFeature is enabled.
func testFinalizerWhenStatusForConfigResourcesEnabled(t *testing.T) {
	t.Parallel()
	ctx := context.Background()
	testCtx := framework.NewTestCtx(t)
	defer testCtx.Cleanup(t)

	ns := framework.CreateNamespace(ctx, t, testCtx)
	framework.SetupPrometheusRBAC(ctx, t, testCtx, ns)
	_, err := framework.CreateOrUpdatePrometheusOperatorWithOpts(
		ctx, testFramework.PrometheusOperatorOpts{
			Namespace:           ns,
			AllowedNamespaces:   []string{ns},
			EnabledFeatureGates: []operator.FeatureGateName{operator.StatusForConfigurationResourcesFeature},
		},
	)
	require.NoError(t, err)

	name := "status-cleanup-finalizer-test"

	p := framework.MakeBasicPrometheus(ns, name, name, 1)
	p, err = framework.CreatePrometheusAndWaitUntilReady(ctx, ns, p)
	require.NoError(t, err)

	finalizers := p.GetFinalizers()
	require.NotEmpty(t, finalizers)

	err = framework.DeletePrometheusAndWaitUntilGone(ctx, ns, name)
	require.NoError(t, err)
}

// testServiceMonitorStatusSubresource validates ServiceMonitor status updates upon Prometheus selection.
func testServiceMonitorStatusSubresource(t *testing.T) {
	t.Parallel()
	ctx := context.Background()
	testCtx := framework.NewTestCtx(t)
	defer testCtx.Cleanup(t)

	ns := framework.CreateNamespace(ctx, t, testCtx)
	framework.SetupPrometheusRBAC(ctx, t, testCtx, ns)
	_, err := framework.CreateOrUpdatePrometheusOperatorWithOpts(
		ctx, testFramework.PrometheusOperatorOpts{
			Namespace:           ns,
			AllowedNamespaces:   []string{ns},
			EnabledFeatureGates: []operator.FeatureGateName{operator.StatusForConfigurationResourcesFeature},
		},
	)
	require.NoError(t, err)

	name := "servicemonitor-status-subresource-test"

	p := framework.MakeBasicPrometheus(ns, name, name, 1)
	_, err = framework.CreatePrometheusAndWaitUntilReady(ctx, ns, p)
	require.NoError(t, err)

	// Create a first service monitor to check that the operator only updates the binding when needed.
	sm1 := framework.MakeBasicServiceMonitor("smon1")
	sm1.Labels["group"] = name
	sm1, err = framework.MonClientV1.ServiceMonitors(ns).Create(ctx, sm1, v1.CreateOptions{})
	require.NoError(t, err)

	// Record the lastTransitionTime value.
	sm1, err = framework.WaitForServiceMonitorCondition(ctx, sm1, p, monitoringv1.PrometheusName, monitoringv1.Accepted, monitoringv1.ConditionTrue, 1*time.Minute)
	require.NoError(t, err)
	binding, err := framework.GetWorkloadBinding(sm1.Status.Bindings, p, monitoringv1.PrometheusName)
	require.NoError(t, err)
	cond, err := framework.GetConfigResourceCondition(binding.Conditions, monitoringv1.Accepted)
	require.NoError(t, err)
	ts := cond.LastTransitionTime.String()
	require.NotEqual(t, "", ts)

	// Create a second service monitor to check that the operator updates the binding when the condition changes.
	sm2 := framework.MakeBasicServiceMonitor("smon2")
	sm2.Labels["group"] = name
	sm2, err = framework.MonClientV1.ServiceMonitors(ns).Create(ctx, sm2, v1.CreateOptions{})
	require.NoError(t, err)

	sm2, err = framework.WaitForServiceMonitorCondition(ctx, sm2, p, monitoringv1.PrometheusName, monitoringv1.Accepted, monitoringv1.ConditionTrue, 1*time.Minute)
	require.NoError(t, err)

	// Update the labels of the first service monitor. A label update doesn't
	// change the status of the service monitor and the observed timetstamp
	// should be the same as before.
	sm1.Labels["test"] = "test"
	sm1, err = framework.MonClientV1.ServiceMonitors(ns).Update(ctx, sm1, v1.UpdateOptions{})
	require.NoError(t, err)

	// Update the second service monitor to reference an non-existing Secret.
	sm2.Spec.Endpoints[0].BasicAuth = &monitoringv1.BasicAuth{
		Username: corev1.SecretKeySelector{
			Key: "username",
			LocalObjectReference: corev1.LocalObjectReference{
				Name: name,
			},
		},
	}
	sm2, err = framework.MonClientV1.ServiceMonitors(ns).Update(ctx, sm2, v1.UpdateOptions{})
	require.NoError(t, err)

	// The second ServiceMonitor should change to Accepted=False.
	_, err = framework.WaitForServiceMonitorCondition(ctx, sm2, p, monitoringv1.PrometheusName, monitoringv1.Accepted, monitoringv1.ConditionFalse, 1*time.Minute)
	require.NoError(t, err)

	// The first ServiceMonitor should remain unchanged.
	sm1, err = framework.WaitForServiceMonitorCondition(ctx, sm1, p, monitoringv1.PrometheusName, monitoringv1.Accepted, monitoringv1.ConditionTrue, 1*time.Minute)
	require.NoError(t, err)
	binding, err = framework.GetWorkloadBinding(sm1.Status.Bindings, p, monitoringv1.PrometheusName)
	require.NoError(t, err)
	cond, err = framework.GetConfigResourceCondition(binding.Conditions, monitoringv1.Accepted)
	require.NoError(t, err)
	require.Equal(t, ts, cond.LastTransitionTime.String())
}

// testGarbageCollectionOfServiceMonitorBinding validates that the operator removes the reference to the Prometheus resource when the ServiceMonitor isn't selected anymore by the workload.
func testGarbageCollectionOfServiceMonitorBinding(t *testing.T) {
	t.Parallel()
	ctx := context.Background()
	testCtx := framework.NewTestCtx(t)
	defer testCtx.Cleanup(t)

	ns := framework.CreateNamespace(ctx, t, testCtx)
	framework.SetupPrometheusRBAC(ctx, t, testCtx, ns)
	_, err := framework.CreateOrUpdatePrometheusOperatorWithOpts(
		ctx, testFramework.PrometheusOperatorOpts{
			Namespace:           ns,
			AllowedNamespaces:   []string{ns},
			EnabledFeatureGates: []operator.FeatureGateName{operator.StatusForConfigurationResourcesFeature},
		},
	)
	require.NoError(t, err)

	name := "smon-status-binding-cleanup-test"
	p := framework.MakeBasicPrometheus(ns, name, name, 1)

	_, err = framework.CreatePrometheusAndWaitUntilReady(ctx, ns, p)
	require.NoError(t, err)

	sm := framework.MakeBasicServiceMonitor(name)
	sm, err = framework.MonClientV1.ServiceMonitors(ns).Create(ctx, sm, v1.CreateOptions{})
	require.NoError(t, err)

	sm, err = framework.WaitForServiceMonitorCondition(ctx, sm, p, monitoringv1.PrometheusName, monitoringv1.Accepted, monitoringv1.ConditionTrue, 1*time.Minute)
	require.NoError(t, err)

	// Update the ServiceMonitor's labels, Prometheus doesn't select the resource anymore.
	sm.Labels = map[string]string{}
	sm, err = framework.MonClientV1.ServiceMonitors(ns).Update(ctx, sm, v1.UpdateOptions{})
	require.NoError(t, err)

	_, err = framework.WaitForServiceMonitorWorkloadBindingCleanup(ctx, sm, p, monitoringv1.PrometheusName, 1*time.Minute)
	require.NoError(t, err)
}

func testServiceMonitorStatusWithMultipleWorkloads(t *testing.T) {
	t.Parallel()
	ctx := context.Background()
	testCtx := framework.NewTestCtx(t)
	defer testCtx.Cleanup(t)

	ns := framework.CreateNamespace(ctx, t, testCtx)
	framework.SetupPrometheusRBAC(ctx, t, testCtx, ns)
	_, err := framework.CreateOrUpdatePrometheusOperatorWithOpts(
		ctx, testFramework.PrometheusOperatorOpts{
			Namespace:           ns,
			AllowedNamespaces:   []string{ns},
			EnabledFeatureGates: []operator.FeatureGateName{operator.StatusForConfigurationResourcesFeature},
		},
	)
	require.NoError(t, err)

	name := "servicemonitor-status-multiple-workloads"
	p1 := framework.MakeBasicPrometheus(ns, "server1", name, 1)
	_, err = framework.CreatePrometheusAndWaitUntilReady(ctx, ns, p1)
	require.NoError(t, err)

	p2 := framework.MakeBasicPrometheus(ns, "server2", name, 1)
	// Forbid access to the container's filesystem.
	p2.Spec.ArbitraryFSAccessThroughSMs.Deny = true
	_, err = framework.CreatePrometheusAndWaitUntilReady(ctx, ns, p2)
	require.NoError(t, err)

	sm := framework.MakeBasicServiceMonitor(name)
	sm.Spec.Endpoints[0].BearerTokenFile = "/var/run/secrets/kubernetes.io/serviceaccount/token"
	sm, err = framework.MonClientV1.ServiceMonitors(ns).Create(ctx, sm, v1.CreateOptions{})
	require.NoError(t, err)

	// The ServiceMonitor should be accepted by the Prometheus "server1" resource.
	_, err = framework.WaitForServiceMonitorCondition(ctx, sm, p1, monitoringv1.PrometheusName, monitoringv1.Accepted, monitoringv1.ConditionTrue, 1*time.Minute)
	require.NoError(t, err)

	// ServiceMonitor should be rejected by the Prometheus "server2" resource because it wants to access the SA token file.
	_, err = framework.WaitForServiceMonitorCondition(ctx, sm, p2, monitoringv1.PrometheusName, monitoringv1.Accepted, monitoringv1.ConditionFalse, 1*time.Minute)
	require.NoError(t, err)
}

// testRmServiceMonitorBindingDuringWorkloadDelete validates that the operator removes the reference to the Prometheus resource when workload is deleted.
func testRmServiceMonitorBindingDuringWorkloadDelete(t *testing.T) {
	t.Parallel()
	ctx := context.Background()
	testCtx := framework.NewTestCtx(t)
	defer testCtx.Cleanup(t)

	ns := framework.CreateNamespace(ctx, t, testCtx)
	framework.SetupPrometheusRBAC(ctx, t, testCtx, ns)
	_, err := framework.CreateOrUpdatePrometheusOperatorWithOpts(
		ctx, testFramework.PrometheusOperatorOpts{
			Namespace:           ns,
			AllowedNamespaces:   []string{ns},
			EnabledFeatureGates: []operator.FeatureGateName{operator.StatusForConfigurationResourcesFeature},
		},
	)
	require.NoError(t, err)

	name := "workload-del-smon-test"
	p := framework.MakeBasicPrometheus(ns, name, name, 1)

	_, err = framework.CreatePrometheusAndWaitUntilReady(ctx, ns, p)
	require.NoError(t, err, "failed to create Prometheus")
	smon := framework.MakeBasicServiceMonitor(name)

	sm, err := framework.MonClientV1.ServiceMonitors(ns).Create(ctx, smon, v1.CreateOptions{})
	require.NoError(t, err)

	sm, err = framework.WaitForServiceMonitorCondition(ctx, sm, p, monitoringv1.PrometheusName, monitoringv1.Accepted, monitoringv1.ConditionTrue, 1*time.Minute)
	require.NoError(t, err)

	err = framework.DeletePrometheusAndWaitUntilGone(ctx, ns, name)
	require.NoError(t, err)

	_, err = framework.WaitForServiceMonitorWorkloadBindingCleanup(ctx, sm, p, monitoringv1.PrometheusName, 1*time.Minute)
	require.NoError(t, err)
}

// testPodMonitorStatusSubresource validates PodMonitor status updates upon Prometheus selection.
func testPodMonitorStatusSubresource(t *testing.T) {
	t.Parallel()
	ctx := context.Background()
	testCtx := framework.NewTestCtx(t)
	defer testCtx.Cleanup(t)

	ns := framework.CreateNamespace(ctx, t, testCtx)
	framework.SetupPrometheusRBAC(ctx, t, testCtx, ns)
	_, err := framework.CreateOrUpdatePrometheusOperatorWithOpts(
		ctx, testFramework.PrometheusOperatorOpts{
			Namespace:           ns,
			AllowedNamespaces:   []string{ns},
			EnabledFeatureGates: []operator.FeatureGateName{operator.StatusForConfigurationResourcesFeature},
		},
	)
	require.NoError(t, err)

	name := "podmonitor-status-subresource-test"

	p := framework.MakeBasicPrometheus(ns, name, name, 1)
	_, err = framework.CreatePrometheusAndWaitUntilReady(ctx, ns, p)
	require.NoError(t, err)

	// Create a first podmonitor to check that the operator only updates the binding when needed.
	pm1 := framework.MakeBasicPodMonitor("pmon1")
	pm1.Labels["group"] = name
	pm1, err = framework.MonClientV1.PodMonitors(ns).Create(ctx, pm1, v1.CreateOptions{})
	require.NoError(t, err)

	// Record the lastTransitionTime value.
	pm1, err = framework.WaitForPodMonitorCondition(ctx, pm1, p, monitoringv1.PrometheusName, monitoringv1.Accepted, monitoringv1.ConditionTrue, 1*time.Minute)
	require.NoError(t, err)
	binding, err := framework.GetWorkloadBinding(pm1.Status.Bindings, p, monitoringv1.PrometheusName)
	require.NoError(t, err)
	cond, err := framework.GetConfigResourceCondition(binding.Conditions, monitoringv1.Accepted)
	require.NoError(t, err)
	ts := cond.LastTransitionTime.String()
	require.NotEqual(t, "", ts)

	// Create a second podmonitor to check that the operator updates the binding when the condition changes.
	pm2 := framework.MakeBasicPodMonitor("pmon2")
	pm2.Labels["group"] = name
	pm2, err = framework.MonClientV1.PodMonitors(ns).Create(ctx, pm2, v1.CreateOptions{})
	require.NoError(t, err)

	pm2, err = framework.WaitForPodMonitorCondition(ctx, pm2, p, monitoringv1.PrometheusName, monitoringv1.Accepted, monitoringv1.ConditionTrue, 1*time.Minute)
	require.NoError(t, err)

	// Update the labels of the first podmonitor. A label update doesn't
	// change the status of the podmonitor and the observed timetstamp
	// should be the same as before.
	pm1.Labels["test"] = "test"
	pm1, err = framework.MonClientV1.PodMonitors(ns).Update(ctx, pm1, v1.UpdateOptions{})
	require.NoError(t, err)

	// Update the second podmonitor to reference an non-existing Secret.
	pm2.Spec.PodMetricsEndpoints[0].BasicAuth = &monitoringv1.BasicAuth{
		Username: corev1.SecretKeySelector{
			Key: "username",
			LocalObjectReference: corev1.LocalObjectReference{
				Name: name,
			},
		},
	}
	pm2, err = framework.MonClientV1.PodMonitors(ns).Update(ctx, pm2, v1.UpdateOptions{})
	require.NoError(t, err)

	// The second PodMonitor should change to Accepted=False.
	_, err = framework.WaitForPodMonitorCondition(ctx, pm2, p, monitoringv1.PrometheusName, monitoringv1.Accepted, monitoringv1.ConditionFalse, 1*time.Minute)
	require.NoError(t, err)

	// The first PodMonitor should remain unchanged.
	pm1, err = framework.WaitForPodMonitorCondition(ctx, pm1, p, monitoringv1.PrometheusName, monitoringv1.Accepted, monitoringv1.ConditionTrue, 1*time.Minute)
	require.NoError(t, err)
	binding, err = framework.GetWorkloadBinding(pm1.Status.Bindings, p, monitoringv1.PrometheusName)
	require.NoError(t, err)
	cond, err = framework.GetConfigResourceCondition(binding.Conditions, monitoringv1.Accepted)
	require.NoError(t, err)
	require.Equal(t, ts, cond.LastTransitionTime.String())
}

<<<<<<< HEAD
// testProbeStatusSubresource validates Probe status updates upon Prometheus selection.
func testProbeStatusSubresource(t *testing.T) {
=======
// testGarbageCollectionOfPodMonitorBinding validates that the operator removes the reference to the Prometheus resource when the PodMonitor isn't selected anymore by the workload.
func testGarbageCollectionOfPodMonitorBinding(t *testing.T) {
>>>>>>> 7a2bb758
	t.Parallel()
	ctx := context.Background()
	testCtx := framework.NewTestCtx(t)
	defer testCtx.Cleanup(t)
<<<<<<< HEAD
=======

>>>>>>> 7a2bb758
	ns := framework.CreateNamespace(ctx, t, testCtx)
	framework.SetupPrometheusRBAC(ctx, t, testCtx, ns)
	_, err := framework.CreateOrUpdatePrometheusOperatorWithOpts(
		ctx, testFramework.PrometheusOperatorOpts{
			Namespace:           ns,
			AllowedNamespaces:   []string{ns},
			EnabledFeatureGates: []operator.FeatureGateName{operator.StatusForConfigurationResourcesFeature},
		},
	)
	require.NoError(t, err)

<<<<<<< HEAD
	name := "probe-status-subresource-test"
	svc := framework.MakePrometheusService(name, name, corev1.ServiceTypeClusterIP)

	proberURL := "localhost:9115"
	targets := []string{svc.Name + ":9090"}

	p := framework.MakeBasicPrometheus(ns, name, name, 1)
	p.Spec.ProbeSelector = &metav1.LabelSelector{
		MatchLabels: map[string]string{
			"group": name,
		},
	}
=======
	name := "pmon-status-binding-cleanup-test"
	p := framework.MakeBasicPrometheus(ns, name, name, 1)
>>>>>>> 7a2bb758

	_, err = framework.CreatePrometheusAndWaitUntilReady(ctx, ns, p)
	require.NoError(t, err)

<<<<<<< HEAD
	if finalizerFn, err := framework.CreateOrUpdateServiceAndWaitUntilReady(ctx, ns, svc); err != nil {
		require.NoError(t, fmt.Errorf("creating prometheus service failed: %w", err))
	} else {
		testCtx.AddFinalizerFn(finalizerFn)
	}

	probe1 := framework.MakeBasicStaticProbe("probe1", proberURL, targets)
	probe1.Labels["group"] = name
	probe1, err = framework.MonClientV1.Probes(ns).Create(ctx, probe1, metav1.CreateOptions{})
	require.NoError(t, err)

	// Record the lastTransitionTime value.
	probe1, err = framework.WaitForProbeCondition(ctx, probe1, p, monitoringv1.PrometheusName, monitoringv1.Accepted, monitoringv1.ConditionTrue, 1*time.Minute)
	require.NoError(t, err)
	binding, err := framework.GetWorkloadBinding(probe1.Status.Bindings, p, monitoringv1.PrometheusName)
	require.NoError(t, err)
	cond, err := framework.GetConfigResourceCondition(binding.Conditions, monitoringv1.Accepted)
	require.NoError(t, err)
	ts := cond.LastTransitionTime.String()
	require.NotEqual(t, "", ts)

	// Create a second probe to check that the operator updates the binding when the condition changes.
	probe2 := framework.MakeBasicStaticProbe("probe2", proberURL, targets)
	probe2.Labels["group"] = name
	probe2, err = framework.MonClientV1.Probes(ns).Create(ctx, probe2, metav1.CreateOptions{})
	require.NoError(t, err)

	probe2, err = framework.WaitForProbeCondition(ctx, probe2, p, monitoringv1.PrometheusName, monitoringv1.Accepted, monitoringv1.ConditionTrue, 1*time.Minute)
	require.NoError(t, err)

	// Update the labels of the first probe. A label update doesn't
	// change the status of the probe and the observed timetstamp
	// should be the same as before.
	probe1.Labels["test"] = "test"
	probe1, err = framework.MonClientV1.Probes(ns).Update(ctx, probe1, v1.UpdateOptions{})
	require.NoError(t, err)

	// Update the second probe to reference an non-existing Secret.
	probe2.Spec.BasicAuth = &monitoringv1.BasicAuth{
		Username: corev1.SecretKeySelector{
			Key: "username",
			LocalObjectReference: corev1.LocalObjectReference{
				Name: name,
			},
		},
	}
	probe2, err = framework.MonClientV1.Probes(ns).Update(ctx, probe2, v1.UpdateOptions{})
	require.NoError(t, err)

	// The second Probe should change to Accepted=False.
	_, err = framework.WaitForProbeCondition(ctx, probe2, p, monitoringv1.PrometheusName, monitoringv1.Accepted, monitoringv1.ConditionFalse, 1*time.Minute)
	require.NoError(t, err)

	// The first Probe should remain unchanged.
	probe1, err = framework.WaitForProbeCondition(ctx, probe1, p, monitoringv1.PrometheusName, monitoringv1.Accepted, monitoringv1.ConditionTrue, 1*time.Minute)
	require.NoError(t, err)
	binding, err = framework.GetWorkloadBinding(probe1.Status.Bindings, p, monitoringv1.PrometheusName)
	require.NoError(t, err)
	cond, err = framework.GetConfigResourceCondition(binding.Conditions, monitoringv1.Accepted)
	require.NoError(t, err)
	require.Equal(t, ts, cond.LastTransitionTime.String())
=======
	pm := framework.MakeBasicPodMonitor(name)
	pm, err = framework.MonClientV1.PodMonitors(ns).Create(ctx, pm, v1.CreateOptions{})
	require.NoError(t, err)

	pm, err = framework.WaitForPodMonitorCondition(ctx, pm, p, monitoringv1.PrometheusName, monitoringv1.Accepted, monitoringv1.ConditionTrue, 1*time.Minute)
	require.NoError(t, err)

	// Update the PodMonitor's labels, Prometheus doesn't select the resource anymore.
	pm.Labels = map[string]string{}
	pm, err = framework.MonClientV1.PodMonitors(ns).Update(ctx, pm, v1.UpdateOptions{})
	require.NoError(t, err)

	_, err = framework.WaitForPodMonitorWorkloadBindingCleanup(ctx, pm, p, monitoringv1.PrometheusName, 1*time.Minute)
	require.NoError(t, err)
}

// testRmPodMonitorBindingDuringWorkloadDelete validates that the operator removes the reference to the Prometheus resource from PodMonitor's status when workload is deleted.
func testRmPodMonitorBindingDuringWorkloadDelete(t *testing.T) {
	t.Parallel()
	ctx := context.Background()
	testCtx := framework.NewTestCtx(t)
	defer testCtx.Cleanup(t)

	ns := framework.CreateNamespace(ctx, t, testCtx)
	framework.SetupPrometheusRBAC(ctx, t, testCtx, ns)
	_, err := framework.CreateOrUpdatePrometheusOperatorWithOpts(
		ctx, testFramework.PrometheusOperatorOpts{
			Namespace:           ns,
			AllowedNamespaces:   []string{ns},
			EnabledFeatureGates: []operator.FeatureGateName{operator.StatusForConfigurationResourcesFeature},
		},
	)
	require.NoError(t, err)

	name := "workload-del-pmon-test"
	p := framework.MakeBasicPrometheus(ns, name, name, 1)

	_, err = framework.CreatePrometheusAndWaitUntilReady(ctx, ns, p)
	require.NoError(t, err, "failed to create Prometheus")
	pmon := framework.MakeBasicPodMonitor(name)

	pm, err := framework.MonClientV1.PodMonitors(ns).Create(ctx, pmon, v1.CreateOptions{})
	require.NoError(t, err)

	pm, err = framework.WaitForPodMonitorCondition(ctx, pm, p, monitoringv1.PrometheusName, monitoringv1.Accepted, monitoringv1.ConditionTrue, 1*time.Minute)
	require.NoError(t, err)

	err = framework.DeletePrometheusAndWaitUntilGone(ctx, ns, name)
	require.NoError(t, err)

	_, err = framework.WaitForPodMonitorWorkloadBindingCleanup(ctx, pm, p, monitoringv1.PrometheusName, 1*time.Minute)
	require.NoError(t, err)
>>>>>>> 7a2bb758
}

// testFinalizerForPromAgentWhenStatusForConfigResEnabled tests the adding/removing of status-cleanup finalizer for PrometheusAgent when StatusForConfigurationResourcesFeature is enabled.
func testFinalizerForPromAgentWhenStatusForConfigResEnabled(t *testing.T) {
	t.Parallel()
	ctx := context.Background()
	testCtx := framework.NewTestCtx(t)
	defer testCtx.Cleanup(t)

	ns := framework.CreateNamespace(ctx, t, testCtx)
	framework.SetupPrometheusRBAC(ctx, t, testCtx, ns)
	_, err := framework.CreateOrUpdatePrometheusOperatorWithOpts(
		ctx, testFramework.PrometheusOperatorOpts{
			Namespace:           ns,
			AllowedNamespaces:   []string{ns},
			EnabledFeatureGates: []operator.FeatureGateName{operator.StatusForConfigurationResourcesFeature},
		},
	)
	require.NoError(t, err)

	name := "status-cleanup-finalizer-test"

	p := framework.MakeBasicPrometheusAgent(ns, name, name, 1)
	p, err = framework.CreatePrometheusAgentAndWaitUntilReady(ctx, ns, p)
	require.NoError(t, err)

	finalizers := p.GetFinalizers()
	require.NotEmpty(t, finalizers)

	err = framework.DeletePrometheusAgentAndWaitUntilGone(ctx, ns, name)
	require.NoError(t, err)
}<|MERGE_RESOLUTION|>--- conflicted
+++ resolved
@@ -345,34 +345,26 @@
 	require.Equal(t, ts, cond.LastTransitionTime.String())
 }
 
-<<<<<<< HEAD
+
 // testProbeStatusSubresource validates Probe status updates upon Prometheus selection.
 func testProbeStatusSubresource(t *testing.T) {
-=======
-// testGarbageCollectionOfPodMonitorBinding validates that the operator removes the reference to the Prometheus resource when the PodMonitor isn't selected anymore by the workload.
-func testGarbageCollectionOfPodMonitorBinding(t *testing.T) {
->>>>>>> 7a2bb758
-	t.Parallel()
-	ctx := context.Background()
-	testCtx := framework.NewTestCtx(t)
-	defer testCtx.Cleanup(t)
-<<<<<<< HEAD
-=======
-
->>>>>>> 7a2bb758
-	ns := framework.CreateNamespace(ctx, t, testCtx)
-	framework.SetupPrometheusRBAC(ctx, t, testCtx, ns)
-	_, err := framework.CreateOrUpdatePrometheusOperatorWithOpts(
-		ctx, testFramework.PrometheusOperatorOpts{
-			Namespace:           ns,
-			AllowedNamespaces:   []string{ns},
-			EnabledFeatureGates: []operator.FeatureGateName{operator.StatusForConfigurationResourcesFeature},
-		},
-	)
-	require.NoError(t, err)
-
-<<<<<<< HEAD
-	name := "probe-status-subresource-test"
+	t.Parallel()
+	ctx := context.Background()
+	testCtx := framework.NewTestCtx(t)
+	defer testCtx.Cleanup(t)
+  
+  ns := framework.CreateNamespace(ctx, t, testCtx)
+	framework.SetupPrometheusRBAC(ctx, t, testCtx, ns)
+	_, err := framework.CreateOrUpdatePrometheusOperatorWithOpts(
+		ctx, testFramework.PrometheusOperatorOpts{
+			Namespace:           ns,
+			AllowedNamespaces:   []string{ns},
+			EnabledFeatureGates: []operator.FeatureGateName{operator.StatusForConfigurationResourcesFeature},
+		},
+	)
+	require.NoError(t, err)
+  
+  name := "probe-status-subresource-test"
 	svc := framework.MakePrometheusService(name, name, corev1.ServiceTypeClusterIP)
 
 	proberURL := "localhost:9115"
@@ -384,16 +376,11 @@
 			"group": name,
 		},
 	}
-=======
-	name := "pmon-status-binding-cleanup-test"
-	p := framework.MakeBasicPrometheus(ns, name, name, 1)
->>>>>>> 7a2bb758
-
-	_, err = framework.CreatePrometheusAndWaitUntilReady(ctx, ns, p)
-	require.NoError(t, err)
-
-<<<<<<< HEAD
-	if finalizerFn, err := framework.CreateOrUpdateServiceAndWaitUntilReady(ctx, ns, svc); err != nil {
+  
+ 	_, err = framework.CreatePrometheusAndWaitUntilReady(ctx, ns, p)
+	require.NoError(t, err)
+  
+  if finalizerFn, err := framework.CreateOrUpdateServiceAndWaitUntilReady(ctx, ns, svc); err != nil {
 		require.NoError(t, fmt.Errorf("creating prometheus service failed: %w", err))
 	} else {
 		testCtx.AddFinalizerFn(finalizerFn)
@@ -454,7 +441,32 @@
 	cond, err = framework.GetConfigResourceCondition(binding.Conditions, monitoringv1.Accepted)
 	require.NoError(t, err)
 	require.Equal(t, ts, cond.LastTransitionTime.String())
-=======
+}
+
+// testGarbageCollectionOfPodMonitorBinding validates that the operator removes the reference to the Prometheus resource when the PodMonitor isn't selected anymore by the workload.
+func testGarbageCollectionOfPodMonitorBinding(t *testing.T) {
+	t.Parallel()
+	ctx := context.Background()
+	testCtx := framework.NewTestCtx(t)
+	defer testCtx.Cleanup(t)
+
+	ns := framework.CreateNamespace(ctx, t, testCtx)
+	framework.SetupPrometheusRBAC(ctx, t, testCtx, ns)
+	_, err := framework.CreateOrUpdatePrometheusOperatorWithOpts(
+		ctx, testFramework.PrometheusOperatorOpts{
+			Namespace:           ns,
+			AllowedNamespaces:   []string{ns},
+			EnabledFeatureGates: []operator.FeatureGateName{operator.StatusForConfigurationResourcesFeature},
+		},
+	)
+	require.NoError(t, err)
+
+	name := "pmon-status-binding-cleanup-test"
+	p := framework.MakeBasicPrometheus(ns, name, name, 1)
+
+	_, err = framework.CreatePrometheusAndWaitUntilReady(ctx, ns, p)
+	require.NoError(t, err)
+
 	pm := framework.MakeBasicPodMonitor(name)
 	pm, err = framework.MonClientV1.PodMonitors(ns).Create(ctx, pm, v1.CreateOptions{})
 	require.NoError(t, err)
@@ -507,7 +519,6 @@
 
 	_, err = framework.WaitForPodMonitorWorkloadBindingCleanup(ctx, pm, p, monitoringv1.PrometheusName, 1*time.Minute)
 	require.NoError(t, err)
->>>>>>> 7a2bb758
 }
 
 // testFinalizerForPromAgentWhenStatusForConfigResEnabled tests the adding/removing of status-cleanup finalizer for PrometheusAgent when StatusForConfigurationResourcesFeature is enabled.
