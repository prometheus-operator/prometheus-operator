// Copyright 2016 The prometheus-operator Authors
//
// Licensed under the Apache License, Version 2.0 (the "License");
// you may not use this file except in compliance with the License.
// You may obtain a copy of the License at
//
//     http://www.apache.org/licenses/LICENSE-2.0
//
// Unless required by applicable law or agreed to in writing, software
// distributed under the License is distributed on an "AS IS" BASIS,
// WITHOUT WARRANTIES OR CONDITIONS OF ANY KIND, either express or implied.
// See the License for the specific language governing permissions and
// limitations under the License.

package e2e

import (
	"bytes"
	"context"
	"crypto/tls"
	"encoding/json"
	"fmt"
	"log"
	"maps"
	"net/http"
	"net/url"
	"os"
	"reflect"
	"slices"
	"strconv"
	"strings"
	"testing"
	"time"

	"github.com/kylelemons/godebug/pretty"
	"github.com/stretchr/testify/require"
	"golang.org/x/net/http2"
	"google.golang.org/protobuf/proto"
	appsv1 "k8s.io/api/apps/v1"
	corev1 "k8s.io/api/core/v1"
	apierrors "k8s.io/apimachinery/pkg/api/errors"
	"k8s.io/apimachinery/pkg/api/resource"
	metav1 "k8s.io/apimachinery/pkg/apis/meta/v1"
	"k8s.io/apimachinery/pkg/fields"
	"k8s.io/apimachinery/pkg/util/intstr"
	"k8s.io/apimachinery/pkg/util/wait"
	certutil "k8s.io/client-go/util/cert"
	"k8s.io/utils/ptr"

	monitoringv1 "github.com/prometheus-operator/prometheus-operator/pkg/apis/monitoring/v1"
	"github.com/prometheus-operator/prometheus-operator/pkg/operator"
	testFramework "github.com/prometheus-operator/prometheus-operator/test/framework"
)

var (
	certsDir = "../../test/e2e/tls_certs/"
)

func createMutualTLSSecret(t *testing.T, secretName, ns string) {
	serverCert, err := os.ReadFile(certsDir + "ca.crt")
	if err != nil {
		t.Fatalf("failed to load %s: %v", "ca.crt", err)
	}

	scrapingKey, err := os.ReadFile(certsDir + "client.key")
	if err != nil {
		t.Fatalf("failed to load %s: %v", "client.key", err)
	}

	scrapingCert, err := os.ReadFile(certsDir + "client.crt")
	if err != nil {
		t.Fatalf("failed to load %s: %v", "client.crt", err)
	}

	s := testFramework.MakeSecretWithCert(ns, secretName,
		[]string{"key.pem", "cert.pem", "ca.crt"}, [][]byte{scrapingKey, scrapingCert, serverCert})

	_, err = framework.KubeClient.CoreV1().Secrets(s.ObjectMeta.Namespace).Create(context.Background(), s, metav1.CreateOptions{})
	if err != nil {
		t.Fatal(err)
	}
}

func deployInstrumentedApplicationWithTLS(name, ns string) error {
	dep, err := testFramework.MakeDeployment("../../test/framework/resources/basic-auth-app-deployment.yaml")
	if err != nil {
		return err
	}

	dep.Spec.Template.Spec.Containers[0].Args = []string{"--cert-path=/etc/certs"}
	dep.Spec.Template.Spec.Volumes = []corev1.Volume{{
		Name: "tls-certs",
		VolumeSource: corev1.VolumeSource{
			Secret: &corev1.SecretVolumeSource{
				SecretName: testFramework.ServerTLSSecret,
			},
		},
	}}

	dep.Spec.Template.Spec.Containers[0].VolumeMounts = []corev1.VolumeMount{
		{
			Name:      dep.Spec.Template.Spec.Volumes[0].Name,
			MountPath: "/etc/certs",
		},
	}

	if err := framework.CreateDeployment(context.Background(), ns, dep); err != nil {
		return fmt.Errorf("failed to create app deployment: %w", err)
	}

	svc := &corev1.Service{
		ObjectMeta: metav1.ObjectMeta{
			Name: dep.Name,
			Labels: map[string]string{
				"group": name,
			},
		},
		Spec: corev1.ServiceSpec{
			Type: corev1.ServiceTypeLoadBalancer,
			Ports: []corev1.ServicePort{
				{
					Name: "mtls",
					Port: 8081,
				},
			},
			Selector: map[string]string{
				"group": name,
			},
		},
	}

	if _, err := framework.CreateOrUpdateServiceAndWaitUntilReady(context.Background(), ns, svc); err != nil {
		return fmt.Errorf("failed to create app service: %w", err)
	}

	sm := framework.MakeBasicServiceMonitor(name)
	sm.Spec.Endpoints = []monitoringv1.Endpoint{
		{
			Port:     "mtls",
			Interval: "1s",
			Scheme:   ptr.To(monitoringv1.SchemeHTTPS),
			TLSConfig: &monitoringv1.TLSConfig{
				SafeTLSConfig: monitoringv1.SafeTLSConfig{
					ServerName: ptr.To("caandserver.com"),
					CA: monitoringv1.SecretOrConfigMap{
						Secret: &corev1.SecretKeySelector{
							LocalObjectReference: corev1.LocalObjectReference{
								Name: testFramework.ScrapingTLSSecret,
							},
							Key: testFramework.CAKey,
						},
					},
					Cert: monitoringv1.SecretOrConfigMap{
						Secret: &corev1.SecretKeySelector{
							LocalObjectReference: corev1.LocalObjectReference{
								Name: testFramework.ScrapingTLSSecret,
							},
							Key: testFramework.CertKey,
						},
					},
					KeySecret: &corev1.SecretKeySelector{
						LocalObjectReference: corev1.LocalObjectReference{
							Name: testFramework.ScrapingTLSSecret,
						},
						Key: testFramework.PrivateKey,
					},
				},
			},
		},
	}

	if _, err := framework.MonClientV1.ServiceMonitors(ns).Create(context.Background(), sm, metav1.CreateOptions{}); err != nil {
		return fmt.Errorf("failed to create ServiceMonitor: %w", err)
	}

	return nil
}

// createRemoteWriteStack creates a pair of Prometheus objects with the first
// instance scraping targets and remote-writing samples to the second one.
// The 1st returned value is the scraping Prometheus service.
// The 2nd returned value is the receiver Prometheus service.
func createRemoteWriteStack(name, ns string, prwtc testFramework.PromRemoteWriteTestConfig) (*corev1.Service, *corev1.Service, error) {
	// Prometheus instance with remote-write receiver enabled.
	receiverName := fmt.Sprintf("%s-%s", name, "receiver")
	rwReceiver := framework.MakeBasicPrometheus(ns, receiverName, receiverName, 1)
	framework.EnableRemoteWriteReceiverWithTLS(rwReceiver)

	if _, err := framework.CreatePrometheusAndWaitUntilReady(context.Background(), ns, rwReceiver); err != nil {
		return nil, nil, err
	}

	rwReceiverService := framework.MakePrometheusService(receiverName, receiverName, corev1.ServiceTypeClusterIP)
	if _, err := framework.CreateOrUpdateServiceAndWaitUntilReady(context.Background(), ns, rwReceiverService); err != nil {
		return nil, nil, err
	}

	// Prometheus instance scraping targets.
	prometheus := framework.MakeBasicPrometheus(ns, name, name, 1)
	prwtc.AddRemoteWriteWithTLSToPrometheus(prometheus, "https://"+rwReceiverService.Name+":9090/api/v1/write")
	if _, err := framework.CreatePrometheusAndWaitUntilReady(context.Background(), ns, prometheus); err != nil {
		return nil, nil, err
	}

	prometheusService := framework.MakePrometheusService(name, name, corev1.ServiceTypeClusterIP)
	if _, err := framework.CreateOrUpdateServiceAndWaitUntilReady(context.Background(), ns, prometheusService); err != nil {
		return nil, nil, err
	}

	return prometheusService, rwReceiverService, nil
}

func createServiceAccountSecret(t *testing.T, saName, ns string) {
	// Create the secret object
	secret := &corev1.Secret{
		ObjectMeta: metav1.ObjectMeta{
			Name:      saName + "-sa-secret",
			Namespace: ns,
			Annotations: map[string]string{
				"kubernetes.io/service-account.name": saName,
			},
		},
		Type: corev1.SecretTypeServiceAccountToken,
	}

	// Create the secret
	_, err := framework.KubeClient.CoreV1().Secrets(ns).Create(context.Background(), secret, metav1.CreateOptions{})
	if err != nil {
		t.Fatal(err)
	}
	if err != nil {
		fmt.Printf("Failed to create secret: %v\n", err)
		os.Exit(1)
	}
}

func testPromRemoteWriteWithTLS(t *testing.T) {
	t.Parallel()

	for _, tc := range []struct {
		name     string
		rwConfig testFramework.PromRemoteWriteTestConfig

		success bool
	}{
		{
			// All TLS materials in one secret.
			name: "variant-1",
			rwConfig: testFramework.PromRemoteWriteTestConfig{
				ClientKey: testFramework.Key{
					Filename:   "client.key",
					SecretName: "client-tls-key-cert-ca",
				},
				ClientCert: testFramework.Cert{
					Filename:     "client.crt",
					ResourceName: "client-tls-key-cert-ca",
					ResourceType: testFramework.SECRET,
				},
				CA: testFramework.Cert{
					Filename:     "ca.crt",
					ResourceName: "client-tls-key-cert-ca",
					ResourceType: testFramework.SECRET,
				},
				InsecureSkipVerify: false,
			},
			success: true,
		},
		{
			// TLS materials split into individual secrets.
			name: "variant-2",
			rwConfig: testFramework.PromRemoteWriteTestConfig{
				ClientKey: testFramework.Key{
					Filename:   "client.key",
					SecretName: "client-tls-key",
				},
				ClientCert: testFramework.Cert{
					Filename:     "client.crt",
					ResourceName: "client-tls-cert",
					ResourceType: testFramework.SECRET,
				},
				CA: testFramework.Cert{
					Filename:     "ca.crt",
					ResourceName: "client-tls-ca",
					ResourceType: testFramework.SECRET,
				},
				InsecureSkipVerify: false,
			},
			success: true,
		},
		{
			// client cert/key and CA in different secrets.
			name: "variant-3",
			rwConfig: testFramework.PromRemoteWriteTestConfig{
				ClientKey: testFramework.Key{
					Filename:   "client.key",
					SecretName: "client-tls-key-cert",
				},
				ClientCert: testFramework.Cert{
					Filename:     "client.crt",
					ResourceName: "client-tls-key-cert",
					ResourceType: testFramework.SECRET,
				},
				CA: testFramework.Cert{
					Filename:     "ca.crt",
					ResourceName: "client-tls-ca",
					ResourceType: testFramework.SECRET,
				},
				InsecureSkipVerify: false,
			},
			success: true,
		},
		{
			// client key and client cert/CA in different secrets.
			name: "variant-4",
			rwConfig: testFramework.PromRemoteWriteTestConfig{
				ClientKey: testFramework.Key{
					Filename:   "client.key",
					SecretName: "client-tls-key",
				},
				ClientCert: testFramework.Cert{
					Filename:     "client.crt",
					ResourceName: "client-tls-cert-ca",
					ResourceType: testFramework.SECRET,
				},
				CA: testFramework.Cert{
					Filename:     "ca.crt",
					ResourceName: "client-tls-cert-ca",
					ResourceType: testFramework.SECRET,
				},
				InsecureSkipVerify: false,
			},
			success: true,
		},
		{
			// client cert and client key/CA in different secrets.
			name: "variant-5",
			rwConfig: testFramework.PromRemoteWriteTestConfig{
				ClientKey: testFramework.Key{
					Filename:   "client.key",
					SecretName: "client-tls-key-ca",
				},
				ClientCert: testFramework.Cert{
					Filename:     "client.crt",
					ResourceName: "client-tls-cert",
					ResourceType: testFramework.SECRET,
				},
				CA: testFramework.Cert{
					Filename:     "ca.crt",
					ResourceName: "client-tls-key-ca",
					ResourceType: testFramework.SECRET,
				},
				InsecureSkipVerify: false,
			},
			success: true,
		},
		{
			// client key in secret and client cert/CA in configmap.
			name: "variant-6",
			rwConfig: testFramework.PromRemoteWriteTestConfig{
				ClientKey: testFramework.Key{
					Filename:   "client.key",
					SecretName: "client-tls-key",
				},
				ClientCert: testFramework.Cert{
					Filename:     "client.crt",
					ResourceName: "client-tls-cert-ca",
					ResourceType: testFramework.CONFIGMAP,
				},
				CA: testFramework.Cert{
					Filename:     "ca.crt",
					ResourceName: "client-tls-cert-ca",
					ResourceType: testFramework.CONFIGMAP,
				},
				InsecureSkipVerify: false,
			},
			success: true,
		},
		{
			// client key in secret and dedicated configmaps for client cert and CA.
			name: "variant-7",
			rwConfig: testFramework.PromRemoteWriteTestConfig{
				ClientKey: testFramework.Key{
					Filename:   "client.key",
					SecretName: "client-tls-key",
				},
				ClientCert: testFramework.Cert{
					Filename:     "client.crt",
					ResourceName: "client-tls-cert",
					ResourceType: testFramework.CONFIGMAP,
				},
				CA: testFramework.Cert{
					Filename:     "ca.crt",
					ResourceName: "client-tls-ca",
					ResourceType: testFramework.CONFIGMAP,
				},
				InsecureSkipVerify: false,
			},
			success: true,
		},
		{
			// client key/cert in secret and CA in configmap.
			name: "variant-8",
			rwConfig: testFramework.PromRemoteWriteTestConfig{
				ClientKey: testFramework.Key{
					Filename:   "client.key",
					SecretName: "client-tls-key-cert",
				},
				ClientCert: testFramework.Cert{
					Filename:     "client.crt",
					ResourceName: "client-tls-key-cert",
					ResourceType: testFramework.SECRET,
				},
				CA: testFramework.Cert{
					Filename:     "ca.crt",
					ResourceName: "client-tls-ca",
					ResourceType: testFramework.CONFIGMAP,
				},
				InsecureSkipVerify: false,
			},
			success: true,
		},
		{
			// client key and cert in dedicated secrets and CA in configmap.
			name: "variant-9",
			rwConfig: testFramework.PromRemoteWriteTestConfig{
				ClientKey: testFramework.Key{
					Filename:   "client.key",
					SecretName: "client-tls-key",
				},
				ClientCert: testFramework.Cert{
					Filename:     "client.crt",
					ResourceName: "client-tls-cert",
					ResourceType: testFramework.SECRET,
				},
				CA: testFramework.Cert{
					Filename:     "ca.crt",
					ResourceName: "client-tls-ca",
					ResourceType: testFramework.CONFIGMAP,
				},
				InsecureSkipVerify: false,
			},
			success: true,
		},
		{
			// client key in secret, cert in configmap and CA in secret.
			name: "variant-10",
			rwConfig: testFramework.PromRemoteWriteTestConfig{
				ClientKey: testFramework.Key{
					Filename:   "client.key",
					SecretName: "client-tls-key-ca",
				},
				ClientCert: testFramework.Cert{
					Filename:     "client.crt",
					ResourceName: "client-tls-cert",
					ResourceType: testFramework.CONFIGMAP,
				},
				CA: testFramework.Cert{
					Filename:     "ca.crt",
					ResourceName: "client-tls-key-ca",
					ResourceType: testFramework.SECRET,
				},
				InsecureSkipVerify: false,
			},
			success: true,
		},
		{
			// client key in secret, cert in configmap and CA in secret.
			name: "variant-11",
			rwConfig: testFramework.PromRemoteWriteTestConfig{
				ClientKey: testFramework.Key{
					Filename:   "client.key",
					SecretName: "client-tls-key",
				},
				ClientCert: testFramework.Cert{
					Filename:     "client.crt",
					ResourceName: "client-tls-cert",
					ResourceType: testFramework.CONFIGMAP,
				},
				CA: testFramework.Cert{
					Filename:     "ca.crt",
					ResourceName: "client-tls-ca",
					ResourceType: testFramework.SECRET,
				},
				InsecureSkipVerify: false,
			},
			success: true,
		},
		{
			// client key/cert in secret and no CA.
			name: "variant-12",
			rwConfig: testFramework.PromRemoteWriteTestConfig{
				ClientKey: testFramework.Key{
					Filename:   "client.key",
					SecretName: "client-tls-key-cert",
				},
				ClientCert: testFramework.Cert{
					Filename:     "client.crt",
					ResourceName: "client-tls-key-cert",
					ResourceType: testFramework.SECRET,
				},
				CA: testFramework.Cert{
					Filename:     "",
					ResourceName: "",
					ResourceType: testFramework.SECRET,
				},
				InsecureSkipVerify: true,
			},
			success: true,
		},
		// non working configurations
		// we will check it only for one configuration for simplicity - only one Secret
		{
			// Invalid CA.
			name: "variant-13",
			rwConfig: testFramework.PromRemoteWriteTestConfig{
				ClientKey: testFramework.Key{
					Filename:   "client.key",
					SecretName: "client-tls-key-cert-ca",
				},
				ClientCert: testFramework.Cert{
					Filename:     "client.crt",
					ResourceName: "client-tls-key-cert-ca",
					ResourceType: testFramework.SECRET,
				},
				CA: testFramework.Cert{
					Filename:     "bad_ca.crt",
					ResourceName: "client-tls-key-cert-ca",
					ResourceType: testFramework.SECRET,
				},
				InsecureSkipVerify: false,
			},
			success: false,
		},
		{
			// Missing CA.
			name: "variant-14",
			rwConfig: testFramework.PromRemoteWriteTestConfig{
				ClientKey: testFramework.Key{
					Filename:   "client.key",
					SecretName: "client-tls-key-cert",
				},
				ClientCert: testFramework.Cert{
					Filename:     "client.crt",
					ResourceName: "client-tls-key-cert",
					ResourceType: testFramework.SECRET,
				},
				CA: testFramework.Cert{
					Filename:     "",
					ResourceName: "",
					ResourceType: testFramework.SECRET,
				},
				InsecureSkipVerify: false,
			},
			success: false,
		},
		{
			// Invalid cert/key + CA.
			name: "variant-15",
			rwConfig: testFramework.PromRemoteWriteTestConfig{
				ClientKey: testFramework.Key{
					Filename:   "bad_client.key",
					SecretName: "client-tls-key-cert-ca",
				},
				ClientCert: testFramework.Cert{
					Filename:     "bad_client.crt",
					ResourceName: "client-tls-key-cert-ca",
					ResourceType: testFramework.SECRET,
				},
				CA: testFramework.Cert{
					Filename:     "bad_ca.crt",
					ResourceName: "client-tls-key-cert-ca",
					ResourceType: testFramework.SECRET,
				},
				InsecureSkipVerify: false,
			},
			success: false,
		},
		{
			// Invalid cert + missing CA.
			name: "variant-16",
			rwConfig: testFramework.PromRemoteWriteTestConfig{
				ClientKey: testFramework.Key{
					Filename:   "bad_client.key",
					SecretName: "client-tls-key-cert",
				},
				ClientCert: testFramework.Cert{
					Filename:     "bad_client.crt",
					ResourceName: "client-tls-key-cert",
					ResourceType: testFramework.SECRET,
				},
				CA: testFramework.Cert{
					Filename:     "",
					ResourceName: "",
					ResourceType: testFramework.SECRET,
				},
				InsecureSkipVerify: false,
			},
			success: false,
		},
		{
			// Missing cert/key + invalid CA.
			name: "variant-17",
			rwConfig: testFramework.PromRemoteWriteTestConfig{
				ClientKey: testFramework.Key{
					Filename:   "",
					SecretName: "",
				},
				ClientCert: testFramework.Cert{
					Filename:     "",
					ResourceName: "",
					ResourceType: testFramework.SECRET,
				},
				CA: testFramework.Cert{
					Filename:     "bad_ca.crt",
					ResourceName: "client-tls-ca",
					ResourceType: testFramework.SECRET,
				},
				InsecureSkipVerify: false,
			},
			success: false,
		},
		{
			// Missing cert/key + CA.
			name: "variant-18",
			rwConfig: testFramework.PromRemoteWriteTestConfig{
				ClientKey: testFramework.Key{
					Filename:   "",
					SecretName: "",
				},
				ClientCert: testFramework.Cert{
					Filename:     "",
					ResourceName: "",
					ResourceType: testFramework.SECRET,
				},
				CA: testFramework.Cert{
					Filename:     "",
					ResourceName: "",
					ResourceType: testFramework.SECRET,
				},
				InsecureSkipVerify: false,
			},
			success: false,
		},
		{
			// Invalid cert/key.
			name: "variant-19",
			rwConfig: testFramework.PromRemoteWriteTestConfig{
				ClientKey: testFramework.Key{
					Filename:   "bad_client.key",
					SecretName: "client-tls-key-cert-ca",
				},
				ClientCert: testFramework.Cert{
					Filename:     "bad_client.crt",
					ResourceName: "client-tls-key-cert-ca",
					ResourceType: testFramework.SECRET,
				},
				CA: testFramework.Cert{
					Filename:     "ca.crt",
					ResourceName: "client-tls-key-cert-ca",
					ResourceType: testFramework.SECRET,
				},
				InsecureSkipVerify: false,
			},
			success: false,
		},
		// Had to change the success flag to True, because prometheus receiver is running in VerifyClientCertIfGiven mode. Details here - https://github.com/prometheus-operator/prometheus-operator/pull/4337#discussion_r735064646
		{
			// Valid CA without cert/key.
			name: "variant-20",
			rwConfig: testFramework.PromRemoteWriteTestConfig{
				ClientKey: testFramework.Key{
					Filename:   "",
					SecretName: "",
				},
				ClientCert: testFramework.Cert{
					Filename:     "",
					ResourceName: "",
					ResourceType: testFramework.SECRET,
				},
				CA: testFramework.Cert{
					Filename:     "ca.crt",
					ResourceName: "client-tls-ca",
					ResourceType: testFramework.SECRET,
				},
				InsecureSkipVerify: false,
			},
			success: true,
		},
		{
			// Prometheus Remote Write v2.0.
			name: "remote-write-v2.0",
			rwConfig: testFramework.PromRemoteWriteTestConfig{
				ClientKey: testFramework.Key{
					Filename:   "client.key",
					SecretName: "client-tls-key-cert-ca",
				},
				ClientCert: testFramework.Cert{
					Filename:     "client.crt",
					ResourceName: "client-tls-key-cert-ca",
					ResourceType: testFramework.SECRET,
				},
				CA: testFramework.Cert{
					Filename:     "ca.crt",
					ResourceName: "client-tls-key-cert-ca",
					ResourceType: testFramework.SECRET,
				},
				RemoteWriteMessageVersion: ptr.To(monitoringv1.RemoteWriteMessageVersion2_0),
			},
			success: true,
		},
	} {

		t.Run(tc.name, func(t *testing.T) {
			// The sub-test deploys the following setup:
			//
			// [example app] <---scrapes--- [Prometheus] ---remote-writes---> [Prometheus receiver]
			//
			// When the test expects a success, it should find the samples in the Prometheus receiver.
			// Otherwise the samples should always be found in the scraping Prometheus.
			t.Parallel()

			testCtx := framework.NewTestCtx(t)
			defer testCtx.Cleanup(t)

			ns := framework.CreateNamespace(context.Background(), t, testCtx)
			framework.SetupPrometheusRBAC(context.Background(), t, testCtx, ns)
			name := "test"

			// Create the secrets/configmaps storing the TLS certificates.
			err := framework.CreateCertificateResources(ns, certsDir, tc.rwConfig)
			if err != nil {
				t.Fatal(err)
			}

			if err = deployInstrumentedApplicationWithTLS(name, ns); err != nil {
				t.Fatal(err)
			}

			svc, receiverSvc, err := createRemoteWriteStack(name, ns, tc.rwConfig)
			if err != nil {
				t.Fatal(err)
			}

			// Wait for the instrumented application to be scraped.
			if err := framework.WaitForHealthyTargets(context.Background(), ns, svc.Name, 1); err != nil {
				t.Fatal(err)
			}

			// Query metrics from the scraping Prometheus.
			q := "up{container='example-app'} == 1"
			response, err := framework.PrometheusQuery(ns, svc.Name, "http", q)
			if err != nil {
				t.Fatal(err)
			}
			if len(response) != 1 {
				t.Fatalf("Prometheus does not have the instrumented app metrics: %v", response)
			}

			if !tc.success {
				q = "absent(up)"
			}

			// Query metrics from the remote-write receiver.
			response, err = framework.PrometheusQuery(ns, receiverSvc.Name, "https", q)
			if err != nil {
				t.Fatalf("(%s, %s, %s): query %q failed: %s", tc.rwConfig.ClientKey.Filename, tc.rwConfig.ClientCert.Filename, tc.rwConfig.CA.Filename, q, err.Error())
			}

			if len(response) != 1 {
				t.Fatalf("(%s, %s, %s): query %q failed: %v", tc.rwConfig.ClientKey.Filename, tc.rwConfig.ClientCert.Filename, tc.rwConfig.CA.Filename, q, response)
			}
		})
	}
}

func testPromCreateDeleteCluster(t *testing.T) {
	t.Parallel()
	testCtx := framework.NewTestCtx(t)
	defer testCtx.Cleanup(t)
	ns := framework.CreateNamespace(context.Background(), t, testCtx)
	framework.SetupPrometheusRBAC(context.Background(), t, testCtx, ns)

	name := "test"

	prometheusCRD := framework.MakeBasicPrometheus(ns, name, name, 1)
	prometheusCRD.Namespace = ns

	if _, err := framework.CreatePrometheusAndWaitUntilReady(context.Background(), ns, prometheusCRD); err != nil {
		t.Fatal(err)
	}

	if err := framework.DeletePrometheusAndWaitUntilGone(context.Background(), ns, name); err != nil {
		t.Fatal(err)
	}
}

func testPromScaleUpDownReplicas(t *testing.T) {
	t.Parallel()
	testCtx := framework.NewTestCtx(t)
	defer testCtx.Cleanup(t)
	ns := framework.CreateNamespace(context.Background(), t, testCtx)
	framework.SetupPrometheusRBAC(context.Background(), t, testCtx, ns)

	name := "test"

	p, err := framework.CreatePrometheusAndWaitUntilReady(context.Background(), ns, framework.MakeBasicPrometheus(ns, name, name, 1))
	if err != nil {
		t.Fatal(err)
	}

	p, err = framework.UpdatePrometheusReplicasAndWaitUntilReady(context.Background(), p.Name, ns, *p.Spec.Replicas+1)
	if err != nil {
		t.Fatal(err)
	}

	_, err = framework.UpdatePrometheusReplicasAndWaitUntilReady(context.Background(), p.Name, ns, *p.Spec.Replicas-1)
	if err != nil {
		t.Fatal(err)
	}
}

func testPromNoServiceMonitorSelector(t *testing.T) {
	t.Parallel()
	testCtx := framework.NewTestCtx(t)
	defer testCtx.Cleanup(t)
	ns := framework.CreateNamespace(context.Background(), t, testCtx)
	framework.SetupPrometheusRBAC(context.Background(), t, testCtx, ns)

	name := "test"
	p := framework.MakeBasicPrometheus(ns, name, name, 1)
	p.Spec.ServiceMonitorSelector = nil
	if _, err := framework.CreatePrometheusAndWaitUntilReady(context.Background(), ns, p); err != nil {
		t.Fatal(err)
	}
}

func testPromVersionMigration(t *testing.T) {
	testCtx := framework.NewTestCtx(t)
	defer testCtx.Cleanup(t)
	ns := framework.CreateNamespace(context.Background(), t, testCtx)
	framework.SetupPrometheusRBAC(context.Background(), t, testCtx, ns)

	name := "test"
	startVersion := operator.PrometheusCompatibilityMatrix[0]
	compatibilityMatrix := operator.PrometheusCompatibilityMatrix[1:]

	p := framework.MakeBasicPrometheus(ns, name, name, 1)
	p.Spec.Version = startVersion
	p, err := framework.CreatePrometheusAndWaitUntilReady(context.Background(), ns, p)
	if err != nil {
		t.Fatal(err)
	}

	for _, v := range compatibilityMatrix {
		t.Run("to "+v, func(t *testing.T) {
			p, err = framework.PatchPrometheusAndWaitUntilReady(
				context.Background(),
				name,
				ns,
				monitoringv1.PrometheusSpec{
					CommonPrometheusFields: monitoringv1.CommonPrometheusFields{
						Version: v,
					},
				},
			)
			if err != nil {
				t.Fatalf("update to version %s: %v", v, err)
			}
			if err := framework.WaitForPrometheusRunImageAndReady(context.Background(), ns, p); err != nil {
				t.Fatalf("update to version %s: %v", v, err)
			}
		})
	}
}

func testPromResourceUpdate(t *testing.T) {
	t.Parallel()
	testCtx := framework.NewTestCtx(t)
	defer testCtx.Cleanup(t)
	ns := framework.CreateNamespace(context.Background(), t, testCtx)
	framework.SetupPrometheusRBAC(context.Background(), t, testCtx, ns)

	name := "test"

	p := framework.MakeBasicPrometheus(ns, name, name, 1)

	p.Spec.Resources = corev1.ResourceRequirements{
		Requests: corev1.ResourceList{
			corev1.ResourceMemory: resource.MustParse("100Mi"),
		},
	}
	p, err := framework.CreatePrometheusAndWaitUntilReady(context.Background(), ns, p)
	if err != nil {
		t.Fatal(err)
	}

	podSelector := fields.SelectorFromSet(fields.Set(map[string]string{
		operator.ApplicationNameLabelKey:     "prometheus",
		operator.ApplicationInstanceLabelKey: name,
	})).String()
	pods, err := framework.KubeClient.CoreV1().Pods(ns).List(
		context.Background(),
		metav1.ListOptions{
			LabelSelector: podSelector,
		},
	)
	require.NoError(t, err)

	res := pods.Items[0].Spec.Containers[0].Resources
	if !reflect.DeepEqual(res, p.Spec.Resources) {
		t.Fatalf("resources don't match. Has %#+v, want %#+v", res, p.Spec.Resources)
	}

	p, err = framework.PatchPrometheusAndWaitUntilReady(
		context.Background(),
		p.Name,
		ns,
		monitoringv1.PrometheusSpec{
			CommonPrometheusFields: monitoringv1.CommonPrometheusFields{
				Resources: corev1.ResourceRequirements{
					Requests: corev1.ResourceList{
						corev1.ResourceMemory: resource.MustParse("200Mi"),
					},
				},
			},
		},
	)
	require.NoError(t, err)

	var pollErr error
	err = wait.PollUntilContextTimeout(context.Background(), 5*time.Second, 2*time.Minute, false, func(ctx context.Context) (bool, error) {
		pods, err := framework.KubeClient.CoreV1().Pods(ns).List(
			ctx,
			metav1.ListOptions{
				LabelSelector: podSelector,
			},
		)
		if err != nil {
			pollErr = err
			return false, nil
		}

		if len(pods.Items) != 1 {
			pollErr = fmt.Errorf("expected 1 pod, got %d", len(pods.Items))
			return false, nil
		}

		res = pods.Items[0].Spec.Containers[0].Resources
		if !reflect.DeepEqual(res, p.Spec.Resources) {
			pollErr = fmt.Errorf("resources don't match\ngot: %#+v\nwant: %#+v", res, p.Spec.Resources)
			return false, nil
		}

		return true, nil
	})
	require.NoError(t, err, fmt.Sprintf("%s: %s", err, pollErr))
}

func testPromStorageLabelsAnnotations(t *testing.T) {
	t.Parallel()
	testCtx := framework.NewTestCtx(t)
	defer testCtx.Cleanup(t)
	ns := framework.CreateNamespace(context.Background(), t, testCtx)
	framework.SetupPrometheusRBAC(context.Background(), t, testCtx, ns)

	name := "test"

	p := framework.MakeBasicPrometheus(ns, name, name, 1)

	p.Spec.Storage = &monitoringv1.StorageSpec{
		VolumeClaimTemplate: monitoringv1.EmbeddedPersistentVolumeClaim{
			EmbeddedObjectMetadata: monitoringv1.EmbeddedObjectMetadata{
				Labels: map[string]string{
					"test-label": "foo",
				},
				Annotations: map[string]string{
					"test-annotation": "bar",
				},
			},
			Spec: corev1.PersistentVolumeClaimSpec{
				AccessModes: []corev1.PersistentVolumeAccessMode{corev1.ReadWriteOnce},
				Resources: corev1.VolumeResourceRequirements{
					Requests: corev1.ResourceList{
						corev1.ResourceStorage: resource.MustParse("200Mi"),
					},
				},
			},
		},
	}

	p, err := framework.CreatePrometheusAndWaitUntilReady(context.Background(), ns, p)
	if err != nil {
		t.Fatal(err)
	}

	if val := p.Spec.Storage.VolumeClaimTemplate.Labels["test-label"]; val != "foo" {
		t.Errorf("incorrect volume claim label, want: %v, got: %v", "foo", val)
	}
	if val := p.Spec.Storage.VolumeClaimTemplate.Annotations["test-annotation"]; val != "bar" {
		t.Errorf("incorrect volume claim annotation, want: %v, got: %v", "bar", val)
	}

	err = wait.PollUntilContextTimeout(context.Background(), 5*time.Second, 2*time.Minute, false, func(ctx context.Context) (bool, error) {
		sts, err := framework.KubeClient.AppsV1().StatefulSets(ns).List(ctx, metav1.ListOptions{})
		if err != nil {
			return false, err
		}

		if len(sts.Items) < 1 {
			return false, nil
		}

		for _, vct := range sts.Items[0].Spec.VolumeClaimTemplates {
			if vct.Name == "prometheus-"+name+"-db" {
				if val := vct.Labels["test-label"]; val != "foo" {
					return false, fmt.Errorf("incorrect volume claim label on sts, want: %v, got: %v", "foo", val)
				}
				if val := vct.Annotations["test-annotation"]; val != "bar" {
					return false, fmt.Errorf("incorrect volume claim annotation on sts, want: %v, got: %v", "bar", val)
				}
				return true, nil
			}
		}

		return false, nil
	})

	if err != nil {
		t.Fatal(err)
	}
}

func testPromStorageUpdate(t *testing.T) {
	t.Parallel()
	testCtx := framework.NewTestCtx(t)
	defer testCtx.Cleanup(t)
	ns := framework.CreateNamespace(context.Background(), t, testCtx)
	framework.SetupPrometheusRBAC(context.Background(), t, testCtx, ns)

	p := framework.MakeBasicPrometheus(ns, "test", "", 1)

	p, err := framework.CreatePrometheusAndWaitUntilReady(context.Background(), ns, p)
	if err != nil {
		t.Fatal(err)
	}

	p, err = framework.PatchPrometheusAndWaitUntilReady(
		context.Background(),
		p.Name,
		ns,
		monitoringv1.PrometheusSpec{
			CommonPrometheusFields: monitoringv1.CommonPrometheusFields{
				Storage: &monitoringv1.StorageSpec{
					VolumeClaimTemplate: monitoringv1.EmbeddedPersistentVolumeClaim{
						EmbeddedObjectMetadata: monitoringv1.EmbeddedObjectMetadata{
							Labels: map[string]string{
								"test": "testPromStorageUpdate",
							},
						},
						Spec: corev1.PersistentVolumeClaimSpec{
							AccessModes: []corev1.PersistentVolumeAccessMode{corev1.ReadWriteOnce},
							Resources: corev1.VolumeResourceRequirements{
								Requests: corev1.ResourceList{
									corev1.ResourceStorage: resource.MustParse("200Mi"),
								},
							},
						},
					},
				},
			},
		},
	)
	require.NoError(t, err)

	err = framework.WaitForBoundPVC(context.Background(), ns, "test=testPromStorageUpdate", 1)
	require.NoError(t, err)

	// Invalid storageclass e2e test
	_, err = framework.PatchPrometheus(
		context.Background(),
		p.Name,
		ns,
		monitoringv1.PrometheusSpec{
			CommonPrometheusFields: monitoringv1.CommonPrometheusFields{
				Storage: &monitoringv1.StorageSpec{
					VolumeClaimTemplate: monitoringv1.EmbeddedPersistentVolumeClaim{
						EmbeddedObjectMetadata: monitoringv1.EmbeddedObjectMetadata{
							Labels: map[string]string{
								"test": "testPromStorageUpdate",
							},
						},
						Spec: corev1.PersistentVolumeClaimSpec{
							StorageClassName: ptr.To("unknown-storage-class"),
							Resources: corev1.VolumeResourceRequirements{
								Requests: corev1.ResourceList{
									corev1.ResourceStorage: resource.MustParse("200Mi"),
								},
							},
						},
					},
				},
			},
		},
	)
	require.NoError(t, err)

	var loopError error
	err = wait.PollUntilContextTimeout(context.Background(), 5*time.Second, framework.DefaultTimeout, true, func(ctx context.Context) (bool, error) {
		current, err := framework.MonClientV1.Prometheuses(ns).Get(ctx, p.Name, metav1.GetOptions{})
		if err != nil {
			loopError = fmt.Errorf("failed to get object: %w", err)
			return false, nil
		}

		if err := framework.AssertCondition(current.Status.Conditions, monitoringv1.Reconciled, monitoringv1.ConditionFalse); err == nil {
			return true, nil
		}

		return false, nil
	})

	if err != nil {
		t.Fatalf("%v: %v", err, loopError)
	}
}

func testPromReloadConfig(t *testing.T) {
	for _, tc := range []struct {
		reloadStrategy monitoringv1.ReloadStrategyType
	}{
		{
			reloadStrategy: monitoringv1.HTTPReloadStrategyType,
		},
		{
			reloadStrategy: monitoringv1.ProcessSignalReloadStrategyType,
		},
	} {
		t.Run(fmt.Sprintf("%s reload strategy", tc.reloadStrategy), func(t *testing.T) {
			t.Parallel()
			testCtx := framework.NewTestCtx(t)
			defer testCtx.Cleanup(t)
			ns := framework.CreateNamespace(context.Background(), t, testCtx)
			framework.SetupPrometheusRBAC(context.Background(), t, testCtx, ns)

			name := "test"
			p := framework.MakeBasicPrometheus(ns, name, name, 1)
			p.Spec.ServiceMonitorSelector = nil
			p.Spec.PodMonitorSelector = nil
			p.Spec.AdditionalScrapeConfigs = &v1.SecretKeySelector{
				LocalObjectReference: v1.LocalObjectReference{
					Name: fmt.Sprintf("additional-config-%s", name),
				},
				Key: "config.yaml",
			}
			p.Spec.ReloadStrategy = ptr.To(tc.reloadStrategy)

			svc := framework.MakePrometheusService(p.Name, "not-relevant", v1.ServiceTypeClusterIP)

			cfg := &corev1.Secret{
				ObjectMeta: metav1.ObjectMeta{
					Name: fmt.Sprintf("additional-config-%s", name),
				},
				Data: map[string][]byte{
					"config.yaml": []byte(`
- job_name: testReloadConfig
  metrics_path: /metrics
  static_configs:
    - targets:
      - 111.111.111.111:9090
`),
				},
			}

<<<<<<< HEAD
			svc := framework.MakePrometheusService(p.Name, "not-relevant", corev1.ServiceTypeClusterIP)

			if _, err := framework.KubeClient.CoreV1().Secrets(ns).Create(context.Background(), cfg, metav1.CreateOptions{}); err != nil {
=======
			cfg, err := framework.KubeClient.CoreV1().Secrets(ns).Create(context.Background(), cfg, metav1.CreateOptions{})
			if err != nil {
>>>>>>> 1bbd19e1
				t.Fatal(err)
			}

			if _, err := framework.CreatePrometheusAndWaitUntilReady(context.Background(), ns, p); err != nil {
				t.Fatal(err)
			}

			if finalizerFn, err := framework.CreateOrUpdateServiceAndWaitUntilReady(context.Background(), ns, svc); err != nil {
				t.Fatal(err)
			} else {
				testCtx.AddFinalizerFn(finalizerFn)
			}

			if err := framework.WaitForActiveTargets(context.Background(), ns, svc.Name, 1); err != nil {
				t.Fatal(err)
			}

			cfg.Data["config.yaml"] = []byte(`
- job_name: testReloadConfig
  metrics_path: /metrics
  static_configs:
    - targets:
      - 111.111.111.111:9090
      - 111.111.111.112:9090
`)
			if _, err := framework.KubeClient.CoreV1().Secrets(ns).Update(context.Background(), cfg, metav1.UpdateOptions{}); err != nil {
				t.Fatal(err)
			}

			if err := framework.WaitForActiveTargets(context.Background(), ns, svc.Name, 2); err != nil {
				t.Fatal(err)
			}
		})
	}
}

func testPromAdditionalScrapeConfig(t *testing.T) {
	t.Parallel()
	testCtx := framework.NewTestCtx(t)
	defer testCtx.Cleanup(t)
	ns := framework.CreateNamespace(context.Background(), t, testCtx)
	framework.SetupPrometheusRBAC(context.Background(), t, testCtx, ns)

	prometheusName := "test"
	group := "additional-config-test"
	svc := framework.MakePrometheusService(prometheusName, group, corev1.ServiceTypeClusterIP)

	s := framework.MakeBasicServiceMonitor(group)
	if _, err := framework.MonClientV1.ServiceMonitors(ns).Create(context.Background(), s, metav1.CreateOptions{}); err != nil {
		t.Fatal("Creating ServiceMonitor failed: ", err)
	}

	additionalConfig := `
- job_name: "prometheus"
  static_configs:
  - targets: ["localhost:9090"]
`
	secret := corev1.Secret{
		ObjectMeta: metav1.ObjectMeta{
			Name: "additional-scrape-configs",
		},
		Data: map[string][]byte{
			"prometheus-additional.yaml": []byte(additionalConfig),
		},
	}
	_, err := framework.KubeClient.CoreV1().Secrets(ns).Create(context.Background(), &secret, metav1.CreateOptions{})
	if err != nil {
		t.Fatal(err)
	}

	p := framework.MakeBasicPrometheus(ns, prometheusName, group, 1)
	p.Spec.AdditionalScrapeConfigs = &corev1.SecretKeySelector{
		LocalObjectReference: corev1.LocalObjectReference{
			Name: "additional-scrape-configs",
		},
		Key: "prometheus-additional.yaml",
	}
	if _, err := framework.CreatePrometheusAndWaitUntilReady(context.Background(), ns, p); err != nil {
		t.Fatal(err)
	}

	if finalizerFn, err := framework.CreateOrUpdateServiceAndWaitUntilReady(context.Background(), ns, svc); err != nil {
		t.Fatal(fmt.Errorf("creating prometheus service failed: %w", err))
	} else {
		testCtx.AddFinalizerFn(finalizerFn)
	}

	// Wait for ServiceMonitor target, as well as additional-config target
	if err := framework.WaitForActiveTargets(context.Background(), ns, svc.Name, 2); err != nil {
		t.Fatal(err)
	}
}

func testPromAdditionalAlertManagerConfig(t *testing.T) {
	t.Parallel()
	testCtx := framework.NewTestCtx(t)
	defer testCtx.Cleanup(t)
	ns := framework.CreateNamespace(context.Background(), t, testCtx)
	framework.SetupPrometheusRBAC(context.Background(), t, testCtx, ns)

	prometheusName := "test"
	group := "additional-alert-config-test"
	svc := framework.MakePrometheusService(prometheusName, group, corev1.ServiceTypeClusterIP)

	s := framework.MakeBasicServiceMonitor(group)
	if _, err := framework.MonClientV1.ServiceMonitors(ns).Create(context.Background(), s, metav1.CreateOptions{}); err != nil {
		t.Fatal("Creating ServiceMonitor failed: ", err)
	}

	additionalConfig := `
- path_prefix: /
  scheme: http
  static_configs:
  - targets: ["localhost:9093"]
`
	secret := corev1.Secret{
		ObjectMeta: metav1.ObjectMeta{
			Name: "additional-alert-configs",
		},
		Data: map[string][]byte{
			"prometheus-additional.yaml": []byte(additionalConfig),
		},
	}
	_, err := framework.KubeClient.CoreV1().Secrets(ns).Create(context.Background(), &secret, metav1.CreateOptions{})
	if err != nil {
		t.Fatal(err)
	}

	p := framework.MakeBasicPrometheus(ns, prometheusName, group, 1)
	p.Spec.AdditionalAlertManagerConfigs = &corev1.SecretKeySelector{
		LocalObjectReference: corev1.LocalObjectReference{
			Name: "additional-alert-configs",
		},
		Key: "prometheus-additional.yaml",
	}
	if _, err := framework.CreatePrometheusAndWaitUntilReady(context.Background(), ns, p); err != nil {
		t.Fatal(err)
	}

	if finalizerFn, err := framework.CreateOrUpdateServiceAndWaitUntilReady(context.Background(), ns, svc); err != nil {
		t.Fatal(fmt.Errorf("creating prometheus service failed: %w", err))
	} else {
		testCtx.AddFinalizerFn(finalizerFn)
	}

	// Wait for ServiceMonitor target
	if err := framework.WaitForActiveTargets(context.Background(), ns, svc.Name, 1); err != nil {
		t.Fatal(err)
	}

	err = wait.PollUntilContextTimeout(context.Background(), time.Second, 5*time.Minute, false, func(ctx context.Context) (done bool, err error) {
		response, err := framework.PrometheusSVCGetRequest(ctx, ns, svc.Name, "http", "/api/v1/alertmanagers", map[string]string{})
		if err != nil {
			return true, err
		}

		ra := prometheusAlertmanagerAPIResponse{}
		if err := json.NewDecoder(bytes.NewBuffer(response)).Decode(&ra); err != nil {
			return true, err
		}

		if ra.Status == "success" && len(ra.Data.ActiveAlertmanagers) == 1 {
			return true, nil
		}

		return false, nil
	})

	if err != nil {
		t.Fatal(fmt.Errorf("validating Prometheus Alertmanager configuration failed: %w", err))
	}
}

func testPromReloadRules(t *testing.T) {
	t.Parallel()
	testCtx := framework.NewTestCtx(t)
	defer testCtx.Cleanup(t)
	ns := framework.CreateNamespace(context.Background(), t, testCtx)
	framework.SetupPrometheusRBAC(context.Background(), t, testCtx, ns)

	name := "test"
	firstAlertName := "firstAlert"
	secondAlertName := "secondAlert"

	ruleFile, err := framework.MakeAndCreateFiringRule(context.Background(), ns, name, firstAlertName)
	if err != nil {
		t.Fatal(err)
	}

	p := framework.MakeBasicPrometheus(ns, name, name, 1)
	p.Spec.EvaluationInterval = "1s"
	p, err = framework.CreatePrometheusAndWaitUntilReady(context.Background(), ns, p)
	if err != nil {
		t.Fatal(err)
	}

	pSVC := framework.MakePrometheusService(p.Name, "not-relevant", corev1.ServiceTypeClusterIP)
	if finalizerFn, err := framework.CreateOrUpdateServiceAndWaitUntilReady(context.Background(), ns, pSVC); err != nil {
		t.Fatal(fmt.Errorf("creating Prometheus service failed: %w", err))
	} else {
		testCtx.AddFinalizerFn(finalizerFn)
	}

	err = framework.WaitForPrometheusFiringAlert(context.Background(), p.Namespace, pSVC.Name, firstAlertName)
	if err != nil {
		t.Fatal(err)
	}

	ruleFile.Spec.Groups = []monitoringv1.RuleGroup{
		{
			Name: "my-alerting-group",
			Rules: []monitoringv1.Rule{
				{
					Alert: secondAlertName,
					Expr:  intstr.FromString("vector(1)"),
				},
			},
		},
	}
	_, err = framework.UpdateRule(context.Background(), ns, ruleFile)
	if err != nil {
		t.Fatal(err)
	}

	err = framework.WaitForPrometheusFiringAlert(context.Background(), p.Namespace, pSVC.Name, secondAlertName)
	if err != nil {
		t.Fatal(err)
	}
}

func testPromMultiplePrometheusRulesSameNS(t *testing.T) {
	t.Parallel()
	testCtx := framework.NewTestCtx(t)
	defer testCtx.Cleanup(t)
	ns := framework.CreateNamespace(context.Background(), t, testCtx)
	framework.SetupPrometheusRBAC(context.Background(), t, testCtx, ns)

	name := "test"
	alertNames := []string{"first-alert", "second-alert"}

	for _, alertName := range alertNames {
		_, err := framework.MakeAndCreateFiringRule(context.Background(), ns, alertName, alertName)
		if err != nil {
			t.Fatal(err)
		}
	}

	p := framework.MakeBasicPrometheus(ns, name, name, 1)
	p.Spec.EvaluationInterval = "1s"
	p, err := framework.CreatePrometheusAndWaitUntilReady(context.Background(), ns, p)
	if err != nil {
		t.Fatal(err)
	}

	pSVC := framework.MakePrometheusService(p.Name, "not-relevant", corev1.ServiceTypeClusterIP)
	if finalizerFn, err := framework.CreateOrUpdateServiceAndWaitUntilReady(context.Background(), ns, pSVC); err != nil {
		t.Fatal(fmt.Errorf("creating Prometheus service failed: %w", err))
	} else {
		testCtx.AddFinalizerFn(finalizerFn)
	}

	for _, alertName := range alertNames {
		err := framework.WaitForPrometheusFiringAlert(context.Background(), p.Namespace, pSVC.Name, alertName)
		if err != nil {
			t.Fatal(err)
		}
	}
}

func testPromMultiplePrometheusRulesDifferentNS(t *testing.T) {
	t.Parallel()
	testCtx := framework.NewTestCtx(t)
	defer testCtx.Cleanup(t)
	rootNS := framework.CreateNamespace(context.Background(), t, testCtx)
	alertNSOne := framework.CreateNamespace(context.Background(), t, testCtx)
	alertNSTwo := framework.CreateNamespace(context.Background(), t, testCtx)
	framework.SetupPrometheusRBAC(context.Background(), t, testCtx, rootNS)

	name := "test"
	ruleFiles := []struct {
		alertName string
		ns        string
	}{{"first-alert", alertNSOne}, {"second-alert", alertNSTwo}}

	ruleFilesNamespaceSelector := map[string]string{"monitored": "true"}

	for _, file := range ruleFiles {
		err := framework.AddLabelsToNamespace(context.Background(), file.ns, ruleFilesNamespaceSelector)
		if err != nil {
			t.Fatal(err)
		}
	}

	for _, file := range ruleFiles {
		_, err := framework.MakeAndCreateFiringRule(context.Background(), file.ns, file.alertName, file.alertName)
		if err != nil {
			t.Fatal(err)
		}
	}

	p := framework.MakeBasicPrometheus(rootNS, name, name, 1)
	p.Spec.EvaluationInterval = "1s"
	p.Spec.RuleNamespaceSelector = &metav1.LabelSelector{
		MatchLabels: ruleFilesNamespaceSelector,
	}
	p, err := framework.CreatePrometheusAndWaitUntilReady(context.Background(), rootNS, p)
	if err != nil {
		t.Fatal(err)
	}

	pSVC := framework.MakePrometheusService(p.Name, "not-relevant", corev1.ServiceTypeClusterIP)
	if finalizerFn, err := framework.CreateOrUpdateServiceAndWaitUntilReady(context.Background(), rootNS, pSVC); err != nil {
		t.Fatal(fmt.Errorf("creating Prometheus service failed: %w", err))
	} else {
		testCtx.AddFinalizerFn(finalizerFn)
	}

	for _, file := range ruleFiles {
		err := framework.WaitForPrometheusFiringAlert(context.Background(), p.Namespace, pSVC.Name, file.alertName)
		if err != nil {
			t.Fatal(err)
		}
	}

	// Remove the selecting label from the namespaces holding PrometheusRules
	// and wait until the rules are removed from Prometheus.
	// See https://github.com/prometheus-operator/prometheus-operator/issues/3847
	for _, file := range ruleFiles {
		if err := framework.RemoveLabelsFromNamespace(context.Background(), file.ns, "monitored"); err != nil {
			t.Fatal(err)
		}
	}

	for _, file := range ruleFiles {
		var loopError error
		err = wait.PollUntilContextTimeout(context.Background(), time.Second, 5*framework.DefaultTimeout, false, func(ctx context.Context) (bool, error) {
			var alerts []map[string]string
			alerts, loopError = framework.GetPrometheusFiringAlerts(ctx, file.ns, pSVC.Name, file.alertName)
			if len(alerts) > 0 {
				loopError = fmt.Errorf("%s: got %d alerts", file.alertName, len(alerts))
				return false, nil
			}
			return true, nil
		})

		if err != nil {
			t.Fatalf("waiting for alert %q in namespace %s to stop firing: %v: %v", file.alertName, file.ns, err, loopError)
		}
	}
}

func testPromRulesExceedingConfigMapLimit(t *testing.T) {
	t.Parallel()
	testCtx := framework.NewTestCtx(t)
	defer testCtx.Cleanup(t)

	ns := framework.CreateNamespace(context.Background(), t, testCtx)
	framework.SetupPrometheusRBAC(context.Background(), t, testCtx, ns)

	prometheusRules := []*monitoringv1.PrometheusRule{}

	rule, err := framework.CreateRule(context.Background(), ns, generateHugePrometheusRule(ns, "a"))
	require.NoError(t, err)
	prometheusRules = append(prometheusRules, rule)

	name := "test"
	p := framework.MakeBasicPrometheus(ns, name, name, 1)
	p.Spec.EvaluationInterval = "1s"

	p, err = framework.CreatePrometheusAndWaitUntilReady(context.Background(), ns, p)
	require.NoError(t, err)

	// Record the statefulset's generation.
	sts, err := framework.KubeClient.AppsV1().StatefulSets(ns).Get(context.Background(), fmt.Sprintf("prometheus-%s", p.Name), metav1.GetOptions{})
	require.NoError(t, err)
	generation := sts.Generation

	pSVC := framework.MakePrometheusService(p.Name, "not-relevant", corev1.ServiceTypeClusterIP)
	_, err = framework.CreateOrUpdateServiceAndWaitUntilReady(context.Background(), ns, pSVC)
	require.NoError(t, err)

	_, err = framework.WaitForConfigMapExist(context.Background(), ns, "prometheus-"+p.Name+"-rulefiles-0")
	require.NoError(t, err)
	require.NoError(t, framework.WaitForConfigMapNotExist(context.Background(), ns, "prometheus-"+p.Name+"-rulefiles-1"))

	// Check that at least 1 alert of the PrometheusRule object fires.
	for _, pr := range prometheusRules {
		alertName := pr.Spec.Groups[0].Rules[0].Alert
		require.NotEmpty(t, alertName)

		require.NoError(t, framework.WaitForPrometheusFiringAlert(context.Background(), ns, pSVC.Name, alertName))
	}

	// Generate another large PrometheusRule object.
	rule, err = framework.CreateRule(context.Background(), ns, generateHugePrometheusRule(ns, "b"))
	require.NoError(t, err)

	// Verify that 2 configmaps exist.
	prometheusRules = append(prometheusRules, rule)
	for i := range 2 {
		_, err := framework.WaitForConfigMapExist(context.Background(), ns, "prometheus-"+p.Name+"-rulefiles-"+strconv.Itoa(i))
		require.NoError(t, err)
	}

	// Check that at least 1 alert from each PrometheusRule object fires.
	for _, pr := range prometheusRules {
		alertName := pr.Spec.Groups[0].Rules[0].Alert
		require.NotEmpty(t, alertName)

		require.NoError(t, framework.WaitForPrometheusFiringAlert(context.Background(), ns, pSVC.Name, alertName))
	}

	// Verify that the statefulset's generation hasn't changed.
	sts, err = framework.KubeClient.AppsV1().StatefulSets(ns).Get(context.Background(), fmt.Sprintf("prometheus-%s", p.Name), metav1.GetOptions{})
	require.NoError(t, err)
	require.Equal(t, generation, sts.Generation)
}

func testPromRulesMustBeAnnotated(t *testing.T) {
	t.Parallel()
	testCtx := framework.NewTestCtx(t)
	defer testCtx.Cleanup(t)
	ns := framework.CreateNamespace(context.Background(), t, testCtx)
	framework.SetupPrometheusRBAC(context.Background(), t, testCtx, ns)

	name := "admission"
	admissionAlert := "admissionAlert"

	_, err := framework.MakeAndCreateFiringRule(context.Background(), ns, name, admissionAlert)
	if err != nil {
		t.Fatal(err)
	}

	rule, err := framework.GetRule(context.Background(), ns, name)
	if err != nil {
		t.Fatal(err)
	}

	val, ok := rule.Annotations["prometheus-operator-validated"]
	if !ok {
		t.Fatal("Expected prometheusrule to be annotated")
	}
	if val != "true" {
		t.Fatal("Expected prometheusrule annotation to be 'true'")
	}
}

func testInvalidRulesAreRejected(t *testing.T) {
	t.Parallel()
	testCtx := framework.NewTestCtx(t)
	defer testCtx.Cleanup(t)
	ns := framework.CreateNamespace(context.Background(), t, testCtx)
	framework.SetupPrometheusRBAC(context.Background(), t, testCtx, ns)

	name := "admission"
	admissionAlert := "admissionAlert"

	_, err := framework.MakeAndCreateInvalidRule(context.Background(), ns, name, admissionAlert)
	if err == nil {
		t.Fatal("Expected invalid prometheusrule to be rejected")
	}
}

func testPromReconcileStatusWhenInvalidRuleCreated(t *testing.T) {
	t.Parallel()
	testCtx := framework.NewTestCtx(t)
	defer testCtx.Cleanup(t)
	ns := framework.CreateNamespace(context.Background(), t, testCtx)
	framework.SetupPrometheusRBAC(context.Background(), t, testCtx, ns)
	ruleFilesNamespaceSelector := map[string]string{"excludeFromWebhook": "true", "role": "rulefile"}

	err := framework.AddLabelsToNamespace(context.Background(), ns, ruleFilesNamespaceSelector)
	if err != nil {
		t.Fatal(err)
	}

	ruleName := "invalidrule"
	alertName := "invalidalert"

	_, err = framework.MakeAndCreateInvalidRule(context.Background(), ns, ruleName, alertName)
	if err != nil {
		t.Fatalf("expected invalid rule to be created in namespace %v", err)
	}

	prom := framework.MakeBasicPrometheus(ns, "basic-prometheus", "test-group", 1)
	if _, err = framework.CreatePrometheusAndWaitUntilReady(context.Background(), ns, prom); err != nil {
		t.Fatal("Creating prometheus failed: ", err)
	}
}

// generateHugePrometheusRule returns a Prometheus rule object that would fill
// more than half of the space of a Kubernetes ConfigMap.
func generateHugePrometheusRule(ns, identifier string) *monitoringv1.PrometheusRule {
	// One rule marshaled as yaml is ~34 bytes long, the max is ~524288 bytes.
	rules := make([]monitoringv1.Rule, 0, 12000)
	for range 12000 {
		rules = append(rules, monitoringv1.Rule{
			Alert: "alert-" + identifier,
			Expr:  intstr.FromString("vector(1)"),
		})
	}

	return framework.MakeBasicRule(ns, "prometheus-rule-"+identifier, []monitoringv1.RuleGroup{
		{
			Name:  "rules-group",
			Rules: rules,
		},
	})
}

// Make sure the Prometheus operator only updates the Prometheus config secret
// and the Prometheus rules configmap on relevant changes.
func testPromOnlyUpdatedOnRelevantChanges(t *testing.T) {
	t.Parallel()
	testCtx := framework.NewTestCtx(t)
	defer testCtx.Cleanup(t)
	ns := framework.CreateNamespace(context.Background(), t, testCtx)
	framework.SetupPrometheusRBAC(context.Background(), t, testCtx, ns)

	name := "test"
	prometheus := framework.MakeBasicPrometheus(ns, name, name, 1)

	// Adding an annotation to Prometheus lead to high CPU usage in the past
	// updating the Prometheus StatefulSet in a loop (See
	// https://github.com/prometheus-operator/prometheus-operator/issues/1659). Added here to
	// prevent a regression.
	prometheus.Annotations["test-annotation"] = "test-value"

	ctx, cancel := context.WithCancel(context.Background())

	type versionedResource interface {
		GetResourceVersion() string
	}

	resourceDefinitions := []struct {
		Name               string
		Getter             func(prometheusName string) (versionedResource, error)
		Versions           map[string]any
		MaxExpectedChanges int
	}{
		{
			Name: "rulesConfigMap",
			Getter: func(prometheusName string) (versionedResource, error) {
				return framework.
					KubeClient.
					CoreV1().
					ConfigMaps(ns).
					Get(context.Background(), "prometheus-"+prometheusName+"-rulefiles-0", metav1.GetOptions{})
			},
			// The Prometheus Operator first creates the ConfigMap for the
			// given Prometheus stateful set and then updates it with the matching
			// Prometheus rules.
			MaxExpectedChanges: 2,
		},
		{
			Name: "configurationSecret",
			Getter: func(prometheusName string) (versionedResource, error) {
				return framework.
					KubeClient.
					CoreV1().
					Secrets(ns).
					Get(context.Background(), "prometheus-"+prometheusName, metav1.GetOptions{})
			},
			MaxExpectedChanges: 2,
		},
		{
			Name: "tlsAssetSecret",
			Getter: func(prometheusName string) (versionedResource, error) {
				return framework.
					KubeClient.
					CoreV1().
					Secrets(ns).
					Get(context.Background(), "prometheus-"+prometheusName+"-tls-assets-0", metav1.GetOptions{})
			},
			MaxExpectedChanges: 2,
		},
		{
			Name: "statefulset",
			Getter: func(prometheusName string) (versionedResource, error) {
				return framework.
					KubeClient.
					AppsV1().
					StatefulSets(ns).
					Get(context.Background(), "prometheus-"+prometheusName, metav1.GetOptions{})
			},
			// First is the creation of the StatefulSet itself, following is the
			// update of e.g. the ReadyReplicas status field
			MaxExpectedChanges: 3,
		},
		{
			Name: "service-operated",
			Getter: func(_ string) (versionedResource, error) {
				return framework.
					KubeClient.
					CoreV1().
					Services(ns).
					Get(context.Background(), "prometheus-operated", metav1.GetOptions{})
			},
			MaxExpectedChanges: 1,
		},
		{
			Name: "serviceMonitor",
			Getter: func(prometheusName string) (versionedResource, error) {
				return framework.
					MonClientV1.
					ServiceMonitors(ns).
					Get(context.Background(), prometheusName, metav1.GetOptions{})
			},
			MaxExpectedChanges: 1,
		},
	}

	// Init Versions maps
	for i := range resourceDefinitions {
		resourceDefinitions[i].Versions = map[string]any{}
	}

	errc := make(chan error, 1)
	go func() {
		for {
			select {
			case <-ctx.Done():
				return
			default:
				time.Sleep(10 * time.Millisecond)

				for i, resourceDef := range resourceDefinitions {
					resource, err := resourceDef.Getter(prometheus.Name)
					if apierrors.IsNotFound(err) {
						continue
					}
					if err != nil {
						cancel()
						errc <- err
						return
					}

					resourceDefinitions[i].Versions[resource.GetResourceVersion()] = resource
				}
			}
		}
	}()

	alertName := "my-alert"
	if _, err := framework.MakeAndCreateFiringRule(context.Background(), ns, "my-prometheus-rule", alertName); err != nil {
		t.Fatal(err)
	}

	prometheus, err := framework.CreatePrometheusAndWaitUntilReady(context.Background(), ns, prometheus)
	if err != nil {
		t.Fatal(err)
	}

	pSVC := framework.MakePrometheusService(prometheus.Name, name, corev1.ServiceTypeClusterIP)
	if finalizerFn, err := framework.CreateOrUpdateServiceAndWaitUntilReady(context.Background(), ns, pSVC); err != nil {
		t.Fatal(fmt.Errorf("creating Prometheus service failed: %w", err))
	} else {
		testCtx.AddFinalizerFn(finalizerFn)
	}

	s := framework.MakeBasicServiceMonitor(name)
	if _, err := framework.MonClientV1.ServiceMonitors(ns).Create(context.Background(), s, metav1.CreateOptions{}); err != nil {
		t.Fatal("Creating ServiceMonitor failed: ", err)
	}

	err = framework.WaitForPrometheusFiringAlert(context.Background(), prometheus.Namespace, pSVC.Name, alertName)
	if err != nil {
		t.Fatal(err)
	}

	err = framework.WaitForDiscoveryWorking(context.Background(), ns, pSVC.Name, prometheus.Name)
	if err != nil {
		t.Fatal(fmt.Errorf("validating Prometheus target discovery failed: %w", err))
	}

	if err := framework.DeletePrometheusAndWaitUntilGone(context.Background(), ns, name); err != nil {
		t.Fatal(err)
	}

	cancel()

	select {
	case err := <-errc:
		t.Fatal(err)
	default:
	}

	for _, resource := range resourceDefinitions {
		if len(resource.Versions) > resource.MaxExpectedChanges || len(resource.Versions) < 1 {
			var previous any
			for _, version := range resource.Versions {
				if previous == nil {
					previous = version
					continue
				}
				t.Log(pretty.Compare(previous, version))
				previous = version
			}

			t.Fatalf(
				"expected resource %v to be created/updated %v times, but saw %v instead",
				resource.Name,
				resource.MaxExpectedChanges,
				len(resource.Versions),
			)
		}
	}
}

func testPromPreserveUserAddedMetadata(t *testing.T) {
	t.Parallel()
	testCtx := framework.NewTestCtx(t)
	defer testCtx.Cleanup(t)
	ns := framework.CreateNamespace(context.Background(), t, testCtx)
	framework.SetupPrometheusRBAC(context.Background(), t, testCtx, ns)

	name := "test"

	prometheusCRD := framework.MakeBasicPrometheus(ns, name, name, 1)
	prometheusCRD.Namespace = ns

	prometheusCRD, err := framework.CreatePrometheusAndWaitUntilReady(context.Background(), ns, prometheusCRD)
	if err != nil {
		t.Fatal(err)
	}

	updatedLabels := map[string]string{
		"user-defined-label": "custom-label-value",
	}
	updatedAnnotations := map[string]string{
		"user-defined-annotation": "custom-annotation-val",
	}

	svcClient := framework.KubeClient.CoreV1().Services(ns)
	endpointsClient := framework.KubeClient.CoreV1().Endpoints(ns)
	ssetClient := framework.KubeClient.AppsV1().StatefulSets(ns)
	secretClient := framework.KubeClient.CoreV1().Secrets(ns)

	resourceConfigs := []struct {
		name   string
		get    func() (metav1.Object, error)
		update func(object metav1.Object) (metav1.Object, error)
	}{
		{
			name: "prometheus-operated service",
			get: func() (metav1.Object, error) {
				return svcClient.Get(context.Background(), "prometheus-operated", metav1.GetOptions{})
			},
			update: func(object metav1.Object) (metav1.Object, error) {
				return svcClient.Update(context.Background(), asService(t, object), metav1.UpdateOptions{})
			},
		},
		{
			name: "prometheus stateful set",
			get: func() (metav1.Object, error) {
				return ssetClient.Get(context.Background(), "prometheus-test", metav1.GetOptions{})
			},
			update: func(object metav1.Object) (metav1.Object, error) {
				return ssetClient.Update(context.Background(), asStatefulSet(t, object), metav1.UpdateOptions{})
			},
		},
		{
			name: "prometheus-operated endpoints",
			get: func() (metav1.Object, error) {
				return endpointsClient.Get(context.Background(), "prometheus-operated", metav1.GetOptions{})
			},
			update: func(object metav1.Object) (metav1.Object, error) {
				return endpointsClient.Update(context.Background(), asEndpoints(t, object), metav1.UpdateOptions{})
			},
		},
		{
			name: "prometheus secret",
			get: func() (metav1.Object, error) {
				return secretClient.Get(context.Background(), "prometheus-test", metav1.GetOptions{})
			},
			update: func(object metav1.Object) (metav1.Object, error) {
				return secretClient.Update(context.Background(), asSecret(t, object), metav1.UpdateOptions{})
			},
		},
	}

	for _, rConf := range resourceConfigs {
		res, err := rConf.get()
		if err != nil {
			t.Fatal(err)
		}

		updateObjectLabels(res, updatedLabels)
		updateObjectAnnotations(res, updatedAnnotations)

		_, err = rConf.update(res)
		if err != nil {
			t.Fatal(err)
		}
	}

	// Ensure resource reconciles
	_, err = framework.UpdatePrometheusReplicasAndWaitUntilReady(context.Background(), prometheusCRD.Name, ns, *prometheusCRD.Spec.Replicas+1)
	if err != nil {
		t.Fatal(err)
	}

	// Assert labels preserved
	for _, rConf := range resourceConfigs {
		res, err := rConf.get()
		if err != nil {
			t.Fatal(err)
		}

		labels := res.GetLabels()
		if !containsValues(labels, updatedLabels) {
			t.Errorf("%s: labels do not contain updated labels, found: %q, should contain: %q", rConf.name, labels, updatedLabels)
		}

		annotations := res.GetAnnotations()
		if !containsValues(annotations, updatedAnnotations) {
			t.Fatalf("%s: annotations do not contain updated annotations, found: %q, should contain: %q", rConf.name, annotations, updatedAnnotations)
		}
	}

	// Cleanup
	if err := framework.DeletePrometheusAndWaitUntilGone(context.Background(), ns, name); err != nil {
		t.Fatal(err)
	}
}

func asService(t *testing.T, object metav1.Object) *corev1.Service {
	svc, ok := object.(*corev1.Service)
	if !ok {
		t.Fatalf("expected service got %T", object)
	}
	return svc
}

func asEndpoints(t *testing.T, object metav1.Object) *corev1.Endpoints {
	endpoints, ok := object.(*corev1.Endpoints)
	if !ok {
		t.Fatalf("expected endpoints got %T", object)
	}
	return endpoints
}

func asStatefulSet(t *testing.T, object metav1.Object) *appsv1.StatefulSet {
	sset, ok := object.(*appsv1.StatefulSet)
	if !ok {
		t.Fatalf("expected stateful set got %T", object)
	}
	return sset
}

func asSecret(t *testing.T, object metav1.Object) *corev1.Secret {
	sec, ok := object.(*corev1.Secret)
	if !ok {
		t.Fatalf("expected secret set got %T", object)
	}
	return sec
}

func containsValues(got, expected map[string]string) bool {
	for k, v := range expected {
		if got[k] != v {
			return false
		}
	}
	return true
}

func updateObjectLabels(object metav1.Object, labels map[string]string) {
	current := object.GetLabels()
	current = mergeMap(current, labels)
	object.SetLabels(current)
}

func updateObjectAnnotations(object metav1.Object, annotations map[string]string) {
	current := object.GetAnnotations()
	current = mergeMap(current, annotations)
	object.SetAnnotations(current)
}

func mergeMap(a, b map[string]string) map[string]string {
	if a == nil {
		a = make(map[string]string, len(b))
	}
	maps.Copy(a, b)
	return a
}

func testPromWhenDeleteCRDCleanUpViaOwnerRef(t *testing.T) {
	t.Parallel()
	testCtx := framework.NewTestCtx(t)
	defer testCtx.Cleanup(t)
	ns := framework.CreateNamespace(context.Background(), t, testCtx)
	framework.SetupPrometheusRBAC(context.Background(), t, testCtx, ns)

	name := "test"

	p := framework.MakeBasicPrometheus(ns, name, name, 1)
	p, err := framework.CreatePrometheusAndWaitUntilReady(context.Background(), ns, p)
	if err != nil {
		t.Fatal(err)
	}

	configMapName := fmt.Sprintf("prometheus-%v-rulefiles-0", p.Name)

	_, err = framework.WaitForConfigMapExist(context.Background(), ns, configMapName)
	if err != nil {
		t.Fatal(err)
	}

	// Waits for Prometheus pods to vanish
	err = framework.DeletePrometheusAndWaitUntilGone(context.Background(), ns, p.Name)
	if err != nil {
		t.Fatal(err)
	}

	err = framework.WaitForConfigMapNotExist(context.Background(), ns, configMapName)
	if err != nil {
		t.Fatal(err)
	}
}

func testPromDiscovery(t *testing.T) {
	for _, tc := range []struct {
		role *monitoringv1.ServiceDiscoveryRole
	}{
		{
			role: nil,
		},
		{
			role: ptr.To(monitoringv1.EndpointsRole),
		},
		{
			role: ptr.To(monitoringv1.EndpointSliceRole),
		},
	} {
		t.Run(fmt.Sprintf("role=%s", ptr.Deref(tc.role, "<nil>")), func(t *testing.T) {
			t.Parallel()
			testCtx := framework.NewTestCtx(t)
			defer testCtx.Cleanup(t)
			ns := framework.CreateNamespace(context.Background(), t, testCtx)
			framework.SetupPrometheusRBAC(context.Background(), t, testCtx, ns)

			prometheusName := "test"
			group := "servicediscovery-test"
			svc := framework.MakePrometheusService(prometheusName, group, corev1.ServiceTypeClusterIP)

			s := framework.MakeBasicServiceMonitor(group)
			if _, err := framework.MonClientV1.ServiceMonitors(ns).Create(context.Background(), s, metav1.CreateOptions{}); err != nil {
				t.Fatal("Creating ServiceMonitor failed: ", err)
			}

			p := framework.MakeBasicPrometheus(ns, prometheusName, group, 1)
			p.Spec.ServiceDiscoveryRole = tc.role
			_, err := framework.CreatePrometheusAndWaitUntilReady(context.Background(), ns, p)
			if err != nil {
				t.Fatal(err)
			}

			if finalizerFn, err := framework.CreateOrUpdateServiceAndWaitUntilReady(context.Background(), ns, svc); err != nil {
				t.Fatal(fmt.Errorf("creating prometheus service failed: %w", err))
			} else {
				testCtx.AddFinalizerFn(finalizerFn)
			}

			_, err = framework.KubeClient.CoreV1().Secrets(ns).Get(context.Background(), fmt.Sprintf("prometheus-%s", prometheusName), metav1.GetOptions{})
			if err != nil {
				t.Fatal("Generated Secret could not be retrieved: ", err)
			}

			err = framework.WaitForDiscoveryWorking(context.Background(), ns, svc.Name, prometheusName)
			if err != nil {
				t.Fatal(fmt.Errorf("validating Prometheus target discovery failed: %w", err))
			}
		})
	}
}

func testPromSharedResourcesReconciliation(t *testing.T) {
	t.Parallel()
	testCtx := framework.NewTestCtx(t)
	defer testCtx.Cleanup(t)
	ns := framework.CreateNamespace(context.Background(), t, testCtx)
	framework.SetupPrometheusRBAC(context.Background(), t, testCtx, ns)

	s := framework.MakeBasicServiceMonitor("reconcile-test")
	if _, err := framework.MonClientV1.ServiceMonitors(ns).Create(context.Background(), s, metav1.CreateOptions{}); err != nil {
		t.Fatalf("Creating ServiceMonitor failed: %v", err)
	}

	// Create 2 Prometheus different Prometheus instances that watch the service monitor created above.
	for _, prometheusName := range []string{"test", "test2"} {
		p := framework.MakeBasicPrometheus(ns, prometheusName, "reconcile-test", 1)
		_, err := framework.CreatePrometheusAndWaitUntilReady(context.Background(), ns, p)
		if err != nil {
			t.Fatal(err)
		}

		svc := framework.MakePrometheusService(prometheusName, fmt.Sprintf("reconcile-%s", prometheusName), corev1.ServiceTypeClusterIP)
		if finalizerFn, err := framework.CreateOrUpdateServiceAndWaitUntilReady(context.Background(), ns, svc); err != nil {
			t.Fatal(err)
		} else {
			testCtx.AddFinalizerFn(finalizerFn)
		}

		_, err = framework.KubeClient.CoreV1().Secrets(ns).Get(context.Background(), fmt.Sprintf("prometheus-%s", prometheusName), metav1.GetOptions{})
		if err != nil {
			t.Fatalf("Generated Secret could not be retrieved for %s: %v", prometheusName, err)
		}

		err = framework.WaitForActiveTargets(context.Background(), ns, svc.Name, 1)
		if err != nil {
			t.Fatalf("Validating Prometheus active targets failed for %s: %v", prometheusName, err)
		}
	}

	if err := framework.MonClientV1.ServiceMonitors(ns).Delete(context.Background(), "reconcile-test", metav1.DeleteOptions{}); err != nil {
		t.Fatalf("Deleting ServiceMonitor failed: %v", err)
	}

	// Delete the service monitors and check that both Prometheus instances are updated.
	for _, prometheusName := range []string{"test", "test2"} {
		svc := framework.MakePrometheusService(prometheusName, fmt.Sprintf("reconcile-%s", prometheusName), corev1.ServiceTypeClusterIP)

		if err := framework.WaitForActiveTargets(context.Background(), ns, svc.Name, 0); err != nil {
			t.Fatalf("Validating Prometheus active targets failed for %s: %v", prometheusName, err)
		}
	}
}

func testShardingProvisioning(t *testing.T) {
	t.Parallel()
	testCtx := framework.NewTestCtx(t)
	defer testCtx.Cleanup(t)
	ns := framework.CreateNamespace(context.Background(), t, testCtx)
	framework.SetupPrometheusRBAC(context.Background(), t, testCtx, ns)

	prometheusName := "test"
	group := "servicediscovery-test"
	svc := framework.MakePrometheusService(prometheusName, group, corev1.ServiceTypeClusterIP)

	s := framework.MakeBasicServiceMonitor(group)
	if _, err := framework.MonClientV1.ServiceMonitors(ns).Create(context.Background(), s, metav1.CreateOptions{}); err != nil {
		t.Fatal("Creating ServiceMonitor failed: ", err)
	}

	p := framework.MakeBasicPrometheus(ns, prometheusName, group, 1)
	shards := int32(2)
	p.Spec.Shards = &shards
	_, err := framework.CreatePrometheusAndWaitUntilReady(context.Background(), ns, p)
	if err != nil {
		t.Fatal(err)
	}

	if finalizerFn, err := framework.CreateOrUpdateServiceAndWaitUntilReady(context.Background(), ns, svc); err != nil {
		t.Fatal(fmt.Errorf("creating prometheus service failed: %w", err))
	} else {
		testCtx.AddFinalizerFn(finalizerFn)
	}

	pods := []struct {
		pod                        string
		expectedShardConfigSnippet string
	}{
		{
			pod: "prometheus-test-0",
			expectedShardConfigSnippet: `
  - source_labels:
    - __tmp_hash
    - __tmp_disable_sharding
    regex: 0;|.+;.+
    action: keep`,
		}, {
			pod: "prometheus-test-shard-1-0",
			expectedShardConfigSnippet: `
  - source_labels:
    - __tmp_hash
    - __tmp_disable_sharding
    regex: 1;|.+;.+
    action: keep`,
		},
	}

	for _, p := range pods {
		stdout, _, err := framework.ExecWithOptions(context.Background(), testFramework.ExecOptions{
			Command: []string{
				"/bin/sh", "-c", "cat /etc/prometheus/config_out/prometheus.env.yaml",
			},
			Namespace:     ns,
			PodName:       p.pod,
			ContainerName: "prometheus",
			CaptureStdout: true,
			CaptureStderr: true,
			Stdin:         nil,
		})
		if err != nil {
			t.Fatalf("Failed to read config from pod %q: %v", p.pod, err)
		}
		if !strings.Contains(stdout, p.expectedShardConfigSnippet) {
			t.Fatalf("Expected shard config to be present for %v but not found in config:\n\n%s\n\nexpected to find:\n\n%s", p.pod, stdout, p.expectedShardConfigSnippet)
		}
	}
}

func testResharding(t *testing.T) {
	t.Parallel()

	testCtx := framework.NewTestCtx(t)
	defer testCtx.Cleanup(t)
	ns := framework.CreateNamespace(context.Background(), t, testCtx)
	framework.SetupPrometheusRBAC(context.Background(), t, testCtx, ns)

	prometheusName := "test"
	group := "servicediscovery-test"
	svc := framework.MakePrometheusService(prometheusName, group, corev1.ServiceTypeClusterIP)

	s := framework.MakeBasicServiceMonitor(group)
	if _, err := framework.MonClientV1.ServiceMonitors(ns).Create(context.Background(), s, metav1.CreateOptions{}); err != nil {
		t.Fatal("Creating ServiceMonitor failed: ", err)
	}

	p := framework.MakeBasicPrometheus(ns, prometheusName, group, 1)
	p, err := framework.CreatePrometheusAndWaitUntilReady(context.Background(), ns, p)
	if err != nil {
		t.Fatal(err)
	}

	if finalizerFn, err := framework.CreateOrUpdateServiceAndWaitUntilReady(context.Background(), ns, svc); err != nil {
		t.Fatal(fmt.Errorf("creating prometheus service failed: %w", err))
	} else {
		testCtx.AddFinalizerFn(finalizerFn)
	}

	shards := int32(2)
	p, err = framework.PatchPrometheusAndWaitUntilReady(
		context.Background(),
		p.Name,
		ns,
		monitoringv1.PrometheusSpec{
			CommonPrometheusFields: monitoringv1.CommonPrometheusFields{
				Shards: &shards,
			},
		},
	)
	if err != nil {
		t.Fatal(err)
	}

	_, err = framework.KubeClient.AppsV1().StatefulSets(ns).Get(context.Background(), fmt.Sprintf("prometheus-%s", p.Name), metav1.GetOptions{})
	if err != nil {
		t.Fatal(err)
	}

	_, err = framework.KubeClient.AppsV1().StatefulSets(ns).Get(context.Background(), fmt.Sprintf("prometheus-%s-shard-1", p.Name), metav1.GetOptions{})
	if err != nil {
		t.Fatal(err)
	}

	shards = int32(1)
	p, err = framework.PatchPrometheusAndWaitUntilReady(
		context.Background(),
		p.Name,
		ns,
		monitoringv1.PrometheusSpec{
			CommonPrometheusFields: monitoringv1.CommonPrometheusFields{
				Shards: &shards,
			},
		},
	)
	if err != nil {
		t.Fatal(err)
	}

	_, err = framework.KubeClient.AppsV1().StatefulSets(ns).Get(context.Background(), fmt.Sprintf("prometheus-%s", p.Name), metav1.GetOptions{})
	if err != nil {
		t.Fatal(err)
	}

	err = wait.PollUntilContextTimeout(context.Background(), time.Second, 1*time.Minute, false, func(ctx context.Context) (bool, error) {
		_, err = framework.KubeClient.AppsV1().StatefulSets(ns).Get(ctx, fmt.Sprintf("prometheus-%s-shard-1", p.Name), metav1.GetOptions{})
		if err != nil && !apierrors.IsNotFound(err) {
			return false, err
		}
		if err == nil {
			// StatefulSet still exists.
			return false, nil
		}
		// StatefulSet not found.
		return true, nil
	})
}

func testPromAlertmanagerDiscovery(t *testing.T) {
	for _, tc := range []struct {
		sdRole monitoringv1.ServiceDiscoveryRole
	}{
		{
			sdRole: monitoringv1.EndpointsRole,
		},
		{
			sdRole: monitoringv1.EndpointSliceRole,
		},
	} {
		t.Run(string(tc.sdRole), func(t *testing.T) {
			t.Parallel()
			testCtx := framework.NewTestCtx(t)
			defer testCtx.Cleanup(t)
			ns := framework.CreateNamespace(context.Background(), t, testCtx)
			framework.SetupPrometheusRBAC(context.Background(), t, testCtx, ns)

			prometheusName := "test"
			alertmanagerName := "test"
			group := "servicediscovery-test"
			svc := framework.MakePrometheusService(prometheusName, group, corev1.ServiceTypeClusterIP)
			amsvc := framework.MakeAlertmanagerService(alertmanagerName, group, corev1.ServiceTypeClusterIP)

			p := framework.MakeBasicPrometheus(ns, prometheusName, group, 1)
			framework.AddAlertingToPrometheus(p, ns, alertmanagerName)
			p.Spec.ServiceDiscoveryRole = ptr.To(tc.sdRole)
			_, err := framework.CreatePrometheusAndWaitUntilReady(context.Background(), ns, p)
			if err != nil {
				t.Fatal(err)
			}

			if finalizerFn, err := framework.CreateOrUpdateServiceAndWaitUntilReady(context.Background(), ns, svc); err != nil {
				t.Fatal(fmt.Errorf("creating Prometheus service failed: %w", err))
			} else {
				testCtx.AddFinalizerFn(finalizerFn)
			}

			s := framework.MakeBasicServiceMonitor(group)
			if _, err := framework.MonClientV1.ServiceMonitors(ns).Create(context.Background(), s, metav1.CreateOptions{}); err != nil {
				t.Fatalf("Creating ServiceMonitor failed: %v", err)
			}

			_, err = framework.KubeClient.CoreV1().Secrets(ns).Get(context.Background(), fmt.Sprintf("prometheus-%s", prometheusName), metav1.GetOptions{})
			if err != nil {
				t.Fatalf("Generated Secret could not be retrieved: %v", err)
			}

			if _, err := framework.CreateAlertmanagerAndWaitUntilReady(context.Background(), framework.MakeBasicAlertmanager(ns, alertmanagerName, 3)); err != nil {
				t.Fatal(err)
			}

			if _, err := framework.CreateOrUpdateServiceAndWaitUntilReady(context.Background(), ns, amsvc); err != nil {
				t.Fatal(fmt.Errorf("creating Alertmanager service failed: %w", err))
			}

			err = wait.PollUntilContextTimeout(context.Background(), time.Second, 5*time.Minute, false, isAlertmanagerDiscoveryWorking(ns, svc.Name, alertmanagerName))
			if err != nil {
				t.Fatal(fmt.Errorf("validating Prometheus Alertmanager discovery failed: %w", err))
			}
		})
	}
}

func testPromExposingWithKubernetesAPI(t *testing.T) {
	t.Parallel()
	testCtx := framework.NewTestCtx(t)
	defer testCtx.Cleanup(t)
	ns := framework.CreateNamespace(context.Background(), t, testCtx)
	framework.SetupPrometheusRBAC(context.Background(), t, testCtx, ns)

	basicPrometheus := framework.MakeBasicPrometheus(ns, "basic-prometheus", "test-group", 1)
	service := framework.MakePrometheusService(basicPrometheus.Name, "test-group", corev1.ServiceTypeClusterIP)

	if _, err := framework.CreatePrometheusAndWaitUntilReady(context.Background(), ns, basicPrometheus); err != nil {
		t.Fatal("Creating prometheus failed: ", err)
	}

	if _, err := framework.CreateOrUpdateServiceAndWaitUntilReady(context.Background(), ns, service); err != nil {
		t.Fatal("Creating prometheus service failed: ", err)
	}

	ProxyGet := framework.KubeClient.CoreV1().Services(ns).ProxyGet
	request := ProxyGet("", service.Name, "web", "/metrics", make(map[string]string))
	_, err := request.DoRaw(context.Background())
	if err != nil {
		t.Fatal(err)
	}
}

func testPromDiscoverTargetPort(t *testing.T) {
	t.Parallel()
	testCtx := framework.NewTestCtx(t)
	defer testCtx.Cleanup(t)
	ns := framework.CreateNamespace(context.Background(), t, testCtx)
	framework.SetupPrometheusRBAC(context.Background(), t, testCtx, ns)

	prometheusName := "test"
	group := "servicediscovery-test"
	svc := framework.MakePrometheusService(prometheusName, group, corev1.ServiceTypeClusterIP)

	targetPort := intstr.FromInt(9090)
	sm := &monitoringv1.ServiceMonitor{
		ObjectMeta: metav1.ObjectMeta{
			Name: prometheusName,
			Labels: map[string]string{
				"group": group,
			},
		},
		Spec: monitoringv1.ServiceMonitorSpec{
			Selector: metav1.LabelSelector{
				MatchLabels: map[string]string{
					"group": group,
				},
			},
			Endpoints: []monitoringv1.Endpoint{
				{
					TargetPort: &targetPort,
					Interval:   "5s",
				},
			},
		},
	}
	if _, err := framework.MonClientV1.ServiceMonitors(ns).Create(context.Background(), sm, metav1.CreateOptions{}); err != nil {
		t.Fatal("Creating ServiceMonitor failed: ", err)
	}

	p := framework.MakeBasicPrometheus(ns, prometheusName, group, 1)
	if _, err := framework.CreatePrometheusAndWaitUntilReady(context.Background(), ns, p); err != nil {
		t.Fatal(err)
	}

	if finalizerFn, err := framework.CreateOrUpdateServiceAndWaitUntilReady(context.Background(), ns, svc); err != nil {
		t.Fatal(fmt.Errorf("creating prometheus service failed: %w", err))
	} else {
		testCtx.AddFinalizerFn(finalizerFn)
	}

	_, err := framework.KubeClient.CoreV1().Secrets(ns).Get(context.Background(), fmt.Sprintf("prometheus-%s", prometheusName), metav1.GetOptions{})
	if err != nil {
		t.Fatal("Generated Secret could not be retrieved: ", err)
	}

	err = framework.WaitForDiscoveryWorking(context.Background(), ns, svc.Name, prometheusName)
	if err != nil {
		t.Fatal(fmt.Errorf("validating Prometheus target discovery failed: %w", err))
	}
}

func testPromOpMatchPromAndServMonInDiffNSs(t *testing.T) {
	t.Parallel()
	testCtx := framework.NewTestCtx(t)
	defer testCtx.Cleanup(t)
	prometheusNSName := framework.CreateNamespace(context.Background(), t, testCtx)
	serviceMonitorNSName := framework.CreateNamespace(context.Background(), t, testCtx)
	framework.SetupPrometheusRBAC(context.Background(), t, testCtx, prometheusNSName)

	if err := framework.AddLabelsToNamespace(
		context.Background(),
		serviceMonitorNSName,
		map[string]string{"team": "frontend"},
	); err != nil {
		t.Fatal(err)
	}

	group := "sample-app"

	prometheusJobName := serviceMonitorNSName + "/" + group

	prometheusName := "test"
	svc := framework.MakePrometheusService(prometheusName, group, corev1.ServiceTypeClusterIP)

	s := framework.MakeBasicServiceMonitor(group)

	if _, err := framework.MonClientV1.ServiceMonitors(serviceMonitorNSName).Create(context.Background(), s, metav1.CreateOptions{}); err != nil {
		t.Fatal("Creating ServiceMonitor failed: ", err)
	}

	p := framework.MakeBasicPrometheus(prometheusNSName, prometheusName, group, 1)
	p.Spec.ServiceMonitorNamespaceSelector = &metav1.LabelSelector{
		MatchLabels: map[string]string{
			"team": "frontend",
		},
	}
	if _, err := framework.CreatePrometheusAndWaitUntilReady(context.Background(), prometheusNSName, p); err != nil {
		t.Fatal(err)
	}

	if finalizerFn, err := framework.CreateOrUpdateServiceAndWaitUntilReady(context.Background(), prometheusNSName, svc); err != nil {
		t.Fatal(fmt.Errorf("creating prometheus service failed: %w", err))
	} else {
		testCtx.AddFinalizerFn(finalizerFn)
	}

	resp, err := framework.PrometheusSVCGetRequest(context.Background(), prometheusNSName, svc.Name, "http", "/api/v1/status/config", map[string]string{})
	if err != nil {
		t.Fatal(err)
	}

	if strings.Count(string(resp), prometheusJobName) != 1 {
		t.Fatalf("expected Prometheus operator to configure Prometheus in ns '%v' to scrape the service monitor in ns '%v'", prometheusNSName, serviceMonitorNSName)
	}
}

// testThanos deploys a Prometheus resource with 2 replicas ans Thanos sidecar
// and verifies that it can be queried by a Thanos Querier.
func testThanos(t *testing.T) {
	t.Parallel()
	testCtx := framework.NewTestCtx(t)
	defer testCtx.Cleanup(t)
	ns := framework.CreateNamespace(context.Background(), t, testCtx)
	framework.SetupPrometheusRBAC(context.Background(), t, testCtx, ns)

	prom := framework.MakeBasicPrometheus(ns, "basic-prometheus", "test-group", 1)
	prom.Spec.Replicas = proto.Int32(2)
	prom.Spec.Thanos = &monitoringv1.ThanosSpec{
		Version: ptr.To(operator.DefaultThanosVersion),
	}
	prom, err := framework.CreatePrometheusAndWaitUntilReady(context.Background(), ns, prom)
	require.NoError(t, err)

	promSvc := framework.MakePrometheusService(prom.Name, "test-group", corev1.ServiceTypeClusterIP)
	_, err = framework.KubeClient.CoreV1().Services(ns).Create(context.Background(), promSvc, metav1.CreateOptions{})
	require.NoError(t, err)

	svcMon := framework.MakeBasicServiceMonitor("test-group")
	_, err = framework.MonClientV1.ServiceMonitors(ns).Create(context.Background(), svcMon, metav1.CreateOptions{})
	require.NoError(t, err)

	querier, err := testFramework.MakeThanosQuerier(
		fmt.Sprintf("dnssrv+_grpc._tcp.prometheus-operated.%s.svc.cluster.local", ns),
	)
	require.NoError(t, err)

	err = framework.CreateDeployment(context.Background(), ns, querier)
	require.NoError(t, err)

	qrySvc := framework.MakeThanosQuerierService(querier.Name)
	_, err = framework.CreateOrUpdateServiceAndWaitUntilReady(context.Background(), ns, qrySvc)
	require.NoError(t, err)

	err = wait.PollUntilContextTimeout(context.Background(), 5*time.Second, 5*time.Minute, false, func(ctx context.Context) (bool, error) {
		proxyGet := framework.KubeClient.CoreV1().Services(ns).ProxyGet
		request := proxyGet("http", qrySvc.Name, "web", "/api/v1/query", map[string]string{
			"query": "prometheus_build_info",
			"dedup": "false",
		})
		b, err := request.DoRaw(ctx)
		if err != nil {
			t.Logf("Error performing request against Thanos query: %v\n\nretrying...", err)
			return false, nil
		}

		d := struct {
			Data struct {
				Result []map[string]any `json:"result"`
			} `json:"data"`
		}{}

		err = json.Unmarshal(b, &d)
		if err != nil {
			return false, err
		}

		result := len(d.Data.Result)
		// We're expecting 4 results as we are requesting the
		// `prometheus_build_info` metric, which is collected for both
		// Prometheus replicas by both replicas.
		expected := 4
		if result != expected {
			t.Logf("Unexpected number of results from query. Got %d, expected %d. retrying...", result, expected)
			return false, nil
		}
		return true, nil
	})
	require.NoError(t, err)
}

func testPromGetAuthSecret(t *testing.T) {
	t.Parallel()
	name := "test"

	tests := []struct {
		name           string
		secret         *corev1.Secret
		serviceMonitor func() *monitoringv1.ServiceMonitor
	}{
		{
			name: "basic-auth",
			secret: &corev1.Secret{
				ObjectMeta: metav1.ObjectMeta{
					Name: name,
				},
				Data: map[string][]byte{
					"user":     []byte("user"),
					"password": []byte("pass"),
				},
			},
			serviceMonitor: func() *monitoringv1.ServiceMonitor {
				sm := framework.MakeBasicServiceMonitor(name)
				sm.Spec.Endpoints[0].BasicAuth = &monitoringv1.BasicAuth{
					Username: corev1.SecretKeySelector{
						LocalObjectReference: corev1.LocalObjectReference{
							Name: name,
						},
						Key: "user",
					},
					Password: corev1.SecretKeySelector{
						LocalObjectReference: corev1.LocalObjectReference{
							Name: name,
						},
						Key: "password",
					},
				}

				return sm
			},
		},
		{
			name: "bearer-token",
			secret: &corev1.Secret{
				ObjectMeta: metav1.ObjectMeta{
					Name: name,
				},
				Data: map[string][]byte{
					"bearertoken": []byte("abc"),
				},
			},
			serviceMonitor: func() *monitoringv1.ServiceMonitor {
				sm := framework.MakeBasicServiceMonitor(name)
				sm.Spec.Endpoints[0].BearerTokenSecret = &corev1.SecretKeySelector{ //nolint:staticcheck // Ignore SA1019 this field is marked as deprecated.
					LocalObjectReference: corev1.LocalObjectReference{
						Name: name,
					},
					Key: "bearertoken",
				}
				sm.Spec.Endpoints[0].Path = "/bearer-metrics"
				return sm
			},
		},
	}

	for _, test := range tests {

		t.Run(test.name, func(t *testing.T) {
			t.Parallel()

			testCtx := framework.NewTestCtx(t)
			defer testCtx.Cleanup(t)
			ns := framework.CreateNamespace(context.Background(), t, testCtx)
			framework.SetupPrometheusRBACGlobal(context.Background(), t, testCtx, ns)

			matchLabels := map[string]string{
				"tc": ns,
			}
			testNamespace := framework.CreateNamespace(context.Background(), t, testCtx)

			err := framework.AddLabelsToNamespace(context.Background(), testNamespace, matchLabels)
			if err != nil {
				t.Fatal(err)
			}

			simple, err := testFramework.MakeDeployment("../../test/framework/resources/basic-auth-app-deployment.yaml")
			if err != nil {
				t.Fatal(err)
			}

			if err := framework.CreateDeployment(context.Background(), testNamespace, simple); err != nil {
				t.Fatal("Creating simple basic auth app failed: ", err)
			}

			authSecret := test.secret
			if _, err := framework.KubeClient.CoreV1().Secrets(testNamespace).Create(context.Background(), authSecret, metav1.CreateOptions{}); err != nil {
				t.Fatal(err)
			}

			svc := &corev1.Service{
				ObjectMeta: metav1.ObjectMeta{
					Name: name,
					Labels: map[string]string{
						"group": name,
					},
				},
				Spec: corev1.ServiceSpec{
					Type: corev1.ServiceTypeLoadBalancer,
					Ports: []corev1.ServicePort{
						{
							Name: "web",
							Port: 8080,
						},
					},
					Selector: map[string]string{
						"group": name,
					},
				},
			}

			sm := test.serviceMonitor()
			if finalizerFn, err := framework.CreateOrUpdateServiceAndWaitUntilReady(context.Background(), testNamespace, svc); err != nil {
				t.Fatal(err)
			} else {
				testCtx.AddFinalizerFn(finalizerFn)
			}

			if _, err := framework.MonClientV1.ServiceMonitors(testNamespace).Create(context.Background(), sm, metav1.CreateOptions{}); err != nil {
				t.Fatal("Creating ServiceMonitor failed: ", err)
			}

			prometheusCRD := framework.MakeBasicPrometheus(ns, name, name, 1)
			prometheusCRD.Spec.ServiceMonitorNamespaceSelector = &metav1.LabelSelector{
				MatchLabels: matchLabels,
			}
			prometheusCRD.Spec.ScrapeInterval = "1s"
			if _, err := framework.CreatePrometheusAndWaitUntilReady(context.Background(), ns, prometheusCRD); err != nil {
				t.Fatal(err)
			}

			if err := framework.WaitForHealthyTargets(context.Background(), ns, "prometheus-operated", 1); err != nil {
				t.Fatal(err)
			}
		})
	}
}

// testOperatorNSScope tests the multi namespace feature of the Prometheus Operator.
// It checks whether it ignores rules that are not in the watched namespaces of the
// Prometheus Operator. The Prometheus Operator internally treats watching a
// single namespace different than watching multiple namespaces, hence the two
// sub-tests.
func testOperatorNSScope(t *testing.T) {
	name := "test"
	firtAlertName := "firstAlert"
	secondAlertName := "secondAlert"

	t.Run("SingleNS", func(t *testing.T) {

		testCtx := framework.NewTestCtx(t)
		defer testCtx.Cleanup(t)

		operatorNS := framework.CreateNamespace(context.Background(), t, testCtx)
		mainNS := framework.CreateNamespace(context.Background(), t, testCtx)
		arbitraryNS := framework.CreateNamespace(context.Background(), t, testCtx)

		framework.SetupPrometheusRBAC(context.Background(), t, testCtx, mainNS)

		prometheusNamespaceSelector := map[string]string{"prometheus": mainNS}

		// Add labels to namespaces for Prometheus RuleNamespaceSelector.
		for _, ns := range []string{mainNS, arbitraryNS} {
			err := framework.AddLabelsToNamespace(context.Background(), ns, prometheusNamespaceSelector)
			if err != nil {
				t.Fatal(err)
			}
		}

		// Prometheus Operator only watches single namespace mainNS, not arbitraryNS.
		_, err := framework.CreateOrUpdatePrometheusOperator(context.Background(), operatorNS, []string{mainNS}, nil, nil, nil, false, true, true)
		if err != nil {
			t.Fatal(err)
		}

		ruleDef := []struct {
			NSName    string
			AlertName string
		}{{arbitraryNS, secondAlertName}, {mainNS, firtAlertName}}

		for _, r := range ruleDef {
			_, err := framework.MakeAndCreateFiringRule(context.Background(), r.NSName, name, r.AlertName)
			if err != nil {
				t.Fatal(err)
			}
		}

		p := framework.MakeBasicPrometheus(mainNS, name, name, 1)
		p.Spec.RuleNamespaceSelector = &metav1.LabelSelector{
			MatchLabels: prometheusNamespaceSelector,
		}
		p.Spec.EvaluationInterval = "1s"
		p, err = framework.CreatePrometheusAndWaitUntilReady(context.Background(), mainNS, p)
		if err != nil {
			t.Fatal(err)
		}

		pSVC := framework.MakePrometheusService(p.Name, "not-relevant", corev1.ServiceTypeClusterIP)
		if finalizerFn, err := framework.CreateOrUpdateServiceAndWaitUntilReady(context.Background(), mainNS, pSVC); err != nil {
			t.Fatal(fmt.Errorf("creating Prometheus service failed: %w", err))
		} else {
			testCtx.AddFinalizerFn(finalizerFn)
		}

		err = framework.WaitForPrometheusFiringAlert(context.Background(), p.Namespace, pSVC.Name, firtAlertName)
		if err != nil {
			t.Fatal(err)
		}

		alerts, err := framework.GetPrometheusFiringAlerts(context.Background(), p.Namespace, pSVC.Name, secondAlertName)
		require.NoError(t, err)
		require.Len(t, alerts, 0)
	})

	t.Run("MultiNS", func(t *testing.T) {

		testCtx := framework.NewTestCtx(t)
		defer testCtx.Cleanup(t)

		operatorNS := framework.CreateNamespace(context.Background(), t, testCtx)
		prometheusNS := framework.CreateNamespace(context.Background(), t, testCtx)
		ruleNS := framework.CreateNamespace(context.Background(), t, testCtx)
		arbitraryNS := framework.CreateNamespace(context.Background(), t, testCtx)

		framework.SetupPrometheusRBAC(context.Background(), t, testCtx, prometheusNS)

		prometheusNamespaceSelector := map[string]string{"prometheus": prometheusNS}

		for _, ns := range []string{ruleNS, arbitraryNS} {
			err := framework.AddLabelsToNamespace(context.Background(), ns, prometheusNamespaceSelector)
			if err != nil {
				t.Fatal(err)
			}
		}

		// Prometheus Operator only watches prometheusNS and ruleNS, not arbitraryNS.
		_, err := framework.CreateOrUpdatePrometheusOperator(context.Background(), operatorNS, []string{prometheusNS, ruleNS}, nil, nil, nil, false, true, true)
		if err != nil {
			t.Fatal(err)
		}

		ruleDef := []struct {
			NSName    string
			AlertName string
		}{{arbitraryNS, secondAlertName}, {ruleNS, firtAlertName}}

		for _, r := range ruleDef {
			_, err := framework.MakeAndCreateFiringRule(context.Background(), r.NSName, name, r.AlertName)
			if err != nil {
				t.Fatal(err)
			}
		}

		p := framework.MakeBasicPrometheus(prometheusNS, name, name, 1)
		p.Spec.RuleNamespaceSelector = &metav1.LabelSelector{
			MatchLabels: prometheusNamespaceSelector,
		}
		p.Spec.EvaluationInterval = "1s"
		p, err = framework.CreatePrometheusAndWaitUntilReady(context.Background(), prometheusNS, p)
		if err != nil {
			t.Fatal(err)
		}

		pSVC := framework.MakePrometheusService(p.Name, "not-relevant", corev1.ServiceTypeClusterIP)
		if finalizerFn, err := framework.CreateOrUpdateServiceAndWaitUntilReady(context.Background(), prometheusNS, pSVC); err != nil {
			t.Fatal(fmt.Errorf("creating Prometheus service failed: %w", err))
		} else {
			testCtx.AddFinalizerFn(finalizerFn)
		}

		err = framework.WaitForPrometheusFiringAlert(context.Background(), p.Namespace, pSVC.Name, firtAlertName)
		if err != nil {
			t.Fatal(err)
		}

		alerts, err := framework.GetPrometheusFiringAlerts(context.Background(), p.Namespace, pSVC.Name, secondAlertName)
		require.NoError(t, err)
		require.Len(t, alerts, 0)
	})
}

// testPromArbitraryFSAcc tests the
// github.com/prometheus-operator/prometheus-operator/pkg/apis/monitoring/v1.PrometheusSpec.ArbitraryFSAccessThroughSMs
// configuration with the service monitor bearer token and tls assets option.
func testPromArbitraryFSAcc(t *testing.T) {
	t.Parallel()
	name := "test"

	tests := []struct {
		name                              string
		arbitraryFSAccessThroughSMsConfig monitoringv1.ArbitraryFSAccessThroughSMsConfig
		endpoint                          monitoringv1.Endpoint
		expectTargets                     bool
	}{
		//
		// Bearer tokens:
		//
		{
			name: "allowed-bearer-file",
			arbitraryFSAccessThroughSMsConfig: monitoringv1.ArbitraryFSAccessThroughSMsConfig{
				Deny: false,
			},
			endpoint: monitoringv1.Endpoint{
				Port:            "web",
				BearerTokenFile: "/etc/ca-certificates/bearer-token",
			},
			expectTargets: true,
		},
		{
			name: "denied-bearer-file",
			arbitraryFSAccessThroughSMsConfig: monitoringv1.ArbitraryFSAccessThroughSMsConfig{
				Deny: true,
			},
			endpoint: monitoringv1.Endpoint{
				Port:            "web",
				BearerTokenFile: "/etc/ca-certificates/bearer-token",
			},
			expectTargets: false,
		},
		{
			name: "denied-bearer-secret",
			arbitraryFSAccessThroughSMsConfig: monitoringv1.ArbitraryFSAccessThroughSMsConfig{
				Deny: true,
			},
			endpoint: monitoringv1.Endpoint{
				Port: "web",
				BearerTokenSecret: &corev1.SecretKeySelector{
					LocalObjectReference: corev1.LocalObjectReference{
						Name: name,
					},
					Key: "bearer-token",
				},
			},
			expectTargets: true,
		},
		//
		// TLS assets:
		//
		{
			name: "allowed-tls-file",
			arbitraryFSAccessThroughSMsConfig: monitoringv1.ArbitraryFSAccessThroughSMsConfig{
				Deny: false,
			},
			endpoint: monitoringv1.Endpoint{
				Port: "web",
				TLSConfig: &monitoringv1.TLSConfig{
					CAFile:   "/etc/ca-certificates/cert.pem",
					CertFile: "/etc/ca-certificates/cert.pem",
					KeyFile:  "/etc/ca-certificates/key.pem",
				},
			},
			expectTargets: true,
		},
		{
			name: "denied-tls-file",
			arbitraryFSAccessThroughSMsConfig: monitoringv1.ArbitraryFSAccessThroughSMsConfig{
				Deny: true,
			},
			endpoint: monitoringv1.Endpoint{
				Port: "web",
				TLSConfig: &monitoringv1.TLSConfig{
					CAFile:   "/etc/ca-certificates/cert.pem",
					CertFile: "/etc/ca-certificates/cert.pem",
					KeyFile:  "/etc/ca-certificates/key.pem",
				},
			},
			expectTargets: false,
		},
		{
			name: "denied-tls-secret",
			arbitraryFSAccessThroughSMsConfig: monitoringv1.ArbitraryFSAccessThroughSMsConfig{
				Deny: true,
			},
			endpoint: monitoringv1.Endpoint{
				Port: "web",
				TLSConfig: &monitoringv1.TLSConfig{
					SafeTLSConfig: monitoringv1.SafeTLSConfig{
						InsecureSkipVerify: ptr.To(true),
						CA: monitoringv1.SecretOrConfigMap{
							Secret: &corev1.SecretKeySelector{
								LocalObjectReference: corev1.LocalObjectReference{
									Name: name,
								},
								Key: "cert.pem",
							},
						},
						Cert: monitoringv1.SecretOrConfigMap{
							Secret: &corev1.SecretKeySelector{
								LocalObjectReference: corev1.LocalObjectReference{
									Name: name,
								},
								Key: "cert.pem",
							},
						},
						KeySecret: &corev1.SecretKeySelector{
							LocalObjectReference: corev1.LocalObjectReference{
								Name: name,
							},
							Key: "key.pem",
						},
					},
				},
			},
			expectTargets: true,
		},
		{
			name: "denied-tls-configmap",
			arbitraryFSAccessThroughSMsConfig: monitoringv1.ArbitraryFSAccessThroughSMsConfig{
				Deny: true,
			},
			endpoint: monitoringv1.Endpoint{
				Port: "web",
				TLSConfig: &monitoringv1.TLSConfig{
					SafeTLSConfig: monitoringv1.SafeTLSConfig{
						InsecureSkipVerify: ptr.To(true),
						CA: monitoringv1.SecretOrConfigMap{
							ConfigMap: &corev1.ConfigMapKeySelector{
								LocalObjectReference: corev1.LocalObjectReference{
									Name: name,
								},
								Key: "cert.pem",
							},
						},
						Cert: monitoringv1.SecretOrConfigMap{
							ConfigMap: &corev1.ConfigMapKeySelector{
								LocalObjectReference: corev1.LocalObjectReference{
									Name: name,
								},
								Key: "cert.pem",
							},
						},
						KeySecret: &corev1.SecretKeySelector{
							LocalObjectReference: corev1.LocalObjectReference{
								Name: name,
							},
							Key: "key.pem",
						},
					},
				},
			},
			expectTargets: true,
		},
	}

	for _, test := range tests {

		t.Run(test.name, func(t *testing.T) {
			t.Parallel()
			testCtx := framework.NewTestCtx(t)
			defer testCtx.Cleanup(t)

			ns := framework.CreateNamespace(context.Background(), t, testCtx)
			framework.SetupPrometheusRBAC(context.Background(), t, testCtx, ns)

			// Create secret either used by bearer token secret key ref, tls
			// asset key ref or tls configmap key ref.
			cert, err := os.ReadFile("../../test/instrumented-sample-app/certs/cert.pem")
			if err != nil {
				t.Fatalf("failed to load cert.pem: %v", err)
			}

			key, err := os.ReadFile("../../test/instrumented-sample-app/certs/key.pem")
			if err != nil {
				t.Fatalf("failed to load key.pem: %v", err)
			}

			tlsCertsSecret := &corev1.Secret{
				ObjectMeta: metav1.ObjectMeta{
					Name: name,
				},
				Data: map[string][]byte{
					"cert.pem":     cert,
					"key.pem":      key,
					"bearer-token": []byte("abc"),
				},
			}

			if _, err := framework.KubeClient.CoreV1().Secrets(ns).Create(context.Background(), tlsCertsSecret, metav1.CreateOptions{}); err != nil {
				t.Fatal(err)
			}

			tlsCertsConfigMap := &corev1.ConfigMap{
				ObjectMeta: metav1.ObjectMeta{
					Name: name,
				},
				Data: map[string]string{
					"cert.pem": string(cert),
				},
			}

			if _, err := framework.KubeClient.CoreV1().ConfigMaps(ns).Create(context.Background(), tlsCertsConfigMap, metav1.CreateOptions{}); err != nil {
				t.Fatal(err)
			}

			s := framework.MakeBasicServiceMonitor(name)
			s.Spec.Endpoints[0] = test.endpoint
			if _, err := framework.MonClientV1.ServiceMonitors(ns).Create(context.Background(), s, metav1.CreateOptions{}); err != nil {
				t.Fatal("creating ServiceMonitor failed: ", err)
			}

			prometheusCRD := framework.MakeBasicPrometheus(ns, name, name, 1)
			prometheusCRD.Namespace = ns
			prometheusCRD.Spec.ArbitraryFSAccessThroughSMs = test.arbitraryFSAccessThroughSMsConfig

			if strings.HasSuffix(test.name, "-file") {
				mountTLSFiles(prometheusCRD, name)
			}

			if _, err := framework.CreatePrometheusAndWaitUntilReady(context.Background(), ns, prometheusCRD); err != nil {
				t.Fatal(err)
			}

			svc := framework.MakePrometheusService(prometheusCRD.Name, name, corev1.ServiceTypeClusterIP)
			if _, err := framework.CreateOrUpdateServiceAndWaitUntilReady(context.Background(), ns, svc); err != nil {
				t.Fatal(err)
			}

			if test.expectTargets {
				if err := framework.WaitForActiveTargets(context.Background(), ns, svc.Name, 1); err != nil {
					t.Fatal(err)
				}

				return
			}

			// Make sure Prometheus has enough time to reload.
			time.Sleep(2 * time.Minute)
			if err := framework.WaitForActiveTargets(context.Background(), ns, svc.Name, 0); err != nil {
				t.Fatal(err)
			}
		})
	}

}

// mountTLSFiles is a helper to manually mount TLS certificate files
// into the prometheus container.
func mountTLSFiles(p *monitoringv1.Prometheus, secretName string) {
	volumeName := secretName
	p.Spec.Volumes = append(p.Spec.Volumes,
		corev1.Volume{
			Name: volumeName,
			VolumeSource: corev1.VolumeSource{
				Secret: &corev1.SecretVolumeSource{
					SecretName: secretName,
				},
			},
		})
	p.Spec.Containers = []corev1.Container{
		{
			Name: "prometheus",
			VolumeMounts: []corev1.VolumeMount{
				{
					Name:      volumeName,
					MountPath: "/etc/ca-certificates",
				},
			},
		},
	}
}

// testPromTLSConfigViaSecret tests the service monitor endpoint option to load
// certificate assets via Kubernetes secrets into the Prometheus container.
func testPromTLSConfigViaSecret(t *testing.T) {
	t.Parallel()
	testCtx := framework.NewTestCtx(t)
	defer testCtx.Cleanup(t)

	ns := framework.CreateNamespace(context.Background(), t, testCtx)
	framework.SetupPrometheusRBAC(context.Background(), t, testCtx, ns)
	name := "test"

	//
	// Setup sample app.
	//

	cert, err := os.ReadFile("../../test/instrumented-sample-app/certs/cert.pem")
	if err != nil {
		t.Fatalf("failed to load cert.pem: %v", err)
	}

	key, err := os.ReadFile("../../test/instrumented-sample-app/certs/key.pem")
	if err != nil {
		t.Fatalf("failed to load key.pem: %v", err)
	}

	tlsCertsSecret := &corev1.Secret{
		ObjectMeta: metav1.ObjectMeta{
			Name: name,
		},
		Data: map[string][]byte{
			"cert.pem": cert,
			"key.pem":  key,
		},
	}

	if _, err := framework.KubeClient.CoreV1().Secrets(ns).Create(context.Background(), tlsCertsSecret, metav1.CreateOptions{}); err != nil {
		t.Fatal(err)
	}

	simple, err := testFramework.MakeDeployment("../../test/framework/resources/basic-auth-app-deployment.yaml")
	if err != nil {
		t.Fatal(err)
	}

	simple.Spec.Template.Spec.Containers[0].Args = []string{"--cert-path=/etc/certs"}

	simple.Spec.Template.Spec.Volumes = []corev1.Volume{
		{
			Name: "tls-certs",
			VolumeSource: corev1.VolumeSource{
				Secret: &corev1.SecretVolumeSource{
					SecretName: tlsCertsSecret.Name,
				},
			},
		},
	}

	simple.Spec.Template.Spec.Containers[0].VolumeMounts = []corev1.VolumeMount{
		{
			Name:      simple.Spec.Template.Spec.Volumes[0].Name,
			MountPath: "/etc/certs",
		},
	}

	if err := framework.CreateDeployment(context.Background(), ns, simple); err != nil {
		t.Fatal("Creating simple basic auth app failed: ", err)
	}

	svc := &corev1.Service{
		ObjectMeta: metav1.ObjectMeta{
			Name: name,
			Labels: map[string]string{
				"group": name,
			},
		},
		Spec: corev1.ServiceSpec{
			Type: corev1.ServiceTypeLoadBalancer,
			Ports: []corev1.ServicePort{
				{
					Name: "web",
					Port: 8080,
				},
				{
					Name: "mtls",
					Port: 8081,
				},
			},
			Selector: map[string]string{
				"group": name,
			},
		},
	}

	if _, err := framework.CreateOrUpdateServiceAndWaitUntilReady(context.Background(), ns, svc); err != nil {
		t.Fatal(err)
	}

	//
	// Setup monitoring.
	//

	sm := framework.MakeBasicServiceMonitor(name)
	sm.Spec.Endpoints = []monitoringv1.Endpoint{
		{
			Port:     "mtls",
			Interval: "30s",
			Scheme:   ptr.To(monitoringv1.SchemeHTTPS),
			TLSConfig: &monitoringv1.TLSConfig{
				SafeTLSConfig: monitoringv1.SafeTLSConfig{
					InsecureSkipVerify: ptr.To(true),
					Cert: monitoringv1.SecretOrConfigMap{
						Secret: &corev1.SecretKeySelector{
							LocalObjectReference: corev1.LocalObjectReference{
								Name: tlsCertsSecret.Name,
							},
							Key: "cert.pem",
						},
					},
					KeySecret: &corev1.SecretKeySelector{
						LocalObjectReference: corev1.LocalObjectReference{
							Name: tlsCertsSecret.Name,
						},
						Key: "key.pem",
					},
				},
			},
		},
	}

	if _, err := framework.MonClientV1.ServiceMonitors(ns).Create(context.Background(), sm, metav1.CreateOptions{}); err != nil {
		t.Fatal("creating ServiceMonitor failed: ", err)
	}

	prometheusCRD := framework.MakeBasicPrometheus(ns, name, name, 1)

	if _, err := framework.CreatePrometheusAndWaitUntilReady(context.Background(), ns, prometheusCRD); err != nil {
		t.Fatal(err)
	}

	promSVC := framework.MakePrometheusService(prometheusCRD.Name, name, corev1.ServiceTypeClusterIP)

	if _, err := framework.CreateOrUpdateServiceAndWaitUntilReady(context.Background(), ns, promSVC); err != nil {
		t.Fatal(err)
	}

	//
	// Check for proper scraping.
	//

	if err := framework.WaitForHealthyTargets(context.Background(), ns, promSVC.Name, 1); err != nil {
		t.Fatal(err)
	}

	// TODO: Do a poll instead, should speed up things.
	time.Sleep(30 * time.Second)

	response, err := framework.PrometheusSVCGetRequest(context.Background(), ns, promSVC.Name, "http", "/api/v1/query", map[string]string{"query": fmt.Sprintf(`up{job="%v",endpoint="%v"}`, name, sm.Spec.Endpoints[0].Port)})
	if err != nil {
		t.Fatal(err)
	}

	q := testFramework.PrometheusQueryAPIResponse{}
	if err := json.NewDecoder(bytes.NewBuffer(response)).Decode(&q); err != nil {
		t.Fatal(err)
	}

	if q.Status != "success" {
		t.Fatalf("expected query status to be 'success' but got %v", q.Status)
	}

	if q.Data.Result[0].Value[1] != "1" {
		t.Fatalf("expected query result to be '1' but got %v", q.Data.Result[0].Value[1])
	}
}

func testPromStaticProbe(t *testing.T) {
	t.Parallel()
	testCtx := framework.NewTestCtx(t)
	defer testCtx.Cleanup(t)
	ns := framework.CreateNamespace(context.Background(), t, testCtx)
	framework.SetupPrometheusRBAC(context.Background(), t, testCtx, ns)

	blackboxExporterName := "blackbox-exporter"
	if err := framework.CreateBlackBoxExporterAndWaitUntilReady(context.Background(), ns, blackboxExporterName); err != nil {
		t.Fatal("Creating blackbox exporter failed: ", err)
	}

	blackboxSvc := framework.MakeBlackBoxExporterService(ns, blackboxExporterName)
	if finalizerFn, err := framework.CreateOrUpdateServiceAndWaitUntilReady(context.Background(), ns, blackboxSvc); err != nil {
		t.Fatal("creating blackbox exporter service failed ", err)
	} else {
		testCtx.AddFinalizerFn(finalizerFn)
	}

	prometheusName := "test"
	group := "probe-test"
	svc := framework.MakePrometheusService(prometheusName, group, corev1.ServiceTypeClusterIP)

	proberURL := blackboxExporterName + ":9115"
	targets := []string{svc.Name + ":9090"}

	probe := framework.MakeBasicStaticProbe(group, proberURL, targets)
	if _, err := framework.MonClientV1.Probes(ns).Create(context.Background(), probe, metav1.CreateOptions{}); err != nil {
		t.Fatal("Creating Probe failed: ", err)
	}

	p := framework.MakeBasicPrometheus(ns, prometheusName, group, 1)
	p.Spec.ProbeSelector = &metav1.LabelSelector{
		MatchLabels: map[string]string{
			"group": group,
		},
	}
	if _, err := framework.CreatePrometheusAndWaitUntilReady(context.Background(), ns, p); err != nil {
		t.Fatal(err)
	}

	if finalizerFn, err := framework.CreateOrUpdateServiceAndWaitUntilReady(context.Background(), ns, svc); err != nil {
		t.Fatal(fmt.Errorf("creating prometheus service failed: %w", err))
	} else {
		testCtx.AddFinalizerFn(finalizerFn)
	}

	expectedURL := url.URL{Host: proberURL, Scheme: "http", Path: "/probe"}
	q := expectedURL.Query()
	q.Set("module", "http_2xx")
	q.Set("target", targets[0])
	expectedURL.RawQuery = q.Encode()

	if err := wait.PollUntilContextTimeout(context.Background(), time.Second, time.Minute*5, false, func(ctx context.Context) (bool, error) {
		activeTargets, err := framework.GetActiveTargets(ctx, ns, svc.Name)
		if err != nil {
			return false, err
		}

		if len(activeTargets) != 1 {
			return false, nil
		}

		exp := expectedURL.String()
		if activeTargets[0].ScrapeURL != exp {
			return false, nil
		}

		if value, ok := activeTargets[0].Labels["instance"]; !ok || value != targets[0] {
			return false, nil
		}

		return true, nil
	}); err != nil {
		t.Fatal("waiting for static probe targets timed out.")
	}
}

func testPromSecurePodMonitor(t *testing.T) {
	t.Parallel()
	name := "test"

	tests := []struct {
		name     string
		endpoint monitoringv1.PodMetricsEndpoint
	}{
		//
		// Basic auth:
		//
		{
			name: "basic-auth-secret",
			endpoint: monitoringv1.PodMetricsEndpoint{
				Port: ptr.To("web"),
<<<<<<< HEAD
				HTTPConfig: monitoringv1.HTTPConfig{
					BasicAuth: &monitoringv1.BasicAuth{
						Username: corev1.SecretKeySelector{
							LocalObjectReference: corev1.LocalObjectReference{
								Name: name,
							},
							Key: "user",
						},
						Password: corev1.SecretKeySelector{
							LocalObjectReference: corev1.LocalObjectReference{
								Name: name,
=======
				HTTPConfigWithProxy: monitoringv1.HTTPConfigWithProxy{
					HTTPConfig: monitoringv1.HTTPConfig{
						BasicAuth: &monitoringv1.BasicAuth{
							Username: v1.SecretKeySelector{
								LocalObjectReference: v1.LocalObjectReference{
									Name: name,
								},
								Key: "user",
							},
							Password: v1.SecretKeySelector{
								LocalObjectReference: v1.LocalObjectReference{
									Name: name,
								},
								Key: "password",
>>>>>>> 1bbd19e1
							},
						},
					},
				},
			},
		},
		//
		// Bearer tokens:
		//
		{
			name: "bearer-secret",
			endpoint: monitoringv1.PodMetricsEndpoint{
				Port: ptr.To("web"),
<<<<<<< HEAD
				HTTPConfig: monitoringv1.HTTPConfig{
					BearerTokenSecret: &corev1.SecretKeySelector{
						LocalObjectReference: corev1.LocalObjectReference{
							Name: name,
=======
				HTTPConfigWithProxy: monitoringv1.HTTPConfigWithProxy{
					HTTPConfig: monitoringv1.HTTPConfig{
						BearerTokenSecret: &v1.SecretKeySelector{
							LocalObjectReference: v1.LocalObjectReference{
								Name: name,
							},
							Key: "bearer-token",
>>>>>>> 1bbd19e1
						},
					},
				},
				Path: "/bearer-metrics",
			},
		},
		//
		// TLS assets:
		//
		{
			name: "tls-secret",
			endpoint: monitoringv1.PodMetricsEndpoint{
				Port:   ptr.To("mtls"),
				Scheme: ptr.To(monitoringv1.SchemeHTTPS),
<<<<<<< HEAD
				HTTPConfig: monitoringv1.HTTPConfig{
					TLSConfig: &monitoringv1.SafeTLSConfig{
						InsecureSkipVerify: ptr.To(true),
						CA: monitoringv1.SecretOrConfigMap{
							Secret: &corev1.SecretKeySelector{
								LocalObjectReference: corev1.LocalObjectReference{
									Name: name,
=======
				HTTPConfigWithProxy: monitoringv1.HTTPConfigWithProxy{
					HTTPConfig: monitoringv1.HTTPConfig{
						TLSConfig: &monitoringv1.SafeTLSConfig{
							InsecureSkipVerify: ptr.To(true),
							CA: monitoringv1.SecretOrConfigMap{
								Secret: &v1.SecretKeySelector{
									LocalObjectReference: v1.LocalObjectReference{
										Name: name,
									},
									Key: "cert.pem",
>>>>>>> 1bbd19e1
								},
							},
<<<<<<< HEAD
						},
						Cert: monitoringv1.SecretOrConfigMap{
							Secret: &corev1.SecretKeySelector{
								LocalObjectReference: corev1.LocalObjectReference{
=======
							Cert: monitoringv1.SecretOrConfigMap{
								Secret: &v1.SecretKeySelector{
									LocalObjectReference: v1.LocalObjectReference{
										Name: name,
									},
									Key: "cert.pem",
								},
							},
							KeySecret: &v1.SecretKeySelector{
								LocalObjectReference: v1.LocalObjectReference{
>>>>>>> 1bbd19e1
									Name: name,
								},
								Key: "key.pem",
							},
						},
<<<<<<< HEAD
						KeySecret: &corev1.SecretKeySelector{
							LocalObjectReference: corev1.LocalObjectReference{
								Name: name,
							},
							Key: "key.pem",
						},
=======
>>>>>>> 1bbd19e1
					},
				},
				Path: "/",
			},
		},
		{
			name: "tls-configmap",
			endpoint: monitoringv1.PodMetricsEndpoint{
				Port:   ptr.To("mtls"),
				Scheme: ptr.To(monitoringv1.SchemeHTTPS),
<<<<<<< HEAD
				HTTPConfig: monitoringv1.HTTPConfig{
					TLSConfig: &monitoringv1.SafeTLSConfig{
						InsecureSkipVerify: ptr.To(true),
						CA: monitoringv1.SecretOrConfigMap{
							ConfigMap: &corev1.ConfigMapKeySelector{
								LocalObjectReference: corev1.LocalObjectReference{
									Name: name,
=======
				HTTPConfigWithProxy: monitoringv1.HTTPConfigWithProxy{
					HTTPConfig: monitoringv1.HTTPConfig{
						TLSConfig: &monitoringv1.SafeTLSConfig{
							InsecureSkipVerify: ptr.To(true),
							CA: monitoringv1.SecretOrConfigMap{
								ConfigMap: &v1.ConfigMapKeySelector{
									LocalObjectReference: v1.LocalObjectReference{
										Name: name,
									},
									Key: "cert.pem",
>>>>>>> 1bbd19e1
								},
							},
<<<<<<< HEAD
						},
						Cert: monitoringv1.SecretOrConfigMap{
							ConfigMap: &corev1.ConfigMapKeySelector{
								LocalObjectReference: corev1.LocalObjectReference{
=======
							Cert: monitoringv1.SecretOrConfigMap{
								ConfigMap: &v1.ConfigMapKeySelector{
									LocalObjectReference: v1.LocalObjectReference{
										Name: name,
									},
									Key: "cert.pem",
								},
							},
							KeySecret: &v1.SecretKeySelector{
								LocalObjectReference: v1.LocalObjectReference{
>>>>>>> 1bbd19e1
									Name: name,
								},
								Key: "key.pem",
							},
						},
<<<<<<< HEAD
						KeySecret: &corev1.SecretKeySelector{
							LocalObjectReference: corev1.LocalObjectReference{
								Name: name,
							},
							Key: "key.pem",
						},
=======
>>>>>>> 1bbd19e1
					},
				},
				Path: "/",
			},
		},
	}

	for _, test := range tests {

		t.Run(test.name, func(t *testing.T) {
			t.Parallel()
			testCtx := framework.NewTestCtx(t)
			defer testCtx.Cleanup(t)
			ns := framework.CreateNamespace(context.Background(), t, testCtx)
			framework.SetupPrometheusRBAC(context.Background(), t, testCtx, ns)

			// Create secret either used by bearer token secret key ref, tls
			// asset key ref or tls configmap key ref.
			cert, err := os.ReadFile("../../test/instrumented-sample-app/certs/cert.pem")
			if err != nil {
				t.Fatalf("failed to load cert.pem: %v", err)
			}

			key, err := os.ReadFile("../../test/instrumented-sample-app/certs/key.pem")
			if err != nil {
				t.Fatalf("failed to load key.pem: %v", err)
			}

			secret := &corev1.Secret{
				ObjectMeta: metav1.ObjectMeta{
					Name: name,
				},
				Data: map[string][]byte{
					"user":         []byte("user"),
					"password":     []byte("pass"),
					"bearer-token": []byte("abc"),
					"cert.pem":     cert,
					"key.pem":      key,
				},
			}

			if _, err := framework.KubeClient.CoreV1().Secrets(ns).Create(context.Background(), secret, metav1.CreateOptions{}); err != nil {
				t.Fatal(err)
			}

			tlsCertsConfigMap := &corev1.ConfigMap{
				ObjectMeta: metav1.ObjectMeta{
					Name: name,
				},
				Data: map[string]string{
					"cert.pem": string(cert),
				},
			}

			if _, err := framework.KubeClient.CoreV1().ConfigMaps(ns).Create(context.Background(), tlsCertsConfigMap, metav1.CreateOptions{}); err != nil {
				t.Fatal(err)
			}

			simple, err := testFramework.MakeDeployment("../../test/framework/resources/basic-auth-app-deployment.yaml")
			if err != nil {
				t.Fatal(err)
			}

			simple.Spec.Template.Spec.Volumes = []corev1.Volume{
				{
					Name: name,
					VolumeSource: corev1.VolumeSource{
						Secret: &corev1.SecretVolumeSource{
							SecretName: name,
						},
					},
				},
			}

			simple.Spec.Template.Spec.Containers[0].VolumeMounts = []corev1.VolumeMount{
				{
					Name:      name,
					MountPath: "/etc/ca-certificates",
				},
			}

			if *test.endpoint.Port == "mtls" {
				simple.Spec.Template.Spec.Containers[0].Args = []string{"--cert-path=/etc/ca-certificates"}
			}

			if err := framework.CreateDeployment(context.Background(), ns, simple); err != nil {
				t.Fatal("failed to create simple basic auth app: ", err)
			}

			pm := framework.MakeBasicPodMonitor(name)
			pm.Spec.PodMetricsEndpoints = []monitoringv1.PodMetricsEndpoint{test.endpoint}

			if _, err := framework.MonClientV1.PodMonitors(ns).Create(context.Background(), pm, metav1.CreateOptions{}); err != nil {
				t.Fatal("failed to create PodMonitor: ", err)
			}

			prom := framework.MakeBasicPrometheus(ns, name, name, 1)
			prom.Spec.ScrapeInterval = "1s"
			if _, err := framework.CreatePrometheusAndWaitUntilReady(context.Background(), ns, prom); err != nil {
				t.Fatal(err)
			}

			if err := framework.WaitForHealthyTargets(context.Background(), ns, "prometheus-operated", 1); err != nil {
				t.Fatal(err)
			}
		})
	}
}

func testPromWebWithThanosSidecar(t *testing.T) {
	t.Parallel()
	trueVal := true
	testCtx := framework.NewTestCtx(t)
	defer testCtx.Cleanup(t)
	ns := framework.CreateNamespace(context.Background(), t, testCtx)
	framework.SetupPrometheusRBAC(context.Background(), t, testCtx, ns)

	host := fmt.Sprintf("%s.%s.svc", "basic-prometheus", ns)
	certBytes, keyBytes, err := certutil.GenerateSelfSignedCertKey(host, nil, nil)
	if err != nil {
		t.Fatal(err)
	}

	kubeClient := framework.KubeClient
	if err := framework.CreateOrUpdateSecretWithCert(context.Background(), certBytes, keyBytes, ns, "web-tls"); err != nil {
		t.Fatal(err)
	}

	version := operator.DefaultThanosVersion
	prom := framework.MakeBasicPrometheus(ns, "basic-prometheus", "test-group", 1)
	prom.Spec.Web = &monitoringv1.PrometheusWebSpec{
		WebConfigFileFields: monitoringv1.WebConfigFileFields{
			TLSConfig: &monitoringv1.WebTLSConfig{
				KeySecret: corev1.SecretKeySelector{
					LocalObjectReference: corev1.LocalObjectReference{
						Name: "web-tls",
					},
					Key: "tls.key",
				},
				Cert: monitoringv1.SecretOrConfigMap{
					Secret: &corev1.SecretKeySelector{
						LocalObjectReference: corev1.LocalObjectReference{
							Name: "web-tls",
						},
						Key: "tls.crt",
					},
				},
			},
			HTTPConfig: &monitoringv1.WebHTTPConfig{
				HTTP2: &trueVal,
				Headers: &monitoringv1.WebHTTPHeaders{
					ContentSecurityPolicy:   "default-src 'self'",
					XFrameOptions:           "Deny",
					XContentTypeOptions:     "NoSniff",
					XXSSProtection:          "1; mode=block",
					StrictTransportSecurity: "max-age=31536000; includeSubDomains",
				},
			},
		},
	}
	prom.Spec.Thanos = &monitoringv1.ThanosSpec{
		Version: &version,
	}

	if _, err := framework.CreatePrometheusAndWaitUntilReady(context.Background(), ns, prom); err != nil {
		t.Fatalf("Creating prometheus failed: %v", err)
	}

	var pollErr error
	err = wait.PollUntilContextTimeout(context.Background(), time.Second, time.Minute, false, func(ctx context.Context) (bool, error) {
		promPods, err := kubeClient.CoreV1().Pods(ns).List(ctx, metav1.ListOptions{})
		if err != nil {
			pollErr = err
			return false, nil
		}

		if len(promPods.Items) == 0 {
			pollErr = fmt.Errorf("No prometheus pods found in namespace %s", ns)
			return false, nil
		}

		cfg := framework.RestConfig
		podName := promPods.Items[0].Name

		ctx, cancel := context.WithTimeout(context.Background(), 10*time.Second)
		defer cancel()

		closer, err := testFramework.StartPortForward(ctx, cfg, "https", podName, ns, "9090")
		if err != nil {
			pollErr = fmt.Errorf("failed to start port forwarding: %v", err)
			t.Log(pollErr)
			return false, nil
		}
		defer closer()

		req, err := http.NewRequestWithContext(ctx, "GET", "https://localhost:9090", nil)
		if err != nil {
			pollErr = err
			return false, nil
		}

		// The prometheus certificate is issued to <pod>.<namespace>.svc,
		// but port-forwarding is done through localhost.
		// This is why we use an http client which skips the TLS verification.
		// In the test we will verify the TLS certificate manually to make sure
		// the prometheus instance is configured properly.
		transport := &http.Transport{
			TLSClientConfig: &tls.Config{
				InsecureSkipVerify: true,
			},
		}
		err = http2.ConfigureTransport(transport)
		if err != nil {
			pollErr = err
			return false, nil
		}

		httpClient := http.Client{
			Transport: transport,
		}

		resp, err := httpClient.Do(req)
		if err != nil {
			pollErr = err
			return false, nil
		}

		if resp.ProtoMajor != 2 {
			pollErr = fmt.Errorf("expected ProtoMajor to be 2 but got %d", resp.ProtoMajor)
			return false, nil
		}

		receivedCertBytes, err := certutil.EncodeCertificates(resp.TLS.PeerCertificates...)
		if err != nil {
			pollErr = err
			return false, nil
		}

		if !bytes.Equal(receivedCertBytes, certBytes) {
			pollErr = fmt.Errorf("certificate received from prometheus instance does not match the one which is configured")
			return false, nil
		}

		expectedHeaders := map[string]string{
			"Content-Security-Policy":   "default-src 'self'",
			"X-Frame-Options":           "deny",
			"X-Content-Type-Options":    "nosniff",
			"X-XSS-Protection":          "1; mode=block",
			"Strict-Transport-Security": "max-age=31536000; includeSubDomains",
		}

		for k, v := range expectedHeaders {
			rv := resp.Header.Get(k)

			if rv != v {
				pollErr = fmt.Errorf("expected header %s value to be %s but got %s", k, v, rv)
				return false, nil
			}
		}

		reloadSuccessTimestamp, err := framework.GetMetricValueFromPod(context.Background(), "https", ns, podName, "8080", "reloader_last_reload_success_timestamp_seconds")
		if err != nil {
			pollErr = err
			return false, nil
		}

		if reloadSuccessTimestamp == 0 {
			pollErr = fmt.Errorf("config reloader failed to reload once")
			return false, nil
		}

		thanosSidecarPrometheusUp, err := framework.GetMetricValueFromPod(context.Background(), "http", ns, podName, "10902", "thanos_sidecar_prometheus_up")
		if err != nil {
			pollErr = err
			return false, nil
		}

		if thanosSidecarPrometheusUp == 0 {
			pollErr = fmt.Errorf("thanos sidecar failed to connect prometheus")
			return false, nil
		}

		return true, nil
	})

	if err != nil {
		t.Fatalf("poll function execution error: %v: %v", err, pollErr)
	}

	// Simulate a certificate renewal and check that the new certificate is in place
	certBytesNew, keyBytesNew, err := certutil.GenerateSelfSignedCertKey(host, nil, nil)
	if err != nil {
		t.Fatal(err)
	}

	if err = framework.CreateOrUpdateSecretWithCert(context.Background(), certBytesNew, keyBytesNew, ns, "web-tls"); err != nil {
		t.Fatal(err)
	}

	err = wait.PollUntilContextTimeout(context.Background(), time.Second, 2*time.Minute, false, func(ctx context.Context) (bool, error) {
		promPods, err := kubeClient.CoreV1().Pods(ns).List(ctx, metav1.ListOptions{})
		if err != nil {
			pollErr = err
			return false, nil
		}

		if len(promPods.Items) == 0 {
			pollErr = fmt.Errorf("No prometheus pods found in namespace %s", ns)
			return false, nil
		}

		cfg := framework.RestConfig
		podName := promPods.Items[0].Name

		ctx, cancel := context.WithTimeout(context.Background(), 10*time.Second)
		defer cancel()

		closer, err := testFramework.StartPortForward(ctx, cfg, "https", podName, ns, "9090")
		if err != nil {
			pollErr = fmt.Errorf("failed to start port forwarding: %v", err)
			t.Log(pollErr)
			return false, nil
		}
		defer closer()

		req, err := http.NewRequestWithContext(ctx, "GET", "https://localhost:9090", nil)
		if err != nil {
			pollErr = err
			return false, nil
		}

		// The prometheus certificate is issued to <pod>.<namespace>.svc,
		// but port-forwarding is done through localhost.
		// This is why we use an http client which skips the TLS verification.
		// In the test we will verify the TLS certificate manually to make sure
		// the prometheus instance is configured properly.
		transport := &http.Transport{
			TLSClientConfig: &tls.Config{
				InsecureSkipVerify: true,
			},
		}
		err = http2.ConfigureTransport(transport)
		if err != nil {
			pollErr = err
			return false, nil
		}

		httpClient := http.Client{
			Transport: transport,
		}

		resp, err := httpClient.Do(req)
		if err != nil {
			pollErr = err
			return false, nil
		}

		if resp.ProtoMajor != 2 {
			pollErr = fmt.Errorf("expected ProtoMajor to be 2 but got %d", resp.ProtoMajor)
			return false, nil
		}

		receivedCertBytes, err := certutil.EncodeCertificates(resp.TLS.PeerCertificates...)
		if err != nil {
			pollErr = err
			return false, nil
		}

		if !bytes.Equal(receivedCertBytes, certBytesNew) {
			pollErr = fmt.Errorf("certificate received from prometheus instance does not match the one which is configured after certificate renewal")
			return false, nil
		}

		return true, nil
	})

	if err != nil {
		t.Fatalf("poll function execution error: %v: %v", err, pollErr)
	}
}

func testPromMinReadySeconds(t *testing.T) {
	t.Parallel()

	testCtx := framework.NewTestCtx(t)
	defer testCtx.Cleanup(t)
	ns := framework.CreateNamespace(context.Background(), t, testCtx)
	framework.SetupPrometheusRBAC(context.Background(), t, testCtx, ns)

	kubeClient := framework.KubeClient

	prom := framework.MakeBasicPrometheus(ns, "basic-prometheus", "test-group", 1)
	prom.Spec.MinReadySeconds = ptr.To(int32(5))

	prom, err := framework.CreatePrometheusAndWaitUntilReady(context.Background(), ns, prom)
	require.NoError(t, err)

	promSS, err := kubeClient.AppsV1().StatefulSets(ns).Get(context.Background(), "prometheus-basic-prometheus", metav1.GetOptions{})
	require.NoError(t, err)
	require.Equal(t, int32(5), promSS.Spec.MinReadySeconds)

	_, err = framework.PatchPrometheusAndWaitUntilReady(
		context.Background(),
		prom.Name,
		ns,
		monitoringv1.PrometheusSpec{
			CommonPrometheusFields: monitoringv1.CommonPrometheusFields{
				MinReadySeconds: ptr.To(int32(10)),
			},
		},
	)
	require.NoError(t, err)

	promSS, err = kubeClient.AppsV1().StatefulSets(ns).Get(context.Background(), "prometheus-basic-prometheus", metav1.GetOptions{})
	require.NoError(t, err)
	require.Equal(t, int32(10), promSS.Spec.MinReadySeconds)
}

// testPromEnforcedNamespaceLabel checks that the enforcedNamespaceLabel field
// is honored even if a user tries to bypass the enforcement.
func testPromEnforcedNamespaceLabel(t *testing.T) {
	t.Parallel()

	for i, tc := range []struct {
		relabelConfigs       []monitoringv1.RelabelConfig
		metricRelabelConfigs []monitoringv1.RelabelConfig
	}{
		{
			// override label using the labeldrop action.
			relabelConfigs: []monitoringv1.RelabelConfig{
				{
					Regex:  "namespace",
					Action: "labeldrop",
				},
			},
			metricRelabelConfigs: []monitoringv1.RelabelConfig{
				{
					Regex:  "namespace",
					Action: "labeldrop",
				},
			},
		},
		{
			// override label using the replace action.
			relabelConfigs: []monitoringv1.RelabelConfig{
				{
					TargetLabel: "namespace",
					Replacement: ptr.To("ns1"),
				},
			},
			metricRelabelConfigs: []monitoringv1.RelabelConfig{
				{
					TargetLabel: "namespace",
					Replacement: ptr.To("ns1"),
				},
			},
		},
		{
			// override label using the replace action with empty replacement.
			relabelConfigs: []monitoringv1.RelabelConfig{
				{
					TargetLabel: "namespace",
					Replacement: ptr.To(""),
				},
			},
			metricRelabelConfigs: []monitoringv1.RelabelConfig{
				{
					TargetLabel: "namespace",
					Replacement: ptr.To(""),
				},
			},
		},
		{
			// override label using the labelmap action.
			relabelConfigs: []monitoringv1.RelabelConfig{
				{
					TargetLabel: "temp_namespace",
					Replacement: ptr.To("ns1"),
				},
			},
			metricRelabelConfigs: []monitoringv1.RelabelConfig{
				{
					Action:      "labelmap",
					Regex:       "temp_namespace",
					Replacement: ptr.To("namespace"),
				},
				{
					Action: "labeldrop",
					Regex:  "temp_namespace",
				},
			},
		},
	} {
		t.Run(fmt.Sprintf("%d", i), func(t *testing.T) {
			ctx := framework.NewTestCtx(t)
			defer ctx.Cleanup(t)
			ns := framework.CreateNamespace(context.Background(), t, ctx)
			framework.SetupPrometheusRBAC(context.Background(), t, ctx, ns)

			prometheusName := "test"
			group := "servicediscovery-test"
			svc := framework.MakePrometheusService(prometheusName, group, corev1.ServiceTypeClusterIP)

			s := framework.MakeBasicServiceMonitor(group)
			s.Spec.Endpoints[0].RelabelConfigs = tc.relabelConfigs
			s.Spec.Endpoints[0].MetricRelabelConfigs = tc.metricRelabelConfigs
			if _, err := framework.MonClientV1.ServiceMonitors(ns).Create(context.Background(), s, metav1.CreateOptions{}); err != nil {
				t.Fatal("Creating ServiceMonitor failed: ", err)
			}

			p := framework.MakeBasicPrometheus(ns, prometheusName, group, 1)
			p.Spec.EnforcedNamespaceLabel = "namespace"
			_, err := framework.CreatePrometheusAndWaitUntilReady(context.Background(), ns, p)
			if err != nil {
				t.Fatal(err)
			}

			if finalizerFn, err := framework.CreateOrUpdateServiceAndWaitUntilReady(context.Background(), ns, svc); err != nil {
				t.Fatal(fmt.Errorf("creating prometheus service failed: %w", err))
			} else {
				ctx.AddFinalizerFn(finalizerFn)
			}

			_, err = framework.KubeClient.CoreV1().Secrets(ns).Get(context.Background(), fmt.Sprintf("prometheus-%s", prometheusName), metav1.GetOptions{})
			if err != nil {
				t.Fatal("Generated Secret could not be retrieved: ", err)
			}

			err = framework.WaitForDiscoveryWorking(context.Background(), ns, svc.Name, prometheusName)
			if err != nil {
				t.Fatal(fmt.Errorf("validating Prometheus target discovery failed: %w", err))
			}

			// Check that the namespace label is enforced to the correct value.
			var (
				loopErr        error
				namespaceLabel string
			)

			err = wait.PollUntilContextTimeout(context.Background(), 5*time.Second, 1*time.Minute, false, func(_ context.Context) (bool, error) {
				loopErr = nil
				res, err := framework.PrometheusQuery(ns, svc.Name, "http", "prometheus_build_info")
				if err != nil {
					loopErr = fmt.Errorf("failed to query Prometheus: %w", err)
					return false, nil
				}

				if len(res) != 1 {
					loopErr = fmt.Errorf("expecting 1 item but got %d", len(res))
					return false, nil
				}

				for k, v := range res[0].Metric {
					if k == "namespace" {
						namespaceLabel = v
						return true, nil
					}
				}

				loopErr = fmt.Errorf("expecting to find 'namespace' label in %v", res[0].Metric)
				return false, nil
			})

			if err != nil {
				t.Fatalf("%v: %v", err, loopErr)
			}

			if namespaceLabel != ns {
				t.Fatalf("expecting 'namespace' label value to be %q but got %q instead", ns, namespaceLabel)
			}
		})
	}
}

// testPromNamespaceEnforcementExclusion checks that the enforcedNamespaceLabel field
// is not enforced on objects defined in ExcludedFromEnforcement.
func testPromNamespaceEnforcementExclusion(t *testing.T) {
	t.Parallel()

	for i, tc := range []struct {
		relabelConfigs       []monitoringv1.RelabelConfig
		metricRelabelConfigs []monitoringv1.RelabelConfig
		expectedNamespace    string
	}{
		{
			// override label using the labeldrop action.
			relabelConfigs: []monitoringv1.RelabelConfig{
				{
					Regex:  "namespace",
					Action: "labeldrop",
				},
			},
			metricRelabelConfigs: []monitoringv1.RelabelConfig{
				{
					Regex:  "namespace",
					Action: "labeldrop",
				},
			},
			expectedNamespace: "",
		},
		{
			// override label using the replace action.
			relabelConfigs: []monitoringv1.RelabelConfig{
				{
					TargetLabel: "namespace",
					Replacement: ptr.To("ns1"),
				},
			},
			metricRelabelConfigs: []monitoringv1.RelabelConfig{
				{
					TargetLabel: "namespace",
					Replacement: ptr.To("ns1"),
				},
			},
			expectedNamespace: "ns1",
		},
		{
			// override label using the labelmap action.
			relabelConfigs: []monitoringv1.RelabelConfig{
				{
					TargetLabel: "temp_namespace",
					Replacement: ptr.To("ns1"),
				},
			},
			metricRelabelConfigs: []monitoringv1.RelabelConfig{
				{
					Action:      "labelmap",
					Regex:       "temp_namespace",
					Replacement: ptr.To("namespace"),
				},
				{
					Action: "labeldrop",
					Regex:  "temp_namespace",
				},
			},
			expectedNamespace: "ns1",
		},
	} {
		t.Run(fmt.Sprintf("%d", i), func(t *testing.T) {
			ctx := framework.NewTestCtx(t)
			defer ctx.Cleanup(t)
			ns := framework.CreateNamespace(context.Background(), t, ctx)
			framework.SetupPrometheusRBAC(context.Background(), t, ctx, ns)

			prometheusName := "test"
			group := "servicediscovery-test"
			svc := framework.MakePrometheusService(prometheusName, group, corev1.ServiceTypeClusterIP)

			s := framework.MakeBasicServiceMonitor(group)
			s.Spec.Endpoints[0].RelabelConfigs = tc.relabelConfigs
			s.Spec.Endpoints[0].MetricRelabelConfigs = tc.metricRelabelConfigs
			if _, err := framework.MonClientV1.ServiceMonitors(ns).Create(context.Background(), s, metav1.CreateOptions{}); err != nil {
				t.Fatal("Creating ServiceMonitor failed: ", err)
			}

			p := framework.MakeBasicPrometheus(ns, prometheusName, group, 1)
			p.Spec.EnforcedNamespaceLabel = "namespace"
			p.Spec.ExcludedFromEnforcement = []monitoringv1.ObjectReference{
				{
					Namespace: ns,
					Group:     "monitoring.coreos.com",
					Resource:  monitoringv1.ServiceMonitorName,
				},
			}
			_, err := framework.CreatePrometheusAndWaitUntilReady(context.Background(), ns, p)
			if err != nil {
				t.Fatal(err)
			}

			if finalizerFn, err := framework.CreateOrUpdateServiceAndWaitUntilReady(context.Background(), ns, svc); err != nil {
				t.Fatal(fmt.Errorf("creating prometheus service failed: %w", err))
			} else {
				ctx.AddFinalizerFn(finalizerFn)
			}

			_, err = framework.KubeClient.CoreV1().Secrets(ns).Get(context.Background(), fmt.Sprintf("prometheus-%s", prometheusName), metav1.GetOptions{})
			if err != nil {
				t.Fatal("Generated Secret could not be retrieved: ", err)
			}

			err = framework.WaitForDiscoveryWorking(context.Background(), ns, svc.Name, prometheusName)
			if err != nil {
				t.Fatal(fmt.Errorf("validating Prometheus target discovery failed: %w", err))
			}

			// Check that the namespace label isn't enforced.
			var (
				loopErr        error
				namespaceLabel string
			)

			err = wait.PollUntilContextTimeout(context.Background(), 5*time.Second, 1*time.Minute, false, func(_ context.Context) (bool, error) {
				loopErr = nil
				res, err := framework.PrometheusQuery(ns, svc.Name, "http", "prometheus_build_info")
				if err != nil {
					loopErr = fmt.Errorf("failed to query Prometheus: %w", err)
					return false, nil
				}

				if len(res) != 1 {
					loopErr = fmt.Errorf("expecting 1 item but got %d", len(res))
					return false, nil
				}

				for k, v := range res[0].Metric {
					if k == "namespace" {
						namespaceLabel = v
						break
					}
				}

				return true, nil
			})

			if err != nil {
				t.Fatalf("%v: %v", err, loopErr)
			}

			if namespaceLabel != tc.expectedNamespace {
				t.Fatalf("expecting custom 'namespace' label value %q due to exclusion. but got %q instead", tc.expectedNamespace, namespaceLabel)
			}
		})
	}
}

func testPrometheusCRDValidation(t *testing.T) {
	t.Parallel()
	name := "test"
	replicas := int32(1)

	tests := []struct {
		name           string
		prometheusSpec monitoringv1.PrometheusSpec
		expectedError  bool
	}{
		//
		// RetentionSize Validation:
		//
		{
			name: "zero-size-without-unit",
			prometheusSpec: monitoringv1.PrometheusSpec{
				CommonPrometheusFields: monitoringv1.CommonPrometheusFields{
					Replicas:           &replicas,
					Version:            operator.DefaultPrometheusVersion,
					ServiceAccountName: "prometheus",
					Resources: corev1.ResourceRequirements{
						Requests: corev1.ResourceList{
							corev1.ResourceMemory: resource.MustParse("400Mi"),
						},
					},
				},
				RetentionSize: "0",
			},
		},
		{
			name: "legacy-unit",
			prometheusSpec: monitoringv1.PrometheusSpec{
				CommonPrometheusFields: monitoringv1.CommonPrometheusFields{
					Replicas:           &replicas,
					Version:            operator.DefaultPrometheusVersion,
					ServiceAccountName: "prometheus",
					Resources: corev1.ResourceRequirements{
						Requests: corev1.ResourceList{
							corev1.ResourceMemory: resource.MustParse("400Mi"),
						},
					},
				},
				RetentionSize: "1.5GB",
			},
		},
		{
			name: "iec-unit",
			prometheusSpec: monitoringv1.PrometheusSpec{
				CommonPrometheusFields: monitoringv1.CommonPrometheusFields{
					Replicas:           &replicas,
					Version:            operator.DefaultPrometheusVersion,
					ServiceAccountName: "prometheus",
					Resources: corev1.ResourceRequirements{
						Requests: corev1.ResourceList{
							corev1.ResourceMemory: resource.MustParse("400Mi"),
						},
					},
				},
				RetentionSize: "100MiB",
			},
		},
		{
			name: "legacy-missing-symbol",
			prometheusSpec: monitoringv1.PrometheusSpec{
				CommonPrometheusFields: monitoringv1.CommonPrometheusFields{
					Replicas:           &replicas,
					Version:            operator.DefaultPrometheusVersion,
					ServiceAccountName: "prometheus",
					Resources: corev1.ResourceRequirements{
						Requests: corev1.ResourceList{
							corev1.ResourceMemory: resource.MustParse("400Mi"),
						},
					},
				},
				RetentionSize: "10M",
			},
			expectedError: true,
		},
		{
			name: "legacy-missing-unit",
			prometheusSpec: monitoringv1.PrometheusSpec{
				CommonPrometheusFields: monitoringv1.CommonPrometheusFields{
					Replicas:           &replicas,
					Version:            operator.DefaultPrometheusVersion,
					ServiceAccountName: "prometheus",
					Resources: corev1.ResourceRequirements{
						Requests: corev1.ResourceList{
							corev1.ResourceMemory: resource.MustParse("400Mi"),
						},
					},
				},
				RetentionSize: "1000",
			},
			expectedError: true,
		},
		{
			name: "iec-missing-symbol",
			prometheusSpec: monitoringv1.PrometheusSpec{
				CommonPrometheusFields: monitoringv1.CommonPrometheusFields{
					Replicas:           &replicas,
					Version:            operator.DefaultPrometheusVersion,
					ServiceAccountName: "prometheus",
					Resources: corev1.ResourceRequirements{
						Requests: corev1.ResourceList{
							corev1.ResourceMemory: resource.MustParse("400Mi"),
						},
					},
				},
				RetentionSize: "15Gi",
			},
			expectedError: true,
		},
		//
		// ScrapeInterval validation
		{
			name: "zero-time-without-unit",
			prometheusSpec: monitoringv1.PrometheusSpec{
				CommonPrometheusFields: monitoringv1.CommonPrometheusFields{
					Replicas:           &replicas,
					Version:            operator.DefaultPrometheusVersion,
					ServiceAccountName: "prometheus",
					Resources: corev1.ResourceRequirements{
						Requests: corev1.ResourceList{
							corev1.ResourceMemory: resource.MustParse("400Mi"),
						},
					},
					ScrapeInterval: "0",
				},
			},
		},
		{
			name: "time-in-seconds-unit",
			prometheusSpec: monitoringv1.PrometheusSpec{
				CommonPrometheusFields: monitoringv1.CommonPrometheusFields{
					Replicas:           &replicas,
					Version:            operator.DefaultPrometheusVersion,
					ServiceAccountName: "prometheus",
					Resources: corev1.ResourceRequirements{
						Requests: corev1.ResourceList{
							corev1.ResourceMemory: resource.MustParse("400Mi"),
						},
					},
					ScrapeInterval: "30s",
				},
			},
		},
		{
			name: "complex-time-unit",
			prometheusSpec: monitoringv1.PrometheusSpec{
				CommonPrometheusFields: monitoringv1.CommonPrometheusFields{
					Replicas:           &replicas,
					Version:            operator.DefaultPrometheusVersion,
					ServiceAccountName: "prometheus",
					Resources: corev1.ResourceRequirements{
						Requests: corev1.ResourceList{
							corev1.ResourceMemory: resource.MustParse("400Mi"),
						},
					},
					ScrapeInterval: "1h30m15s",
				},
			},
		},
		{
			name: "time-missing-symbols",
			prometheusSpec: monitoringv1.PrometheusSpec{
				CommonPrometheusFields: monitoringv1.CommonPrometheusFields{
					Replicas:           &replicas,
					Version:            operator.DefaultPrometheusVersion,
					ServiceAccountName: "prometheus",
					Resources: corev1.ResourceRequirements{
						Requests: corev1.ResourceList{
							corev1.ResourceMemory: resource.MustParse("400Mi"),
						},
					},
					ScrapeInterval: "600",
				},
			},
			expectedError: true,
		},
		{
			name: "time-unit-misspelled",
			prometheusSpec: monitoringv1.PrometheusSpec{
				CommonPrometheusFields: monitoringv1.CommonPrometheusFields{
					Replicas:           &replicas,
					Version:            operator.DefaultPrometheusVersion,
					ServiceAccountName: "prometheus",
					Resources: corev1.ResourceRequirements{
						Requests: corev1.ResourceList{
							corev1.ResourceMemory: resource.MustParse("400Mi"),
						},
					},
					ScrapeInterval: "60ss",
				},
			},
			expectedError: true,
		},
		{
			name: "max-connections",
			prometheusSpec: monitoringv1.PrometheusSpec{
				CommonPrometheusFields: monitoringv1.CommonPrometheusFields{
					Replicas:           &replicas,
					Version:            operator.DefaultPrometheusVersion,
					ServiceAccountName: "prometheus",
					Resources: corev1.ResourceRequirements{
						Requests: corev1.ResourceList{
							corev1.ResourceMemory: resource.MustParse("400Mi"),
						},
					},
					Web: &monitoringv1.PrometheusWebSpec{
						MaxConnections: proto.Int32(100),
					},
				},
			},
		},
		{
			name: "max-connections-negative-value",
			prometheusSpec: monitoringv1.PrometheusSpec{
				CommonPrometheusFields: monitoringv1.CommonPrometheusFields{
					Replicas:           &replicas,
					Version:            operator.DefaultPrometheusVersion,
					ServiceAccountName: "prometheus",
					Resources: corev1.ResourceRequirements{
						Requests: corev1.ResourceList{
							corev1.ResourceMemory: resource.MustParse("400Mi"),
						},
					},
					Web: &monitoringv1.PrometheusWebSpec{
						MaxConnections: proto.Int32(-1),
					},
				},
			},
			expectedError: true,
		},
		{
			name: "max-concurrency",
			prometheusSpec: monitoringv1.PrometheusSpec{
				CommonPrometheusFields: monitoringv1.CommonPrometheusFields{
					Replicas:           &replicas,
					Version:            operator.DefaultPrometheusVersion,
					ServiceAccountName: "prometheus",
					Resources: corev1.ResourceRequirements{
						Requests: corev1.ResourceList{
							corev1.ResourceMemory: resource.MustParse("400Mi"),
						},
					},
				},
				Query: &monitoringv1.QuerySpec{
					MaxConcurrency: ptr.To(int32(100)),
				},
			},
		},
		{
			name: "max-concurrency-zero-value",
			prometheusSpec: monitoringv1.PrometheusSpec{
				CommonPrometheusFields: monitoringv1.CommonPrometheusFields{
					Replicas:           &replicas,
					Version:            operator.DefaultPrometheusVersion,
					ServiceAccountName: "prometheus",
					Resources: corev1.ResourceRequirements{
						Requests: corev1.ResourceList{
							corev1.ResourceMemory: resource.MustParse("400Mi"),
						},
					},
				},
				Query: &monitoringv1.QuerySpec{
					MaxConcurrency: ptr.To(int32(0)),
				},
			},
			expectedError: true,
		},
		{
			name: "valid-dns-policy-and-config",
			prometheusSpec: monitoringv1.PrometheusSpec{
				CommonPrometheusFields: monitoringv1.CommonPrometheusFields{
					Replicas:           &replicas,
					Version:            operator.DefaultPrometheusVersion,
					ServiceAccountName: "prometheus",
					Resources: corev1.ResourceRequirements{
						Requests: corev1.ResourceList{
							corev1.ResourceMemory: resource.MustParse("400Mi"),
						},
					},
					DNSPolicy: ptr.To(monitoringv1.DNSPolicy("ClusterFirst")),
					DNSConfig: &monitoringv1.PodDNSConfig{
						Nameservers: []string{"8.8.8.8"},
						Options: []monitoringv1.PodDNSConfigOption{
							{
								Name:  "ndots",
								Value: ptr.To("5"),
							},
						},
					},
				},
			},
			expectedError: false,
		},
		{
			name: "invalid-dns-policy",
			prometheusSpec: monitoringv1.PrometheusSpec{
				CommonPrometheusFields: monitoringv1.CommonPrometheusFields{
					Replicas:           &replicas,
					Version:            operator.DefaultPrometheusVersion,
					ServiceAccountName: "prometheus",
					Resources: corev1.ResourceRequirements{
						Requests: corev1.ResourceList{
							corev1.ResourceMemory: resource.MustParse("400Mi"),
						},
					},
					DNSPolicy: ptr.To(monitoringv1.DNSPolicy("InvalidPolicy")),
				},
			},
			expectedError: true,
		},
		//
		// Alertmanagers-Endpoints tests
		{
			name: "no-endpoint-namespace",
			prometheusSpec: monitoringv1.PrometheusSpec{
				CommonPrometheusFields: monitoringv1.CommonPrometheusFields{
					Replicas:           &replicas,
					Version:            operator.DefaultPrometheusVersion,
					ServiceAccountName: "prometheus",
					Resources: corev1.ResourceRequirements{
						Requests: corev1.ResourceList{
							corev1.ResourceMemory: resource.MustParse("400Mi"),
						},
					},
				},
				Alerting: &monitoringv1.AlertingSpec{
					Alertmanagers: []monitoringv1.AlertmanagerEndpoints{
						{
							Name:            "test",
							Port:            intstr.FromInt(9797),
							Scheme:          ptr.To(monitoringv1.SchemeHTTPS),
							PathPrefix:      ptr.To("/alerts"),
							BearerTokenFile: "/file",
							APIVersion:      ptr.To(monitoringv1.AlertmanagerAPIVersion1),
						},
					},
				},
			},
			expectedError: false,
		},
		{
			name: "endpoint-namespace",
			prometheusSpec: monitoringv1.PrometheusSpec{
				CommonPrometheusFields: monitoringv1.CommonPrometheusFields{
					Replicas:           &replicas,
					Version:            operator.DefaultPrometheusVersion,
					ServiceAccountName: "prometheus",
					Resources: corev1.ResourceRequirements{
						Requests: corev1.ResourceList{
							corev1.ResourceMemory: resource.MustParse("400Mi"),
						},
					},
				},
				Alerting: &monitoringv1.AlertingSpec{
					Alertmanagers: []monitoringv1.AlertmanagerEndpoints{
						{
							Name:            "test",
							Namespace:       ptr.To("default"),
							Port:            intstr.FromInt(9797),
							Scheme:          ptr.To(monitoringv1.SchemeHTTPS),
							PathPrefix:      ptr.To("/alerts"),
							BearerTokenFile: "/file",
							APIVersion:      ptr.To(monitoringv1.AlertmanagerAPIVersion1),
						},
					},
				},
			},
			expectedError: false,
		},
		{
			name: "no-endpoint-name",
			prometheusSpec: monitoringv1.PrometheusSpec{
				CommonPrometheusFields: monitoringv1.CommonPrometheusFields{
					Replicas:           &replicas,
					Version:            operator.DefaultPrometheusVersion,
					ServiceAccountName: "prometheus",
					Resources: corev1.ResourceRequirements{
						Requests: corev1.ResourceList{
							corev1.ResourceMemory: resource.MustParse("400Mi"),
						},
					},
				},
				Alerting: &monitoringv1.AlertingSpec{
					Alertmanagers: []monitoringv1.AlertmanagerEndpoints{
						{
							Namespace:       ptr.To("default"),
							Port:            intstr.FromInt(9797),
							Scheme:          ptr.To(monitoringv1.SchemeHTTPS),
							PathPrefix:      ptr.To("/alerts"),
							BearerTokenFile: "/file",
							APIVersion:      ptr.To(monitoringv1.AlertmanagerAPIVersion1),
						},
					},
				},
			},
			expectedError: true,
		},
		{
			name: "valid-remote-write-message-version",
			prometheusSpec: monitoringv1.PrometheusSpec{
				CommonPrometheusFields: monitoringv1.CommonPrometheusFields{
					Replicas:           &replicas,
					Version:            operator.DefaultPrometheusVersion,
					ServiceAccountName: "prometheus",
					RemoteWrite: []monitoringv1.RemoteWriteSpec{
						{
							URL:            "http://example.com",
							MessageVersion: ptr.To(monitoringv1.RemoteWriteMessageVersion2_0),
						},
					},
				},
			},
			expectedError: false,
		},
		{
			name: "invalid-remote-write-message-version",
			prometheusSpec: monitoringv1.PrometheusSpec{
				CommonPrometheusFields: monitoringv1.CommonPrometheusFields{
					Replicas:           &replicas,
					Version:            operator.DefaultPrometheusVersion,
					ServiceAccountName: "prometheus",
					RemoteWrite: []monitoringv1.RemoteWriteSpec{
						{
							URL:            "http://example.com",
							MessageVersion: ptr.To(monitoringv1.RemoteWriteMessageVersion("xx")),
						},
					},
				},
			},
			expectedError: true,
		},
		{
			name: "invalid-empty-remote-write-url",
			prometheusSpec: monitoringv1.PrometheusSpec{
				CommonPrometheusFields: monitoringv1.CommonPrometheusFields{
					Replicas:           &replicas,
					Version:            operator.DefaultPrometheusVersion,
					ServiceAccountName: "prometheus",
					RemoteWrite: []monitoringv1.RemoteWriteSpec{
						{
							URL: "",
						},
					},
				},
			},
			expectedError: true,
		},
		{
			name: "valid-remote-write-receiver-message-versions",
			prometheusSpec: monitoringv1.PrometheusSpec{
				CommonPrometheusFields: monitoringv1.CommonPrometheusFields{
					Replicas:           &replicas,
					Version:            operator.DefaultPrometheusVersion,
					ServiceAccountName: "prometheus",
					RemoteWriteReceiverMessageVersions: []monitoringv1.RemoteWriteMessageVersion{
						monitoringv1.RemoteWriteMessageVersion2_0,
					},
				},
			},
			expectedError: false,
		},
		{
			name: "invalid-remote-write-receiver-message-versions",
			prometheusSpec: monitoringv1.PrometheusSpec{
				CommonPrometheusFields: monitoringv1.CommonPrometheusFields{
					Replicas:           &replicas,
					Version:            operator.DefaultPrometheusVersion,
					ServiceAccountName: "prometheus",
					RemoteWriteReceiverMessageVersions: []monitoringv1.RemoteWriteMessageVersion{
						monitoringv1.RemoteWriteMessageVersion2_0,
						monitoringv1.RemoteWriteMessageVersion("xx"),
					},
				},
			},
			expectedError: true,
		},
		{
			name: "valid-retain-config",
			prometheusSpec: monitoringv1.PrometheusSpec{
				CommonPrometheusFields: monitoringv1.CommonPrometheusFields{
					Replicas:           &replicas,
					Version:            operator.DefaultPrometheusVersion,
					ServiceAccountName: "prometheus",
				},
				ShardRetentionPolicy: &monitoringv1.ShardRetentionPolicy{
					WhenScaled: &monitoringv1.RetainWhenScaledRetentionType,
					Retain: &monitoringv1.RetainConfig{
						RetentionPeriod: monitoringv1.Duration("3d"),
					},
				},
			},
		},
		{
			name: "invalid-terminationGracePeriodSeconds",
			prometheusSpec: monitoringv1.PrometheusSpec{
				CommonPrometheusFields: monitoringv1.CommonPrometheusFields{
					Replicas:                      &replicas,
					Version:                       operator.DefaultPrometheusVersion,
					ServiceAccountName:            "prometheus",
					TerminationGracePeriodSeconds: ptr.To(int64(-100)),
				},
			},
			expectedError: true,
		},
		{
			name: "valid-terminationGracePeriodSeconds",
			prometheusSpec: monitoringv1.PrometheusSpec{
				CommonPrometheusFields: monitoringv1.CommonPrometheusFields{
					Replicas:                      &replicas,
					Version:                       operator.DefaultPrometheusVersion,
					ServiceAccountName:            "prometheus",
					TerminationGracePeriodSeconds: ptr.To(int64(100)),
				},
			},
		},
	}

	for _, test := range tests {

		t.Run(test.name, func(t *testing.T) {
			t.Parallel()
			testCtx := framework.NewTestCtx(t)
			defer testCtx.Cleanup(t)
			ns := framework.CreateNamespace(context.Background(), t, testCtx)
			framework.SetupPrometheusRBAC(context.Background(), t, testCtx, ns)
			prom := &monitoringv1.Prometheus{
				ObjectMeta: metav1.ObjectMeta{
					Name:        name,
					Namespace:   ns,
					Annotations: map[string]string{},
				},
				Spec: test.prometheusSpec,
			}

			if test.expectedError {
				_, err := framework.MonClientV1.Prometheuses(ns).Create(context.Background(), prom, metav1.CreateOptions{})
				if err == nil {
					t.Fatal("expected error but got nil")
				}
				if !apierrors.IsInvalid(err) {
					t.Fatalf("expected Invalid error but got %v", err)
				}
				return
			}

			_, err := framework.CreatePrometheusAndWaitUntilReady(context.Background(), ns, prom)
			if err != nil {
				t.Fatalf("expected no error but got %v", err)
			}
		})
	}
}

func testRelabelConfigCRDValidation(t *testing.T) {
	t.Parallel()
	name := "test"
	tests := []struct {
		scenario       string
		relabelConfigs []monitoringv1.RelabelConfig
		expectedError  bool
	}{
		{
			scenario: "no-explicit-sep",
			relabelConfigs: []monitoringv1.RelabelConfig{
				{
					SourceLabels: []monitoringv1.LabelName{"__address__"},
					Action:       "replace",
					Regex:        "([^:]+)(?::\\d+)?",
					Replacement:  ptr.To("$1:80"),
					TargetLabel:  "__address__",
				},
			},
		},
		{
			scenario: "no-explicit-action",
			relabelConfigs: []monitoringv1.RelabelConfig{
				{
					SourceLabels: []monitoringv1.LabelName{"__address__"},
					Separator:    ptr.To(","),
					Regex:        "([^:]+)(?::\\d+)?",
					Replacement:  ptr.To("$1:80"),
					TargetLabel:  "__address__",
				},
			},
		},
		{
			scenario: "empty-separator",
			relabelConfigs: []monitoringv1.RelabelConfig{
				{
					Separator: ptr.To(""),
				},
			},
		},
		{
			scenario: "invalid-action",
			relabelConfigs: []monitoringv1.RelabelConfig{
				{
					Action: "replacee",
				},
			},
			expectedError: true,
		},
		{
			scenario: "accepts-utf-8-labels",
			relabelConfigs: []monitoringv1.RelabelConfig{
				{
					SourceLabels: []monitoringv1.LabelName{"app.info"},
					Action:       "replace",
					TargetLabel:  "app.info",
					Replacement:  ptr.To("test.app"),
				},
			},
		},
	}

	for _, test := range tests {

		t.Run(test.scenario, func(t *testing.T) {
			t.Parallel()
			testCtx := framework.NewTestCtx(t)
			defer testCtx.Cleanup(t)
			ns := framework.CreateNamespace(context.Background(), t, testCtx)
			framework.SetupPrometheusRBAC(context.Background(), t, testCtx, ns)

			p := framework.MakeBasicPrometheus(ns, name, "", 1)

			if _, err := framework.CreatePrometheusAndWaitUntilReady(context.Background(), ns, p); err != nil {
				t.Fatalf("expected no error but got %v", err)
			}

			s := framework.MakeBasicServiceMonitor(name)
			s.Spec.Endpoints[0].RelabelConfigs = test.relabelConfigs
			_, err := framework.MonClientV1.ServiceMonitors(ns).Create(context.Background(), s, metav1.CreateOptions{})

			if err == nil {
				if test.expectedError {
					t.Fatal("expected error but got nil")
				}
				return
			}

			if !apierrors.IsInvalid(err) {
				t.Fatalf("expected Invalid error but got %v", err)
			}
		})
	}
}

func testPromQueryLogFile(t *testing.T) {
	t.Parallel()
	testCtx := framework.NewTestCtx(t)
	defer testCtx.Cleanup(t)
	ns := framework.CreateNamespace(context.Background(), t, testCtx)
	framework.SetupPrometheusRBAC(context.Background(), t, testCtx, ns)

	p := framework.MakeBasicPrometheus(ns, "test", "", 1)
	p.Spec.QueryLogFile = "query.log"
	if _, err := framework.CreatePrometheusAndWaitUntilReady(context.Background(), ns, p); err != nil {
		t.Fatal(err)
	}
}

func testPromUnavailableConditionStatus(t *testing.T) {
	t.Parallel()
	testCtx := framework.NewTestCtx(t)
	defer testCtx.Cleanup(t)
	ns := framework.CreateNamespace(context.Background(), t, testCtx)
	framework.SetupPrometheusRBAC(context.Background(), t, testCtx, ns)

	p := framework.MakeBasicPrometheus(ns, "test", "", 2)
	// A non-existing service account prevents the creation of the statefulset's pods.
	p.Spec.ServiceAccountName = "does-not-exist"

	_, err := framework.MonClientV1.Prometheuses(ns).Create(context.Background(), p, metav1.CreateOptions{})
	require.NoError(t, err)

	var pollErr error
	err = wait.PollUntilContextTimeout(context.Background(), 5*time.Second, 5*time.Minute, false, func(ctx context.Context) (bool, error) {
		var current *monitoringv1.Prometheus
		current, pollErr = framework.MonClientV1.Prometheuses(p.Namespace).Get(ctx, p.Name, metav1.GetOptions{})
		if pollErr != nil {
			return false, nil
		}

		for _, cond := range current.Status.Conditions {
			if cond.Type != monitoringv1.Available {
				continue
			}

			if cond.Status != monitoringv1.ConditionFalse {
				pollErr = fmt.Errorf(
					"expected Available condition to be 'False', got %q (reason %s, %q)",
					cond.Status,
					cond.Reason,
					cond.Message,
				)
				return false, nil
			}

			if cond.Reason != "NoPodReady" {
				pollErr = fmt.Errorf(
					"expected Available condition's reason to be 'NoPodReady',  got %s (message %q)",
					cond.Reason,
					cond.Message,
				)
				return false, nil
			}

			return true, nil
		}

		pollErr = fmt.Errorf("failed to find Available condition in status subresource")
		return false, nil
	})

	if err != nil {
		t.Fatalf("waiting for Prometheus %v/%v: %v: %v", p.Namespace, p.Name, err, pollErr)
	}
}

func testPromDegradedConditionStatus(t *testing.T) {
	t.Parallel()
	testCtx := framework.NewTestCtx(t)
	defer testCtx.Cleanup(t)
	ns := framework.CreateNamespace(context.Background(), t, testCtx)
	framework.SetupPrometheusRBAC(context.Background(), t, testCtx, ns)

	p := framework.MakeBasicPrometheus(ns, "test", "", 2)
	if _, err := framework.CreatePrometheusAndWaitUntilReady(context.Background(), ns, p); err != nil {
		t.Fatal(err)
	}

	// Roll out a new version of the Prometheus object that references a
	// non-existing container image which should trigger the
	// "Available=Degraded" condition.
	p, err := framework.PatchPrometheus(
		context.Background(),
		p.Name,
		ns,
		monitoringv1.PrometheusSpec{
			CommonPrometheusFields: monitoringv1.CommonPrometheusFields{
				Containers: []corev1.Container{{
					Name:  "bad-image",
					Image: "quay.io/prometheus-operator/invalid-image",
				}},
			},
		},
	)
	if err != nil {
		t.Fatal(err)
	}

	var pollErr error
	err = wait.PollUntilContextTimeout(context.Background(), 5*time.Second, 5*time.Minute, false, func(ctx context.Context) (bool, error) {
		var current *monitoringv1.Prometheus
		current, pollErr = framework.MonClientV1.Prometheuses(p.Namespace).Get(ctx, p.Name, metav1.GetOptions{})
		if pollErr != nil {
			return false, nil
		}

		for _, cond := range current.Status.Conditions {
			if cond.Type != monitoringv1.Available {
				continue
			}

			if cond.Status != monitoringv1.ConditionDegraded {
				pollErr = fmt.Errorf(
					"expected Available condition to be 'Degraded', got %q (reason %s, %q)",
					cond.Status,
					cond.Reason,
					cond.Message,
				)
				return false, nil
			}

			if cond.Reason != "SomePodsNotReady" {
				pollErr = fmt.Errorf(
					"expected Available condition's reason to be 'SomePodsNotReady',  got %s (message %q)",
					cond.Reason,
					cond.Message,
				)
				return false, nil
			}

			if !strings.Contains(cond.Message, "bad-image") {
				pollErr = fmt.Errorf(
					"expected Available condition's message to contain 'bad-image', got %q",
					cond.Message,
				)
				return false, nil
			}

			return true, nil
		}

		pollErr = fmt.Errorf("failed to find Available condition in status subresource")
		return false, nil
	})

	if err != nil {
		t.Fatalf("waiting for Prometheus %v/%v: %v: %v", p.Namespace, p.Name, err, pollErr)
	}
}

func testPromStrategicMergePatch(t *testing.T) {
	t.Parallel()
	testCtx := framework.NewTestCtx(t)
	defer testCtx.Cleanup(t)
	ns := framework.CreateNamespace(context.Background(), t, testCtx)
	framework.SetupPrometheusRBAC(context.Background(), t, testCtx, ns)

	secret := &corev1.Secret{
		ObjectMeta: metav1.ObjectMeta{Name: "secret", Namespace: ns},
		Type:       corev1.SecretType("Opaque"),
		Data:       map[string][]byte{},
	}
	_, err := framework.KubeClient.CoreV1().Secrets(ns).Create(context.Background(), secret, metav1.CreateOptions{})
	if err != nil {
		t.Fatalf("failed to create secret: %s", err)
	}

	configmap := &corev1.ConfigMap{
		ObjectMeta: metav1.ObjectMeta{Name: "configmap", Namespace: ns},
		Data:       map[string]string{},
	}
	_, err = framework.KubeClient.CoreV1().ConfigMaps(ns).Create(context.Background(), configmap, metav1.CreateOptions{})
	if err != nil {
		t.Fatalf("failed to create configmap: %s", err)
	}

	p := framework.MakeBasicPrometheus(ns, "test", "", 1)
	p.Spec.Secrets = []string{secret.Name}
	p.Spec.ConfigMaps = []string{configmap.Name}
	p.Spec.Containers = []corev1.Container{{
		Name:  "sidecar",
		Image: "nginx",
		// Ensure that the sidecar container can mount the additional secret and configmap.
		VolumeMounts: []corev1.VolumeMount{{
			Name:      "secret-" + secret.Name,
			MountPath: "/tmp/secret",
		}, {
			Name:      "configmap-" + configmap.Name,
			MountPath: "/tmp/configmap",
		}},
	}}

	if _, err := framework.CreatePrometheusAndWaitUntilReady(context.Background(), ns, p); err != nil {
		t.Fatal(err)
	}
}

func testPrometheusWithStatefulsetCreationFailure(t *testing.T) {
	ctx := context.Background()
	testCtx := framework.NewTestCtx(t)
	defer testCtx.Cleanup(t)

	ns := framework.CreateNamespace(context.Background(), t, testCtx)
	framework.SetupPrometheusRBAC(context.Background(), t, testCtx, ns)

	p := framework.MakeBasicPrometheus(ns, "test", "", 1)
	// Invalid spec which prevents the creation of the statefulset
	p.Spec.Web = &monitoringv1.PrometheusWebSpec{
		WebConfigFileFields: monitoringv1.WebConfigFileFields{
			TLSConfig: &monitoringv1.WebTLSConfig{
				Cert: monitoringv1.SecretOrConfigMap{
					ConfigMap: &corev1.ConfigMapKeySelector{},
					Secret: &corev1.SecretKeySelector{
						LocalObjectReference: corev1.LocalObjectReference{
							Name: "tls-cert",
						},
						Key: "tls.crt",
					},
				},
				KeySecret: corev1.SecretKeySelector{
					LocalObjectReference: corev1.LocalObjectReference{
						Name: "tls-cert",
					},
					Key: "tls.key",
				},
			},
		},
	}
	_, err := framework.MonClientV1.Prometheuses(p.Namespace).Create(ctx, p, metav1.CreateOptions{})
	require.NoError(t, err)

	var loopError error
	err = wait.PollUntilContextTimeout(ctx, time.Second, framework.DefaultTimeout, true, func(ctx context.Context) (bool, error) {
		current, err := framework.MonClientV1.Prometheuses(ns).Get(ctx, "test", metav1.GetOptions{})
		if err != nil {
			loopError = fmt.Errorf("failed to get object: %w", err)
			return false, nil
		}

		if err := framework.AssertCondition(current.Status.Conditions, monitoringv1.Reconciled, monitoringv1.ConditionFalse); err != nil {
			loopError = err
			return false, nil
		}

		if err := framework.AssertCondition(current.Status.Conditions, monitoringv1.Available, monitoringv1.ConditionFalse); err != nil {
			loopError = err
			return false, nil
		}

		return true, nil
	})

	if err != nil {
		t.Fatalf("%v: %v", err, loopError)
	}

	require.NoError(t, framework.DeletePrometheusAndWaitUntilGone(context.Background(), ns, "test"))
}

func testPrometheusStatusScale(t *testing.T) {
	t.Parallel()
	ctx := context.Background()
	testCtx := framework.NewTestCtx(t)
	defer testCtx.Cleanup(t)

	ns := framework.CreateNamespace(ctx, t, testCtx)
	framework.SetupPrometheusRBAC(ctx, t, testCtx, ns)
	name := "test"

	p := framework.MakeBasicPrometheus(ns, name, name, 1)
	p.Spec.CommonPrometheusFields.Shards = proto.Int32(1)

	p, err := framework.CreatePrometheusAndWaitUntilReady(ctx, ns, p)
	if err != nil {
		t.Fatal(err)
	}

	if p.Status.Shards != 1 {
		t.Fatalf("expected scale of 1 shard, got %d", p.Status.Shards)
	}

	p, err = framework.ScalePrometheusAndWaitUntilReady(ctx, name, ns, 2)
	if err != nil {
		t.Fatal(err)
	}

	if p.Status.Shards != 2 {
		t.Fatalf("expected scale of 2 shards, got %d", p.Status.Shards)
	}
}

func testPrometheusServiceName(t *testing.T) {
	t.Parallel()
	testCtx := framework.NewTestCtx(t)
	defer testCtx.Cleanup(t)
	ns := framework.CreateNamespace(context.Background(), t, testCtx)
	name := "test-servicename"

	svc := &corev1.Service{
		ObjectMeta: metav1.ObjectMeta{
			Name:      fmt.Sprintf("%s-service", name),
			Namespace: ns,
		},
		Spec: corev1.ServiceSpec{
			Type: corev1.ServiceTypeLoadBalancer,
			Ports: []corev1.ServicePort{
				{
					Name: "web",
					Port: 9090,
				},
			},
			Selector: map[string]string{
				"prometheus":                   name,
				"app.kubernetes.io/name":       "prometheus",
				"app.kubernetes.io/instance":   name,
				"app.kubernetes.io/managed-by": "prometheus-operator",
			},
		},
	}

	_, err := framework.KubeClient.CoreV1().Services(ns).Create(context.Background(), svc, metav1.CreateOptions{})
	require.NoError(t, err)

	framework.SetupPrometheusRBAC(context.Background(), t, testCtx, ns)

	p := framework.MakeBasicPrometheus(ns, name, name, 1)
	p.Spec.ServiceName = &svc.Name

	_, err = framework.CreatePrometheusAndWaitUntilReady(context.Background(), ns, p)
	require.NoError(t, err)

	targets, err := framework.GetActiveTargets(context.Background(), ns, svc.Name)
	require.NoError(t, err)
	require.Empty(t, targets)

	// Ensure that the default governing service was not created by the operator.
	svcList, err := framework.KubeClient.CoreV1().Services(ns).List(context.Background(), metav1.ListOptions{})
	require.NoError(t, err)
	require.Len(t, svcList.Items, 1)
	require.Equal(t, svcList.Items[0].Name, svc.Name)
}

// testPrometheusRetentionPolicies tests the shard retention policies for Prometheus.
// ShardRetentionPolicy requires the ShardRetention feature gate to be enabled,
// therefore, it runs in the feature-gated test suite.
func testPrometheusRetentionPolicies(t *testing.T) {
	t.Parallel()
	ctx := context.Background()
	testCtx := framework.NewTestCtx(t)
	defer testCtx.Cleanup(t)

	ns := framework.CreateNamespace(ctx, t, testCtx)
	framework.SetupPrometheusRBAC(ctx, t, testCtx, ns)
	_, err := framework.CreateOrUpdatePrometheusOperatorWithOpts(
		ctx, testFramework.PrometheusOperatorOpts{
			Namespace:           ns,
			AllowedNamespaces:   []string{ns},
			EnabledFeatureGates: []operator.FeatureGateName{operator.PrometheusShardRetentionPolicyFeature},
		},
	)
	require.NoError(t, err)

	testCases := []struct {
		name                 string
		whenScaledDown       *monitoringv1.WhenScaledRetentionType
		expectedRemainingSts int
	}{
		{
			name:                 "delete",
			whenScaledDown:       ptr.To(monitoringv1.DeleteWhenScaledRetentionType),
			expectedRemainingSts: 1,
		},
		{
			name:                 "retain",
			whenScaledDown:       ptr.To(monitoringv1.RetainWhenScaledRetentionType),
			expectedRemainingSts: 2,
		},
	}

	for _, tc := range testCases {
		t.Run(tc.name, func(t *testing.T) {
			p := framework.MakeBasicPrometheus(ns, tc.name, tc.name, 1)
			p.Spec.ShardRetentionPolicy = &monitoringv1.ShardRetentionPolicy{
				WhenScaled: tc.whenScaledDown,
			}
			p.Spec.Shards = ptr.To(int32(2))
			_, err := framework.CreatePrometheusAndWaitUntilReady(ctx, ns, p)
			require.NoError(t, err, "failed to create Prometheus")

			p, err = framework.ScalePrometheusAndWaitUntilReady(ctx, tc.name, ns, 1)
			require.NoError(t, err, "failed to scale down Prometheus")
			require.Equal(t, int32(1), p.Status.Shards, "expected scale of 1 shard")

			podList, err := framework.KubeClient.CoreV1().Pods(ns).List(ctx, metav1.ListOptions{LabelSelector: p.Status.Selector})
			require.NoError(t, err, "failed to list statefulsets")

			require.Len(t, podList.Items, tc.expectedRemainingSts)
		})
	}
}

// testPrometheusReconciliationOnSecretChanges ensures that the operator
// reconciles the configureation whenever a secret referenced by a service
// monitor gets added/deleted in another namespace than the workload.
func testPrometheusReconciliationOnSecretChanges(t *testing.T) {
	t.Parallel()
	ctx := context.Background()
	testCtx := framework.NewTestCtx(t)
	defer testCtx.Cleanup(t)

	ns := framework.CreateNamespace(ctx, t, testCtx)  // where Prometheus is deployed.
	ns2 := framework.CreateNamespace(ctx, t, testCtx) // where the service monitor is deployed.
	name := "test-secret-changes"

	// Deploy the example application + service.
	simple, err := testFramework.MakeDeployment("../../test/framework/resources/basic-auth-app-deployment.yaml")
	require.NoError(t, err)

	framework.CreateDeployment(context.Background(), ns2, simple)
	require.NoError(t, err)

	svc := &corev1.Service{
		ObjectMeta: metav1.ObjectMeta{
			Name: name,
			Labels: map[string]string{
				"group": name,
			},
		},
		Spec: corev1.ServiceSpec{
			Selector: simple.Spec.Template.ObjectMeta.Labels,
			Ports: []corev1.ServicePort{
				{
					Name: "web",
					Port: 8080,
				},
			},
		},
	}
	_, err = framework.KubeClient.CoreV1().Services(ns2).Create(ctx, svc, metav1.CreateOptions{})
	require.NoError(t, err)

	sm := framework.MakeBasicServiceMonitor(name)
	sm.Spec.Endpoints[0].Interval = monitoringv1.Duration("1s")
	sm.Spec.Endpoints[0].BasicAuth = &monitoringv1.BasicAuth{
		Username: corev1.SecretKeySelector{
			Key: "user",
			LocalObjectReference: corev1.LocalObjectReference{
				Name: "auth",
			},
		},
		Password: corev1.SecretKeySelector{
			Key: "pass",
			LocalObjectReference: corev1.LocalObjectReference{
				Name: "auth",
			},
		},
	}

	sm, err = framework.MonClientV1.ServiceMonitors(ns2).Create(ctx, sm, metav1.CreateOptions{})
	require.NoError(t, err)

	framework.SetupPrometheusRBACGlobal(ctx, t, testCtx, ns)
	require.NoError(t, err)

	p := framework.MakeBasicPrometheus(ns, name, name, 1)
	p.Spec.ServiceMonitorNamespaceSelector = &metav1.LabelSelector{
		MatchLabels: map[string]string{
			"kubernetes.io/metadata.name": ns2,
		},
	}

	_, err = framework.CreatePrometheusAndWaitUntilReady(ctx, ns, p)
	require.NoError(t, err)

	// There should be no target because the service monitor references a
	// secret which doesn't exist so it won't be selected.
	targets, err := framework.GetActiveTargets(ctx, ns, "prometheus-operated")
	require.NoError(t, err)
	require.Empty(t, targets)

	// Create the secret and wait for the target to be discovered.
	secret := &corev1.Secret{
		ObjectMeta: metav1.ObjectMeta{
			Name:      "auth",
			Namespace: ns2,
		},
		StringData: map[string]string{
			"user": "user",
			"pass": "pass",
		},
		Type: corev1.SecretTypeOpaque,
	}

	secret, err = framework.KubeClient.CoreV1().Secrets(ns2).Create(ctx, secret, metav1.CreateOptions{})
	require.NoError(t, err)
	t.Logf("secret %s/%s created", secret.GetNamespace(), secret.GetName())

	err = framework.WaitForHealthyTargets(ctx, ns, "prometheus-operated", 1)
	require.NoError(t, err)

	err = framework.KubeClient.CoreV1().Secrets(ns2).Delete(ctx, secret.Name, metav1.DeleteOptions{})
	require.NoError(t, err)

	err = framework.WaitForActiveTargets(ctx, ns, "prometheus-operated", 0)
	require.NoError(t, err)
}

func testPrometheusUTF8MetricsSupport(t *testing.T) {
	if os.Getenv("TEST_PROMETHEUS_V2") == "true" {
		t.Skip("UTF-8 metrics support is not available in Prometheus v2")
	}
	t.Parallel()

	testCtx := framework.NewTestCtx(t)
	defer testCtx.Cleanup(t)
	ns := framework.CreateNamespace(context.Background(), t, testCtx)

	// Disable admission webhook for rule since utf8 is not enabled by default and rule contain metric name with utf8 characters.
	ruleNamespaceSelector := map[string]string{"excludeFromWebhook": "true"}
	err := framework.AddLabelsToNamespace(context.Background(), ns, ruleNamespaceSelector)
	require.NoError(t, err)

	framework.SetupPrometheusRBAC(context.Background(), t, testCtx, ns)

	name := "prometheus-utf8-test"

	// Create deployment for instrumented sample app
	deployment := &appsv1.Deployment{
		ObjectMeta: metav1.ObjectMeta{
			Name:      "instrumented-sample-app",
			Namespace: ns,
			Labels: map[string]string{
				"app": "instrumented-sample-app",
			},
		},
		Spec: appsv1.DeploymentSpec{
			Replicas: ptr.To(int32(1)),
			Selector: &metav1.LabelSelector{
				MatchLabels: map[string]string{"app": "instrumented-sample-app"},
			},
			Template: corev1.PodTemplateSpec{
				ObjectMeta: metav1.ObjectMeta{
					Labels: map[string]string{
						"app": "instrumented-sample-app",
					},
				},
				Spec: corev1.PodSpec{
					Containers: []corev1.Container{{
						Name:  "instrumented-sample-app",
						Image: "quay.io/prometheus-operator/instrumented-sample-app:latest",
						Ports: []corev1.ContainerPort{{
							Name:          "web",
							ContainerPort: 8080,
							Protocol:      corev1.ProtocolTCP,
						}},
					}},
				},
			},
		},
	}
	_, err = framework.KubeClient.AppsV1().Deployments(ns).Create(context.Background(), deployment, metav1.CreateOptions{})
	require.NoError(t, err)

	service := &corev1.Service{
		ObjectMeta: metav1.ObjectMeta{
			Name:      "utf8-test-service",
			Namespace: ns,
			Labels: map[string]string{
				"app":   "instrumented-sample-app",
				"group": "test-app",
			},
		},
		Spec: corev1.ServiceSpec{
			Ports:    []corev1.ServicePort{{Name: "web", Port: 8080, TargetPort: intstr.FromInt(8080)}},
			Selector: map[string]string{"app": "instrumented-sample-app"},
		},
	}
	_, err = framework.KubeClient.CoreV1().Services(ns).Create(context.Background(), service, metav1.CreateOptions{})
	require.NoError(t, err)

	sm := &monitoringv1.ServiceMonitor{
		ObjectMeta: metav1.ObjectMeta{
			Name:      "utf8-servicemonitor",
			Namespace: ns,
			Labels:    map[string]string{"group": "test-app"},
		},
		Spec: monitoringv1.ServiceMonitorSpec{
			Selector: metav1.LabelSelector{
				MatchLabels: map[string]string{"app": "instrumented-sample-app"},
			},
			Endpoints: []monitoringv1.Endpoint{{
				Port:     "web",
				Interval: "30s",
				BasicAuth: &monitoringv1.BasicAuth{
					Username: corev1.SecretKeySelector{
						LocalObjectReference: corev1.LocalObjectReference{Name: "basic-auth"},
						Key:                  "username",
					},
					Password: corev1.SecretKeySelector{
						LocalObjectReference: corev1.LocalObjectReference{Name: "basic-auth"},
						Key:                  "password",
					},
				},
			}},
		},
	}

	secret := &corev1.Secret{
		ObjectMeta: metav1.ObjectMeta{
			Name:      "basic-auth",
			Namespace: ns,
		},
		Type: corev1.SecretTypeOpaque,
		StringData: map[string]string{
			"username": "user",
			"password": "pass",
		},
	}
	_, err = framework.KubeClient.CoreV1().Secrets(ns).Create(context.Background(), secret, metav1.CreateOptions{})
	require.NoError(t, err)

	_, err = framework.MonClientV1.ServiceMonitors(ns).Create(context.Background(), sm, metav1.CreateOptions{})
	require.NoError(t, err)

	// Wait for deployment to be ready
	err = framework.WaitForDeploymentReady(context.Background(), ns, "instrumented-sample-app", 1)
	require.NoError(t, err)

	// Create PrometheusRule with UTF-8 metrics.
	prometheusRule := &monitoringv1.PrometheusRule{
		ObjectMeta: metav1.ObjectMeta{
			Name:      "utf8-prometheus-rule",
			Namespace: ns,
			Labels: map[string]string{
				"app":  "test-app",
				"role": "rulefile",
			},
			Annotations: map[string]string{
				"description": "Test rule",
			},
		},
		Spec: monitoringv1.PrometheusRuleSpec{
			Groups: []monitoringv1.RuleGroup{{
				Name: "utf8.test.rules",
				Rules: []monitoringv1.Rule{
					{
						Alert: "UTF8TestAlert",
						Expr:  intstr.FromString(`count by("app.version") ({"app.info"})`),
						Labels: map[string]string{
							"severity":     "warning",
							"service.name": "web",
						},
						Annotations: map[string]string{
							"summary":             "Service is down",
							"description.cluster": "The cluster service is not responding",
							"runbook":             "https://runbook.example.com/cluster",
						},
					},
					{
						Record: "cluster.app_info:5m",
						Expr:   intstr.FromString(`avg_over_time({"app.info"}[5m])`),
						Labels: map[string]string{
							"service.cluster": "availability",
						},
					},
				},
			}},
		},
	}
	_, err = framework.MonClientV1.PrometheusRules(ns).Create(context.Background(), prometheusRule, metav1.CreateOptions{})
	require.NoError(t, err)

	prom := framework.MakeBasicPrometheus(ns, name, "test-app", 1)
	_, err = framework.CreatePrometheusAndWaitUntilReady(context.Background(), ns, prom)
	require.NoError(t, err)

	// Default Prometheus service name is "prometheus-operated".
	promSvcName := "prometheus-operated"

	// Wait for the instrumented-sample-app target to be discovered
	err = framework.WaitForHealthyTargets(context.Background(), ns, promSvcName, 1)
	require.NoError(t, err)

	// Verify UTF8 metrics work in queries.
	err = wait.PollUntilContextTimeout(context.Background(), 5*time.Second, 2*time.Minute, false, func(ctx context.Context) (bool, error) {
		// Query for UTF8 metric
		results, err := framework.PrometheusQuery(ns, promSvcName, "http", `{"app.info"}`)
		if err != nil {
			t.Logf("UTF8 query failed: %v", err)
			return false, nil
		}

		if len(results) == 0 {
			t.Logf("UTF8 query returned no results")
			return false, nil
		}

		return true, nil
	})
	require.NoError(t, err, "UTF-8 metrics should work in Prometheus 3.0+ queries")

	// Check UTF8 recording rule from PrometheusRule
	err = wait.PollUntilContextTimeout(context.Background(), 5*time.Second, 2*time.Minute, false, func(ctx context.Context) (bool, error) {
		results, err := framework.PrometheusQuery(ns, promSvcName, "http", `{"cluster.app_info:5m"}`)
		if err != nil {
			t.Logf("UTF8 PrometheusRule recording query failed: %v", err)
			return false, nil
		}

		if len(results) == 0 {
			t.Logf("UTF8 recording query returned no results")
			return false, nil
		}

		return true, nil
	})
	require.NoError(t, err, "UTF-8 PrometheusRule recording rule should work")

	// Verify the alert rule exists in Prometheus
	err = wait.PollUntilContextTimeout(context.Background(), 5*time.Second, 2*time.Minute, false, func(ctx context.Context) (bool, error) {
		results, err := framework.PrometheusQuery(ns, promSvcName, "http", `ALERTS{alertname="UTF8TestAlert"}`)
		if err != nil {
			t.Logf("UTF8 alert rule query failed: %v", err)
			return false, nil
		}
		if len(results) == 0 {
			t.Logf("UTF8TestAlert rule not found - may not be loaded yet")
			return false, nil
		}

		t.Logf("UTF8TestAlert rule found and loaded")
		return true, nil
	})
	require.NoError(t, err, "UTF-8 alert rule should be queryable")
}

func testPrometheusUTF8LabelSupport(t *testing.T) {
	if os.Getenv("TEST_PROMETHEUS_V2") == "true" {
		t.Skip("UTF-8 label support is not available in Prometheus v2")
	}

	t.Parallel()

	testCtx := framework.NewTestCtx(t)
	defer testCtx.Cleanup(t)
	ns := framework.CreateNamespace(context.Background(), t, testCtx)

	framework.SetupPrometheusRBAC(context.Background(), t, testCtx, ns)

	name := "prometheus-utf8-test"

	// Create deployment for instrumented sample app
	deployment := &appsv1.Deployment{
		ObjectMeta: metav1.ObjectMeta{
			Name:      "instrumented-sample-app",
			Namespace: ns,
			Labels: map[string]string{
				"app": "instrumented-sample-app",
			},
		},
		Spec: appsv1.DeploymentSpec{
			Replicas: ptr.To(int32(1)),
			Selector: &metav1.LabelSelector{
				MatchLabels: map[string]string{"app.name": "instrumented-sample-app"},
			},
			Template: corev1.PodTemplateSpec{
				ObjectMeta: metav1.ObjectMeta{
					Labels: map[string]string{
						"app.name": "instrumented-sample-app",
					},
				},
				Spec: corev1.PodSpec{
					Containers: []corev1.Container{{
						Name:  "instrumented-sample-app",
						Image: "quay.io/prometheus-operator/instrumented-sample-app:latest",
						Ports: []corev1.ContainerPort{{
							Name:          "web",
							ContainerPort: 8080,
							Protocol:      corev1.ProtocolTCP,
						}},
					}},
				},
			},
		},
	}
	_, err := framework.KubeClient.AppsV1().Deployments(ns).Create(context.Background(), deployment, metav1.CreateOptions{})
	require.NoError(t, err)

	service := &corev1.Service{
		ObjectMeta: metav1.ObjectMeta{
			Name:      "utf8-test-service",
			Namespace: ns,
			Labels: map[string]string{
				"app.name": "instrumented-sample-app",
				"group":    "test.app",
				"cluster":  "dev",
			},
		},
		Spec: corev1.ServiceSpec{
			Ports:    []corev1.ServicePort{{Name: "web", Port: 8080, TargetPort: intstr.FromInt(8080)}},
			Selector: map[string]string{"app.name": "instrumented-sample-app"},
		},
	}
	_, err = framework.KubeClient.CoreV1().Services(ns).Create(context.Background(), service, metav1.CreateOptions{})
	require.NoError(t, err)

	sm := &monitoringv1.ServiceMonitor{
		ObjectMeta: metav1.ObjectMeta{
			Name:      "utf8-servicemonitor",
			Namespace: ns,
			Labels:    map[string]string{"group": "test.app", "app.name": "instrumented-sample-app"},
		},
		Spec: monitoringv1.ServiceMonitorSpec{
			Selector: metav1.LabelSelector{
				MatchLabels: map[string]string{"app.name": "instrumented-sample-app"},
			},
			Endpoints: []monitoringv1.Endpoint{{
				Port:     "web",
				Interval: "2s",
				RelabelConfigs: []monitoringv1.RelabelConfig{{
					SourceLabels: []monitoringv1.LabelName{"__meta_kubernetes_service_label_cluster"},
					TargetLabel:  "service_clustér_label",
					Action:       "replace",
				}},
				BasicAuth: &monitoringv1.BasicAuth{
					Username: corev1.SecretKeySelector{
						LocalObjectReference: corev1.LocalObjectReference{Name: "basic-auth"},
						Key:                  "username",
					},
					Password: corev1.SecretKeySelector{
						LocalObjectReference: corev1.LocalObjectReference{Name: "basic-auth"},
						Key:                  "password",
					},
				},
			}},
		},
	}

	secret := &corev1.Secret{
		ObjectMeta: metav1.ObjectMeta{
			Name:      "basic-auth",
			Namespace: ns,
		},
		Type: corev1.SecretTypeOpaque,
		StringData: map[string]string{
			"username": "user",
			"password": "pass",
		},
	}
	_, err = framework.KubeClient.CoreV1().Secrets(ns).Create(context.Background(), secret, metav1.CreateOptions{})
	require.NoError(t, err)

	_, err = framework.MonClientV1.ServiceMonitors(ns).Create(context.Background(), sm, metav1.CreateOptions{})
	require.NoError(t, err)

	err = framework.WaitForDeploymentReady(context.Background(), ns, "instrumented-sample-app", 1)
	require.NoError(t, err)

	prom := framework.MakeBasicPrometheus(ns, name, "test.app", 1)
	_, err = framework.CreatePrometheusAndWaitUntilReady(context.Background(), ns, prom)
	require.NoError(t, err)

	// Default Prometheus service name is "prometheus-operated".
	promSvcName := "prometheus-operated"

	// Wait for the instrumented-sample-app target to be discovered
	err = framework.WaitForHealthyTargets(context.Background(), ns, promSvcName, 1)
	require.NoError(t, err)

	// Verify UTF8 labels work in queries.
	err = wait.PollUntilContextTimeout(context.Background(), 5*time.Second, 2*time.Minute, false, func(ctx context.Context) (bool, error) {
		results, err := framework.PrometheusQuery(ns, promSvcName, "http", `{"service_clustér_label"="dev"}`)
		if err != nil {
			t.Logf("UTF8 label query failed: %v", err)
			return false, nil
		}

		if len(results) == 0 {
			t.Logf("UTF8 label query returned no results")
			return false, nil
		}

		return true, nil
	})
	require.NoError(t, err, "UTF-8 label queries should work in Prometheus 3.0+ queries")
}

// testStuckStatefulSetRollout ensures that when the rollout of a statefulset
// pod gets stuck, it will get unstuck after fixing the spec.
func testStuckStatefulSetRollout(t *testing.T) {
	t.Parallel()

	testCtx := framework.NewTestCtx(t)
	defer testCtx.Cleanup(t)
	ns := framework.CreateNamespace(context.Background(), t, testCtx)

	framework.SetupPrometheusRBAC(context.Background(), t, testCtx, ns)

	prom, err := framework.CreatePrometheusAndWaitUntilReady(
		context.Background(),
		ns,
		framework.MakeBasicPrometheus(ns, "statefulset-rollout", "test", 2),
	)
	require.NoError(t, err)

	badImage := "quay.io/prometheus/prometheus:foobar"
	prom, err = framework.PatchPrometheus(
		context.Background(),
		prom.Name,
		prom.Namespace,
		monitoringv1.PrometheusSpec{
			CommonPrometheusFields: monitoringv1.CommonPrometheusFields{
				Image: &badImage,
			},
		},
	)
	require.NoError(t, err)

	var loopError error
	err = wait.PollUntilContextTimeout(context.Background(), time.Second, framework.DefaultTimeout, true, func(_ context.Context) (bool, error) {
		ctx := context.Background()
		current, err := framework.MonClientV1.Prometheuses(prom.Namespace).Get(ctx, prom.Name, metav1.GetOptions{})
		if err != nil {
			loopError = fmt.Errorf("failed to get object: %w", err)
			return false, nil
		}

		if err := framework.AssertCondition(current.Status.Conditions, monitoringv1.Reconciled, monitoringv1.ConditionTrue); err != nil {
			loopError = err
			return false, nil
		}

		if err := framework.AssertCondition(current.Status.Conditions, monitoringv1.Available, monitoringv1.ConditionDegraded); err != nil {
			loopError = err
			return false, nil
		}

		// The rollout should start from the highest pod ordinal.
		pod, err := framework.KubeClient.CoreV1().Pods(prom.Namespace).Get(ctx, "prometheus-"+prom.Name+"-1", metav1.GetOptions{})
		if err != nil {
			loopError = err
			return false, nil
		}

		// Ensure that the Prometheus container is stuck on ErrImagePull or ImagePullBackOff.
		for _, cs := range pod.Status.ContainerStatuses {
			if cs.Image != badImage {
				continue
			}

			if cs.State.Waiting == nil {
				loopError = fmt.Errorf("container not waiting")
				return false, nil
			}

			if cs.State.Waiting.Reason != "ErrPullImage" && cs.State.Waiting.Reason != "ImagePullBackOff" {
				loopError = fmt.Errorf("container waiting with reason %q", cs.State.Waiting.Reason)
				return false, nil
			}

			return true, nil
		}

		loopError = fmt.Errorf("found no container with image %q", badImage)
		return false, nil
	})
	if err != nil {
		t.Fatalf("%v: %v", err, loopError)
	}

	// Fix the bad image location and ensure that the resource goes back to ready.
	prom, err = framework.PatchPrometheusAndWaitUntilReady(
		context.Background(),
		prom.Name,
		prom.Namespace,
		monitoringv1.PrometheusSpec{
			CommonPrometheusFields: monitoringv1.CommonPrometheusFields{
				Image: ptr.To(operator.DefaultPrometheusImage),
			},
		},
	)
	require.NoError(t, err)
}

func isAlertmanagerDiscoveryWorking(ns, promSVCName, alertmanagerName string) func(ctx context.Context) (bool, error) {
	return func(ctx context.Context) (bool, error) {
		pods, err := framework.KubeClient.CoreV1().Pods(ns).List(
			ctx,
			metav1.ListOptions{
				LabelSelector: fields.SelectorFromSet(fields.Set(map[string]string{
					operator.ApplicationNameLabelKey:     "alertmanager",
					operator.ApplicationInstanceLabelKey: alertmanagerName,
				})).String(),
			},
		)
		if err != nil {
			return false, err
		}

		if 3 != len(pods.Items) {
			return false, nil
		}

		expectedAlertmanagerTargets := []string{}
		for _, p := range pods.Items {
			expectedAlertmanagerTargets = append(expectedAlertmanagerTargets, fmt.Sprintf("http://%s:9093/api/v2/alerts", p.Status.PodIP))
		}

		response, err := framework.PrometheusSVCGetRequest(context.Background(), ns, promSVCName, "http", "/api/v1/alertmanagers", map[string]string{})
		if err != nil {
			return false, err
		}

		ra := prometheusAlertmanagerAPIResponse{}
		if err := json.NewDecoder(bytes.NewBuffer(response)).Decode(&ra); err != nil {
			return false, err
		}

		if assertExpectedAlertmanagerTargets(ra.Data.ActiveAlertmanagers, expectedAlertmanagerTargets) {
			return true, nil
		}

		return false, nil
	}
}

func assertExpectedAlertmanagerTargets(ams []*alertmanagerTarget, expectedTargets []string) bool {
	log.Printf("Expected Alertmanager Targets: %#+v\n", expectedTargets)

	existingTargets := []string{}

	for _, am := range ams {
		existingTargets = append(existingTargets, am.URL)
	}

	slices.Sort(expectedTargets)
	slices.Sort(existingTargets)

	if !reflect.DeepEqual(expectedTargets, existingTargets) {
		log.Printf("Existing Alertmanager Targets: %#+v\n", existingTargets)
		return false
	}

	return true
}

type alertmanagerTarget struct {
	URL string `json:"url"`
}

type alertmanagerDiscovery struct {
	ActiveAlertmanagers []*alertmanagerTarget `json:"activeAlertmanagers"`
}

type prometheusAlertmanagerAPIResponse struct {
	Status string                 `json:"status"`
	Data   *alertmanagerDiscovery `json:"data"`
}<|MERGE_RESOLUTION|>--- conflicted
+++ resolved
@@ -1171,14 +1171,8 @@
 				},
 			}
 
-<<<<<<< HEAD
-			svc := framework.MakePrometheusService(p.Name, "not-relevant", corev1.ServiceTypeClusterIP)
-
-			if _, err := framework.KubeClient.CoreV1().Secrets(ns).Create(context.Background(), cfg, metav1.CreateOptions{}); err != nil {
-=======
 			cfg, err := framework.KubeClient.CoreV1().Secrets(ns).Create(context.Background(), cfg, metav1.CreateOptions{})
 			if err != nil {
->>>>>>> 1bbd19e1
 				t.Fatal(err)
 			}
 
@@ -3485,19 +3479,6 @@
 			name: "basic-auth-secret",
 			endpoint: monitoringv1.PodMetricsEndpoint{
 				Port: ptr.To("web"),
-<<<<<<< HEAD
-				HTTPConfig: monitoringv1.HTTPConfig{
-					BasicAuth: &monitoringv1.BasicAuth{
-						Username: corev1.SecretKeySelector{
-							LocalObjectReference: corev1.LocalObjectReference{
-								Name: name,
-							},
-							Key: "user",
-						},
-						Password: corev1.SecretKeySelector{
-							LocalObjectReference: corev1.LocalObjectReference{
-								Name: name,
-=======
 				HTTPConfigWithProxy: monitoringv1.HTTPConfigWithProxy{
 					HTTPConfig: monitoringv1.HTTPConfig{
 						BasicAuth: &monitoringv1.BasicAuth{
@@ -3512,7 +3493,6 @@
 									Name: name,
 								},
 								Key: "password",
->>>>>>> 1bbd19e1
 							},
 						},
 					},
@@ -3526,12 +3506,6 @@
 			name: "bearer-secret",
 			endpoint: monitoringv1.PodMetricsEndpoint{
 				Port: ptr.To("web"),
-<<<<<<< HEAD
-				HTTPConfig: monitoringv1.HTTPConfig{
-					BearerTokenSecret: &corev1.SecretKeySelector{
-						LocalObjectReference: corev1.LocalObjectReference{
-							Name: name,
-=======
 				HTTPConfigWithProxy: monitoringv1.HTTPConfigWithProxy{
 					HTTPConfig: monitoringv1.HTTPConfig{
 						BearerTokenSecret: &v1.SecretKeySelector{
@@ -3539,7 +3513,6 @@
 								Name: name,
 							},
 							Key: "bearer-token",
->>>>>>> 1bbd19e1
 						},
 					},
 				},
@@ -3554,15 +3527,6 @@
 			endpoint: monitoringv1.PodMetricsEndpoint{
 				Port:   ptr.To("mtls"),
 				Scheme: ptr.To(monitoringv1.SchemeHTTPS),
-<<<<<<< HEAD
-				HTTPConfig: monitoringv1.HTTPConfig{
-					TLSConfig: &monitoringv1.SafeTLSConfig{
-						InsecureSkipVerify: ptr.To(true),
-						CA: monitoringv1.SecretOrConfigMap{
-							Secret: &corev1.SecretKeySelector{
-								LocalObjectReference: corev1.LocalObjectReference{
-									Name: name,
-=======
 				HTTPConfigWithProxy: monitoringv1.HTTPConfigWithProxy{
 					HTTPConfig: monitoringv1.HTTPConfig{
 						TLSConfig: &monitoringv1.SafeTLSConfig{
@@ -3573,15 +3537,8 @@
 										Name: name,
 									},
 									Key: "cert.pem",
->>>>>>> 1bbd19e1
 								},
 							},
-<<<<<<< HEAD
-						},
-						Cert: monitoringv1.SecretOrConfigMap{
-							Secret: &corev1.SecretKeySelector{
-								LocalObjectReference: corev1.LocalObjectReference{
-=======
 							Cert: monitoringv1.SecretOrConfigMap{
 								Secret: &v1.SecretKeySelector{
 									LocalObjectReference: v1.LocalObjectReference{
@@ -3592,21 +3549,11 @@
 							},
 							KeySecret: &v1.SecretKeySelector{
 								LocalObjectReference: v1.LocalObjectReference{
->>>>>>> 1bbd19e1
 									Name: name,
 								},
 								Key: "key.pem",
 							},
 						},
-<<<<<<< HEAD
-						KeySecret: &corev1.SecretKeySelector{
-							LocalObjectReference: corev1.LocalObjectReference{
-								Name: name,
-							},
-							Key: "key.pem",
-						},
-=======
->>>>>>> 1bbd19e1
 					},
 				},
 				Path: "/",
@@ -3617,15 +3564,6 @@
 			endpoint: monitoringv1.PodMetricsEndpoint{
 				Port:   ptr.To("mtls"),
 				Scheme: ptr.To(monitoringv1.SchemeHTTPS),
-<<<<<<< HEAD
-				HTTPConfig: monitoringv1.HTTPConfig{
-					TLSConfig: &monitoringv1.SafeTLSConfig{
-						InsecureSkipVerify: ptr.To(true),
-						CA: monitoringv1.SecretOrConfigMap{
-							ConfigMap: &corev1.ConfigMapKeySelector{
-								LocalObjectReference: corev1.LocalObjectReference{
-									Name: name,
-=======
 				HTTPConfigWithProxy: monitoringv1.HTTPConfigWithProxy{
 					HTTPConfig: monitoringv1.HTTPConfig{
 						TLSConfig: &monitoringv1.SafeTLSConfig{
@@ -3636,15 +3574,8 @@
 										Name: name,
 									},
 									Key: "cert.pem",
->>>>>>> 1bbd19e1
 								},
 							},
-<<<<<<< HEAD
-						},
-						Cert: monitoringv1.SecretOrConfigMap{
-							ConfigMap: &corev1.ConfigMapKeySelector{
-								LocalObjectReference: corev1.LocalObjectReference{
-=======
 							Cert: monitoringv1.SecretOrConfigMap{
 								ConfigMap: &v1.ConfigMapKeySelector{
 									LocalObjectReference: v1.LocalObjectReference{
@@ -3655,21 +3586,11 @@
 							},
 							KeySecret: &v1.SecretKeySelector{
 								LocalObjectReference: v1.LocalObjectReference{
->>>>>>> 1bbd19e1
 									Name: name,
 								},
 								Key: "key.pem",
 							},
 						},
-<<<<<<< HEAD
-						KeySecret: &corev1.SecretKeySelector{
-							LocalObjectReference: corev1.LocalObjectReference{
-								Name: name,
-							},
-							Key: "key.pem",
-						},
-=======
->>>>>>> 1bbd19e1
 					},
 				},
 				Path: "/",
