--- conflicted
+++ resolved
@@ -1889,6 +1889,10 @@
                           "items": {
                             "description": "PushoverConfig configures notifications via Pushover. See https://prometheus.io/docs/alerting/latest/configuration/#pushover_config",
                             "properties": {
+                              "device": {
+                                "description": "The name of a device to send the notification to",
+                                "type": "string"
+                              },
                               "expire": {
                                 "description": "How long your notification will continue to be retried for, unless the user acknowledges the notification.",
                                 "pattern": "^(([0-9]+)y)?(([0-9]+)w)?(([0-9]+)d)?(([0-9]+)h)?(([0-9]+)m)?(([0-9]+)s)?(([0-9]+)ms)?$",
@@ -2421,29 +2425,8 @@
                               "channel": {
                                 "description": "The channel or user to send notifications to.",
                                 "type": "string"
-<<<<<<< HEAD
-                              }
-                            },
-                            "type": "object"
-                          },
-                          "type": "array"
-                        },
-                        "pushoverConfigs": {
-                          "description": "List of Pushover configurations.",
-                          "items": {
-                            "description": "PushoverConfig configures notifications via Pushover. See https://prometheus.io/docs/alerting/latest/configuration/#pushover_config",
-                            "properties": {
-                              "device": {
-                                "description": "The name of a device to send the notification to",
-                                "type": "string"
-                              },
-                              "expire": {
-                                "description": "How long your notification will continue to be retried for, unless the user acknowledges the notification.",
-                                "pattern": "^(([0-9]+)y)?(([0-9]+)w)?(([0-9]+)d)?(([0-9]+)h)?(([0-9]+)m)?(([0-9]+)s)?(([0-9]+)ms)?$",
-=======
                               },
                               "color": {
->>>>>>> be71cb80
                                 "type": "string"
                               },
                               "fallback": {
