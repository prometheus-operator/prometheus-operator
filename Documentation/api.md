--- conflicted
+++ resolved
@@ -19,7 +19,6 @@
 * [AlertmanagerStatus](#alertmanagerstatus)
 * [ArbitraryFSAccessThroughSMsConfig](#arbitraryfsaccessthroughsmsconfig)
 * [BasicAuth](#basicauth)
-* [CACertBundleSpec](#cacertbundlespec)
 * [Endpoint](#endpoint)
 * [NamespaceSelector](#namespaceselector)
 * [PodMetricsEndpoint](#podmetricsendpoint)
@@ -132,12 +131,8 @@
 | baseImage | Base image that is used to deploy pods, without tag. | string | false |
 | imagePullSecrets | An optional list of references to secrets in the same namespace to use for pulling prometheus and alertmanager images from registries see http://kubernetes.io/docs/user-guide/images#specifying-imagepullsecrets-on-a-pod | [][v1.LocalObjectReference](https://kubernetes.io/docs/reference/generated/kubernetes-api/v1.11/#localobjectreference-v1-core) | false |
 | secrets | Secrets is a list of Secrets in the same namespace as the Alertmanager object, which shall be mounted into the Alertmanager Pods. The Secrets are mounted into /etc/alertmanager/secrets/<secret-name>. | []string | false |
-<<<<<<< HEAD
-| caCertBundle | CACertBundle is an optional specification of a secret to pull a CA certificate bundle from. | *[CACertBundleSpec](#cacertbundlespec) | false |
-=======
 | configMaps | ConfigMaps is a list of ConfigMaps in the same namespace as the Alertmanager object, which shall be mounted into the Alertmanager Pods. The ConfigMaps are mounted into /etc/alertmanager/configmaps/<configmap-name>. | []string | false |
 | configSecret | ConfigSecret is the name of a Kubernetes Secret in the same namespace as the Alertmanager object, which contains configuration for this Alertmanager instance. Defaults to 'alertmanager-<alertmanager-name>' The secret is mounted into /etc/alertmanager/config. | string | false |
->>>>>>> e7b1b8fc
 | logLevel | Log level for Alertmanager to be configured with. | string | false |
 | logFormat | Log format for Alertmanager to be configured with. | string | false |
 | replicas | Size is the expected size of the alertmanager cluster. The controller will eventually make the size of the running cluster equal to the expected size. | *int32 | false |
@@ -195,17 +190,6 @@
 | ----- | ----------- | ------ | -------- |
 | username | The secret in the service monitor namespace that contains the username for authentication. | [v1.SecretKeySelector](https://kubernetes.io/docs/reference/generated/kubernetes-api/v1.11/#secretkeyselector-v1-core) | false |
 | password | The secret in the service monitor namespace that contains the password for authentication. | [v1.SecretKeySelector](https://kubernetes.io/docs/reference/generated/kubernetes-api/v1.11/#secretkeyselector-v1-core) | false |
-
-[Back to TOC](#table-of-contents)
-
-## CACertBundleSpec
-
-CACertBundleSpec is a specification of a secret containing a CA certificate bundle and an optional mount path for it. If the mount path is not specified, it defaults to \"/etc/ssl/certs\".
-
-| Field | Description | Scheme | Required |
-| ----- | ----------- | ------ | -------- |
-| secret |  | string | true |
-| mountPath |  | *string | false |
 
 [Back to TOC](#table-of-contents)
 
