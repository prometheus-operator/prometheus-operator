--- conflicted
+++ resolved
@@ -60,21 +60,14 @@
 * v2.46.0
 * v2.47.0
 * v2.47.1
-<<<<<<< HEAD
+* v2.47.2
 * v2.48.0
-=======
-* v2.47.2
->>>>>>> 18a2bad4
 ```
 
 The end-to-end tests are mostly tested against
 
 ```$ mdox-exec="go run ./cmd/po-docgen/. compatibility defaultPrometheusVersion"
-<<<<<<< HEAD
 * v2.48.0
-=======
-* v2.47.2
->>>>>>> 18a2bad4
 ```
 
 ## Alertmanager
