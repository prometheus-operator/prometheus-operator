---
weight: 202
toc: true
title: Compatibility
menu:
    docs:
        parent: operator
lead: The Prometheus Operator supports a number of Kubernetes and Prometheus releases.
images: []
draft: false
description: The Prometheus Operator supports a number of Kubernetes and Prometheus releases.
---

It is recommended to use versions of the components identical or close to the versions used by the operator's end-to-end test suite (the specific version numbers are listed below).

## Kubernetes

Due to the use of apiextensions.k8s.io/v1 CustomResourceDefinitions, prometheus-operator requires Kubernetes >= v1.16.0.

The Prometheus Operator uses the official [Go client](https://github.com/kubernetes/client-go) for Kubernetes to communicate with the Kubernetes API. The compatibility matrix for client-go and Kubernetes clusters can be found [here](https://github.com/kubernetes/client-go#compatibility-matrix). All additional compatibility is only best effort, or happens to be still/already supported.

The current version of the Prometheus operator uses the following Go client version:

```$ mdox-exec="go list -m  -f '{{ .Version }}' k8s.io/client-go"
v0.28.1
```

## Prometheus

Prometheus Operator supports all Prometheus versions >= v2.0.0. The operator's end-to-end tests verify that the operator can deploy the following Prometheus versions:

```$ mdox-exec="go run ./cmd/po-docgen/. compatibility"
* v2.37.0
* v2.37.1
* v2.37.2
* v2.37.3
* v2.37.4
* v2.37.5
* v2.37.6
* v2.37.7
* v2.37.8
* v2.38.0
* v2.39.0
* v2.39.1
* v2.39.2
* v2.40.0
* v2.40.1
* v2.40.2
* v2.40.3
* v2.40.4
* v2.40.5
* v2.40.6
* v2.40.7
* v2.41.0
* v2.42.0
* v2.43.0
* v2.43.1
* v2.44.0
* v2.45.0
* v2.46.0
* v2.47.0
<<<<<<< HEAD
* v2.48.0
=======
* v2.47.1
>>>>>>> 41069da3
```

The end-to-end tests are mostly tested against

```$ mdox-exec="go run ./cmd/po-docgen/. compatibility defaultPrometheusVersion"
<<<<<<< HEAD
* v2.48.0
=======
* v2.47.1
>>>>>>> 41069da3
```

## Alertmanager

The Prometheus Operator is compatible with Alertmanager v0.15 and above.

The end-to-end tests are mostly tested against

```$ mdox-exec="go run ./cmd/po-docgen/. compatibility defaultAlertmanagerVersion"
* v0.26.0
```

## Thanos

The Prometheus Operator is compatible with Thanos v0.10 and above.

The end-to-end tests are mostly tested against

```$ mdox-exec="go run ./cmd/po-docgen/. compatibility defaultThanosVersion"
* v0.32.2
```<|MERGE_RESOLUTION|>--- conflicted
+++ resolved
@@ -59,21 +59,14 @@
 * v2.45.0
 * v2.46.0
 * v2.47.0
-<<<<<<< HEAD
+* v2.47.1
 * v2.48.0
-=======
-* v2.47.1
->>>>>>> 41069da3
 ```
 
 The end-to-end tests are mostly tested against
 
 ```$ mdox-exec="go run ./cmd/po-docgen/. compatibility defaultPrometheusVersion"
-<<<<<<< HEAD
 * v2.48.0
-=======
-* v2.47.1
->>>>>>> 41069da3
 ```
 
 ## Alertmanager
