--- conflicted
+++ resolved
@@ -52,11 +52,7 @@
   -enable-config-reloader-probes
     	Enable liveness and readiness for the config-reloader container. Default: false
   -feature-gates value
-<<<<<<< HEAD
-    	Feature gates are a set of key=value pairs that describe Prometheus-Operator features. Available features: ["AutoGoMemLimit"].
-=======
-    	Feature gates are a set of key=value pairs that describe Prometheus-Operator features. Available features: ["PrometheusAgentDaemonset"].
->>>>>>> 5bd0d839
+    	Feature gates are a set of key=value pairs that describe Prometheus-Operator features. Available features: ["PrometheusAgentDaemonset", "AutoGoMemLimit"].
   -key-file string
     	- NOT RECOMMENDED FOR PRODUCTION - Path to private TLS certificate file.
   -kubelet-node-address-priority value
